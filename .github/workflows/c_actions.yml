# Copyright (c) 2020 The University of Manchester
#
# Licensed under the Apache License, Version 2.0 (the "License");
# you may not use this file except in compliance with the License.
# You may obtain a copy of the License at
#
#     https://www.apache.org/licenses/LICENSE-2.0
#
# Unless required by applicable law or agreed to in writing, software
# distributed under the License is distributed on an "AS IS" BASIS,
# WITHOUT WARRANTIES OR CONDITIONS OF ANY KIND, either express or implied.
# See the License for the specific language governing permissions and
# limitations under the License.

# This workflow will install Python dependencies, run tests, lint and rat with a variety of Python versions
# For more information see: https://help.github.com/actions/language-and-framework-guides/using-python-with-github-actions

name: C Actions
on: [push]
jobs:
  build:
<<<<<<< HEAD
    runs-on: ubuntu-22.04
=======
    runs-on: ubuntu-latest
>>>>>>> 7cadf5b4
    timeout-minutes: 10
    steps:
    - name: Checkout
      uses: actions/checkout@v3
    - name: Checkout SupportScripts
      uses: actions/checkout@v3
      with:
        repository: SpiNNakerManchester/SupportScripts
        path: support
    - name: Set up Python 3.8
      # Note: Python is needed for spinn_utilities.make_tools when building
      uses: actions/setup-python@v4
      with:
        python-version: 3.8
    - name: Install Ubuntu dependencies
      uses: ./support/actions/apt-get-install
      with:
        packages: doxygen gcc-arm-none-eabi

    - name: Checkout SpiNNaker C Dependencies
      uses: ./support/actions/install-spinn-deps
      with:
        # Note: SpiNNUtils needed for spinn_utilities.make_tools
        repositories: spinnaker_tools spinn_common SpiNNFrontEndCommon
        install: false

    - name: "Prepare: Install SpiNNUtils"
      uses: ./support/actions/install-spinn-deps
      with:
        # Note: SpiNNUtils needed for spinn_utilities.make_tools
        repositories: SpiNNUtils
        install: true

    - name: Set environment variables
      run: |
        echo "SPINN_DIRS=$PWD/spinnaker_tools" >> $GITHUB_ENV
        echo "NEURAL_MODELLING_DIRS=$PWD/neural_modelling" >> $GITHUB_ENV

    - name: Lint C code using Vera++
      uses: ./support/actions/vera
      with:
        base-dir: neural_modelling/src

    - name: Build C dependencies
      run: |
        make -C $SPINN_DIRS
        make -C spinn_common install
        make -C SpiNNFrontEndCommon/c_common install

    - name: Build C code
      run: make
      working-directory: neural_modelling
      env:
        CFLAGS: -fdiagnostics-color=always

    - name: Build C code in DEBUG mode
      run: make clean; make SPYNNAKER_DEBUG=DEBUG
      working-directory: neural_modelling
      env:
        CFLAGS: -fdiagnostics-color=always

    - name: Build documentation using doxygen
      run: make doxysetup doxygen
      working-directory: neural_modelling<|MERGE_RESOLUTION|>--- conflicted
+++ resolved
@@ -19,11 +19,7 @@
 on: [push]
 jobs:
   build:
-<<<<<<< HEAD
-    runs-on: ubuntu-22.04
-=======
     runs-on: ubuntu-latest
->>>>>>> 7cadf5b4
     timeout-minutes: 10
     steps:
     - name: Checkout
