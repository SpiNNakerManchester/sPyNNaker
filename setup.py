--- conflicted
+++ resolved
@@ -7,8 +7,9 @@
     install_requires = ['SpiNNFrontEndCommon >= 3.0.0, < 4.0.0',
                         'pyNN >= 0.7, < 0.8', 'numpy', 'lxml', 'six']
 else:
-    install_requires = ['SpiNNFrontEndCommon >= 3.0.0, < 4.0.0',
-                        'pyNN >= 0.7, < 0.8', 'numpy', 'scipy', 'lxml', 'six']
+    install_requires = [
+        'SpiNNFrontEndCommon >= 3.0.0, < 4.0.0',
+        'pyNN >= 0.7, < 0.8', 'numpy', 'scipy', 'lxml', 'six', 'bitarray']
 
 setup(
     name="sPyNNaker",
@@ -48,11 +49,5 @@
               'spynnaker.pyNN.utilities.random_stats',],
     package_data={'spynnaker.pyNN.model_binaries': ['*.aplx'],
                   'spynnaker.pyNN.overridden_pacman_functions': ['*.xml']},
-<<<<<<< HEAD
-    install_requires=[
-        'SpiNNFrontEndCommon >= 3.0.0, < 4.0.0',
-        'pyNN >= 0.7, < 0.8', 'numpy', 'scipy', 'lxml', 'six', 'bitarray']
-=======
     install_requires=install_requires
->>>>>>> 5c6bdb9d
 )