# Copyright (c) 2017-2019 The University of Manchester
#
# This program is free software: you can redistribute it and/or modify
# it under the terms of the GNU General Public License as published by
# the Free Software Foundation, either version 3 of the License, or
# (at your option) any later version.
#
# This program is distributed in the hope that it will be useful,
# but WITHOUT ANY WARRANTY; without even the implied warranty of
# MERCHANTABILITY or FITNESS FOR A PARTICULAR PURPOSE.  See the
# GNU General Public License for more details.
#
# You should have received a copy of the GNU General Public License
# along with this program.  If not, see <http://www.gnu.org/licenses/>.

from spynnaker.pyNN.spinnaker import SpiNNaker as _BaseClass
from spynnaker.pyNN.utilities.utility_calls import moved_in_v7


class SpiNNaker(_BaseClass):
    """ Main interface for the sPyNNaker implementation of PyNN 0.8/0.9

    .. deprecated:: 7.0
        Use
        :py:class:`spynnaker.pyNN.SpiNNaker` instead.
    """

    def __init__(
            self, database_socket_addresses,
            time_scale_factor, min_delay, graph_label,
            n_chips_required=None, n_boards_required=None, timestep=0.1):
        # pylint: disable=too-many-arguments, too-many-locals
<<<<<<< HEAD

        # change min delay auto to be the min delay supported by simulator
        if min_delay == "auto":
            min_delay = timestep

        # population and projection holders
        self._populations = list()
        self._projections = list()

        # pynn demanded objects
        self.__segment_counter = 0
        self.__recorders = set([])

        # Structured provenance_items
        self.structured_provenance_filename = None

        # main pynn interface inheritance
        pynn_control.BaseState.__init__(self)

        # SpiNNaker setup
=======
        moved_in_v7("spynnaker8.spinnaker",
                    "spynnaker.pyNN.spinnaker")
>>>>>>> dccfb1d0
        super(SpiNNaker, self).__init__(
            database_socket_addresses, time_scale_factor, min_delay,
            graph_label, n_chips_required, n_boards_required, timestep)<|MERGE_RESOLUTION|>--- conflicted
+++ resolved
@@ -30,31 +30,8 @@
             time_scale_factor, min_delay, graph_label,
             n_chips_required=None, n_boards_required=None, timestep=0.1):
         # pylint: disable=too-many-arguments, too-many-locals
-<<<<<<< HEAD
-
-        # change min delay auto to be the min delay supported by simulator
-        if min_delay == "auto":
-            min_delay = timestep
-
-        # population and projection holders
-        self._populations = list()
-        self._projections = list()
-
-        # pynn demanded objects
-        self.__segment_counter = 0
-        self.__recorders = set([])
-
-        # Structured provenance_items
-        self.structured_provenance_filename = None
-
-        # main pynn interface inheritance
-        pynn_control.BaseState.__init__(self)
-
-        # SpiNNaker setup
-=======
         moved_in_v7("spynnaker8.spinnaker",
                     "spynnaker.pyNN.spinnaker")
->>>>>>> dccfb1d0
         super(SpiNNaker, self).__init__(
             database_socket_addresses, time_scale_factor, min_delay,
             graph_label, n_chips_required, n_boards_required, timestep)