# Copyright (c) 2017-2019 The University of Manchester
#
# This program is free software: you can redistribute it and/or modify
# it under the terms of the GNU General Public License as published by
# the Free Software Foundation, either version 3 of the License, or
# (at your option) any later version.
#
# This program is distributed in the hope that it will be useful,
# but WITHOUT ANY WARRANTY; without even the implied warranty of
# MERCHANTABILITY or FITNESS FOR A PARTICULAR PURPOSE.  See the
# GNU General Public License for more details.
#
# You should have received a copy of the GNU General Public License
# along with this program.  If not, see <http://www.gnu.org/licenses/>.

from lazyarray import __version__ as lazyarray_version
from quantities import __version__ as quantities_version
from neo import __version__ as neo_version
from pyNN.common import control as pynn_control
from pyNN import __version__ as pynn_version
from spinn_utilities.config_holder import get_config_int, set_config
from spinn_front_end_common.utilities.globals_variables import set_failed_state
from spinn_front_end_common.utilities.constants import (
    MICRO_TO_MILLISECOND_CONVERSION)
from spinn_front_end_common.interface.abstract_spinnaker_base import (
    AbstractSpinnakerBase)
from spynnaker.pyNN.abstract_spinnaker_common import AbstractSpiNNakerCommon
from spynnaker.pyNN.utilities.spynnaker_failed_state import (
    SpynnakerFailedState)
from spynnaker.pyNN.spynnaker_simulator_interface import (
    SpynnakerSimulatorInterface)
from spynnaker import _version

_NAME = "SpiNNaker_under_version({}-{})".format(
    _version.__version__, _version.__version_name__)


class SpiNNaker(AbstractSpiNNakerCommon, pynn_control.BaseState,
                SpynnakerSimulatorInterface):
    """ Main interface for the sPyNNaker implementation of PyNN 0.8/0.9
    """

    def __init__(
            self, database_socket_addresses,
            extra_algorithm_xml_paths, extra_mapping_inputs,
            extra_mapping_algorithms, extra_pre_run_algorithms,
            extra_post_run_algorithms, extra_load_algorithms,
            time_scale_factor, min_delay, max_delay, graph_label,
            n_chips_required=None, n_boards_required=None, timestep=0.1,
            hostname=None):
        # pylint: disable=too-many-arguments, too-many-locals

        # change min delay auto to be the min delay supported by simulator
        if min_delay == "auto":
            min_delay = timestep

        # population and projection holders
        self._populations = list()
        self._projections = list()

        # pynn demanded objects
        self.__segment_counter = 0
        self.__recorders = set([])

        # main pynn interface inheritance
        pynn_control.BaseState.__init__(self)

        # handle the extra load algorithms and the built in ones
        built_in_extra_load_algorithms = list()
        if extra_load_algorithms is not None:
            built_in_extra_load_algorithms.extend(extra_load_algorithms)

        # handle extra xmls and the ones needed by default
        built_in_extra_xml_paths = list()
        if extra_algorithm_xml_paths is not None:
            built_in_extra_xml_paths.extend(extra_algorithm_xml_paths)

        # handle the extra mapping inputs and the built in ones
        built_in_extra_mapping_inputs = dict()
        if extra_mapping_inputs is not None:
            built_in_extra_mapping_inputs.update(extra_mapping_inputs)

        front_end_versions = [("sPyNNaker8_version", _version.__version__)]
        front_end_versions.append(("pyNN_version", pynn_version))
        front_end_versions.append(("quantities_version", quantities_version))
        front_end_versions.append(("neo_version", neo_version))
        front_end_versions.append(("lazyarray_version", lazyarray_version))

        # SpiNNaker setup
        super(SpiNNaker, self).__init__(
            database_socket_addresses=database_socket_addresses,
            user_extra_algorithm_xml_path=built_in_extra_xml_paths,
            user_extra_mapping_inputs=built_in_extra_mapping_inputs,
            extra_mapping_algorithms=extra_mapping_algorithms,
            user_extra_algorithms_pre_run=extra_pre_run_algorithms,
            extra_post_run_algorithms=extra_post_run_algorithms,
            extra_load_algorithms=built_in_extra_load_algorithms,
            graph_label=graph_label, n_chips_required=n_chips_required,
            n_boards_required=n_boards_required,
            hostname=hostname, min_delay=min_delay,
            max_delay=max_delay, timestep=timestep,
            time_scale_factor=time_scale_factor,
            front_end_versions=front_end_versions)

    def run(self, run_time, sync_time=0.0):
        """ Run the simulation for a span of simulation time.

        :param run_time: the time to run for, in milliseconds
        :return: None
        """

        self._run_wait(run_time, sync_time)

    def run_until(self, tstop):
        """ Run the simulation until the given simulation time.

        :param tstop: when to run until in milliseconds
        """
        # Build data
        self._run_wait(tstop - self.t)

    def clear(self):
        """ Clear the current recordings and reset the simulation
        """
        self.recorders = set([])
        self.id_counter = 0
        self.__segment_counter = -1
        self.reset()

        # Stop any currently running SpiNNaker application
        self.stop()

    def reset(self):
        """ Reset the state of the current network to time t = 0.
        """
        for population in self._populations:
            population._cache_data()

        self.__segment_counter += 1

        # Call superclass implementation
        AbstractSpinnakerBase.reset(self)

    def _run_wait(self, duration_ms, sync_time=0.0):
        """ Run the simulation for a length of simulation time.

        :param duration_ms: The run duration, in milliseconds
        :type duration_ms: int or float
        """

        super(SpiNNaker, self).run(duration_ms, sync_time)

    @property
    def state(self):
        """ Used to bypass the dual level object

        :return: the SpiNNaker object
        :rtype: ~spynnaker8.spinnaker.SpiNNaker
        """
        return self

    @property
    def mpi_rank(self):
        """ Gets the MPI rank of the simulator

        .. note::
            Meaningless on SpiNNaker, so we pretend we're the head node.

        :return: Constant: 0
        :rtype: int
        """
        return 0

    @mpi_rank.setter
    def mpi_rank(self, new_value):
        """ sPyNNaker does not use this value meaningfully

        :param new_value: Ignored
        """

    @property
    def num_processes(self):
        """ Gets the number of MPI worker processes

        .. note::
            Meaningless on SpiNNaker, so we pretend there's one MPI process

        :return: Constant: 1
        :rtype: int
        """
        return 1

    @num_processes.setter
    def num_processes(self, new_value):
        """ sPyNNaker does not use this value meaningfully

        :param new_value: Ignored
        """

    @property
    def dt(self):
        """ The machine time step in milliseconds

        :return: the machine time step
        :rtype: float
        """
<<<<<<< HEAD
        return (get_config_int("Machine", "machine_time_step") /
                float(MICRO_TO_MILLISECOND_CONVERSION))
=======
        return self.machine_time_step_ms
>>>>>>> 67bb04d0

    @dt.setter
    def dt(self, new_value):
        """ The machine time step in milliseconds

        :param float new_value: new value for machine time step in microseconds
        """
        set_config("Machine", "machine_time_step",
                   new_value * MICRO_TO_MILLISECOND_CONVERSION)

    @property
    def t(self):
        """ The current simulation time in milliseconds

        :return: the current runtime already executed
        :rtype: float
        """
<<<<<<< HEAD
        return (
            self._current_run_timesteps * (
                get_config_int("Machine", "machine_time_step") / 1000.0))
=======
        return self._current_run_timesteps * self.machine_time_step_ms
>>>>>>> 67bb04d0

    @property
    def segment_counter(self):
        """ The number of the current recording segment being generated.

        :return: the segment counter
        :rtype: int
        """
        return self.__segment_counter

    @segment_counter.setter
    def segment_counter(self, new_value):
        """ The number of the current recording segment being generated.

        :param int new_value: new value for the segment counter
        """
        self.__segment_counter = new_value

    @property
    def running(self):
        """ Whether the simulation is running or has run.

        .. note::
            Ties into our has_ran parameter for automatic pause and resume.

        :return: the has_ran variable from the SpiNNaker main interface
        :rtype: bool
        """
        return self._has_ran

    @running.setter
    def running(self, new_value):
        """ Setter for the has_ran parameter, only used by the PyNN interface,\
            supports tracking where it thinks its setting this parameter.

        :param bool new_value: the new value for the simulation
        """
        self._has_ran = new_value

    @property
    def name(self):
        """ The name of the simulator. Used to ensure PyNN recording neo\
            blocks are correctly labelled.

        :return: the name of the simulator.
        :rtype: str
        """
        return _NAME

    @property
    def populations(self):
        """ The list of all populations in the simulation.

        :return: list of populations
        :rtype: list(~spynnaker.pyNN.models.population.Population)
        """
        # needed by the population class
        return self._populations

    @property
    def projections(self):
        """ The list of all projections in the simulation.

        :return: list of projections
        :rtype: list(~spynnaker.pyNN.models.projection.Projection)
        """
        # needed by the projection class.
        return self._projections

    @property
    def recorders(self):
        """ The recorders, used by the PyNN state object

        :return: the internal recorders object
        :rtype: list(~spynnaker.pyNN.models.recorder.Recorder)
        """
        return self.__recorders

    @recorders.setter
    def recorders(self, new_value):
        """ Setter for the internal recorders object

        :param new_value: the new value for the recorder
        """
        self.__recorders = new_value


# Defined in this file to prevent an import loop
class Spynnaker8FailedState(SpynnakerFailedState):
    __slots__ = ()

    def __init__(self):
        super(Spynnaker8FailedState, self).__init__(_NAME)


# At import time change the default FailedState
set_failed_state(Spynnaker8FailedState())<|MERGE_RESOLUTION|>--- conflicted
+++ resolved
@@ -18,7 +18,6 @@
 from neo import __version__ as neo_version
 from pyNN.common import control as pynn_control
 from pyNN import __version__ as pynn_version
-from spinn_utilities.config_holder import get_config_int, set_config
 from spinn_front_end_common.utilities.globals_variables import set_failed_state
 from spinn_front_end_common.utilities.constants import (
     MICRO_TO_MILLISECOND_CONVERSION)
@@ -204,12 +203,7 @@
         :return: the machine time step
         :rtype: float
         """
-<<<<<<< HEAD
-        return (get_config_int("Machine", "machine_time_step") /
-                float(MICRO_TO_MILLISECOND_CONVERSION))
-=======
         return self.machine_time_step_ms
->>>>>>> 67bb04d0
 
     @dt.setter
     def dt(self, new_value):
@@ -217,8 +211,7 @@
 
         :param float new_value: new value for machine time step in microseconds
         """
-        set_config("Machine", "machine_time_step",
-                   new_value * MICRO_TO_MILLISECOND_CONVERSION)
+        self.machine_time_step = new_value * MICRO_TO_MILLISECOND_CONVERSION
 
     @property
     def t(self):
@@ -227,13 +220,7 @@
         :return: the current runtime already executed
         :rtype: float
         """
-<<<<<<< HEAD
-        return (
-            self._current_run_timesteps * (
-                get_config_int("Machine", "machine_time_step") / 1000.0))
-=======
         return self._current_run_timesteps * self.machine_time_step_ms
->>>>>>> 67bb04d0
 
     @property
     def segment_counter(self):
