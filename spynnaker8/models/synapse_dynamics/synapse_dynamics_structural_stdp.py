--- conflicted
+++ resolved
@@ -80,11 +80,4 @@
             dendritic_delay_fraction=dendritic_delay_fraction, f_rew=f_rew,
             initial_weight=initial_weight, initial_delay=initial_delay,
             s_max=s_max, seed=seed, weight=weight, delay=delay,
-<<<<<<< HEAD
-            backprop_delay=backprop_delay, neuromodulation=neuromodulation)
-        logger.warning(
-            "please use spynnaker.pyNN.models.neuron.synapse_dynamics."
-            "SynapseDynamicsStructuralSTDP instead")
-=======
-            backprop_delay=backprop_delay)
->>>>>>> 51a7f590
+            backprop_delay=backprop_delay, neuromodulation=neuromodulation)