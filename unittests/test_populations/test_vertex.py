--- conflicted
+++ resolved
@@ -107,11 +107,7 @@
             ring_buffer_sigma=None, incoming_spike_buffer_size=None,
             neuron_impl=foo_bar.model, pynn_model=foo_bar,
             drop_late_spikes=True, splitter=None, seed=None,
-<<<<<<< HEAD
-            rb_left_shifts=None)
-=======
-            n_colour_bits=None)
->>>>>>> a0551729
+            n_colour_bits=None, rb_left_shifts=None)
 
 
 def test_initializable():
