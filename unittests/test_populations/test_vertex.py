--- conflicted
+++ resolved
@@ -106,12 +106,8 @@
             max_atoms_per_core=None, spikes_per_second=None,
             ring_buffer_sigma=None, incoming_spike_buffer_size=None,
             neuron_impl=foo_bar.model, pynn_model=foo_bar,
-<<<<<<< HEAD
-            drop_late_spikes=True, splitter=None, rb_left_shifts=None)
-=======
             drop_late_spikes=True, splitter=None, seed=None,
-            n_colour_bits=None)
->>>>>>> e247ec36
+            n_colour_bits=None, rb_left_shifts=None)
 
 
 def test_initializable():
