--- conflicted
+++ resolved
@@ -37,20 +37,11 @@
     connector.set_projection_information(synapse_info)
     post_vertex_slice = Slice(0, 10)
     block = connector.create_synaptic_block(
-<<<<<<< HEAD
         [post_vertex_slice], post_vertex_slice, 0, synapse_info)
-    assert(len(block) > 0)
-    assert(all(item["source"] == item["target"] for item in block))
-    assert(all(item["weight"] == 1.0 for item in block))
-    assert(all(item["delay"] == 2.0 for item in block))
-=======
-        [pre_vertex_slice], [post_vertex_slice], pre_vertex_slice,
-        post_vertex_slice, 0, synapse_info)
     assert len(block) > 0
     assert all(item["source"] == item["target"] for item in block)
     assert all(item["weight"] == 1.0 for item in block)
     assert all(item["delay"] == 2.0 for item in block)
->>>>>>> 446a6486
 
 
 def test_csa_from_list_connector():
@@ -68,18 +59,7 @@
     connector.set_projection_information(mock_synapse_info)
     post_vertex_slice = Slice(0, 10)
     block = connector.create_synaptic_block(
-<<<<<<< HEAD
         [post_vertex_slice], post_vertex_slice, 0, mock_synapse_info)
-    assert(len(block) > 0)
-    assert(all(item["source"] == conn[0]
-               for item, conn in zip(block, conn_list)))
-    assert(all(item["target"] == conn[1]
-               for item, conn in zip(block, conn_list)))
-    assert(all(item["weight"] == 1.0 for item in block))
-    assert(all(item["delay"] == 2.0 for item in block))
-=======
-        [pre_vertex_slice], [post_vertex_slice],
-        pre_vertex_slice, post_vertex_slice, 0, mock_synapse_info)
     assert len(block) > 0
     assert all(item["source"] == conn[0]
                for item, conn in zip(block, conn_list))
@@ -87,7 +67,6 @@
                for item, conn in zip(block, conn_list))
     assert all(item["weight"] == 1.0 for item in block)
     assert all(item["delay"] == 2.0 for item in block)
->>>>>>> 446a6486
 
 
 def test_csa_random_connector():
@@ -104,18 +83,10 @@
     connector.set_projection_information(mock_synapse_info)
     post_vertex_slice = Slice(0, 10)
     block = connector.create_synaptic_block(
-<<<<<<< HEAD
         [post_vertex_slice], post_vertex_slice, 0, mock_synapse_info)
-    assert(len(block) >= 0)
-    assert(all(item["weight"] == 1.0 for item in block))
-    assert(all(item["delay"] == 2.0 for item in block))
-=======
-        [pre_vertex_slice], [post_vertex_slice], pre_vertex_slice,
-        post_vertex_slice, 0, mock_synapse_info)
     assert len(block) >= 0
     assert all(item["weight"] == 1.0 for item in block)
     assert all(item["delay"] == 2.0 for item in block)
->>>>>>> 446a6486
 
 
 def test_csa_block_connector():
