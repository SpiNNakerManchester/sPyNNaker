# Copyright (c) 2017-2019 The University of Manchester
#
# This program is free software: you can redistribute it and/or modify
# it under the terms of the GNU General Public License as published by
# the Free Software Foundation, either version 3 of the License, or
# (at your option) any later version.
#
# This program is distributed in the hope that it will be useful,
# but WITHOUT ANY WARRANTY; without even the implied warranty of
# MERCHANTABILITY or FITNESS FOR A PARTICULAR PURPOSE.  See the
# GNU General Public License for more details.
#
# You should have received a copy of the GNU General Public License
# along with this program.  If not, see <http://www.gnu.org/licenses/>.

import numpy
import pytest
from pacman.model.graphs.common.slice import Slice
from spynnaker.pyNN.config_setup import unittest_setup
from spynnaker.pyNN.models.neural_projections.connectors import (
    FromListConnector)
from spynnaker.pyNN.models.neural_projections import SynapseInformation
from unittests.mocks import MockPopulation


@pytest.mark.parametrize(
    "clist, column_names, weights, delays, expected_clist, expected_weights, "
    "expected_delays, expected_extra_parameters, "
    "expected_extra_parameter_names", [
        (None, None, 0, 0, numpy.zeros((0, 2)), [], [], None, None),
        ([], None, 0, 0, numpy.zeros((0, 2)), [], [], None, None),
        (numpy.array([(0, 0, 0, 0), (1, 1, 1, 1), (2, 2, 2, 2)]), None, 5, 1,
         None, [0, 1, 2], [0, 1, 2], None, None),
        (numpy.array([(0, 0), (1, 1), (2, 2)]), None, 5, 1,
         None, [5, 5, 5], [1, 1, 1], None, None),
        (numpy.array([(0, 0, 0), (1, 1, 1), (2, 2, 2)]), ["weight"], 5, 1,
         None, [0, 1, 2], [1, 1, 1], None, None),
        (numpy.array([(0, 0, 0), (1, 1, 1), (2, 2, 2)]), ["delay"], 5, 1,
         None, [5, 5, 5], [0, 1, 2], None, None),
        (numpy.array([(0, 0, 0), (1, 1, 0), (2, 2, 0)]), ["extra"], 5, 1,
         None, [5, 5, 5], [1, 1, 1], numpy.array([[0], [0], [0]]), ["extra"]),
    ], ids=[
        "None Connections",
        "Empty Connections",
        "4-elements",
        "2-elements",
        "3-elements-weight",
        "3-elements-delay",
        "3-elements-extra"
    ])
def test_connector(
        clist, column_names, weights, delays, expected_clist, expected_weights,
        expected_delays, expected_extra_parameters,
        expected_extra_parameter_names):
    unittest_setup()
    connector = FromListConnector(clist, column_names=column_names)
    if expected_clist is not None:
        assert numpy.array_equal(connector.conn_list, expected_clist)
    else:
        assert numpy.array_equal(connector.conn_list, clist)

    # Check extra parameters are as expected
    extra_params = connector.get_extra_parameters()
    extra_param_names = connector.get_extra_parameter_names()
    assert numpy.array_equal(extra_params, expected_extra_parameters)
    assert numpy.array_equal(
        extra_param_names, expected_extra_parameter_names)
    if extra_params is not None:
        assert len(extra_params.shape) == 2
        assert extra_params.shape[1] == len(extra_param_names)
        for i in range(len(extra_param_names)):
            assert extra_params[:, i].shape == (len(clist), )

    # Check weights and delays are used or ignored as expected
    post_slice = Slice(0, 10)
    synapse_info = SynapseInformation(
            connector=None, pre_population=MockPopulation(10, "Pre"),
            post_population=MockPopulation(10, "Post"), prepop_is_view=False,
            postpop_is_view=False, rng=None, synapse_dynamics=None,
            synapse_type=None, receptor_type=None,
            synapse_type_from_dynamics=False, weights=weights, delays=delays)
    block = connector.create_synaptic_block(
<<<<<<< HEAD
        [post_slice], post_slice, 1, synapse_info)
    assert(numpy.array_equal(block["weight"], numpy.array(expected_weights)))
    assert(numpy.array_equal(block["delay"], numpy.array(expected_delays)))
=======
        [pre_slice], [post_slice], pre_slice, post_slice, 1, synapse_info)
    assert numpy.array_equal(block["weight"], numpy.array(expected_weights))
    assert numpy.array_equal(block["delay"], numpy.array(expected_delays))
>>>>>>> 446a6486


class MockFromListConnector(FromListConnector):
    # Use to check that the split is done only once

    def __init__(self, conn_list, safe=True, verbose=False, column_names=None):
        super().__init__(
            conn_list, safe=safe, verbose=verbose, column_names=column_names)
        self._split_count = 0

    def _split_connections(self, post_slices):
        split = super()._split_connections(post_slices)
        if split:
            self._split_count += 1
        return split


def test_connector_split():
    unittest_setup()
    n_sources = 1000
    n_targets = 1000
    n_connections = 10000
    post_neurons_per_core = 59
    sources = numpy.random.randint(0, n_sources, n_connections)
    targets = numpy.random.randint(0, n_targets, n_connections)
    post_slices = [Slice(i, i + post_neurons_per_core - 1)
                   for i in range(0, n_targets, post_neurons_per_core)]

    connection_list = numpy.dstack((sources, targets))[0]
    connector = MockFromListConnector(connection_list)
    weight = 1.0
    delay = 1.0
    synapse_info = SynapseInformation(
        connector=None, pre_population=MockPopulation(n_sources, "Pre"),
        post_population=MockPopulation(n_targets, "Post"),
        prepop_is_view=False, postpop_is_view=False, rng=None,
        synapse_dynamics=None, synapse_type=None, receptor_type=None,
        synapse_type_from_dynamics=False, weights=weight, delays=delay)
    has_block = set()
    try:
        # Check each connection is in the right place
<<<<<<< HEAD
        for post_slice in post_slices:
            block = connector.create_synaptic_block(
                post_slices, post_slice, 1, synapse_info)
            for target in block["target"]:
                assert(post_slice.lo_atom <= target <= post_slice.hi_atom)
            for item in block:
                has_block.add((item["source"], item["target"]))
=======
        for pre_slice in pre_slices:
            for post_slice in post_slices:
                block = connector.create_synaptic_block(
                    pre_slices, post_slices, pre_slice, post_slice, 1,
                    synapse_info)
                for source in block["source"]:
                    assert pre_slice.lo_atom <= source <= pre_slice.hi_atom
                for target in block["target"]:
                    assert post_slice.lo_atom <= target <= post_slice.hi_atom
                for item in block:
                    has_block.add((item["source"], item["target"]))
>>>>>>> 446a6486

        # Check each connection has a place
        for source, target in zip(sources, targets):
            assert (source, target) in has_block

        # Check the split only happens once
        assert connector._split_count == 1
    except AssertionError as e:
        print(connection_list)
        raise e


class MockSplitter(object):

    def __init__(self, slices):
        self.slices = slices

    def get_out_going_slices(self):
        return self.slices

    def get_in_coming_slices(self):
        return self.slices


class MockAppVertex(object):

    def __init__(self, slices):
        self.splitter = MockSplitter(slices)


class MockMachineVertex(object):

    def __init__(self, slice, slices):
        self.vertex_slice = slice
        self.app_vertex = MockAppVertex(slices)


def test_could_connect():
    unittest_setup()
    pairs = numpy.array([[0, 0], [1, 2], [2, 0], [3, 3], [2, 6], [1, 8],
                         [4, 1], [5, 0], [6, 2], [4, 8]])
    connector = FromListConnector(pairs)
    post_slices = [Slice(0, 2), Slice(3, 5), Slice(6, 9)]
<<<<<<< HEAD
    for post_slice in post_slices:
        post_vertex = MockMachineVertex(post_slice, post_slices)
        count = __get_n_connections(pairs, post_slice)
        if count:
            assert(connector.could_connect(None, None, post_vertex))
        else:
            assert(not connector.could_connect(None, None, post_vertex))


def __get_n_connections(pairs, post_slice):
    conns = pairs[(pairs[:, 1] >= post_slice.lo_atom) &
                  (pairs[:, 1] <= post_slice.hi_atom)]
=======
    for pre_slice in pre_slices:
        pre_vertex = MockMachineVertex(pre_slice, pre_slices)
        for post_slice in post_slices:
            post_vertex = MockMachineVertex(post_slice, post_slices)
            count = __get_n_connections(pairs, pre_slice, post_slice)
            if count:
                assert connector.could_connect(None, pre_vertex, post_vertex)
            else:
                assert not connector.could_connect(
                    None, pre_vertex, post_vertex)


def __get_n_connections(pairs, pre_slice, post_slice):
    conns = pairs[(pairs[:, 0] >= pre_slice.lo_atom) &
                  (pairs[:, 0] <= pre_slice.hi_atom)]
    conns = conns[(conns[:, 1] >= post_slice.lo_atom) &
                  (conns[:, 1] <= post_slice.hi_atom)]
>>>>>>> 446a6486
    return len(conns)<|MERGE_RESOLUTION|>--- conflicted
+++ resolved
@@ -80,15 +80,9 @@
             synapse_type=None, receptor_type=None,
             synapse_type_from_dynamics=False, weights=weights, delays=delays)
     block = connector.create_synaptic_block(
-<<<<<<< HEAD
         [post_slice], post_slice, 1, synapse_info)
-    assert(numpy.array_equal(block["weight"], numpy.array(expected_weights)))
-    assert(numpy.array_equal(block["delay"], numpy.array(expected_delays)))
-=======
-        [pre_slice], [post_slice], pre_slice, post_slice, 1, synapse_info)
     assert numpy.array_equal(block["weight"], numpy.array(expected_weights))
     assert numpy.array_equal(block["delay"], numpy.array(expected_delays))
->>>>>>> 446a6486
 
 
 class MockFromListConnector(FromListConnector):
@@ -130,27 +124,13 @@
     has_block = set()
     try:
         # Check each connection is in the right place
-<<<<<<< HEAD
         for post_slice in post_slices:
             block = connector.create_synaptic_block(
                 post_slices, post_slice, 1, synapse_info)
             for target in block["target"]:
-                assert(post_slice.lo_atom <= target <= post_slice.hi_atom)
+                assert post_slice.lo_atom <= target <= post_slice.hi_atom
             for item in block:
                 has_block.add((item["source"], item["target"]))
-=======
-        for pre_slice in pre_slices:
-            for post_slice in post_slices:
-                block = connector.create_synaptic_block(
-                    pre_slices, post_slices, pre_slice, post_slice, 1,
-                    synapse_info)
-                for source in block["source"]:
-                    assert pre_slice.lo_atom <= source <= pre_slice.hi_atom
-                for target in block["target"]:
-                    assert post_slice.lo_atom <= target <= post_slice.hi_atom
-                for item in block:
-                    has_block.add((item["source"], item["target"]))
->>>>>>> 446a6486
 
         # Check each connection has a place
         for source, target in zip(sources, targets):
@@ -194,36 +174,16 @@
                          [4, 1], [5, 0], [6, 2], [4, 8]])
     connector = FromListConnector(pairs)
     post_slices = [Slice(0, 2), Slice(3, 5), Slice(6, 9)]
-<<<<<<< HEAD
     for post_slice in post_slices:
         post_vertex = MockMachineVertex(post_slice, post_slices)
         count = __get_n_connections(pairs, post_slice)
         if count:
-            assert(connector.could_connect(None, None, post_vertex))
+            assert connector.could_connect(None, None, post_vertex)
         else:
-            assert(not connector.could_connect(None, None, post_vertex))
+            assert not connector.could_connect(None, None, post_vertex)
 
 
 def __get_n_connections(pairs, post_slice):
     conns = pairs[(pairs[:, 1] >= post_slice.lo_atom) &
                   (pairs[:, 1] <= post_slice.hi_atom)]
-=======
-    for pre_slice in pre_slices:
-        pre_vertex = MockMachineVertex(pre_slice, pre_slices)
-        for post_slice in post_slices:
-            post_vertex = MockMachineVertex(post_slice, post_slices)
-            count = __get_n_connections(pairs, pre_slice, post_slice)
-            if count:
-                assert connector.could_connect(None, pre_vertex, post_vertex)
-            else:
-                assert not connector.could_connect(
-                    None, pre_vertex, post_vertex)
-
-
-def __get_n_connections(pairs, pre_slice, post_slice):
-    conns = pairs[(pairs[:, 0] >= pre_slice.lo_atom) &
-                  (pairs[:, 0] <= pre_slice.hi_atom)]
-    conns = conns[(conns[:, 1] >= post_slice.lo_atom) &
-                  (conns[:, 1] <= post_slice.hi_atom)]
->>>>>>> 446a6486
     return len(conns)