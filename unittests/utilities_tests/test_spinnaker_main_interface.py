# Copyright (c) 2017-2019 The University of Manchester
#
# This program is free software: you can redistribute it and/or modify
# it under the terms of the GNU General Public License as published by
# the Free Software Foundation, either version 3 of the License, or
# (at your option) any later version.
#
# This program is distributed in the hope that it will be useful,
# but WITHOUT ANY WARRANTY; without even the implied warranty of
# MERCHANTABILITY or FITNESS FOR A PARTICULAR PURPOSE.  See the
# GNU General Public License for more details.
#
# You should have received a copy of the GNU General Public License
# along with this program.  If not, see <http://www.gnu.org/licenses/>.

import os
import sys
import unittest
from spinn_front_end_common.interface.config_handler import CONFIG_FILE
from spinn_front_end_common.interface.abstract_spinnaker_base import (
    AbstractSpinnakerBase)
from spinn_front_end_common.utilities import globals_variables
from spinn_front_end_common.utilities.exceptions import ConfigurationException
from spinn_front_end_common.utilities.utility_objs import ExecutableFinder
from spynnaker.pyNN.abstract_spinnaker_common import AbstractSpiNNakerCommon
from spynnaker.pyNN.utilities.spynnaker_failed_state import (
    SpynnakerFailedState)


class Close_Once(object):

    __slots__ = ("closed")

    def __init__(self):
        self.closed = False

    def close(self):
        if self.closed:
            raise Exception("Close called twice")
        else:
            self.closed = True


class MainInterfaceImpl(AbstractSpiNNakerCommon):

    def get_distribution_to_stats(self):
        return None

    def get_pynn_NumpyRNG(self):
        return None

    def is_a_pynn_random(self, thing):
        return True

    def get_random_distribution(self):
        return None


class TestSpinnakerMainInterface(unittest.TestCase):

    @classmethod
    def setUpClass(cls):
        # Normally this is done by spinnaker.py during import
        globals_variables.set_failed_state(SpynnakerFailedState())

    def test_min_init(self):
        class_file = sys.modules[self.__module__].__file__
        path = os.path.dirname(os.path.abspath(class_file))
        os.chdir(path)
        print(path)
        AbstractSpinnakerBase(CONFIG_FILE, ExecutableFinder())

    def test_stop_init(self):
        class_file = sys.modules[self.__module__].__file__
        path = os.path.dirname(os.path.abspath(class_file))
        os.chdir(path)

        interface = AbstractSpinnakerBase(CONFIG_FILE, ExecutableFinder())
        mock_contoller = Close_Once()
        interface._machine_allocation_controller = mock_contoller
        self.assertFalse(mock_contoller.closed)
        interface.stop(turn_off_machine=False, clear_routing_tables=False,
                       clear_tags=False)
        self.assertTrue(mock_contoller.closed)
        with self.assertRaises(ConfigurationException):
            interface.stop(turn_off_machine=False, clear_routing_tables=False,
                           clear_tags=False)

    def test_timings(self):

        # Test normal use
        interface = MainInterfaceImpl(
            graph_label="Test", database_socket_addresses=[],
<<<<<<< HEAD
            n_chips_required=None, timestep=1.0, max_delay=144.0,
            min_delay=1.0, hostname=None)
        assert interface.default_machine_time_step == 1000
=======
            n_chips_required=None, n_boards_required=None, timestep=1.0,
            max_delay=144.0, min_delay=1.0, hostname=None)
        assert interface.machine_time_step == 1000
>>>>>>> d905cd38
        assert interface.time_scale_factor == 1

        # Test auto time scale factor
        interface = MainInterfaceImpl(
            graph_label="Test", database_socket_addresses=[],
<<<<<<< HEAD
            n_chips_required=None, timestep=0.1, max_delay=14.4,
            min_delay=1.0, hostname=None)
        assert interface.default_machine_time_step == 100
=======
            n_chips_required=None, n_boards_required=None, timestep=0.1,
            max_delay=14.4, min_delay=1.0, hostname=None)
        assert interface.machine_time_step == 100
>>>>>>> d905cd38
        assert interface.time_scale_factor == 10

        # Test delay out of bounds
        with self.assertRaises(ConfigurationException):
            interface = MainInterfaceImpl(
                graph_label="Test", database_socket_addresses=[],
                n_chips_required=None, n_boards_required=None, timestep=1.0,
                max_delay=145.0,  min_delay=1.0, hostname=None)
        with self.assertRaises(ConfigurationException):
            interface = MainInterfaceImpl(
                graph_label="Test", database_socket_addresses=[],
                n_chips_required=None, n_boards_required=None, timestep=0.1,
                max_delay=145.0, min_delay=1.0, hostname=None)


if __name__ == "__main__":
    unittest.main()<|MERGE_RESOLUTION|>--- conflicted
+++ resolved
@@ -91,29 +91,17 @@
         # Test normal use
         interface = MainInterfaceImpl(
             graph_label="Test", database_socket_addresses=[],
-<<<<<<< HEAD
-            n_chips_required=None, timestep=1.0, max_delay=144.0,
-            min_delay=1.0, hostname=None)
-        assert interface.default_machine_time_step == 1000
-=======
             n_chips_required=None, n_boards_required=None, timestep=1.0,
             max_delay=144.0, min_delay=1.0, hostname=None)
-        assert interface.machine_time_step == 1000
->>>>>>> d905cd38
+        assert interface.default_machine_time_step == 1000
         assert interface.time_scale_factor == 1
 
         # Test auto time scale factor
         interface = MainInterfaceImpl(
             graph_label="Test", database_socket_addresses=[],
-<<<<<<< HEAD
-            n_chips_required=None, timestep=0.1, max_delay=14.4,
-            min_delay=1.0, hostname=None)
-        assert interface.default_machine_time_step == 100
-=======
             n_chips_required=None, n_boards_required=None, timestep=0.1,
             max_delay=14.4, min_delay=1.0, hostname=None)
-        assert interface.machine_time_step == 100
->>>>>>> d905cd38
+        assert interface.default_machine_time_step == 100
         assert interface.time_scale_factor == 10
 
         # Test delay out of bounds
