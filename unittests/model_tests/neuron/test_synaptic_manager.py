--- conflicted
+++ resolved
@@ -260,12 +260,8 @@
 
     synaptic_manager = SynapticManager(
         n_synapse_types=2, ring_buffer_sigma=5.0,
-<<<<<<< HEAD
         spikes_per_second=100.0, min_weights=None, weight_random_sigma=None,
-        max_stdp_spike_delta=None, config=config, drop_late_spikes=True)
-=======
-        spikes_per_second=100.0, drop_late_spikes=True)
->>>>>>> dd4d379e
+        max_stdp_spike_delta=None, drop_late_spikes=True)
     synaptic_manager.write_data_spec(
         spec, post_app_vertex, post_vertex_slice, post_vertex,
         graph, app_graph, routing_info, 1.0, machine_time_step)
@@ -335,12 +331,8 @@
     MockSimulator.setup()
     synaptic_manager = SynapticManager(
         n_synapse_types=2, ring_buffer_sigma=5.0,
-<<<<<<< HEAD
         spikes_per_second=100.0, min_weights=None, weight_random_sigma=None,
-        max_stdp_spike_delta=None, config=config, drop_late_spikes=True)
-=======
-        spikes_per_second=100.0, drop_late_spikes=True)
->>>>>>> dd4d379e
+        max_stdp_spike_delta=None, drop_late_spikes=True)
 
     static = SynapseDynamicsStatic()
     stdp = SynapseDynamicsSTDP(
@@ -432,12 +424,8 @@
     # Try starting again to get a couple more combinations
     synaptic_manager = SynapticManager(
         n_synapse_types=2, ring_buffer_sigma=5.0,
-<<<<<<< HEAD
         spikes_per_second=100.0, min_weights=None, weight_random_sigma=None,
-        max_stdp_spike_delta=None, config=config, drop_late_spikes=True)
-=======
-        spikes_per_second=100.0, drop_late_spikes=True)
->>>>>>> dd4d379e
+        max_stdp_spike_delta=None, drop_late_spikes=True)
 
     # STDP followed by structural STDP should result in Structural STDP
     synaptic_manager.synapse_dynamics = stdp
@@ -458,12 +446,8 @@
     # One more time!
     synaptic_manager = SynapticManager(
         n_synapse_types=2, ring_buffer_sigma=5.0,
-<<<<<<< HEAD
         spikes_per_second=100.0, min_weights=None, weight_random_sigma=None,
-        max_stdp_spike_delta=None, config=config, drop_late_spikes=True)
-=======
-        spikes_per_second=100.0, drop_late_spikes=True)
->>>>>>> dd4d379e
+        max_stdp_spike_delta=None, drop_late_spikes=True)
 
     # Static followed by static structural should result in static
     # structural
@@ -499,12 +483,8 @@
     # OK, just one more, honest
     synaptic_manager = SynapticManager(
         n_synapse_types=2, ring_buffer_sigma=5.0,
-<<<<<<< HEAD
         spikes_per_second=100.0, min_weights=None, weight_random_sigma=None,
-        max_stdp_spike_delta=None, config=config, drop_late_spikes=True)
-=======
-        spikes_per_second=100.0, drop_late_spikes=True)
->>>>>>> dd4d379e
+        max_stdp_spike_delta=None, drop_late_spikes=True)
     synaptic_manager.synapse_dynamics = static_struct
     synaptic_manager.synapse_dynamics = stdp_struct
 
@@ -634,12 +614,8 @@
     spec = DataSpecificationGenerator(io.FileIO(temp_spec, "wb"), None)
     synaptic_manager = SynapticManager(
         n_synapse_types=2, ring_buffer_sigma=5.0,
-<<<<<<< HEAD
         spikes_per_second=100.0, min_weights=None, weight_random_sigma=None,
-        max_stdp_spike_delta=None, config=config, drop_late_spikes=True)
-=======
-        spikes_per_second=100.0, drop_late_spikes=True)
->>>>>>> dd4d379e
+        max_stdp_spike_delta=None, drop_late_spikes=True)
     synaptic_manager.write_data_spec(
         spec, post_app_vertex, post_vertex_slice, post_mac_vertex,
         mac_graph, app_graph, routing_info, 1.0, 1000.0)
