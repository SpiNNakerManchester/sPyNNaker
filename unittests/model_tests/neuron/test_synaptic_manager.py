--- conflicted
+++ resolved
@@ -68,13 +68,9 @@
 from spynnaker.pyNN.utilities.constants import POPULATION_BASED_REGIONS
 from spynnaker.pyNN.extra_algorithms.splitter_components import (
     SplitterDelayVertexSlice, AbstractSpynnakerSplitterDelay)
-<<<<<<< HEAD
 from pacman_test_objects import SimpleTestVertex
-from unittests.mocks import MockSimulator, MockPopulation
-=======
 from unittests.mocks import MockPopulation
 import spynnaker8
->>>>>>> 407dcd94
 
 
 class MockTransceiverRawData(object):
@@ -106,20 +102,10 @@
     # Add an sdram so max SDRAM is high enough
     SDRAM(10000)
 
-<<<<<<< HEAD
-    default_config_paths = os.path.join(
-        os.path.dirname(abstract_spinnaker_common.__file__),
-        AbstractSpiNNakerCommon.CONFIG_FILE_NAME)
-
-    config = load_config(
-        AbstractSpiNNakerCommon.CONFIG_FILE_NAME, default_config_paths)
-    config.set("Simulation", "one_to_one_connection_dtcm_max_bytes", 40)
-=======
     # UGLY but the mock transceiver NEED generate_on_machine to be False
-    AbstractGenerateConnectorOnMachine.generate_on_machine = say_false
+    #AbstractGenerateConnectorOnMachine.generate_on_machine = say_false
     load_config()
     set_config("Simulation", "one_to_one_connection_dtcm_max_bytes", 40)
->>>>>>> 407dcd94
 
     machine_time_step = 1000.0
 
