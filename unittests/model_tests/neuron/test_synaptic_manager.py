# Copyright (c) 2017-2019 The University of Manchester
#
# This program is free software: you can redistribute it and/or modify
# it under the terms of the GNU General Public License as published by
# the Free Software Foundation, either version 3 of the License, or
# (at your option) any later version.
#
# This program is distributed in the hope that it will be useful,
# but WITHOUT ANY WARRANTY; without even the implied warranty of
# MERCHANTABILITY or FITNESS FOR A PARTICULAR PURPOSE.  See the
# GNU General Public License for more details.
#
# You should have received a copy of the GNU General Public License
# along with this program.  If not, see <http://www.gnu.org/licenses/>.

import os
import tempfile
import unittest
import math
import shutil

from tempfile import mkdtemp

import spinn_utilities.conf_loader as conf_loader
from spinn_utilities.overrides import overrides
from spinn_machine import SDRAM
from pacman.model.placements import Placement
from pacman.model.resources import ResourceContainer
from pacman.model.graphs.common import Slice
from pacman.model.graphs.machine import MachineGraph, SimpleMachineVertex
from pacman.model.routing_info import (
    RoutingInfo, PartitionRoutingInfo, BaseKeyAndMask)
from pacman.model.graphs.application import ApplicationVertex
from spinn_storage_handlers import FileDataWriter, FileDataReader
from data_specification import (
    DataSpecificationGenerator, DataSpecificationExecutor)
from spynnaker.pyNN.models.neuron import SynapticManager
from spynnaker.pyNN.abstract_spinnaker_common import AbstractSpiNNakerCommon
import spynnaker.pyNN.abstract_spinnaker_common as abstract_spinnaker_common
from spynnaker.pyNN.models.neural_projections import (
<<<<<<< HEAD
    ProjectionApplicationEdge, ProjectionMachineEdge, SynapseInformation,
    DelayedApplicationEdge, DelayedMachineEdge)
=======
    ProjectionApplicationEdge, SynapseInformation)
>>>>>>> 6cd54837
from spynnaker.pyNN.models.neural_projections.connectors import (
    AbstractGenerateConnectorOnMachine, OneToOneConnector, AllToAllConnector,
    FromListConnector)
from spynnaker.pyNN.models.neuron.synapse_dynamics import (
    SynapseDynamicsStatic, SynapseDynamicsStructuralSTDP,
    SynapseDynamicsSTDP, SynapseDynamicsStructuralStatic)
from spynnaker.pyNN.models.neuron.plasticity.stdp.timing_dependence import (
    TimingDependenceSpikePair)
from spynnaker.pyNN.models.neuron.plasticity.stdp.weight_dependence import (
    WeightDependenceAdditive, WeightDependenceMultiplicative)
from spynnaker.pyNN.models.neuron.structural_plasticity.synaptogenesis\
    .partner_selection import LastNeuronSelection, RandomSelection
from spynnaker.pyNN.models.neuron.structural_plasticity.synaptogenesis\
    .formation import DistanceDependentFormation
from spynnaker.pyNN.models.neuron.structural_plasticity.synaptogenesis\
    .elimination import RandomByWeightElimination
from spynnaker.pyNN.exceptions import SynapticConfigurationException
from spynnaker.pyNN.models.utility_models.delays import DelayExtensionVertex
from unittests.mocks import MockSimulator
from pacman.model.placements.placements import Placements
from pacman.model.graphs.application.application_graph import ApplicationGraph
from data_specification.constants import MAX_MEM_REGIONS


class MockSynapseIO(object):

    def get_block_n_bytes(self, max_row_length, n_rows):
        return 4


class MockMasterPopulationTable(object):

    def __init__(self, key_to_entry_map):
        self._key_to_entry_map = key_to_entry_map

    def extract_synaptic_matrix_data_location(
            self, key, master_pop_table_address, transceiver, x, y):
        return self._key_to_entry_map[key]


class MockCPUInfo(object):

    @property
    def user(self):
        return [0, 0, 0, 0]


class MockTransceiverRawData(object):

    def __init__(self, data_to_read):
        self._data_to_read = data_to_read

    def get_cpu_information_from_core(self, x, y, p):
        return MockCPUInfo()

    def read_memory(self, x, y, base_address, length):
        return self._data_to_read[base_address:base_address + length]


class SimpleApplicationVertex(ApplicationVertex):

    def __init__(self, n_atoms, label=None):
        super(SimpleApplicationVertex, self).__init__(label=label)
        self._n_atoms = n_atoms

    @property
    @overrides(ApplicationVertex.n_atoms)
    def n_atoms(self):
        return self._n_atoms

    @property
    def size(self):
        return self._n_atoms

    @overrides(ApplicationVertex.create_machine_vertex)
    def create_machine_vertex(
            self, vertex_slice, resources_required, label=None,
            constraints=None):
        return SimpleMachineVertex(
            resources_required, label, constraints, self, vertex_slice)

    @overrides(ApplicationVertex.get_resources_used_by_atoms)
    def get_resources_used_by_atoms(self, vertex_slice):
        return ResourceContainer()

    def add_delays(self, *args, **kwargs):
        pass


class TestSynapticManager(unittest.TestCase):

    def say_false(self, weights, delays):
        return False

    def test_write_data_spec(self):
        MockSimulator.setup()
        # Add an sdram so max SDRAM is high enough
        SDRAM(10000)

        # UGLY but the mock transceiver NEED generate_on_machine to be False
        AbstractGenerateConnectorOnMachine.generate_on_machine = self.say_false
        default_config_paths = os.path.join(
            os.path.dirname(abstract_spinnaker_common.__file__),
            AbstractSpiNNakerCommon.CONFIG_FILE_NAME)

        config = conf_loader.load_config(
            AbstractSpiNNakerCommon.CONFIG_FILE_NAME, default_config_paths)
        config.set("Simulation", "one_to_one_connection_dtcm_max_bytes", 40)

        machine_time_step = 1000.0

<<<<<<< HEAD
        placements = Placements()
        pre_app_vertex = SimpleApplicationVertex(10, label="pre")
        pre_vertex = SimpleMachineVertex(resources=None, label="pre_m")
        placements.add_placement(Placement(pre_vertex, 0, 0, 1))
        pre_vertex_slice = Slice(0, 9)
        post_app_vertex = SimpleApplicationVertex(10, label="post")
        post_vertex = SimpleMachineVertex(resources=None, label="post_m")
        post_vertex_placement = Placement(post_vertex, 0, 0, 2)
        placements.add_placement(post_vertex_placement)
        post_vertex_slice = Slice(0, 9)
        delay_app_vertex = DelayExtensionVertex(
            10, 16, pre_app_vertex, 1000, 1, label="delay")
        delay_vertex = delay_app_vertex.create_machine_vertex(
            post_vertex_slice, resources_required=None)
        placements.add_placement(Placement(delay_vertex, 0, 0, 3))
=======
        pre_app_vertex = SimpleApplicationVertex(10)
        pre_vertex_slice = Slice(0, 9)
        pre_vertex = pre_app_vertex.create_machine_vertex(
            pre_vertex_slice, None)
        post_app_vertex = SimpleApplicationVertex(10)
        post_vertex_slice = Slice(0, 9)
        post_vertex = post_app_vertex.create_machine_vertex(
            post_vertex_slice, None)
        post_slice_index = 0

>>>>>>> 6cd54837
        one_to_one_connector_1 = OneToOneConnector(None)
        direct_synapse_information_1 = SynapseInformation(
            one_to_one_connector_1, pre_app_vertex, post_app_vertex, False,
            False, None, SynapseDynamicsStatic(), 0, 1.5, 1.0)
        one_to_one_connector_1.set_projection_information(
            machine_time_step, direct_synapse_information_1)
        one_to_one_connector_2 = OneToOneConnector(None)
        direct_synapse_information_2 = SynapseInformation(
            one_to_one_connector_2, pre_app_vertex, post_app_vertex, False,
            False, None, SynapseDynamicsStatic(), 1, 2.5, 2.0)
        one_to_one_connector_2.set_projection_information(
            machine_time_step, direct_synapse_information_2)
        all_to_all_connector = AllToAllConnector()
        all_to_all_synapse_information = SynapseInformation(
            all_to_all_connector, pre_app_vertex, post_app_vertex, False,
            False, None, SynapseDynamicsStatic(), 0, 4.5, 4.0)
        all_to_all_connector.set_projection_information(
            machine_time_step, all_to_all_synapse_information)
        from_list_list = [(i, i, i, (i * 5) + 1) for i in range(10)]
        from_list_connector = FromListConnector(conn_list=from_list_list)
        from_list_synapse_information = SynapseInformation(
            from_list_connector, pre_app_vertex, post_app_vertex, False,
            False, None, SynapseDynamicsStatic(), 0)
        from_list_connector.set_projection_information(
            machine_time_step, from_list_synapse_information)
        n_delay_stages = int(math.ceil(
            max([values[3] for values in from_list_list]) / 16.0))
        app_edge = ProjectionApplicationEdge(
            pre_app_vertex, post_app_vertex, direct_synapse_information_1)
        app_edge.add_synapse_information(direct_synapse_information_2)
        app_edge.add_synapse_information(all_to_all_synapse_information)
<<<<<<< HEAD
        app_edge.add_synapse_information(from_list_synapse_information)
        delay_app_vertex.n_delay_stages = n_delay_stages
        delay_edge = DelayedApplicationEdge(
            delay_app_vertex, post_app_vertex, direct_synapse_information_1)
        delay_edge.add_synapse_information(direct_synapse_information_2)
        delay_edge.add_synapse_information(all_to_all_synapse_information)
        delay_edge.add_synapse_information(from_list_synapse_information)
        app_edge.delay_edge = delay_edge
        machine_edge = ProjectionMachineEdge(
            app_edge.synapse_information, pre_vertex, post_vertex)
        delay_machine_edge = DelayedMachineEdge(
            delay_edge.synapse_information, delay_vertex, post_vertex)
=======
        machine_edge = app_edge.create_machine_edge(
            pre_vertex, post_vertex, label=None)
>>>>>>> 6cd54837
        partition_name = "TestPartition"

        graph = MachineGraph("Test")
        graph.add_vertex(pre_vertex)
        graph.add_vertex(post_vertex)
        graph.add_vertex(delay_vertex)
        graph.add_edge(machine_edge, partition_name)
        graph.add_edge(delay_machine_edge, partition_name)

        app_graph = ApplicationGraph("Test")
        app_graph.add_vertex(pre_app_vertex)
        app_graph.add_vertex(post_app_vertex)
        app_graph.add_vertex(delay_app_vertex)
        app_graph.add_edge(app_edge, partition_name)
        app_graph.add_edge(delay_edge, partition_name)

<<<<<<< HEAD
        graph_mapper = GraphMapper()
        graph_mapper.add_vertex_mapping(
            pre_vertex, pre_vertex_slice, pre_app_vertex)
        graph_mapper.add_vertex_mapping(
            post_vertex, post_vertex_slice, post_app_vertex)
        graph_mapper.add_vertex_mapping(
            delay_vertex, pre_vertex_slice, delay_app_vertex)
        graph_mapper.add_edge_mapping(machine_edge, app_edge)
        graph_mapper.add_edge_mapping(delay_machine_edge, delay_edge)

=======
        weight_scales = [4096.0, 4096.0]

        key = 0
>>>>>>> 6cd54837
        routing_info = RoutingInfo()
        key = 0
        routing_info.add_partition_info(PartitionRoutingInfo(
            [BaseKeyAndMask(key, 0xFFFFFFF0)],
            graph.get_outgoing_edge_partition_starting_at_vertex(
                pre_vertex, partition_name)))
        delay_key = 0xF0
        delay_key_and_mask = BaseKeyAndMask(delay_key, 0xFFFFFFF0)
        delay_routing_info = PartitionRoutingInfo(
            [delay_key_and_mask],
            graph.get_outgoing_edge_partition_starting_at_vertex(
                delay_vertex, partition_name))
        routing_info.add_partition_info(delay_routing_info)

        temp_spec = tempfile.mktemp()
        spec_writer = FileDataWriter(temp_spec)
        spec = DataSpecificationGenerator(spec_writer, None)
<<<<<<< HEAD
=======
        master_pop_sz = 1000
        all_syn_block_sz = 2000
        master_pop_region = 0
        synapse_region = 1
        direct_region = 2
        spec.reserve_memory_region(master_pop_region, master_pop_sz)
        spec.reserve_memory_region(synapse_region, all_syn_block_sz)
>>>>>>> 6cd54837

        synaptic_manager = SynapticManager(
            n_synapse_types=2, ring_buffer_sigma=5.0,
            spikes_per_second=100.0, config=config)
<<<<<<< HEAD
        synaptic_manager.write_data_spec(
            spec, post_app_vertex, post_vertex_slice, post_vertex,
            post_vertex_placement, graph, app_graph, routing_info,
            graph_mapper, 1.0, machine_time_step)
=======
        # Poke in our testing region IDs
        synaptic_manager._pop_table_region = master_pop_region
        synaptic_manager._synaptic_matrix_region = synapse_region
        synaptic_manager._direct_matrix_region = direct_region

        synaptic_manager._write_synaptic_matrix_and_master_population_table(
            spec, [post_vertex_slice], post_slice_index, post_vertex,
            post_vertex_slice, all_syn_block_sz, weight_scales,
            routing_info, graph, machine_time_step)
>>>>>>> 6cd54837
        spec.end_specification()
        spec_writer.close()

        spec_reader = FileDataReader(temp_spec)
        executor = DataSpecificationExecutor(spec_reader, 20000)
        executor.execute()

        all_data = bytearray()
        all_data.extend(bytearray(executor.get_header()))
        all_data.extend(bytearray(executor.get_pointer_table(0)))
        for r in range(MAX_MEM_REGIONS):
            region = executor.get_region(r)
            if region is not None:
                all_data.extend(region.region_data)
        transceiver = MockTransceiverRawData(all_data)
<<<<<<< HEAD
        report_folder = mkdtemp()
        try:
            connections_1 = synaptic_manager.get_connections_from_machine(
                post_app_vertex, transceiver, placements, app_edge,
                graph_mapper, direct_synapse_information_1, machine_time_step)

            # Check that all the connections have the right weight and delay
            assert len(connections_1) == post_vertex_slice.n_atoms
            assert all([conn["weight"] == 1.5 for conn in connections_1])
            assert all([conn["delay"] == 1.0 for conn in connections_1])

            connections_2 = synaptic_manager.get_connections_from_machine(
                post_app_vertex, transceiver, placements, app_edge,
                graph_mapper, direct_synapse_information_2, machine_time_step)

            # Check that all the connections have the right weight and delay
            assert len(connections_2) == post_vertex_slice.n_atoms
            assert all([conn["weight"] == 2.5 for conn in connections_2])
            assert all([conn["delay"] == 2.0 for conn in connections_2])

            connections_3 = synaptic_manager.get_connections_from_machine(
                post_app_vertex, transceiver, placements, app_edge,
                graph_mapper, all_to_all_synapse_information,
                machine_time_step)

            # Check that all the connections have the right weight and delay
            assert len(connections_3) == \
                post_vertex_slice.n_atoms * pre_vertex_slice.n_atoms
            assert all([conn["weight"] == 4.5 for conn in connections_3])
            assert all([conn["delay"] == 4.0 for conn in connections_3])

            connections_4 = synaptic_manager.get_connections_from_machine(
                post_app_vertex, transceiver, placements, app_edge,
                graph_mapper, from_list_synapse_information, machine_time_step)

            # Check that all the connections have the right weight and delay
            assert len(connections_4) == len(from_list_list)
            list_weights = [values[2] for values in from_list_list]
            list_delays = [values[3] for values in from_list_list]
            assert all(list_weights == connections_4["weight"])
            assert all(list_delays == connections_4["delay"])
        finally:
            shutil.rmtree(report_folder, ignore_errors=True)
=======

        # Get the master population table details
        items = synaptic_manager._extract_synaptic_matrix_data_location(
            key, master_pop_table_address, transceiver, placement)

        # The first entry should be direct, but the rest should be indirect;
        # the second is potentially direct, but has been restricted by the
        # restriction on the size of the direct matrix
        assert len(items) == 3
        assert items[0][2]
        assert not items[1][2]
        assert not items[2][2]

        data_1, row_len_1 = synaptic_manager._retrieve_synaptic_block(
            txrx=transceiver, placement=placement,
            master_pop_table_address=master_pop_table_address,
            indirect_synapses_address=indirect_synapses_address,
            direct_synapses_address=direct_synapses_address, key=key,
            n_rows=pre_vertex_slice.n_atoms, index=0,
            using_monitors=False)
        connections_1 = synaptic_manager._read_synapses(
            direct_synapse_information_1, pre_vertex_slice, post_vertex_slice,
            row_len_1, 0, weight_scales, data_1, None, machine_time_step)

        # The first matrix is a 1-1 matrix, so row length is 1
        assert row_len_1 == 1

        # Check that all the connections have the right weight and delay
        assert len(connections_1) == post_vertex_slice.n_atoms
        assert all([conn["weight"] == 1.5 for conn in connections_1])
        assert all([conn["delay"] == 1.0 for conn in connections_1])

        data_2, row_len_2 = synaptic_manager._retrieve_synaptic_block(
            txrx=transceiver, placement=placement,
            master_pop_table_address=master_pop_table_address,
            indirect_synapses_address=indirect_synapses_address,
            direct_synapses_address=direct_synapses_address, key=key,
            n_rows=pre_vertex_slice.n_atoms, index=1,
            using_monitors=False)
        connections_2 = synaptic_manager._read_synapses(
            direct_synapse_information_2, pre_vertex_slice, post_vertex_slice,
            row_len_2, 0, weight_scales, data_2, None, machine_time_step)

        # The second matrix is a 1-1 matrix, so row length is 1
        assert row_len_2 == 1

        # Check that all the connections have the right weight and delay
        assert len(connections_2) == post_vertex_slice.n_atoms
        assert all([conn["weight"] == 2.5 for conn in connections_2])
        assert all([conn["delay"] == 2.0 for conn in connections_2])

        data_3, row_len_3 = synaptic_manager._retrieve_synaptic_block(
            txrx=transceiver, placement=placement,
            master_pop_table_address=master_pop_table_address,
            indirect_synapses_address=indirect_synapses_address,
            direct_synapses_address=direct_synapses_address, key=key,
            n_rows=pre_vertex_slice.n_atoms, index=2,
            using_monitors=False)
        connections_3 = synaptic_manager._read_synapses(
            all_to_all_synapse_information, pre_vertex_slice,
            post_vertex_slice, row_len_3, 0, weight_scales, data_3, None,
            machine_time_step)

        # The third matrix is an all-to-all matrix, so length is n_atoms
        assert row_len_3 == post_vertex_slice.n_atoms

        # Check that all the connections have the right weight and delay
        assert len(connections_3) == \
            post_vertex_slice.n_atoms * pre_vertex_slice.n_atoms
        assert all([conn["weight"] == 4.5 for conn in connections_3])
        assert all([conn["delay"] == 4.0 for conn in connections_3])
>>>>>>> 6cd54837

    def test_set_synapse_dynamics(self):
        MockSimulator.setup()
        default_config_paths = os.path.join(
            os.path.dirname(abstract_spinnaker_common.__file__),
            AbstractSpiNNakerCommon.CONFIG_FILE_NAME)
        config = conf_loader.load_config(
            AbstractSpiNNakerCommon.CONFIG_FILE_NAME, default_config_paths)
        synaptic_manager = SynapticManager(
            n_synapse_types=2, ring_buffer_sigma=5.0,
            spikes_per_second=100.0, config=config)

        static = SynapseDynamicsStatic()
        stdp = SynapseDynamicsSTDP(
            timing_dependence=TimingDependenceSpikePair(),
            weight_dependence=WeightDependenceAdditive())
        alt_stdp = SynapseDynamicsSTDP(
            timing_dependence=TimingDependenceSpikePair(),
            weight_dependence=WeightDependenceMultiplicative())
        static_struct = SynapseDynamicsStructuralStatic(
            partner_selection=LastNeuronSelection(),
            formation=DistanceDependentFormation(),
            elimination=RandomByWeightElimination(0.5))
        alt_static_struct = SynapseDynamicsStructuralStatic(
            partner_selection=RandomSelection(),
            formation=DistanceDependentFormation(),
            elimination=RandomByWeightElimination(0.5))
        stdp_struct = SynapseDynamicsStructuralSTDP(
            partner_selection=LastNeuronSelection(),
            formation=DistanceDependentFormation(),
            elimination=RandomByWeightElimination(0.5),
            timing_dependence=TimingDependenceSpikePair(),
            weight_dependence=WeightDependenceAdditive())
        alt_stdp_struct = SynapseDynamicsStructuralSTDP(
            partner_selection=RandomSelection(),
            formation=DistanceDependentFormation(),
            elimination=RandomByWeightElimination(0.5),
            timing_dependence=TimingDependenceSpikePair(),
            weight_dependence=WeightDependenceAdditive())
        alt_stdp_struct_2 = SynapseDynamicsStructuralSTDP(
            partner_selection=LastNeuronSelection(),
            formation=DistanceDependentFormation(),
            elimination=RandomByWeightElimination(0.5),
            timing_dependence=TimingDependenceSpikePair(),
            weight_dependence=WeightDependenceMultiplicative())

        # This should be fine as it is the first call
        synaptic_manager.synapse_dynamics = static

        # This should be fine as STDP overrides static
        synaptic_manager.synapse_dynamics = stdp

        # This should fail because STDP dependences are difference
        with self.assertRaises(SynapticConfigurationException):
            synaptic_manager.synapse_dynamics = alt_stdp

        # This should work because STDP dependences are the same
        synaptic_manager.synapse_dynamics = stdp

        # This should work because static always works, but the type should
        # still be STDP
        synaptic_manager.synapse_dynamics = static
        self.assertIsInstance(
            synaptic_manager.synapse_dynamics, SynapseDynamicsSTDP)

        # This should work but should merge with the STDP rule
        synaptic_manager.synapse_dynamics = static_struct
        self.assertIsInstance(
            synaptic_manager.synapse_dynamics, SynapseDynamicsStructuralSTDP)

        # These should work as static / the STDP is the same but neither should
        # change anything
        synaptic_manager.synapse_dynamics = static
        self.assertIsInstance(
            synaptic_manager.synapse_dynamics, SynapseDynamicsStructuralSTDP)
        synaptic_manager.synapse_dynamics = stdp
        self.assertIsInstance(
            synaptic_manager.synapse_dynamics, SynapseDynamicsStructuralSTDP)
        synaptic_manager.synapse_dynamics = static_struct
        self.assertIsInstance(
            synaptic_manager.synapse_dynamics, SynapseDynamicsStructuralSTDP)

        # These should fail as things are different
        with self.assertRaises(SynapticConfigurationException):
            synaptic_manager.synapse_dynamics = alt_static_struct
        with self.assertRaises(SynapticConfigurationException):
            synaptic_manager.synapse_dynamics = alt_stdp

        # This should pass as same structural STDP
        synaptic_manager.synapse_dynamics = stdp_struct
        self.assertIsInstance(
            synaptic_manager.synapse_dynamics, SynapseDynamicsStructuralSTDP)

        # These should fail as both different
        with self.assertRaises(SynapticConfigurationException):
            synaptic_manager.synapse_dynamics = alt_stdp_struct
        with self.assertRaises(SynapticConfigurationException):
            synaptic_manager.synapse_dynamics = alt_stdp_struct_2

        # Try starting again to get a couple more combinations
        synaptic_manager = SynapticManager(
            n_synapse_types=2, ring_buffer_sigma=5.0,
            spikes_per_second=100.0, config=config)

        # STDP followed by structural STDP should result in Structural STDP
        synaptic_manager.synapse_dynamics = stdp
        synaptic_manager.synapse_dynamics = stdp_struct
        self.assertIsInstance(
            synaptic_manager.synapse_dynamics, SynapseDynamicsStructuralSTDP)

        # ... and should fail here because of differences
        with self.assertRaises(SynapticConfigurationException):
            synaptic_manager.synapse_dynamics = alt_stdp
        with self.assertRaises(SynapticConfigurationException):
            synaptic_manager.synapse_dynamics = alt_static_struct
        with self.assertRaises(SynapticConfigurationException):
            synaptic_manager.synapse_dynamics = alt_stdp_struct
        with self.assertRaises(SynapticConfigurationException):
            synaptic_manager.synapse_dynamics = alt_stdp_struct_2

        # One more time!
        synaptic_manager = SynapticManager(
            n_synapse_types=2, ring_buffer_sigma=5.0,
            spikes_per_second=100.0, config=config)

        # Static followed by static structural should result in static
        # structural
        synaptic_manager.synapse_dynamics = static
        synaptic_manager.synapse_dynamics = static_struct
        self.assertIsInstance(
            synaptic_manager.synapse_dynamics, SynapseDynamicsStructuralStatic)

        # ... and should fail here because of differences
        with self.assertRaises(SynapticConfigurationException):
            synaptic_manager.synapse_dynamics = alt_static_struct
        with self.assertRaises(SynapticConfigurationException):
            synaptic_manager.synapse_dynamics = alt_stdp_struct

        # This should be fine
        synaptic_manager.synapse_dynamics = static

        # This should be OK, but should merge with STDP (opposite of above)
        synaptic_manager.synapse_dynamics = stdp
        self.assertIsInstance(
            synaptic_manager.synapse_dynamics, SynapseDynamicsStructuralSTDP)

        # ... and now these should fail
        with self.assertRaises(SynapticConfigurationException):
            synaptic_manager.synapse_dynamics = alt_stdp
        with self.assertRaises(SynapticConfigurationException):
            synaptic_manager.synapse_dynamics = alt_static_struct
        with self.assertRaises(SynapticConfigurationException):
            synaptic_manager.synapse_dynamics = alt_stdp_struct
        with self.assertRaises(SynapticConfigurationException):
            synaptic_manager.synapse_dynamics = alt_stdp_struct_2

        # OK, just one more, honest
        synaptic_manager = SynapticManager(
            n_synapse_types=2, ring_buffer_sigma=5.0,
            spikes_per_second=100.0, config=config)
        synaptic_manager.synapse_dynamics = static_struct
        synaptic_manager.synapse_dynamics = stdp_struct


if __name__ == "__main__":
    unittest.main()<|MERGE_RESOLUTION|>--- conflicted
+++ resolved
@@ -38,12 +38,7 @@
 from spynnaker.pyNN.abstract_spinnaker_common import AbstractSpiNNakerCommon
 import spynnaker.pyNN.abstract_spinnaker_common as abstract_spinnaker_common
 from spynnaker.pyNN.models.neural_projections import (
-<<<<<<< HEAD
-    ProjectionApplicationEdge, ProjectionMachineEdge, SynapseInformation,
-    DelayedApplicationEdge, DelayedMachineEdge)
-=======
-    ProjectionApplicationEdge, SynapseInformation)
->>>>>>> 6cd54837
+    ProjectionApplicationEdge, SynapseInformation, DelayedApplicationEdge)
 from spynnaker.pyNN.models.neural_projections.connectors import (
     AbstractGenerateConnectorOnMachine, OneToOneConnector, AllToAllConnector,
     FromListConnector)
@@ -155,34 +150,23 @@
 
         machine_time_step = 1000.0
 
-<<<<<<< HEAD
         placements = Placements()
         pre_app_vertex = SimpleApplicationVertex(10, label="pre")
-        pre_vertex = SimpleMachineVertex(resources=None, label="pre_m")
+        pre_vertex_slice = Slice(0, 9)
+        pre_vertex = pre_app_vertex.create_machine_vertex(
+            pre_vertex_slice, None)
         placements.add_placement(Placement(pre_vertex, 0, 0, 1))
-        pre_vertex_slice = Slice(0, 9)
         post_app_vertex = SimpleApplicationVertex(10, label="post")
-        post_vertex = SimpleMachineVertex(resources=None, label="post_m")
+        post_vertex_slice = Slice(0, 9)
+        post_vertex = post_app_vertex.create_machine_vertex(
+            post_vertex_slice, None)
         post_vertex_placement = Placement(post_vertex, 0, 0, 2)
         placements.add_placement(post_vertex_placement)
-        post_vertex_slice = Slice(0, 9)
         delay_app_vertex = DelayExtensionVertex(
             10, 16, pre_app_vertex, 1000, 1, label="delay")
         delay_vertex = delay_app_vertex.create_machine_vertex(
             post_vertex_slice, resources_required=None)
         placements.add_placement(Placement(delay_vertex, 0, 0, 3))
-=======
-        pre_app_vertex = SimpleApplicationVertex(10)
-        pre_vertex_slice = Slice(0, 9)
-        pre_vertex = pre_app_vertex.create_machine_vertex(
-            pre_vertex_slice, None)
-        post_app_vertex = SimpleApplicationVertex(10)
-        post_vertex_slice = Slice(0, 9)
-        post_vertex = post_app_vertex.create_machine_vertex(
-            post_vertex_slice, None)
-        post_slice_index = 0
-
->>>>>>> 6cd54837
         one_to_one_connector_1 = OneToOneConnector(None)
         direct_synapse_information_1 = SynapseInformation(
             one_to_one_connector_1, pre_app_vertex, post_app_vertex, False,
@@ -214,7 +198,6 @@
             pre_app_vertex, post_app_vertex, direct_synapse_information_1)
         app_edge.add_synapse_information(direct_synapse_information_2)
         app_edge.add_synapse_information(all_to_all_synapse_information)
-<<<<<<< HEAD
         app_edge.add_synapse_information(from_list_synapse_information)
         delay_app_vertex.n_delay_stages = n_delay_stages
         delay_edge = DelayedApplicationEdge(
@@ -223,14 +206,10 @@
         delay_edge.add_synapse_information(all_to_all_synapse_information)
         delay_edge.add_synapse_information(from_list_synapse_information)
         app_edge.delay_edge = delay_edge
-        machine_edge = ProjectionMachineEdge(
-            app_edge.synapse_information, pre_vertex, post_vertex)
-        delay_machine_edge = DelayedMachineEdge(
-            delay_edge.synapse_information, delay_vertex, post_vertex)
-=======
         machine_edge = app_edge.create_machine_edge(
             pre_vertex, post_vertex, label=None)
->>>>>>> 6cd54837
+        delay_machine_edge = delay_edge.create_machine_edge(
+            delay_vertex, post_vertex, label=None)
         partition_name = "TestPartition"
 
         graph = MachineGraph("Test")
@@ -247,22 +226,6 @@
         app_graph.add_edge(app_edge, partition_name)
         app_graph.add_edge(delay_edge, partition_name)
 
-<<<<<<< HEAD
-        graph_mapper = GraphMapper()
-        graph_mapper.add_vertex_mapping(
-            pre_vertex, pre_vertex_slice, pre_app_vertex)
-        graph_mapper.add_vertex_mapping(
-            post_vertex, post_vertex_slice, post_app_vertex)
-        graph_mapper.add_vertex_mapping(
-            delay_vertex, pre_vertex_slice, delay_app_vertex)
-        graph_mapper.add_edge_mapping(machine_edge, app_edge)
-        graph_mapper.add_edge_mapping(delay_machine_edge, delay_edge)
-
-=======
-        weight_scales = [4096.0, 4096.0]
-
-        key = 0
->>>>>>> 6cd54837
         routing_info = RoutingInfo()
         key = 0
         routing_info.add_partition_info(PartitionRoutingInfo(
@@ -280,36 +243,14 @@
         temp_spec = tempfile.mktemp()
         spec_writer = FileDataWriter(temp_spec)
         spec = DataSpecificationGenerator(spec_writer, None)
-<<<<<<< HEAD
-=======
-        master_pop_sz = 1000
-        all_syn_block_sz = 2000
-        master_pop_region = 0
-        synapse_region = 1
-        direct_region = 2
-        spec.reserve_memory_region(master_pop_region, master_pop_sz)
-        spec.reserve_memory_region(synapse_region, all_syn_block_sz)
->>>>>>> 6cd54837
 
         synaptic_manager = SynapticManager(
             n_synapse_types=2, ring_buffer_sigma=5.0,
             spikes_per_second=100.0, config=config)
-<<<<<<< HEAD
         synaptic_manager.write_data_spec(
             spec, post_app_vertex, post_vertex_slice, post_vertex,
             post_vertex_placement, graph, app_graph, routing_info,
-            graph_mapper, 1.0, machine_time_step)
-=======
-        # Poke in our testing region IDs
-        synaptic_manager._pop_table_region = master_pop_region
-        synaptic_manager._synaptic_matrix_region = synapse_region
-        synaptic_manager._direct_matrix_region = direct_region
-
-        synaptic_manager._write_synaptic_matrix_and_master_population_table(
-            spec, [post_vertex_slice], post_slice_index, post_vertex,
-            post_vertex_slice, all_syn_block_sz, weight_scales,
-            routing_info, graph, machine_time_step)
->>>>>>> 6cd54837
+            1.0, machine_time_step)
         spec.end_specification()
         spec_writer.close()
 
@@ -325,12 +266,11 @@
             if region is not None:
                 all_data.extend(region.region_data)
         transceiver = MockTransceiverRawData(all_data)
-<<<<<<< HEAD
         report_folder = mkdtemp()
         try:
             connections_1 = synaptic_manager.get_connections_from_machine(
                 post_app_vertex, transceiver, placements, app_edge,
-                graph_mapper, direct_synapse_information_1, machine_time_step)
+                direct_synapse_information_1, machine_time_step)
 
             # Check that all the connections have the right weight and delay
             assert len(connections_1) == post_vertex_slice.n_atoms
@@ -339,7 +279,7 @@
 
             connections_2 = synaptic_manager.get_connections_from_machine(
                 post_app_vertex, transceiver, placements, app_edge,
-                graph_mapper, direct_synapse_information_2, machine_time_step)
+                direct_synapse_information_2, machine_time_step)
 
             # Check that all the connections have the right weight and delay
             assert len(connections_2) == post_vertex_slice.n_atoms
@@ -348,8 +288,7 @@
 
             connections_3 = synaptic_manager.get_connections_from_machine(
                 post_app_vertex, transceiver, placements, app_edge,
-                graph_mapper, all_to_all_synapse_information,
-                machine_time_step)
+                all_to_all_synapse_information, machine_time_step)
 
             # Check that all the connections have the right weight and delay
             assert len(connections_3) == \
@@ -359,7 +298,7 @@
 
             connections_4 = synaptic_manager.get_connections_from_machine(
                 post_app_vertex, transceiver, placements, app_edge,
-                graph_mapper, from_list_synapse_information, machine_time_step)
+                from_list_synapse_information, machine_time_step)
 
             # Check that all the connections have the right weight and delay
             assert len(connections_4) == len(from_list_list)
@@ -369,79 +308,6 @@
             assert all(list_delays == connections_4["delay"])
         finally:
             shutil.rmtree(report_folder, ignore_errors=True)
-=======
-
-        # Get the master population table details
-        items = synaptic_manager._extract_synaptic_matrix_data_location(
-            key, master_pop_table_address, transceiver, placement)
-
-        # The first entry should be direct, but the rest should be indirect;
-        # the second is potentially direct, but has been restricted by the
-        # restriction on the size of the direct matrix
-        assert len(items) == 3
-        assert items[0][2]
-        assert not items[1][2]
-        assert not items[2][2]
-
-        data_1, row_len_1 = synaptic_manager._retrieve_synaptic_block(
-            txrx=transceiver, placement=placement,
-            master_pop_table_address=master_pop_table_address,
-            indirect_synapses_address=indirect_synapses_address,
-            direct_synapses_address=direct_synapses_address, key=key,
-            n_rows=pre_vertex_slice.n_atoms, index=0,
-            using_monitors=False)
-        connections_1 = synaptic_manager._read_synapses(
-            direct_synapse_information_1, pre_vertex_slice, post_vertex_slice,
-            row_len_1, 0, weight_scales, data_1, None, machine_time_step)
-
-        # The first matrix is a 1-1 matrix, so row length is 1
-        assert row_len_1 == 1
-
-        # Check that all the connections have the right weight and delay
-        assert len(connections_1) == post_vertex_slice.n_atoms
-        assert all([conn["weight"] == 1.5 for conn in connections_1])
-        assert all([conn["delay"] == 1.0 for conn in connections_1])
-
-        data_2, row_len_2 = synaptic_manager._retrieve_synaptic_block(
-            txrx=transceiver, placement=placement,
-            master_pop_table_address=master_pop_table_address,
-            indirect_synapses_address=indirect_synapses_address,
-            direct_synapses_address=direct_synapses_address, key=key,
-            n_rows=pre_vertex_slice.n_atoms, index=1,
-            using_monitors=False)
-        connections_2 = synaptic_manager._read_synapses(
-            direct_synapse_information_2, pre_vertex_slice, post_vertex_slice,
-            row_len_2, 0, weight_scales, data_2, None, machine_time_step)
-
-        # The second matrix is a 1-1 matrix, so row length is 1
-        assert row_len_2 == 1
-
-        # Check that all the connections have the right weight and delay
-        assert len(connections_2) == post_vertex_slice.n_atoms
-        assert all([conn["weight"] == 2.5 for conn in connections_2])
-        assert all([conn["delay"] == 2.0 for conn in connections_2])
-
-        data_3, row_len_3 = synaptic_manager._retrieve_synaptic_block(
-            txrx=transceiver, placement=placement,
-            master_pop_table_address=master_pop_table_address,
-            indirect_synapses_address=indirect_synapses_address,
-            direct_synapses_address=direct_synapses_address, key=key,
-            n_rows=pre_vertex_slice.n_atoms, index=2,
-            using_monitors=False)
-        connections_3 = synaptic_manager._read_synapses(
-            all_to_all_synapse_information, pre_vertex_slice,
-            post_vertex_slice, row_len_3, 0, weight_scales, data_3, None,
-            machine_time_step)
-
-        # The third matrix is an all-to-all matrix, so length is n_atoms
-        assert row_len_3 == post_vertex_slice.n_atoms
-
-        # Check that all the connections have the right weight and delay
-        assert len(connections_3) == \
-            post_vertex_slice.n_atoms * pre_vertex_slice.n_atoms
-        assert all([conn["weight"] == 4.5 for conn in connections_3])
-        assert all([conn["delay"] == 4.0 for conn in connections_3])
->>>>>>> 6cd54837
 
     def test_set_synapse_dynamics(self):
         MockSimulator.setup()
