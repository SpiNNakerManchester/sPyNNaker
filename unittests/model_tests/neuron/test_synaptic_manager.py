# Copyright (c) 2017-2019 The University of Manchester
#
# This program is free software: you can redistribute it and/or modify
# it under the terms of the GNU General Public License as published by
# the Free Software Foundation, either version 3 of the License, or
# (at your option) any later version.
#
# This program is distributed in the hope that it will be useful,
# but WITHOUT ANY WARRANTY; without even the implied warranty of
# MERCHANTABILITY or FITNESS FOR A PARTICULAR PURPOSE.  See the
# GNU General Public License for more details.
#
# You should have received a copy of the GNU General Public License
# along with this program.  If not, see <http://www.gnu.org/licenses/>.
import io
<<<<<<< HEAD
=======
import math
>>>>>>> 98330c30
import shutil
import struct
import tempfile
from tempfile import mkdtemp
import numpy
import pytest

<<<<<<< HEAD
from spinn_machine import SDRAM
from spinn_machine.virtual_machine import virtual_machine
from pacman.model.placements import Placement
from pacman.executor.injection_decorator import injection_context
from pacman.operations.routing_info_allocator_algorithms import (
    ZonedRoutingInfoAllocator)
from data_specification import (
    DataSpecificationGenerator, DataSpecificationExecutor)
from data_specification.constants import MAX_MEM_REGIONS
from spinn_front_end_common.utilities import globals_variables
from spinn_front_end_common.interface.interface_functions import (
    EdgeToNKeysMapper)
from spynnaker.pyNN.models.neuron.synaptic_matrices import SynapticMatrices
=======
from spinn_utilities.overrides import overrides
from spinn_machine import SDRAM
from pacman.model.partitioner_interfaces import LegacyPartitionerAPI
from pacman.model.placements import Placement, Placements
from pacman.model.resources import ResourceContainer
from pacman.model.graphs.common import Slice
from pacman.model.graphs.machine import (
    MachineGraph, SimpleMachineVertex, MachineEdge)
from pacman.model.routing_info import (
    RoutingInfo, PartitionRoutingInfo, BaseKeyAndMask)
from pacman.model.graphs.application import ApplicationVertex, ApplicationGraph
from pacman.model.partitioner_splitters import SplitterSliceLegacy
from pacman.config_holder import (load_config_cfgs, set_config)
from data_specification import (
    DataSpecificationGenerator, DataSpecificationExecutor)
from data_specification.constants import MAX_MEM_REGIONS
from spynnaker.pyNN.models.neuron import SynapticManager
from spynnaker.pyNN.models.neural_projections import (
    ProjectionApplicationEdge, SynapseInformation, DelayedApplicationEdge)
from spynnaker.pyNN.models.neural_projections.connectors import (
    AbstractGenerateConnectorOnMachine, OneToOneConnector, AllToAllConnector,
    FromListConnector)
>>>>>>> 98330c30
from spynnaker.pyNN.models.neuron.synapse_dynamics import (
    SynapseDynamicsStatic, SynapseDynamicsStructuralSTDP,
    SynapseDynamicsSTDP, SynapseDynamicsStructuralStatic)
from spynnaker.pyNN.models.neuron.plasticity.stdp.timing_dependence import (
    TimingDependenceSpikePair)
from spynnaker.pyNN.models.neuron.plasticity.stdp.weight_dependence import (
    WeightDependenceAdditive, WeightDependenceMultiplicative)
from spynnaker.pyNN.models.neuron.structural_plasticity.synaptogenesis\
    .partner_selection import (LastNeuronSelection, RandomSelection)
from spynnaker.pyNN.models.neuron.structural_plasticity.synaptogenesis\
    .formation import DistanceDependentFormation
from spynnaker.pyNN.models.neuron.structural_plasticity.synaptogenesis\
    .elimination import RandomByWeightElimination
from spynnaker.pyNN.exceptions import SynapticConfigurationException
from spynnaker.pyNN.models.neuron.builds.if_curr_exp_base import IFCurrExpBase
from unittests.mocks import MockSimulator
from spynnaker.pyNN.extra_algorithms.splitter_components import (
    SplitterAbstractPopulationVertexSlice, SpynnakerSplitterPartitioner)
from spynnaker.pyNN.extra_algorithms import DelaySupportAdder
from spynnaker.pyNN.models.neural_projections.connectors import (
    AbstractGenerateConnectorOnMachine)
import spynnaker8 as p


class MockCPUInfo(object):
    @property
    def user(self):
        return [0, 0, 0, 0]


class MockTransceiverRawData(object):
    def __init__(self, data_to_read):
        self._data_to_read = data_to_read

    def get_cpu_information_from_core(self, x, y, p):
        return MockCPUInfo()

    def read_memory(self, x, y, base_address, length):
        return self._data_to_read[base_address:base_address + length]

    def read_word(self, x, y, base_address):
        datum, = struct.unpack("<I", self.read_memory(x, y, base_address, 4))
        return datum


def say_false(self, weights, delays):
    return False


def test_write_data_spec():
    # UGLY but the mock transceiver NEED generate_on_machine to be False
    AbstractGenerateConnectorOnMachine.generate_on_machine = say_false
<<<<<<< HEAD
    machine = virtual_machine(2, 2)
    p.setup(1.0)
    config = globals_variables.get_simulator().config
    config.set("Simulation", "one_to_one_connection_dtcm_max_bytes", 40)
    p.set_number_of_neurons_per_core(p.IF_curr_exp, 100)
    pre_pop = p.Population(
        10, p.IF_curr_exp(), label="Pre",
        additional_parameters={
            "splitter": SplitterAbstractPopulationVertexSlice()})
    post_pop = p.Population(
        10, p.IF_curr_exp(), label="Post",
        additional_parameters={
            "splitter": SplitterAbstractPopulationVertexSlice()})
    proj_one_to_one_1 = p.Projection(
        pre_pop, post_pop, p.OneToOneConnector(),
        p.StaticSynapse(weight=1.5, delay=1.0))
    proj_one_to_one_2 = p.Projection(
        pre_pop, post_pop, p.OneToOneConnector(),
        p.StaticSynapse(weight=2.5, delay=2.0))
    proj_all_to_all = p.Projection(
        pre_pop, post_pop, p.AllToAllConnector(allow_self_connections=False),
        p.StaticSynapse(weight=4.5, delay=4.0))
=======
    load_config_cfgs()
    set_config("Simulation", "one_to_one_connection_dtcm_max_bytes", 40)

    machine_time_step = 1000.0

    placements = Placements()
    pre_app_population = MockPopulation(10, "mock pop pre")
    pre_app_vertex = SimpleApplicationVertex(10, label="pre")
    pre_app_vertex.splitter = MockSplitter()
    pre_app_vertex.splitter._called = True
    pre_vertex_slice = Slice(0, 9)

    post_app_population = MockPopulation(10, "mock pop post")
    pre_vertex = pre_app_vertex.create_machine_vertex(
        pre_vertex_slice, None)
    placements.add_placement(Placement(pre_vertex, 0, 0, 1))
    post_app_vertex = SimpleApplicationVertex(10, label="post")
    post_app_vertex.splitter = MockSplitter()
    post_app_vertex.splitter._called = True
    post_vertex_slice = Slice(0, 9)
    post_vertex = post_app_vertex.create_machine_vertex(
        post_vertex_slice, None)
    post_vertex_placement = Placement(post_vertex, 0, 0, 2)
    placements.add_placement(post_vertex_placement)
    delay_app_vertex = DelayExtensionVertex(
        10, 16, 51, pre_app_vertex, label="delay")
    delay_app_vertex.set_new_n_delay_stages_and_delay_per_stage(
        16, 51)
    delay_app_vertex.splitter = SplitterDelayVertexSlice(
        pre_app_vertex.splitter)
    delay_vertex = DelayExtensionMachineVertex(
        resources_required=None, label="", constraints=[],
        app_vertex=delay_app_vertex, vertex_slice=post_vertex_slice)
    placements.add_placement(Placement(delay_vertex, 0, 0, 3))
    one_to_one_connector_1 = OneToOneConnector(None)
    direct_synapse_information_1 = SynapseInformation(
        one_to_one_connector_1, pre_app_population, post_app_population,
        False, False, None, SynapseDynamicsStatic(), 0, True, 1.5, 1.0)
    one_to_one_connector_1.set_projection_information(
        machine_time_step, direct_synapse_information_1)
    one_to_one_connector_2 = OneToOneConnector(None)
    direct_synapse_information_2 = SynapseInformation(
        one_to_one_connector_2, pre_app_population, post_app_population,
        False, False, None, SynapseDynamicsStatic(), 1, True, 2.5, 2.0)
    one_to_one_connector_2.set_projection_information(
        machine_time_step, direct_synapse_information_2)
    all_to_all_connector = AllToAllConnector(False)
    all_to_all_synapse_information = SynapseInformation(
        all_to_all_connector, pre_app_population, post_app_population,
        False, False, None, SynapseDynamicsStatic(), 0, True, 4.5, 4.0)
    all_to_all_connector.set_projection_information(
        machine_time_step, all_to_all_synapse_information)
>>>>>>> 98330c30
    from_list_list = [(i, i, i, (i * 5) + 1) for i in range(10)]
    proj_from_list = p.Projection(
        pre_pop, post_pop, p.FromListConnector(from_list_list),
        p.StaticSynapse())

    app_graph = globals_variables.get_simulator().original_application_graph
    context = {
        "MemoryApplicationGraph": app_graph
    }
    with (injection_context(context)):
        delay_adder = DelaySupportAdder()
        delay_adder.__call__(app_graph, 1000, 16.0)
        partitioner = SpynnakerSplitterPartitioner()
        machine_graph, _ = partitioner.__call__(app_graph, machine, 100)
        allocator = ZonedRoutingInfoAllocator()
        n_keys_mapper = EdgeToNKeysMapper()
        n_keys_map = n_keys_mapper.__call__(machine_graph)
        routing_info = allocator.__call__(
            machine_graph, n_keys_map, flexible=False)

    post_vertex = next(iter(post_pop._vertex.machine_vertices))
    post_vertex_slice = post_vertex.vertex_slice
    post_vertex_placement = Placement(post_vertex, 0, 0, 3)

    temp_spec = tempfile.mktemp()
    spec = DataSpecificationGenerator(io.FileIO(temp_spec, "wb"), None)

<<<<<<< HEAD
    synaptic_matrices = SynapticMatrices(
        post_vertex_slice, n_synapse_types=2, all_single_syn_sz=10000,
        synaptic_matrix_region=1, direct_matrix_region=2, poptable_region=3,
        connection_builder_region=4)
    synaptic_matrices.write_synaptic_data(
        spec, post_pop._vertex.incoming_projections, all_syn_block_sz=10000,
        weight_scales=[32, 32], routing_info=routing_info)
=======
    synaptic_manager = SynapticManager(
        n_synapse_types=2, ring_buffer_sigma=5.0,
        spikes_per_second=100.0, drop_late_spikes=True)
    synaptic_manager.write_data_spec(
        spec, post_app_vertex, post_vertex_slice, post_vertex,
        graph, app_graph, routing_info, 1.0, machine_time_step)
>>>>>>> 98330c30
    spec.end_specification()

    with io.FileIO(temp_spec, "rb") as spec_reader:
        executor = DataSpecificationExecutor(spec_reader, 20000)
        executor.execute()

    all_data = bytearray()
    all_data.extend(bytearray(executor.get_header()))
    all_data.extend(bytearray(executor.get_pointer_table(0)))
    for r in range(MAX_MEM_REGIONS):
        region = executor.get_region(r)
        if region is not None:
            all_data.extend(region.region_data)
    transceiver = MockTransceiverRawData(all_data)
    report_folder = mkdtemp()
    try:
        connections_1 = numpy.concatenate(
            synaptic_matrices.get_connections_from_machine(
                transceiver, post_vertex_placement,
                proj_one_to_one_1._projection_edge,
                proj_one_to_one_1._synapse_information))

        # Check that all the connections have the right weight and delay
        assert len(connections_1) == post_vertex_slice.n_atoms
        assert all([conn["weight"] == 1.5 for conn in connections_1])
        assert all([conn["delay"] == 1.0 for conn in connections_1])

        connections_2 = numpy.concatenate(
            synaptic_matrices.get_connections_from_machine(
                transceiver, post_vertex_placement,
                proj_one_to_one_2._projection_edge,
                proj_one_to_one_2._synapse_information))

        # Check that all the connections have the right weight and delay
        assert len(connections_2) == post_vertex_slice.n_atoms
        assert all([conn["weight"] == 2.5 for conn in connections_2])
        assert all([conn["delay"] == 2.0 for conn in connections_2])

        connections_3 = numpy.concatenate(
            synaptic_matrices.get_connections_from_machine(
                transceiver, post_vertex_placement,
                proj_all_to_all._projection_edge,
                proj_all_to_all._synapse_information))

        # Check that all the connections have the right weight and delay
        assert len(connections_3) == 100
        assert all([conn["weight"] == 4.5 for conn in connections_3])
        assert all([conn["delay"] == 4.0 for conn in connections_3])

        connections_4 = numpy.concatenate(
            synaptic_matrices.get_connections_from_machine(
                transceiver, post_vertex_placement,
                proj_from_list._projection_edge,
                proj_from_list._synapse_information))

        # Check that all the connections have the right weight and delay
        assert len(connections_4) == len(from_list_list)
        list_weights = [values[2] for values in from_list_list]
        list_delays = [values[3] for values in from_list_list]
        assert all(list_weights == connections_4["weight"])
        assert all(list_delays == connections_4["delay"])
    finally:
        shutil.rmtree(report_folder, ignore_errors=True)
        load_config_cfgs()


def test_set_synapse_dynamics():
    MockSimulator.setup()
<<<<<<< HEAD
    post_app_model = IFCurrExpBase()
    post_app_vertex = post_app_model.create_vertex(
        n_neurons=10, label="post", constraints=None, spikes_per_second=None,
        ring_buffer_sigma=None, incoming_spike_buffer_size=None,
        n_steps_per_timestep=1, drop_late_spikes=True, splitter=None)
=======
    synaptic_manager = SynapticManager(
        n_synapse_types=2, ring_buffer_sigma=5.0,
        spikes_per_second=100.0, drop_late_spikes=True)
>>>>>>> 98330c30

    static = SynapseDynamicsStatic()
    stdp = SynapseDynamicsSTDP(
        timing_dependence=TimingDependenceSpikePair(),
        weight_dependence=WeightDependenceAdditive())
    alt_stdp = SynapseDynamicsSTDP(
        timing_dependence=TimingDependenceSpikePair(),
        weight_dependence=WeightDependenceMultiplicative())
    static_struct = SynapseDynamicsStructuralStatic(
        partner_selection=LastNeuronSelection(),
        formation=DistanceDependentFormation(),
        elimination=RandomByWeightElimination(0.5))
    alt_static_struct = SynapseDynamicsStructuralStatic(
        partner_selection=RandomSelection(),
        formation=DistanceDependentFormation(),
        elimination=RandomByWeightElimination(0.5))
    stdp_struct = SynapseDynamicsStructuralSTDP(
        partner_selection=LastNeuronSelection(),
        formation=DistanceDependentFormation(),
        elimination=RandomByWeightElimination(0.5),
        timing_dependence=TimingDependenceSpikePair(),
        weight_dependence=WeightDependenceAdditive())
    alt_stdp_struct = SynapseDynamicsStructuralSTDP(
        partner_selection=RandomSelection(),
        formation=DistanceDependentFormation(),
        elimination=RandomByWeightElimination(0.5),
        timing_dependence=TimingDependenceSpikePair(),
        weight_dependence=WeightDependenceAdditive())
    alt_stdp_struct_2 = SynapseDynamicsStructuralSTDP(
        partner_selection=LastNeuronSelection(),
        formation=DistanceDependentFormation(),
        elimination=RandomByWeightElimination(0.5),
        timing_dependence=TimingDependenceSpikePair(),
        weight_dependence=WeightDependenceMultiplicative())

    # This should be fine as it is the first call
    post_app_vertex.synapse_dynamics = static

    # This should be fine as STDP overrides static
    post_app_vertex.synapse_dynamics = stdp

    # This should fail because STDP dependences are difference
    with pytest.raises(SynapticConfigurationException):
        post_app_vertex.synapse_dynamics = alt_stdp

    # This should work because STDP dependences are the same
    post_app_vertex.synapse_dynamics = stdp

    # This should work because static always works, but the type should
    # still be STDP
    post_app_vertex.synapse_dynamics = static
    assert isinstance(
        post_app_vertex.synapse_dynamics, SynapseDynamicsSTDP)

    # This should work but should merge with the STDP rule
    post_app_vertex.synapse_dynamics = static_struct
    assert isinstance(
        post_app_vertex.synapse_dynamics, SynapseDynamicsStructuralSTDP)

    # These should work as static / the STDP is the same but neither should
    # change anything
    post_app_vertex.synapse_dynamics = static
    assert isinstance(
        post_app_vertex.synapse_dynamics, SynapseDynamicsStructuralSTDP)
    post_app_vertex.synapse_dynamics = stdp
    assert isinstance(
        post_app_vertex.synapse_dynamics, SynapseDynamicsStructuralSTDP)
    post_app_vertex.synapse_dynamics = static_struct
    assert isinstance(
        post_app_vertex.synapse_dynamics, SynapseDynamicsStructuralSTDP)

    # These should fail as things are different
    with pytest.raises(SynapticConfigurationException):
        post_app_vertex.synapse_dynamics = alt_static_struct
    with pytest.raises(SynapticConfigurationException):
        post_app_vertex.synapse_dynamics = alt_stdp

    # This should pass as same structural STDP
    post_app_vertex.synapse_dynamics = stdp_struct
    assert isinstance(
        post_app_vertex.synapse_dynamics, SynapseDynamicsStructuralSTDP)

    # These should fail as both different
    with pytest.raises(SynapticConfigurationException):
        post_app_vertex.synapse_dynamics = alt_stdp_struct
    with pytest.raises(SynapticConfigurationException):
        post_app_vertex.synapse_dynamics = alt_stdp_struct_2

    # Try starting again to get a couple more combinations
<<<<<<< HEAD
    post_app_vertex = post_app_model.create_vertex(
        n_neurons=10, label="post", constraints=None, spikes_per_second=None,
        ring_buffer_sigma=None, incoming_spike_buffer_size=None,
        n_steps_per_timestep=1, drop_late_spikes=True, splitter=None)
=======
    synaptic_manager = SynapticManager(
        n_synapse_types=2, ring_buffer_sigma=5.0,
        spikes_per_second=100.0, drop_late_spikes=True)
>>>>>>> 98330c30

    # STDP followed by structural STDP should result in Structural STDP
    post_app_vertex.synapse_dynamics = stdp
    post_app_vertex.synapse_dynamics = stdp_struct
    assert isinstance(
        post_app_vertex.synapse_dynamics, SynapseDynamicsStructuralSTDP)

    # ... and should fail here because of differences
    with pytest.raises(SynapticConfigurationException):
        post_app_vertex.synapse_dynamics = alt_stdp
    with pytest.raises(SynapticConfigurationException):
        post_app_vertex.synapse_dynamics = alt_static_struct
    with pytest.raises(SynapticConfigurationException):
        post_app_vertex.synapse_dynamics = alt_stdp_struct
    with pytest.raises(SynapticConfigurationException):
        post_app_vertex.synapse_dynamics = alt_stdp_struct_2

    # One more time!
<<<<<<< HEAD
    post_app_vertex = post_app_model.create_vertex(
        n_neurons=10, label="post", constraints=None, spikes_per_second=None,
        ring_buffer_sigma=None, incoming_spike_buffer_size=None,
        n_steps_per_timestep=1, drop_late_spikes=True, splitter=None)
=======
    synaptic_manager = SynapticManager(
        n_synapse_types=2, ring_buffer_sigma=5.0,
        spikes_per_second=100.0, drop_late_spikes=True)
>>>>>>> 98330c30

    # Static followed by static structural should result in static
    # structural
    post_app_vertex.synapse_dynamics = static
    post_app_vertex.synapse_dynamics = static_struct
    assert isinstance(
        post_app_vertex.synapse_dynamics, SynapseDynamicsStructuralStatic)

    # ... and should fail here because of differences
    with pytest.raises(SynapticConfigurationException):
        post_app_vertex.synapse_dynamics = alt_static_struct
    with pytest.raises(SynapticConfigurationException):
        post_app_vertex.synapse_dynamics = alt_stdp_struct

    # This should be fine
    post_app_vertex.synapse_dynamics = static

    # This should be OK, but should merge with STDP (opposite of above)
    post_app_vertex.synapse_dynamics = stdp
    assert isinstance(
        post_app_vertex.synapse_dynamics, SynapseDynamicsStructuralSTDP)

    # ... and now these should fail
    with pytest.raises(SynapticConfigurationException):
        post_app_vertex.synapse_dynamics = alt_stdp
    with pytest.raises(SynapticConfigurationException):
        post_app_vertex.synapse_dynamics = alt_static_struct
    with pytest.raises(SynapticConfigurationException):
        post_app_vertex.synapse_dynamics = alt_stdp_struct
    with pytest.raises(SynapticConfigurationException):
        post_app_vertex.synapse_dynamics = alt_stdp_struct_2

    # OK, just one more, honest
<<<<<<< HEAD
    post_app_vertex = post_app_model.create_vertex(
        n_neurons=10, label="post", constraints=None, spikes_per_second=None,
        ring_buffer_sigma=None, incoming_spike_buffer_size=None,
        n_steps_per_timestep=1, drop_late_spikes=True, splitter=None)
    post_app_vertex.synapse_dynamics = static_struct
    post_app_vertex.synapse_dynamics = stdp_struct
=======
    synaptic_manager = SynapticManager(
        n_synapse_types=2, ring_buffer_sigma=5.0,
        spikes_per_second=100.0, drop_late_spikes=True)
    synaptic_manager.synapse_dynamics = static_struct
    synaptic_manager.synapse_dynamics = stdp_struct
>>>>>>> 98330c30


@pytest.mark.parametrize(
    "undelayed_indices_connected,delayed_indices_connected,expect_app_keys", [
        # Only undelayed, all edges exist
        (range(10), [], True),
        # Only delayed, all edges exist
        ([], range(10), True),
        # All undelayed and delayed edges exist
        (range(10), range(10), True),
        # Only undelayed, some edges are filtered (app keys shouldn't work)
        ([0, 1, 2, 3, 4], [], False),
        # Only delayed, some edges are filtered (app keys shouldn't work)
        ([], [5, 6, 7, 8, 9], False),
        # Both delayed and undelayed, some undelayed edges don't exist
        # (app keys work because undelayed aren't filtered)
        ([3, 4, 5, 6, 7], range(10), True),
        # Both delayed and undelayed, some delayed edges don't exist
        # (app keys work because all undelayed exist)
        (range(10), [4, 5, 6, 7], True)
    ])
def test_pop_based_master_pop_table_standard(
        undelayed_indices_connected, delayed_indices_connected,
        expect_app_keys):
    machine = virtual_machine(2, 2)

<<<<<<< HEAD
    # Build a from list connector with the delays we want
    connections = []
    connections.extend([(i * 100 + j, j, 0, 10)
                        for i in undelayed_indices_connected
                        for j in range(100)])
    connections.extend([(i * 100 + j, j, 0, 20)
                        for i in delayed_indices_connected
                        for j in range(100)])

=======
>>>>>>> 98330c30
    # Make simple source and target, where the source has 1000 atoms
    # split into 10 vertices (100 each) and the target has 100 atoms in
    # a single vertex
    p.setup(1.0)
    p.set_number_of_neurons_per_core(p.IF_curr_exp, 100)
    pre_pop = p.Population(
        1000, p.IF_curr_exp(), label="Pre",
        additional_parameters={
            "splitter": SplitterAbstractPopulationVertexSlice()})
    post_pop = p.Population(
        100, p.IF_curr_exp(), label="Post",
        additional_parameters={
            "splitter": SplitterAbstractPopulationVertexSlice()})
    p.Projection(
        pre_pop, post_pop, p.FromListConnector(connections), p.StaticSynapse())

    app_graph = globals_variables.get_simulator().original_application_graph
    context = {
        "MemoryApplicationGraph": app_graph
    }
    with (injection_context(context)):
        delay_adder = DelaySupportAdder()
        delay_adder.__call__(app_graph, 1000, 16.0)
        partitioner = SpynnakerSplitterPartitioner()
        machine_graph, _ = partitioner.__call__(app_graph, machine, 100)
        allocator = ZonedRoutingInfoAllocator()
        n_keys_mapper = EdgeToNKeysMapper()
        n_keys_map = n_keys_mapper.__call__(machine_graph)
        routing_info = allocator.__call__(
            machine_graph, n_keys_map, flexible=False)

    post_mac_vertex = next(iter(post_pop._vertex.machine_vertices))
    post_vertex_slice = post_mac_vertex.vertex_slice

    # Generate the data
    temp_spec = tempfile.mktemp()
    spec = DataSpecificationGenerator(io.FileIO(temp_spec, "wb"), None)
<<<<<<< HEAD

    synaptic_matrices = SynapticMatrices(
        post_vertex_slice, n_synapse_types=2, all_single_syn_sz=10000,
        synaptic_matrix_region=1, direct_matrix_region=2, poptable_region=3,
        connection_builder_region=4)
    synaptic_matrices.write_synaptic_data(
        spec, post_pop._vertex.incoming_projections, all_syn_block_sz=1000000,
        weight_scales=[32, 32], routing_info=routing_info)

=======
    synaptic_manager = SynapticManager(
        n_synapse_types=2, ring_buffer_sigma=5.0,
        spikes_per_second=100.0, drop_late_spikes=True)
    synaptic_manager.write_data_spec(
        spec, post_app_vertex, post_vertex_slice, post_mac_vertex,
        mac_graph, app_graph, routing_info, 1.0, 1000.0)
    spec.end_specification()
>>>>>>> 98330c30
    with io.FileIO(temp_spec, "rb") as spec_reader:
        executor = DataSpecificationExecutor(
            spec_reader, SDRAM.max_sdram_found)
        executor.execute()

    # Read the population table and check entries
    region = executor.get_region(3)
    mpop_data = numpy.frombuffer(
        region.region_data, dtype="uint8").view("uint32")
    n_entries = mpop_data[0]
    n_addresses = mpop_data[1]

    # Compute how many entries and addresses there should be
    expected_n_entries = 0
    expected_n_addresses = 0
    if expect_app_keys:
        # Always one for undelayed, maybe one for delayed if present
        n_app_entries = 1 + int(bool(delayed_indices_connected))
        expected_n_entries += n_app_entries
        # 2 address list entries for each entry, as there is also extra_info
        expected_n_addresses += 2 * n_app_entries

    # If both delayed and undelayed, there is an entry for each incoming
    # machine edge
    elif delayed_indices_connected and undelayed_indices_connected:
        all_connected = set(undelayed_indices_connected)
        all_connected.update(delayed_indices_connected)
        expected_n_entries += len(all_connected)
        expected_n_addresses += len(all_connected)

    # If there are only undelayed indices, there is an entry for each
    elif undelayed_indices_connected:
        expected_n_entries += len(undelayed_indices_connected)
        expected_n_addresses += len(undelayed_indices_connected)

    # If there are only delayed indices, there are two entries for each because
    # the undelayed ones are still connected
    else:
        expected_n_entries += 2 * len(delayed_indices_connected)
        expected_n_addresses += 2 * len(delayed_indices_connected)

    assert(n_entries == expected_n_entries)
    assert(n_addresses == expected_n_addresses)<|MERGE_RESOLUTION|>--- conflicted
+++ resolved
@@ -13,10 +13,6 @@
 # You should have received a copy of the GNU General Public License
 # along with this program.  If not, see <http://www.gnu.org/licenses/>.
 import io
-<<<<<<< HEAD
-=======
-import math
->>>>>>> 98330c30
 import shutil
 import struct
 import tempfile
@@ -24,13 +20,13 @@
 import numpy
 import pytest
 
-<<<<<<< HEAD
 from spinn_machine import SDRAM
 from spinn_machine.virtual_machine import virtual_machine
 from pacman.model.placements import Placement
 from pacman.executor.injection_decorator import injection_context
 from pacman.operations.routing_info_allocator_algorithms import (
     ZonedRoutingInfoAllocator)
+from pacman.config_holder import set_config
 from data_specification import (
     DataSpecificationGenerator, DataSpecificationExecutor)
 from data_specification.constants import MAX_MEM_REGIONS
@@ -38,30 +34,6 @@
 from spinn_front_end_common.interface.interface_functions import (
     EdgeToNKeysMapper)
 from spynnaker.pyNN.models.neuron.synaptic_matrices import SynapticMatrices
-=======
-from spinn_utilities.overrides import overrides
-from spinn_machine import SDRAM
-from pacman.model.partitioner_interfaces import LegacyPartitionerAPI
-from pacman.model.placements import Placement, Placements
-from pacman.model.resources import ResourceContainer
-from pacman.model.graphs.common import Slice
-from pacman.model.graphs.machine import (
-    MachineGraph, SimpleMachineVertex, MachineEdge)
-from pacman.model.routing_info import (
-    RoutingInfo, PartitionRoutingInfo, BaseKeyAndMask)
-from pacman.model.graphs.application import ApplicationVertex, ApplicationGraph
-from pacman.model.partitioner_splitters import SplitterSliceLegacy
-from pacman.config_holder import (load_config_cfgs, set_config)
-from data_specification import (
-    DataSpecificationGenerator, DataSpecificationExecutor)
-from data_specification.constants import MAX_MEM_REGIONS
-from spynnaker.pyNN.models.neuron import SynapticManager
-from spynnaker.pyNN.models.neural_projections import (
-    ProjectionApplicationEdge, SynapseInformation, DelayedApplicationEdge)
-from spynnaker.pyNN.models.neural_projections.connectors import (
-    AbstractGenerateConnectorOnMachine, OneToOneConnector, AllToAllConnector,
-    FromListConnector)
->>>>>>> 98330c30
 from spynnaker.pyNN.models.neuron.synapse_dynamics import (
     SynapseDynamicsStatic, SynapseDynamicsStructuralSTDP,
     SynapseDynamicsSTDP, SynapseDynamicsStructuralStatic)
@@ -114,11 +86,9 @@
 def test_write_data_spec():
     # UGLY but the mock transceiver NEED generate_on_machine to be False
     AbstractGenerateConnectorOnMachine.generate_on_machine = say_false
-<<<<<<< HEAD
     machine = virtual_machine(2, 2)
     p.setup(1.0)
-    config = globals_variables.get_simulator().config
-    config.set("Simulation", "one_to_one_connection_dtcm_max_bytes", 40)
+    set_config("Simulation", "one_to_one_connection_dtcm_max_bytes", 40)
     p.set_number_of_neurons_per_core(p.IF_curr_exp, 100)
     pre_pop = p.Population(
         10, p.IF_curr_exp(), label="Pre",
@@ -137,60 +107,6 @@
     proj_all_to_all = p.Projection(
         pre_pop, post_pop, p.AllToAllConnector(allow_self_connections=False),
         p.StaticSynapse(weight=4.5, delay=4.0))
-=======
-    load_config_cfgs()
-    set_config("Simulation", "one_to_one_connection_dtcm_max_bytes", 40)
-
-    machine_time_step = 1000.0
-
-    placements = Placements()
-    pre_app_population = MockPopulation(10, "mock pop pre")
-    pre_app_vertex = SimpleApplicationVertex(10, label="pre")
-    pre_app_vertex.splitter = MockSplitter()
-    pre_app_vertex.splitter._called = True
-    pre_vertex_slice = Slice(0, 9)
-
-    post_app_population = MockPopulation(10, "mock pop post")
-    pre_vertex = pre_app_vertex.create_machine_vertex(
-        pre_vertex_slice, None)
-    placements.add_placement(Placement(pre_vertex, 0, 0, 1))
-    post_app_vertex = SimpleApplicationVertex(10, label="post")
-    post_app_vertex.splitter = MockSplitter()
-    post_app_vertex.splitter._called = True
-    post_vertex_slice = Slice(0, 9)
-    post_vertex = post_app_vertex.create_machine_vertex(
-        post_vertex_slice, None)
-    post_vertex_placement = Placement(post_vertex, 0, 0, 2)
-    placements.add_placement(post_vertex_placement)
-    delay_app_vertex = DelayExtensionVertex(
-        10, 16, 51, pre_app_vertex, label="delay")
-    delay_app_vertex.set_new_n_delay_stages_and_delay_per_stage(
-        16, 51)
-    delay_app_vertex.splitter = SplitterDelayVertexSlice(
-        pre_app_vertex.splitter)
-    delay_vertex = DelayExtensionMachineVertex(
-        resources_required=None, label="", constraints=[],
-        app_vertex=delay_app_vertex, vertex_slice=post_vertex_slice)
-    placements.add_placement(Placement(delay_vertex, 0, 0, 3))
-    one_to_one_connector_1 = OneToOneConnector(None)
-    direct_synapse_information_1 = SynapseInformation(
-        one_to_one_connector_1, pre_app_population, post_app_population,
-        False, False, None, SynapseDynamicsStatic(), 0, True, 1.5, 1.0)
-    one_to_one_connector_1.set_projection_information(
-        machine_time_step, direct_synapse_information_1)
-    one_to_one_connector_2 = OneToOneConnector(None)
-    direct_synapse_information_2 = SynapseInformation(
-        one_to_one_connector_2, pre_app_population, post_app_population,
-        False, False, None, SynapseDynamicsStatic(), 1, True, 2.5, 2.0)
-    one_to_one_connector_2.set_projection_information(
-        machine_time_step, direct_synapse_information_2)
-    all_to_all_connector = AllToAllConnector(False)
-    all_to_all_synapse_information = SynapseInformation(
-        all_to_all_connector, pre_app_population, post_app_population,
-        False, False, None, SynapseDynamicsStatic(), 0, True, 4.5, 4.0)
-    all_to_all_connector.set_projection_information(
-        machine_time_step, all_to_all_synapse_information)
->>>>>>> 98330c30
     from_list_list = [(i, i, i, (i * 5) + 1) for i in range(10)]
     proj_from_list = p.Projection(
         pre_pop, post_pop, p.FromListConnector(from_list_list),
@@ -218,7 +134,6 @@
     temp_spec = tempfile.mktemp()
     spec = DataSpecificationGenerator(io.FileIO(temp_spec, "wb"), None)
 
-<<<<<<< HEAD
     synaptic_matrices = SynapticMatrices(
         post_vertex_slice, n_synapse_types=2, all_single_syn_sz=10000,
         synaptic_matrix_region=1, direct_matrix_region=2, poptable_region=3,
@@ -226,14 +141,6 @@
     synaptic_matrices.write_synaptic_data(
         spec, post_pop._vertex.incoming_projections, all_syn_block_sz=10000,
         weight_scales=[32, 32], routing_info=routing_info)
-=======
-    synaptic_manager = SynapticManager(
-        n_synapse_types=2, ring_buffer_sigma=5.0,
-        spikes_per_second=100.0, drop_late_spikes=True)
-    synaptic_manager.write_data_spec(
-        spec, post_app_vertex, post_vertex_slice, post_vertex,
-        graph, app_graph, routing_info, 1.0, machine_time_step)
->>>>>>> 98330c30
     spec.end_specification()
 
     with io.FileIO(temp_spec, "rb") as spec_reader:
@@ -297,22 +204,15 @@
         assert all(list_delays == connections_4["delay"])
     finally:
         shutil.rmtree(report_folder, ignore_errors=True)
-        load_config_cfgs()
 
 
 def test_set_synapse_dynamics():
     MockSimulator.setup()
-<<<<<<< HEAD
     post_app_model = IFCurrExpBase()
     post_app_vertex = post_app_model.create_vertex(
         n_neurons=10, label="post", constraints=None, spikes_per_second=None,
         ring_buffer_sigma=None, incoming_spike_buffer_size=None,
         n_steps_per_timestep=1, drop_late_spikes=True, splitter=None)
-=======
-    synaptic_manager = SynapticManager(
-        n_synapse_types=2, ring_buffer_sigma=5.0,
-        spikes_per_second=100.0, drop_late_spikes=True)
->>>>>>> 98330c30
 
     static = SynapseDynamicsStatic()
     stdp = SynapseDynamicsSTDP(
@@ -402,16 +302,10 @@
         post_app_vertex.synapse_dynamics = alt_stdp_struct_2
 
     # Try starting again to get a couple more combinations
-<<<<<<< HEAD
     post_app_vertex = post_app_model.create_vertex(
         n_neurons=10, label="post", constraints=None, spikes_per_second=None,
         ring_buffer_sigma=None, incoming_spike_buffer_size=None,
         n_steps_per_timestep=1, drop_late_spikes=True, splitter=None)
-=======
-    synaptic_manager = SynapticManager(
-        n_synapse_types=2, ring_buffer_sigma=5.0,
-        spikes_per_second=100.0, drop_late_spikes=True)
->>>>>>> 98330c30
 
     # STDP followed by structural STDP should result in Structural STDP
     post_app_vertex.synapse_dynamics = stdp
@@ -430,16 +324,10 @@
         post_app_vertex.synapse_dynamics = alt_stdp_struct_2
 
     # One more time!
-<<<<<<< HEAD
     post_app_vertex = post_app_model.create_vertex(
         n_neurons=10, label="post", constraints=None, spikes_per_second=None,
         ring_buffer_sigma=None, incoming_spike_buffer_size=None,
         n_steps_per_timestep=1, drop_late_spikes=True, splitter=None)
-=======
-    synaptic_manager = SynapticManager(
-        n_synapse_types=2, ring_buffer_sigma=5.0,
-        spikes_per_second=100.0, drop_late_spikes=True)
->>>>>>> 98330c30
 
     # Static followed by static structural should result in static
     # structural
@@ -473,20 +361,12 @@
         post_app_vertex.synapse_dynamics = alt_stdp_struct_2
 
     # OK, just one more, honest
-<<<<<<< HEAD
     post_app_vertex = post_app_model.create_vertex(
         n_neurons=10, label="post", constraints=None, spikes_per_second=None,
         ring_buffer_sigma=None, incoming_spike_buffer_size=None,
         n_steps_per_timestep=1, drop_late_spikes=True, splitter=None)
     post_app_vertex.synapse_dynamics = static_struct
     post_app_vertex.synapse_dynamics = stdp_struct
-=======
-    synaptic_manager = SynapticManager(
-        n_synapse_types=2, ring_buffer_sigma=5.0,
-        spikes_per_second=100.0, drop_late_spikes=True)
-    synaptic_manager.synapse_dynamics = static_struct
-    synaptic_manager.synapse_dynamics = stdp_struct
->>>>>>> 98330c30
 
 
 @pytest.mark.parametrize(
@@ -513,7 +393,6 @@
         expect_app_keys):
     machine = virtual_machine(2, 2)
 
-<<<<<<< HEAD
     # Build a from list connector with the delays we want
     connections = []
     connections.extend([(i * 100 + j, j, 0, 10)
@@ -523,8 +402,6 @@
                         for i in delayed_indices_connected
                         for j in range(100)])
 
-=======
->>>>>>> 98330c30
     # Make simple source and target, where the source has 1000 atoms
     # split into 10 vertices (100 each) and the target has 100 atoms in
     # a single vertex
@@ -562,7 +439,6 @@
     # Generate the data
     temp_spec = tempfile.mktemp()
     spec = DataSpecificationGenerator(io.FileIO(temp_spec, "wb"), None)
-<<<<<<< HEAD
 
     synaptic_matrices = SynapticMatrices(
         post_vertex_slice, n_synapse_types=2, all_single_syn_sz=10000,
@@ -572,15 +448,6 @@
         spec, post_pop._vertex.incoming_projections, all_syn_block_sz=1000000,
         weight_scales=[32, 32], routing_info=routing_info)
 
-=======
-    synaptic_manager = SynapticManager(
-        n_synapse_types=2, ring_buffer_sigma=5.0,
-        spikes_per_second=100.0, drop_late_spikes=True)
-    synaptic_manager.write_data_spec(
-        spec, post_app_vertex, post_vertex_slice, post_mac_vertex,
-        mac_graph, app_graph, routing_info, 1.0, 1000.0)
-    spec.end_specification()
->>>>>>> 98330c30
     with io.FileIO(temp_spec, "rb") as spec_reader:
         executor = DataSpecificationExecutor(
             spec_reader, SDRAM.max_sdram_found)
