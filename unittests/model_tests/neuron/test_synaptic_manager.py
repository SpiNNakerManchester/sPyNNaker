# Copyright (c) 2017 The University of Manchester
#
# Licensed under the Apache License, Version 2.0 (the "License");
# you may not use this file except in compliance with the License.
# You may obtain a copy of the License at
#
#     https://www.apache.org/licenses/LICENSE-2.0
#
# Unless required by applicable law or agreed to in writing, software
# distributed under the License is distributed on an "AS IS" BASIS,
# WITHOUT WARRANTIES OR CONDITIONS OF ANY KIND, either express or implied.
# See the License for the specific language governing permissions and
# limitations under the License.
import shutil
import struct
import unittest
from tempfile import mkdtemp
import numpy
import pytest

from spinn_utilities.overrides import overrides
from spinn_utilities.config_holder import load_config, set_config
from spinnman.model import CPUInfo
from spinnman.transceiver import Transceiver
from pacman.model.placements import Placement
from pacman.operations.routing_info_allocator_algorithms import (
    ZonedRoutingInfoAllocator)
from pacman.operations.partition_algorithms import splitter_partitioner
from spinn_front_end_common.interface.ds import (
    DataSpecificationGenerator, DsSqlliteDatabase)
from spinn_front_end_common.interface.interface_functions import (
    load_application_data_specs)
from spynnaker.pyNN.data.spynnaker_data_writer import SpynnakerDataWriter
from spynnaker.pyNN.models.neuron.synaptic_matrices import SynapticMatrices,\
    SynapseRegions
from spynnaker.pyNN.models.neuron.synapse_dynamics import (
    SynapseDynamicsStatic, SynapseDynamicsStructuralSTDP,
    SynapseDynamicsSTDP, SynapseDynamicsStructuralStatic,
    SynapseDynamicsNeuromodulation)
from spynnaker.pyNN.models.neuron.plasticity.stdp.timing_dependence import (
    TimingDependenceSpikePair)
from spynnaker.pyNN.models.neuron.plasticity.stdp.weight_dependence import (
    WeightDependenceAdditive, WeightDependenceMultiplicative)
from spynnaker.pyNN.models.neuron.structural_plasticity.synaptogenesis\
    .partner_selection import (LastNeuronSelection, RandomSelection)
from spynnaker.pyNN.models.neuron.structural_plasticity.synaptogenesis\
    .formation import DistanceDependentFormation
from spynnaker.pyNN.models.neuron.structural_plasticity.synaptogenesis\
    .elimination import RandomByWeightElimination
from spynnaker.pyNN.exceptions import SynapticConfigurationException
from spynnaker.pyNN.models.neuron.builds.if_curr_exp_base import IFCurrExpBase
from spynnaker.pyNN.extra_algorithms.splitter_components import (
    SplitterAbstractPopulationVertexFixed)
from spynnaker.pyNN.extra_algorithms import delay_support_adder
from spynnaker.pyNN.models.neural_projections.connectors import (
    AbstractGenerateConnectorOnMachine)
from spynnaker.pyNN.config_setup import unittest_setup
from spynnaker.pyNN.utilities import constants
import pyNN.spiNNaker as p


class _MockTransceiverinOut(Transceiver):
    def __init__(self):
        pass

    @overrides(Transceiver.malloc_sdram)
    def malloc_sdram(self, x, y, size, app_id, tag=None):
        self._data_to_read = bytearray(size)
        return 0

    @overrides(Transceiver.write_memory)
    def write_memory(self, x, y, base_address, data, n_bytes=None, offset=0,
                     cpu=0, is_filename=False, get_sum=False):
        if data is None:
            return
        if isinstance(data, int):
            data = struct.Struct("<I").pack(data)
        self._data_to_read[base_address:base_address + len(data)] = data

    @overrides(Transceiver.get_cpu_information_from_core)
    def get_cpu_information_from_core(self, x, y, p):
        bs = bytearray(128)
        return CPUInfo(x=1, y=2, p=3, cpu_data=bytes(bs), offset=0)

    @overrides(Transceiver.read_memory)
    def read_memory(self, x, y, base_address, length, cpu=0):
        return self._data_to_read[base_address:base_address + length]

    @overrides(Transceiver.read_word)
    def read_word(self, x, y, base_address, cpu=0):
        datum, = struct.unpack("<I", self.read_memory(x, y, base_address, 4))
        return datum

    @overrides(Transceiver.close)
    def close(self):
        pass


def say_false(self, weights, delays):
    return False


def test_write_data_spec():
    unittest_setup()
    writer = SpynnakerDataWriter.mock()
    # UGLY but the mock transceiver NEED generate_on_machine to be False
    AbstractGenerateConnectorOnMachine.generate_on_machine = say_false

    load_config()
    set_config("Machine", "enable_advanced_monitor_support", "False")
    set_config("Java", "use_java", "False")

    p.set_number_of_neurons_per_core(p.IF_curr_exp, 100)
    pre_pop = p.Population(
        10, p.IF_curr_exp(), label="Pre",
        additional_parameters={
            "splitter": SplitterAbstractPopulationVertexFixed()})
    post_pop = p.Population(
        10, p.IF_curr_exp(), label="Post",
        additional_parameters={
            "splitter": SplitterAbstractPopulationVertexFixed()})
    proj_one_to_one_1 = p.Projection(
        pre_pop, post_pop, p.OneToOneConnector(),
        p.StaticSynapse(weight=1.5, delay=1.0))
    proj_one_to_one_2 = p.Projection(
        pre_pop, post_pop, p.OneToOneConnector(),
        p.StaticSynapse(weight=2.5, delay=2.0))
    proj_all_to_all = p.Projection(
        pre_pop, post_pop, p.AllToAllConnector(allow_self_connections=False),
        p.StaticSynapse(weight=4.5, delay=4.0))

    from_list_list = [(i, i, i, (i * 5) + 1) for i in range(10)]
    proj_from_list = p.Projection(
        pre_pop, post_pop, p.FromListConnector(from_list_list),
        p.StaticSynapse())

    writer.set_plan_n_timesteps(100)
    d_vertices, d_edges = delay_support_adder()
    for vertex in d_vertices:
        writer.add_vertex(vertex)
    for edge in d_edges:
        writer.add_edge(
            edge, constants.SPIKE_PARTITION_ID)
    splitter_partitioner()
    allocator = ZonedRoutingInfoAllocator()
    writer.set_routing_infos(allocator.__call__([], flexible=False))

    post_vertex = next(iter(post_pop._vertex.machine_vertices))
    post_vertex_slice = post_vertex.vertex_slice
    post_vertex_placement = Placement(post_vertex, 0, 0, 3)

    regions = SynapseRegions(
        synapse_params=5, synapse_dynamics=6, structural_dynamics=7,
        bitfield_filter=8,
        synaptic_matrix=1, pop_table=3, connection_builder=4)
    references = SynapseRegions(
        synapse_params=None, synapse_dynamics=None, structural_dynamics=None,
        bitfield_filter=None, synaptic_matrix=None, pop_table=None,
        connection_builder=None)
    synaptic_matrices = SynapticMatrices(
        post_pop._vertex, regions, max_atoms_per_core=10,
        weight_scales=[32, 32], all_syn_block_sz=10000)
    synaptic_matrices.generate_data()

    ds_db = DsSqlliteDatabase()
    spec = DataSpecificationGenerator(0, 0, 3, post_vertex, ds_db)
    synaptic_matrices.write_synaptic_data(spec, post_vertex_slice, references)
    writer.set_ds_database(ds_db)

    writer.set_transceiver(_MockTransceiverinOut())
    load_application_data_specs()

    report_folder = mkdtemp()
    try:
        connections_1 = numpy.concatenate(
            synaptic_matrices.get_connections_from_machine(
                post_vertex_placement,
                proj_one_to_one_1._projection_edge,
                proj_one_to_one_1._synapse_information))

        # Check that all the connections have the right weight and delay
        assert len(connections_1) == post_vertex_slice.n_atoms
        assert all([conn["weight"] == 1.5 for conn in connections_1])
        assert all([conn["delay"] == 1.0 for conn in connections_1])

        connections_2 = numpy.concatenate(
            synaptic_matrices.get_connections_from_machine(
                post_vertex_placement,
                proj_one_to_one_2._projection_edge,
                proj_one_to_one_2._synapse_information))

        # Check that all the connections have the right weight and delay
        assert len(connections_2) == post_vertex_slice.n_atoms
        assert all([conn["weight"] == 2.5 for conn in connections_2])
        assert all([conn["delay"] == 2.0 for conn in connections_2])

        connections_3 = numpy.concatenate(
            synaptic_matrices.get_connections_from_machine(
                post_vertex_placement,
                proj_all_to_all._projection_edge,
                proj_all_to_all._synapse_information))

        # Check that all the connections have the right weight and delay
        assert len(connections_3) == 90
        assert all([conn["weight"] == 4.5 for conn in connections_3])
        assert all([conn["delay"] == 4.0 for conn in connections_3])

        connections_4 = numpy.concatenate(
            synaptic_matrices.get_connections_from_machine(
                post_vertex_placement,
                proj_from_list._projection_edge,
                proj_from_list._synapse_information))

        # Check that all the connections have the right weight and delay
        assert len(connections_4) == len(from_list_list)
        list_weights = [values[2] for values in from_list_list]
        list_delays = [values[3] for values in from_list_list]
        assert all(list_weights == connections_4["weight"])
        assert all(list_delays == connections_4["delay"])
    finally:
        shutil.rmtree(report_folder, ignore_errors=True)


def test_set_synapse_dynamics():
    raise unittest.SkipTest("needs fixing")
    unittest_setup()
    post_app_model = IFCurrExpBase()
    post_app_vertex = post_app_model.create_vertex(
        n_neurons=10, label="post", spikes_per_second=None,
        ring_buffer_sigma=None, incoming_spike_buffer_size=None,
        n_steps_per_timestep=1, drop_late_spikes=True, splitter=None,
        seed=None, n_colour_bits=None, rb_left_shifts=None)

    static = SynapseDynamicsStatic()
    stdp = SynapseDynamicsSTDP(
        timing_dependence=TimingDependenceSpikePair(),
        weight_dependence=WeightDependenceAdditive())
    alt_stdp = SynapseDynamicsSTDP(
        timing_dependence=TimingDependenceSpikePair(),
        weight_dependence=WeightDependenceMultiplicative())
    static_struct = SynapseDynamicsStructuralStatic(
        partner_selection=LastNeuronSelection(),
        formation=DistanceDependentFormation(),
        elimination=RandomByWeightElimination(0.5))
    alt_static_struct = SynapseDynamicsStructuralStatic(
        partner_selection=RandomSelection(),
        formation=DistanceDependentFormation(),
        elimination=RandomByWeightElimination(0.5))
    stdp_struct = SynapseDynamicsStructuralSTDP(
        partner_selection=LastNeuronSelection(),
        formation=DistanceDependentFormation(),
        elimination=RandomByWeightElimination(0.5),
        timing_dependence=TimingDependenceSpikePair(),
        weight_dependence=WeightDependenceAdditive())
    alt_stdp_struct = SynapseDynamicsStructuralSTDP(
        partner_selection=RandomSelection(),
        formation=DistanceDependentFormation(),
        elimination=RandomByWeightElimination(0.5),
        timing_dependence=TimingDependenceSpikePair(),
        weight_dependence=WeightDependenceAdditive())
    alt_stdp_struct_2 = SynapseDynamicsStructuralSTDP(
        partner_selection=LastNeuronSelection(),
        formation=DistanceDependentFormation(),
        elimination=RandomByWeightElimination(0.5),
        timing_dependence=TimingDependenceSpikePair(),
        weight_dependence=WeightDependenceMultiplicative())
    neuromodulation = SynapseDynamicsNeuromodulation()
    alt_neuromodulation = SynapseDynamicsNeuromodulation(tau_c=1)

    # This should be fine as it is the first call
    post_app_vertex.synapse_dynamics = static

    # This should fail as can't add neuromodulation first
    with pytest.raises(SynapticConfigurationException):
        post_app_vertex.synapse_dynamics = neuromodulation

    # This should be fine as STDP overrides static
    post_app_vertex.synapse_dynamics = stdp

    # This should fail because STDP dependences are difference
    with pytest.raises(SynapticConfigurationException):
        post_app_vertex.synapse_dynamics = alt_stdp

    # This should pass because neuromodulation is OK after STDP
    post_app_vertex.synapse_dynamics = neuromodulation
    assert isinstance(post_app_vertex.synapse_dynamics, SynapseDynamicsSTDP)

    # This should work because STDP dependences are the same
    post_app_vertex.synapse_dynamics = stdp

    # This should fail as neuromodulation type is different
    with pytest.raises(SynapticConfigurationException):
        post_app_vertex.synapse_dynamics = alt_neuromodulation

    # This should be fine as same neuromodulation
    post_app_vertex.synapse_dynamics = neuromodulation
    assert isinstance(post_app_vertex.synapse_dynamics, SynapseDynamicsSTDP)

    # This should work because static always works, but the type should
    # still be STDP
    post_app_vertex.synapse_dynamics = static
    assert isinstance(post_app_vertex.synapse_dynamics, SynapseDynamicsSTDP)

    # This should work but should merge with the STDP rule
    post_app_vertex.synapse_dynamics = static_struct
    assert isinstance(
        post_app_vertex.synapse_dynamics, SynapseDynamicsStructuralSTDP)

    # These should work as static / the STDP is the same but neither should
    # change anything
    post_app_vertex.synapse_dynamics = static
    assert isinstance(
        post_app_vertex.synapse_dynamics, SynapseDynamicsStructuralSTDP)
    post_app_vertex.synapse_dynamics = stdp
    assert isinstance(
        post_app_vertex.synapse_dynamics, SynapseDynamicsStructuralSTDP)
    post_app_vertex.synapse_dynamics = static_struct
    assert isinstance(
        post_app_vertex.synapse_dynamics, SynapseDynamicsStructuralSTDP)

    # These should fail as things are different
    with pytest.raises(SynapticConfigurationException):
        post_app_vertex.synapse_dynamics = alt_static_struct
    with pytest.raises(SynapticConfigurationException):
        post_app_vertex.synapse_dynamics = alt_stdp

    # This should pass as same structural STDP
    post_app_vertex.synapse_dynamics = stdp_struct
    assert isinstance(
        post_app_vertex.synapse_dynamics, SynapseDynamicsStructuralSTDP)

    # These should fail as both different
    with pytest.raises(SynapticConfigurationException):
        post_app_vertex.synapse_dynamics = alt_stdp_struct
    with pytest.raises(SynapticConfigurationException):
        post_app_vertex.synapse_dynamics = alt_stdp_struct_2

    # Try starting again to get a couple more combinations
    post_app_vertex = post_app_model.create_vertex(
        n_neurons=10, label="post", spikes_per_second=None,
        ring_buffer_sigma=None, incoming_spike_buffer_size=None,
        n_steps_per_timestep=1, drop_late_spikes=True, splitter=None,
        seed=None, n_colour_bits=None, rb_left_shifts=None)

    # STDP followed by structural STDP should result in Structural STDP
    post_app_vertex.synapse_dynamics = stdp
    post_app_vertex.synapse_dynamics = stdp_struct
    assert isinstance(
        post_app_vertex.synapse_dynamics, SynapseDynamicsStructuralSTDP)

    # ... and should fail here because of differences
    with pytest.raises(SynapticConfigurationException):
        post_app_vertex.synapse_dynamics = alt_stdp
    with pytest.raises(SynapticConfigurationException):
        post_app_vertex.synapse_dynamics = alt_static_struct
    with pytest.raises(SynapticConfigurationException):
        post_app_vertex.synapse_dynamics = alt_stdp_struct
    with pytest.raises(SynapticConfigurationException):
        post_app_vertex.synapse_dynamics = alt_stdp_struct_2

    # One more time!
    post_app_vertex = post_app_model.create_vertex(
        n_neurons=10, label="post", spikes_per_second=None,
        ring_buffer_sigma=None, incoming_spike_buffer_size=None,
        n_steps_per_timestep=1, drop_late_spikes=True, splitter=None,
        seed=None, n_colour_bits=None, rb_left_shifts=None)

    # Static followed by static structural should result in static
    # structural
    post_app_vertex.synapse_dynamics = static
    post_app_vertex.synapse_dynamics = static_struct
    assert isinstance(
        post_app_vertex.synapse_dynamics, SynapseDynamicsStructuralStatic)

    # ... and should fail here because of differences
    with pytest.raises(SynapticConfigurationException):
        post_app_vertex.synapse_dynamics = alt_static_struct
    with pytest.raises(SynapticConfigurationException):
        post_app_vertex.synapse_dynamics = alt_stdp_struct

    # This should be fine
    post_app_vertex.synapse_dynamics = static

    # This should be OK, but should merge with STDP (opposite of above)
    post_app_vertex.synapse_dynamics = stdp
    assert isinstance(
        post_app_vertex.synapse_dynamics, SynapseDynamicsStructuralSTDP)

    # ... and now these should fail
    with pytest.raises(SynapticConfigurationException):
        post_app_vertex.synapse_dynamics = alt_stdp
    with pytest.raises(SynapticConfigurationException):
        post_app_vertex.synapse_dynamics = alt_static_struct
    with pytest.raises(SynapticConfigurationException):
        post_app_vertex.synapse_dynamics = alt_stdp_struct
    with pytest.raises(SynapticConfigurationException):
        post_app_vertex.synapse_dynamics = alt_stdp_struct_2

    # OK, just one more, honest
    post_app_vertex = post_app_model.create_vertex(
        n_neurons=10, label="post", spikes_per_second=None,
        ring_buffer_sigma=None, incoming_spike_buffer_size=None,
        n_steps_per_timestep=1, drop_late_spikes=True, splitter=None,
        seed=None, n_colour_bits=None, rb_left_shifts=None)
    post_app_vertex.synapse_dynamics = static_struct
    post_app_vertex.synapse_dynamics = stdp_struct


@pytest.mark.parametrize(
    "undelayed_indices_connected,delayed_indices_connected,n_pre_neurons,"
    "neurons_per_core,max_delay", [
        # Only undelayed, all edges exist
        (range(10), [], 1000, 100, None),
<<<<<<< HEAD
        # Only delayed, all edges exist (note max_delay=20 on master)
        ([], range(10), 1000, 100, 20),
=======
        # Only delayed, all edges exist
        ([], range(10), 1000, 100, 200),
>>>>>>> 7cadf5b4
        # All undelayed and delayed edges exist
        (range(10), range(10), 1000, 100, 200),
        # Only undelayed, some connections missing but app keys can still work
        ([0, 1, 2, 3, 4], [], 1000, 100, None),
        # Only delayed, some connections missing but app keys can still work
        ([], [5, 6, 7, 8, 9], 1000, 100, 200),
        # Both delayed and undelayed, some undelayed edges don't exist
        # (app keys work because undelayed aren't filtered)
        ([3, 4, 5, 6, 7], range(10), 1000, 100, 200),
        # Both delayed and undelayed, some delayed edges don't exist
        # (app keys work because all undelayed exist)
        (range(10), [4, 5, 6, 7], 1000, 100, 200),
        # Should work but number of cores doesn't work out
        (range(2000), [], 10000, 5, None)
    ])
def test_pop_based_master_pop_table_standard(
        undelayed_indices_connected, delayed_indices_connected,
        n_pre_neurons, neurons_per_core, max_delay):
    unittest_setup()
    writer = SpynnakerDataWriter.mock()

    # Build a from list connector with the delays we want
    connections = []
    connections.extend([(i * neurons_per_core + j, j, 0, 10)
                        for i in undelayed_indices_connected
                        for j in range(100)])
    connections.extend([(i * neurons_per_core + j, j, 0, max_delay)
                        for i in delayed_indices_connected
                        for j in range(100)])

    # Make simple source and target, where the source has 1000 atoms
    # split into 10 vertices (100 each) and the target has 100 atoms in
    # a single vertex
    post_pop = p.Population(
        256, p.IF_curr_exp(), label="Post",
        additional_parameters={
            "splitter": SplitterAbstractPopulationVertexFixed()})
    p.IF_curr_exp.set_model_max_atoms_per_dimension_per_core(neurons_per_core)
    pre_pop = p.Population(
        n_pre_neurons, p.IF_curr_exp(), label="Pre",
        additional_parameters={
            "splitter": SplitterAbstractPopulationVertexFixed()})
    p.Projection(
        pre_pop, post_pop, p.FromListConnector(connections), p.StaticSynapse())

    writer.set_plan_n_timesteps(100)
    d_vertices, d_edges = delay_support_adder()
    for vertex in d_vertices:
        writer.add_vertex(vertex)
    for edge in d_edges:
        writer.add_edge(
            edge, constants.SPIKE_PARTITION_ID)
    splitter_partitioner()
    allocator = ZonedRoutingInfoAllocator()
    writer.set_routing_infos(allocator.__call__([], flexible=False))

    post_mac_vertex = next(iter(post_pop._vertex.machine_vertices))
    post_vertex_slice = post_mac_vertex.vertex_slice

    # Generate the data
    db = DsSqlliteDatabase()
    spec = DataSpecificationGenerator(1, 2, 3, post_mac_vertex, db)
    writer.set_ds_database(db)

    regions = SynapseRegions(
        synapse_params=5, synapse_dynamics=6, structural_dynamics=7,
        bitfield_filter=8,
        synaptic_matrix=1, pop_table=3, connection_builder=4)
    references = SynapseRegions(
        synapse_params=None, synapse_dynamics=None, structural_dynamics=None,
        bitfield_filter=None,
        synaptic_matrix=None, pop_table=None, connection_builder=None)
    synaptic_matrices = SynapticMatrices(
        post_pop._vertex, regions, max_atoms_per_core=neurons_per_core,
        weight_scales=[32, 32], all_syn_block_sz=10000000)
    synaptic_matrices.generate_data()
    synaptic_matrices.write_synaptic_data(spec, post_vertex_slice, references)

    # Read the population table and check entries
    info = list(db.get_region_pointers_and_content(1, 2, 3))
    region, _, region_data = info[1]
    assert region == 3
    mpop_data = numpy.frombuffer(region_data, dtype="uint8").view("uint32")
    n_entries = mpop_data[0]
    n_addresses = mpop_data[1]

    # Always one for undelayed, maybe one for delayed if present
    n_app_entries = 1 + int(bool(delayed_indices_connected))
    expected_n_entries = n_app_entries
    expected_n_addresses = n_app_entries

    assert n_entries == expected_n_entries
    assert n_addresses == expected_n_addresses<|MERGE_RESOLUTION|>--- conflicted
+++ resolved
@@ -411,13 +411,8 @@
     "neurons_per_core,max_delay", [
         # Only undelayed, all edges exist
         (range(10), [], 1000, 100, None),
-<<<<<<< HEAD
-        # Only delayed, all edges exist (note max_delay=20 on master)
-        ([], range(10), 1000, 100, 20),
-=======
         # Only delayed, all edges exist
         ([], range(10), 1000, 100, 200),
->>>>>>> 7cadf5b4
         # All undelayed and delayed edges exist
         (range(10), range(10), 1000, 100, 200),
         # Only undelayed, some connections missing but app keys can still work
