# Copyright (c) 2017-2019 The University of Manchester
#
# This program is free software: you can redistribute it and/or modify
# it under the terms of the GNU General Public License as published by
# the Free Software Foundation, either version 3 of the License, or
# (at your option) any later version.
#
# This program is distributed in the hope that it will be useful,
# but WITHOUT ANY WARRANTY; without even the implied warranty of
# MERCHANTABILITY or FITNESS FOR A PARTICULAR PURPOSE.  See the
# GNU General Public License for more details.
#
# You should have received a copy of the GNU General Public License
# along with this program.  If not, see <http://www.gnu.org/licenses/>.
import io
import shutil
import struct
import tempfile
from tempfile import mkdtemp
import numpy
import pytest

from spinn_machine import SDRAM
from spinn_machine.virtual_machine import virtual_machine
from spinn_utilities.overrides import overrides
from spinn_utilities.config_holder import load_config
from spinnman.model import CPUInfo
from spinnman.transceiver import Transceiver
from pacman.model.placements import Placement
from pacman.executor.injection_decorator import injection_context
from pacman.operations.routing_info_allocator_algorithms import (
    ZonedRoutingInfoAllocator)
from data_specification import (
    DataSpecificationGenerator, DataSpecificationExecutor)
from data_specification.constants import MAX_MEM_REGIONS
from spinn_front_end_common.utilities import globals_variables
from spinn_front_end_common.interface.interface_functions import (
    EdgeToNKeysMapper)
from spynnaker.pyNN.models.neuron.synaptic_matrices import SynapticMatrices
from spynnaker.pyNN.models.neuron.synapse_dynamics import (
    SynapseDynamicsStatic, SynapseDynamicsStructuralSTDP,
    SynapseDynamicsSTDP, SynapseDynamicsStructuralStatic)
from spynnaker.pyNN.models.neuron.plasticity.stdp.timing_dependence import (
    TimingDependenceSpikePair)
from spynnaker.pyNN.models.neuron.plasticity.stdp.weight_dependence import (
    WeightDependenceAdditive, WeightDependenceMultiplicative)
from spynnaker.pyNN.models.neuron.structural_plasticity.synaptogenesis\
    .partner_selection import (LastNeuronSelection, RandomSelection)
from spynnaker.pyNN.models.neuron.structural_plasticity.synaptogenesis\
    .formation import DistanceDependentFormation
from spynnaker.pyNN.models.neuron.structural_plasticity.synaptogenesis\
    .elimination import RandomByWeightElimination
from spynnaker.pyNN.exceptions import SynapticConfigurationException
from spynnaker.pyNN.models.neuron.builds.if_curr_exp_base import IFCurrExpBase
from spynnaker.pyNN.extra_algorithms.splitter_components import (
    SplitterAbstractPopulationVertexSlice, SpynnakerSplitterPartitioner)
from spynnaker.pyNN.extra_algorithms import DelaySupportAdder
from spynnaker.pyNN.models.neural_projections.connectors import (
    AbstractGenerateConnectorOnMachine)
from spynnaker.pyNN.config_setup import unittest_setup
import spynnaker8 as p


class MockTransceiverRawData(object):
    def __init__(self, data_to_read):
        self._data_to_read = data_to_read

    @overrides(Transceiver.get_cpu_information_from_core)
    def get_cpu_information_from_core(self, x, y, p):
        bs = bytearray(128)
        return CPUInfo(x=1, y=2, p=3, cpu_data=bytes(bs), offset=0)

    @overrides(Transceiver.read_memory)
    def read_memory(self, x, y, base_address, length, cpu=0):
        return self._data_to_read[base_address:base_address + length]

    @overrides(Transceiver.read_word)
    def read_word(self, x, y, base_address, cpu=0):
        datum, = struct.unpack("<I", self.read_memory(x, y, base_address, 4))
        return datum


def say_false(self, weights, delays):
    return False


def test_write_data_spec():
    unittest_setup()
    # UGLY but the mock transceiver NEED generate_on_machine to be False
    AbstractGenerateConnectorOnMachine.generate_on_machine = say_false
    machine = virtual_machine(2, 2)

    p.setup(1.0)
    load_config()
    p.set_number_of_neurons_per_core(p.IF_curr_exp, 100)
    pre_pop = p.Population(
        10, p.IF_curr_exp(), label="Pre",
        additional_parameters={
            "splitter": SplitterAbstractPopulationVertexSlice()})
    post_pop = p.Population(
        10, p.IF_curr_exp(), label="Post",
        additional_parameters={
            "splitter": SplitterAbstractPopulationVertexSlice()})
    proj_one_to_one_1 = p.Projection(
        pre_pop, post_pop, p.OneToOneConnector(),
        p.StaticSynapse(weight=1.5, delay=1.0))
    proj_one_to_one_2 = p.Projection(
        pre_pop, post_pop, p.OneToOneConnector(),
        p.StaticSynapse(weight=2.5, delay=2.0))
    proj_all_to_all = p.Projection(
        pre_pop, post_pop, p.AllToAllConnector(allow_self_connections=False),
        p.StaticSynapse(weight=4.5, delay=4.0))

    # spynnaker8.setup(timestep=1)
    # # Add an sdram so max SDRAM is high enough
    # SDRAM(10000)
    #
    # set_config("Simulation", "one_to_one_connection_dtcm_max_bytes", 40)
    #
    # placements = Placements()
    # pre_app_population = MockPopulation(10, "mock pop pre")
    # pre_app_vertex = SimpleTestVertex(10, label="pre")
    # pre_app_vertex.splitter = MockSplitter()
    # pre_app_vertex.splitter._called = True
    # pre_vertex_slice = Slice(0, 9)
    #
    # post_app_population = MockPopulation(10, "mock pop post")
    # pre_vertex = pre_app_vertex.create_machine_vertex(
    #     pre_vertex_slice, None)
    # placements.add_placement(Placement(pre_vertex, 0, 0, 1))
    # post_app_vertex = SimpleTestVertex(10, label="post")
    # post_app_vertex.splitter = MockSplitter()
    # post_app_vertex.splitter._called = True
    # post_vertex_slice = Slice(0, 9)
    # post_vertex = post_app_vertex.create_machine_vertex(
    #     post_vertex_slice, None)
    # post_vertex_placement = Placement(post_vertex, 0, 0, 2)
    # placements.add_placement(post_vertex_placement)
    # delay_app_vertex = DelayExtensionVertex(
    #     10, 16, 51, pre_app_vertex, label="delay")
    # delay_app_vertex.set_new_n_delay_stages_and_delay_per_stage(
    #     16, 51)
    # delay_app_vertex.splitter = SplitterDelayVertexSlice(
    #     pre_app_vertex.splitter)
    # delay_vertex = DelayExtensionMachineVertex(
    #     resources_required=None, label="", constraints=[],
    #     app_vertex=delay_app_vertex, vertex_slice=post_vertex_slice)
    # placements.add_placement(Placement(delay_vertex, 0, 0, 3))
    # one_to_one_connector_1 = OneToOneConnector(None)
    # direct_synapse_information_1 = SynapseInformation(
    #     one_to_one_connector_1, pre_app_population, post_app_population,
    #     False, False, None, SynapseDynamicsStatic(), 0, True, 1.5, 1.0)
    # one_to_one_connector_1.set_projection_information(
    #     direct_synapse_information_1)
    # one_to_one_connector_2 = OneToOneConnector(None)
    # direct_synapse_information_2 = SynapseInformation(
    #     one_to_one_connector_2, pre_app_population, post_app_population,
    #     False, False, None, SynapseDynamicsStatic(), 1, True, 2.5, 2.0)
    # one_to_one_connector_2.set_projection_information(
    #     direct_synapse_information_2)
    # all_to_all_connector = AllToAllConnector(False)
    # all_to_all_synapse_information = SynapseInformation(
    #     all_to_all_connector, pre_app_population, post_app_population,
    #     False, False, None, SynapseDynamicsStatic(), 0, True, 4.5, 4.0)
    # all_to_all_connector.set_projection_information(
    #     all_to_all_synapse_information)
    from_list_list = [(i, i, i, (i * 5) + 1) for i in range(10)]
    proj_from_list = p.Projection(
        pre_pop, post_pop, p.FromListConnector(from_list_list),
        p.StaticSynapse())

    app_graph = globals_variables.get_simulator().original_application_graph
    context = {
        "ApplicationGraph": app_graph
    }
    with (injection_context(context)):
        delay_adder = DelaySupportAdder()
        delay_adder.__call__(app_graph, 16.0)
        partitioner = SpynnakerSplitterPartitioner()
        machine_graph, _ = partitioner.__call__(app_graph, machine, 100)
        allocator = ZonedRoutingInfoAllocator()
        n_keys_mapper = EdgeToNKeysMapper()
        n_keys_map = n_keys_mapper.__call__(machine_graph)
        routing_info = allocator.__call__(
            machine_graph, n_keys_map, flexible=False)

    post_vertex = next(iter(post_pop._vertex.machine_vertices))
    post_vertex_slice = post_vertex.vertex_slice
    post_vertex_placement = Placement(post_vertex, 0, 0, 3)

    temp_spec = tempfile.mktemp()
    spec = DataSpecificationGenerator(io.FileIO(temp_spec, "wb"), None)

<<<<<<< HEAD
    synaptic_manager = SynapticManager(
        n_synapse_types=2, ring_buffer_sigma=5.0,
        spikes_per_second=100.0, min_weights=None, weight_random_sigma=None,
        max_stdp_spike_delta=None, drop_late_spikes=True)
    synaptic_manager.write_data_spec(
        spec, post_app_vertex, post_vertex_slice, post_vertex,
        graph, app_graph, routing_info, 1.0)
=======
    synaptic_matrices = SynapticMatrices(
        post_vertex_slice, n_synapse_types=2, all_single_syn_sz=10000,
        synaptic_matrix_region=1, direct_matrix_region=2, poptable_region=3,
        connection_builder_region=4)
    synaptic_matrices.write_synaptic_data(
        spec, post_pop._vertex.incoming_projections, all_syn_block_sz=10000,
        weight_scales=[32, 32], routing_info=routing_info)
>>>>>>> f44d2b32
    spec.end_specification()

    with io.FileIO(temp_spec, "rb") as spec_reader:
        executor = DataSpecificationExecutor(spec_reader, 20000)
        executor.execute()

    all_data = bytearray()
    all_data.extend(bytearray(executor.get_header()))
    all_data.extend(bytearray(executor.get_pointer_table(0)))
    for r in range(MAX_MEM_REGIONS):
        region = executor.get_region(r)
        if region is not None:
            all_data.extend(region.region_data)
    transceiver = MockTransceiverRawData(all_data)
    report_folder = mkdtemp()
    try:
        connections_1 = numpy.concatenate(
            synaptic_matrices.get_connections_from_machine(
                transceiver, post_vertex_placement,
                proj_one_to_one_1._projection_edge,
                proj_one_to_one_1._synapse_information))

        # Check that all the connections have the right weight and delay
        assert len(connections_1) == post_vertex_slice.n_atoms
        assert all([numpy.isclose(conn["weight"], 1.5, atol=0.001)
                    for conn in connections_1])
        assert all([conn["delay"] == 1.0 for conn in connections_1])

        connections_2 = numpy.concatenate(
            synaptic_matrices.get_connections_from_machine(
                transceiver, post_vertex_placement,
                proj_one_to_one_2._projection_edge,
                proj_one_to_one_2._synapse_information))

        # Check that all the connections have the right weight and delay
        assert len(connections_2) == post_vertex_slice.n_atoms
        assert all([numpy.isclose(conn["weight"], 2.5, atol=0.001)
                    for conn in connections_2])
        assert all([conn["delay"] == 2.0 for conn in connections_2])

        connections_3 = numpy.concatenate(
            synaptic_matrices.get_connections_from_machine(
                transceiver, post_vertex_placement,
                proj_all_to_all._projection_edge,
                proj_all_to_all._synapse_information))

        # Check that all the connections have the right weight and delay
<<<<<<< HEAD
        assert len(connections_3) == \
            post_vertex_slice.n_atoms * pre_vertex_slice.n_atoms
        assert all([numpy.isclose(conn["weight"], 4.5, atol=0.001)
                    for conn in connections_3])
        assert all([conn["delay"] == 4.0 for conn in connections_3])

        connections_4 = synaptic_manager.get_connections_from_machine(
            transceiver, placements, app_edge,
            from_list_synapse_information)
=======
        assert len(connections_3) == 100
        assert all([conn["weight"] == 4.5 for conn in connections_3])
        assert all([conn["delay"] == 4.0 for conn in connections_3])

        connections_4 = numpy.concatenate(
            synaptic_matrices.get_connections_from_machine(
                transceiver, post_vertex_placement,
                proj_from_list._projection_edge,
                proj_from_list._synapse_information))

>>>>>>> f44d2b32
        # Check that all the connections have the right weight and delay
        assert len(connections_4) == len(from_list_list)
        list_weights = [values[2] for values in from_list_list]
        list_delays = [values[3] for values in from_list_list]
        assert numpy.allclose(
            list_weights, connections_4["weight"], atol=0.001)
        assert all(list_delays == connections_4["delay"])
    finally:
        shutil.rmtree(report_folder, ignore_errors=True)


def test_set_synapse_dynamics():
<<<<<<< HEAD
    spynnaker8.setup()
    synaptic_manager = SynapticManager(
        n_synapse_types=2, ring_buffer_sigma=5.0,
        spikes_per_second=100.0, min_weights=None, weight_random_sigma=None,
        max_stdp_spike_delta=None, drop_late_spikes=True)
=======
    unittest_setup()
    p.setup(1.0)
    post_app_model = IFCurrExpBase()
    post_app_vertex = post_app_model.create_vertex(
        n_neurons=10, label="post", constraints=None, spikes_per_second=None,
        ring_buffer_sigma=None, incoming_spike_buffer_size=None,
        n_steps_per_timestep=1, drop_late_spikes=True, splitter=None)
>>>>>>> f44d2b32

    static = SynapseDynamicsStatic()
    stdp = SynapseDynamicsSTDP(
        timing_dependence=TimingDependenceSpikePair(),
        weight_dependence=WeightDependenceAdditive())
    alt_stdp = SynapseDynamicsSTDP(
        timing_dependence=TimingDependenceSpikePair(),
        weight_dependence=WeightDependenceMultiplicative())
    static_struct = SynapseDynamicsStructuralStatic(
        partner_selection=LastNeuronSelection(),
        formation=DistanceDependentFormation(),
        elimination=RandomByWeightElimination(0.5))
    alt_static_struct = SynapseDynamicsStructuralStatic(
        partner_selection=RandomSelection(),
        formation=DistanceDependentFormation(),
        elimination=RandomByWeightElimination(0.5))
    stdp_struct = SynapseDynamicsStructuralSTDP(
        partner_selection=LastNeuronSelection(),
        formation=DistanceDependentFormation(),
        elimination=RandomByWeightElimination(0.5),
        timing_dependence=TimingDependenceSpikePair(),
        weight_dependence=WeightDependenceAdditive())
    alt_stdp_struct = SynapseDynamicsStructuralSTDP(
        partner_selection=RandomSelection(),
        formation=DistanceDependentFormation(),
        elimination=RandomByWeightElimination(0.5),
        timing_dependence=TimingDependenceSpikePair(),
        weight_dependence=WeightDependenceAdditive())
    alt_stdp_struct_2 = SynapseDynamicsStructuralSTDP(
        partner_selection=LastNeuronSelection(),
        formation=DistanceDependentFormation(),
        elimination=RandomByWeightElimination(0.5),
        timing_dependence=TimingDependenceSpikePair(),
        weight_dependence=WeightDependenceMultiplicative())

    # This should be fine as it is the first call
    post_app_vertex.synapse_dynamics = static

    # This should be fine as STDP overrides static
    post_app_vertex.synapse_dynamics = stdp

    # This should fail because STDP dependences are difference
    with pytest.raises(SynapticConfigurationException):
        post_app_vertex.synapse_dynamics = alt_stdp

    # This should work because STDP dependences are the same
    post_app_vertex.synapse_dynamics = stdp

    # This should work because static always works, but the type should
    # still be STDP
    post_app_vertex.synapse_dynamics = static
    assert isinstance(
        post_app_vertex.synapse_dynamics, SynapseDynamicsSTDP)

    # This should work but should merge with the STDP rule
    post_app_vertex.synapse_dynamics = static_struct
    assert isinstance(
        post_app_vertex.synapse_dynamics, SynapseDynamicsStructuralSTDP)

    # These should work as static / the STDP is the same but neither should
    # change anything
    post_app_vertex.synapse_dynamics = static
    assert isinstance(
        post_app_vertex.synapse_dynamics, SynapseDynamicsStructuralSTDP)
    post_app_vertex.synapse_dynamics = stdp
    assert isinstance(
        post_app_vertex.synapse_dynamics, SynapseDynamicsStructuralSTDP)
    post_app_vertex.synapse_dynamics = static_struct
    assert isinstance(
        post_app_vertex.synapse_dynamics, SynapseDynamicsStructuralSTDP)

    # These should fail as things are different
    with pytest.raises(SynapticConfigurationException):
        post_app_vertex.synapse_dynamics = alt_static_struct
    with pytest.raises(SynapticConfigurationException):
        post_app_vertex.synapse_dynamics = alt_stdp

    # This should pass as same structural STDP
    post_app_vertex.synapse_dynamics = stdp_struct
    assert isinstance(
        post_app_vertex.synapse_dynamics, SynapseDynamicsStructuralSTDP)

    # These should fail as both different
    with pytest.raises(SynapticConfigurationException):
        post_app_vertex.synapse_dynamics = alt_stdp_struct
    with pytest.raises(SynapticConfigurationException):
        post_app_vertex.synapse_dynamics = alt_stdp_struct_2

    # Try starting again to get a couple more combinations
<<<<<<< HEAD
    synaptic_manager = SynapticManager(
        n_synapse_types=2, ring_buffer_sigma=5.0,
        spikes_per_second=100.0, min_weights=None, weight_random_sigma=None,
        max_stdp_spike_delta=None, drop_late_spikes=True)
=======
    post_app_vertex = post_app_model.create_vertex(
        n_neurons=10, label="post", constraints=None, spikes_per_second=None,
        ring_buffer_sigma=None, incoming_spike_buffer_size=None,
        n_steps_per_timestep=1, drop_late_spikes=True, splitter=None)
>>>>>>> f44d2b32

    # STDP followed by structural STDP should result in Structural STDP
    post_app_vertex.synapse_dynamics = stdp
    post_app_vertex.synapse_dynamics = stdp_struct
    assert isinstance(
        post_app_vertex.synapse_dynamics, SynapseDynamicsStructuralSTDP)

    # ... and should fail here because of differences
    with pytest.raises(SynapticConfigurationException):
        post_app_vertex.synapse_dynamics = alt_stdp
    with pytest.raises(SynapticConfigurationException):
        post_app_vertex.synapse_dynamics = alt_static_struct
    with pytest.raises(SynapticConfigurationException):
        post_app_vertex.synapse_dynamics = alt_stdp_struct
    with pytest.raises(SynapticConfigurationException):
        post_app_vertex.synapse_dynamics = alt_stdp_struct_2

    # One more time!
<<<<<<< HEAD
    synaptic_manager = SynapticManager(
        n_synapse_types=2, ring_buffer_sigma=5.0,
        spikes_per_second=100.0, min_weights=None, weight_random_sigma=None,
        max_stdp_spike_delta=None, drop_late_spikes=True)
=======
    post_app_vertex = post_app_model.create_vertex(
        n_neurons=10, label="post", constraints=None, spikes_per_second=None,
        ring_buffer_sigma=None, incoming_spike_buffer_size=None,
        n_steps_per_timestep=1, drop_late_spikes=True, splitter=None)
>>>>>>> f44d2b32

    # Static followed by static structural should result in static
    # structural
    post_app_vertex.synapse_dynamics = static
    post_app_vertex.synapse_dynamics = static_struct
    assert isinstance(
        post_app_vertex.synapse_dynamics, SynapseDynamicsStructuralStatic)

    # ... and should fail here because of differences
    with pytest.raises(SynapticConfigurationException):
        post_app_vertex.synapse_dynamics = alt_static_struct
    with pytest.raises(SynapticConfigurationException):
        post_app_vertex.synapse_dynamics = alt_stdp_struct

    # This should be fine
    post_app_vertex.synapse_dynamics = static

    # This should be OK, but should merge with STDP (opposite of above)
    post_app_vertex.synapse_dynamics = stdp
    assert isinstance(
        post_app_vertex.synapse_dynamics, SynapseDynamicsStructuralSTDP)

    # ... and now these should fail
    with pytest.raises(SynapticConfigurationException):
        post_app_vertex.synapse_dynamics = alt_stdp
    with pytest.raises(SynapticConfigurationException):
        post_app_vertex.synapse_dynamics = alt_static_struct
    with pytest.raises(SynapticConfigurationException):
        post_app_vertex.synapse_dynamics = alt_stdp_struct
    with pytest.raises(SynapticConfigurationException):
        post_app_vertex.synapse_dynamics = alt_stdp_struct_2

    # OK, just one more, honest
<<<<<<< HEAD
    synaptic_manager = SynapticManager(
        n_synapse_types=2, ring_buffer_sigma=5.0,
        spikes_per_second=100.0, min_weights=None, weight_random_sigma=None,
        max_stdp_spike_delta=None, drop_late_spikes=True)
    synaptic_manager.synapse_dynamics = static_struct
    synaptic_manager.synapse_dynamics = stdp_struct
=======
    post_app_vertex = post_app_model.create_vertex(
        n_neurons=10, label="post", constraints=None, spikes_per_second=None,
        ring_buffer_sigma=None, incoming_spike_buffer_size=None,
        n_steps_per_timestep=1, drop_late_spikes=True, splitter=None)
    post_app_vertex.synapse_dynamics = static_struct
    post_app_vertex.synapse_dynamics = stdp_struct
>>>>>>> f44d2b32


@pytest.mark.parametrize(
    "undelayed_indices_connected,delayed_indices_connected,n_pre_neurons,"
    "neurons_per_core,expect_app_keys,max_delay", [
        # Only undelayed, all edges exist
        (range(10), [], 1000, 100, True, None),
        # Only delayed, all edges exist
        ([], range(10), 1000, 100, True, 20),
        # All undelayed and delayed edges exist
        (range(10), range(10), 1000, 100, True, 20),
        # Only undelayed, some edges are filtered (app keys shouldn't work)
        ([0, 1, 2, 3, 4], [], 1000, 100, False, None),
        # Only delayed, some edges are filtered (app keys shouldn't work)
        ([], [5, 6, 7, 8, 9], 1000, 100, False, 20),
        # Both delayed and undelayed, some undelayed edges don't exist
        # (app keys work because undelayed aren't filtered)
        ([3, 4, 5, 6, 7], range(10), 1000, 100, True, 20),
        # Both delayed and undelayed, some delayed edges don't exist
        # (app keys work because all undelayed exist)
        (range(10), [4, 5, 6, 7], 1000, 100, True, 20),
        # Should work but number of neurons don't work out
        (range(5), [], 10000, 2048, False, None),
        # Should work but number of cores doesn't work out
        (range(2000), [], 10000, 5, False, None),
        # Should work but number of neurons with delays don't work out
        ([], range(4), 1024, 256, False, 144)
    ])
def test_pop_based_master_pop_table_standard(
        undelayed_indices_connected, delayed_indices_connected,
        n_pre_neurons, neurons_per_core, expect_app_keys, max_delay):
    unittest_setup()
    machine = virtual_machine(12, 12)

    # Build a from list connector with the delays we want
    connections = []
    connections.extend([(i * neurons_per_core + j, j, 0, 10)
                        for i in undelayed_indices_connected
                        for j in range(100)])
    connections.extend([(i * neurons_per_core + j, j, 0, max_delay)
                        for i in delayed_indices_connected
                        for j in range(100)])

    # Make simple source and target, where the source has 1000 atoms
    # split into 10 vertices (100 each) and the target has 100 atoms in
    # a single vertex
    p.setup(1.0)
    post_pop = p.Population(
        100, p.IF_curr_exp(), label="Post",
        additional_parameters={
            "splitter": SplitterAbstractPopulationVertexSlice()})
    p.IF_curr_exp.set_model_max_atoms_per_core(neurons_per_core)
    pre_pop = p.Population(
        n_pre_neurons, p.IF_curr_exp(), label="Pre",
        additional_parameters={
            "splitter": SplitterAbstractPopulationVertexSlice()})
    p.Projection(
        pre_pop, post_pop, p.FromListConnector(connections), p.StaticSynapse())

    app_graph = globals_variables.get_simulator().original_application_graph
    context = {
        "ApplicationGraph": app_graph
    }
    with (injection_context(context)):
        delay_adder = DelaySupportAdder()
        delay_adder.__call__(app_graph, 16.0)
        partitioner = SpynnakerSplitterPartitioner()
        machine_graph, _ = partitioner.__call__(app_graph, machine, 100)
        allocator = ZonedRoutingInfoAllocator()
        n_keys_mapper = EdgeToNKeysMapper()
        n_keys_map = n_keys_mapper.__call__(machine_graph)
        routing_info = allocator.__call__(
            machine_graph, n_keys_map, flexible=False)

    post_mac_vertex = next(iter(post_pop._vertex.machine_vertices))
    post_vertex_slice = post_mac_vertex.vertex_slice

    # Generate the data
    temp_spec = tempfile.mktemp()
    spec = DataSpecificationGenerator(io.FileIO(temp_spec, "wb"), None)
<<<<<<< HEAD
    synaptic_manager = SynapticManager(
        n_synapse_types=2, ring_buffer_sigma=5.0,
        spikes_per_second=100.0, min_weights=None, weight_random_sigma=None,
        max_stdp_spike_delta=None, drop_late_spikes=True)
    synaptic_manager.write_data_spec(
        spec, post_app_vertex, post_vertex_slice, post_mac_vertex,
        mac_graph, app_graph, routing_info, 1.0)
    spec.end_specification()
=======

    synaptic_matrices = SynapticMatrices(
        post_vertex_slice, n_synapse_types=2, all_single_syn_sz=10000,
        synaptic_matrix_region=1, direct_matrix_region=2, poptable_region=3,
        connection_builder_region=4)
    synaptic_matrices.write_synaptic_data(
        spec, post_pop._vertex.incoming_projections, all_syn_block_sz=1000000,
        weight_scales=[32, 32], routing_info=routing_info)

>>>>>>> f44d2b32
    with io.FileIO(temp_spec, "rb") as spec_reader:
        executor = DataSpecificationExecutor(
            spec_reader, SDRAM.max_sdram_found)
        executor.execute()

    # Read the population table and check entries
    region = executor.get_region(3)
    mpop_data = numpy.frombuffer(
        region.region_data, dtype="uint8").view("uint32")
    n_entries = mpop_data[0]
    n_addresses = mpop_data[1]

    # Compute how many entries and addresses there should be
    expected_n_entries = 0
    expected_n_addresses = 0
    if expect_app_keys:
        # Always one for undelayed, maybe one for delayed if present
        n_app_entries = 1 + int(bool(delayed_indices_connected))
        expected_n_entries += n_app_entries
        # 2 address list entries for each entry, as there is also extra_info
        expected_n_addresses += 2 * n_app_entries

    # If both delayed and undelayed, there is an entry for each incoming
    # machine edge
    elif delayed_indices_connected and undelayed_indices_connected:
        all_connected = set(undelayed_indices_connected)
        all_connected.update(delayed_indices_connected)
        expected_n_entries += len(all_connected)
        expected_n_addresses += len(all_connected)

    # If there are only undelayed indices, there is an entry for each
    elif undelayed_indices_connected:
        expected_n_entries += len(undelayed_indices_connected)
        expected_n_addresses += len(undelayed_indices_connected)

    # If there are only delayed indices, there are two entries for each because
    # the undelayed ones are still connected
    else:
        expected_n_entries += 2 * len(delayed_indices_connected)
        expected_n_addresses += 2 * len(delayed_indices_connected)

    assert(n_entries == expected_n_entries)
    assert(n_addresses == expected_n_addresses)<|MERGE_RESOLUTION|>--- conflicted
+++ resolved
@@ -191,15 +191,6 @@
     temp_spec = tempfile.mktemp()
     spec = DataSpecificationGenerator(io.FileIO(temp_spec, "wb"), None)
 
-<<<<<<< HEAD
-    synaptic_manager = SynapticManager(
-        n_synapse_types=2, ring_buffer_sigma=5.0,
-        spikes_per_second=100.0, min_weights=None, weight_random_sigma=None,
-        max_stdp_spike_delta=None, drop_late_spikes=True)
-    synaptic_manager.write_data_spec(
-        spec, post_app_vertex, post_vertex_slice, post_vertex,
-        graph, app_graph, routing_info, 1.0)
-=======
     synaptic_matrices = SynapticMatrices(
         post_vertex_slice, n_synapse_types=2, all_single_syn_sz=10000,
         synaptic_matrix_region=1, direct_matrix_region=2, poptable_region=3,
@@ -207,7 +198,6 @@
     synaptic_matrices.write_synaptic_data(
         spec, post_pop._vertex.incoming_projections, all_syn_block_sz=10000,
         weight_scales=[32, 32], routing_info=routing_info)
->>>>>>> f44d2b32
     spec.end_specification()
 
     with io.FileIO(temp_spec, "rb") as spec_reader:
@@ -255,20 +245,9 @@
                 proj_all_to_all._synapse_information))
 
         # Check that all the connections have the right weight and delay
-<<<<<<< HEAD
-        assert len(connections_3) == \
-            post_vertex_slice.n_atoms * pre_vertex_slice.n_atoms
+        assert len(connections_3) == 100
         assert all([numpy.isclose(conn["weight"], 4.5, atol=0.001)
                     for conn in connections_3])
-        assert all([conn["delay"] == 4.0 for conn in connections_3])
-
-        connections_4 = synaptic_manager.get_connections_from_machine(
-            transceiver, placements, app_edge,
-            from_list_synapse_information)
-=======
-        assert len(connections_3) == 100
-        assert all([conn["weight"] == 4.5 for conn in connections_3])
-        assert all([conn["delay"] == 4.0 for conn in connections_3])
 
         connections_4 = numpy.concatenate(
             synaptic_matrices.get_connections_from_machine(
@@ -276,7 +255,6 @@
                 proj_from_list._projection_edge,
                 proj_from_list._synapse_information))
 
->>>>>>> f44d2b32
         # Check that all the connections have the right weight and delay
         assert len(connections_4) == len(from_list_list)
         list_weights = [values[2] for values in from_list_list]
@@ -289,13 +267,6 @@
 
 
 def test_set_synapse_dynamics():
-<<<<<<< HEAD
-    spynnaker8.setup()
-    synaptic_manager = SynapticManager(
-        n_synapse_types=2, ring_buffer_sigma=5.0,
-        spikes_per_second=100.0, min_weights=None, weight_random_sigma=None,
-        max_stdp_spike_delta=None, drop_late_spikes=True)
-=======
     unittest_setup()
     p.setup(1.0)
     post_app_model = IFCurrExpBase()
@@ -303,7 +274,6 @@
         n_neurons=10, label="post", constraints=None, spikes_per_second=None,
         ring_buffer_sigma=None, incoming_spike_buffer_size=None,
         n_steps_per_timestep=1, drop_late_spikes=True, splitter=None)
->>>>>>> f44d2b32
 
     static = SynapseDynamicsStatic()
     stdp = SynapseDynamicsSTDP(
@@ -393,17 +363,10 @@
         post_app_vertex.synapse_dynamics = alt_stdp_struct_2
 
     # Try starting again to get a couple more combinations
-<<<<<<< HEAD
-    synaptic_manager = SynapticManager(
-        n_synapse_types=2, ring_buffer_sigma=5.0,
-        spikes_per_second=100.0, min_weights=None, weight_random_sigma=None,
-        max_stdp_spike_delta=None, drop_late_spikes=True)
-=======
     post_app_vertex = post_app_model.create_vertex(
         n_neurons=10, label="post", constraints=None, spikes_per_second=None,
         ring_buffer_sigma=None, incoming_spike_buffer_size=None,
         n_steps_per_timestep=1, drop_late_spikes=True, splitter=None)
->>>>>>> f44d2b32
 
     # STDP followed by structural STDP should result in Structural STDP
     post_app_vertex.synapse_dynamics = stdp
@@ -422,17 +385,10 @@
         post_app_vertex.synapse_dynamics = alt_stdp_struct_2
 
     # One more time!
-<<<<<<< HEAD
-    synaptic_manager = SynapticManager(
-        n_synapse_types=2, ring_buffer_sigma=5.0,
-        spikes_per_second=100.0, min_weights=None, weight_random_sigma=None,
-        max_stdp_spike_delta=None, drop_late_spikes=True)
-=======
     post_app_vertex = post_app_model.create_vertex(
         n_neurons=10, label="post", constraints=None, spikes_per_second=None,
         ring_buffer_sigma=None, incoming_spike_buffer_size=None,
         n_steps_per_timestep=1, drop_late_spikes=True, splitter=None)
->>>>>>> f44d2b32
 
     # Static followed by static structural should result in static
     # structural
@@ -466,21 +422,12 @@
         post_app_vertex.synapse_dynamics = alt_stdp_struct_2
 
     # OK, just one more, honest
-<<<<<<< HEAD
-    synaptic_manager = SynapticManager(
-        n_synapse_types=2, ring_buffer_sigma=5.0,
-        spikes_per_second=100.0, min_weights=None, weight_random_sigma=None,
-        max_stdp_spike_delta=None, drop_late_spikes=True)
-    synaptic_manager.synapse_dynamics = static_struct
-    synaptic_manager.synapse_dynamics = stdp_struct
-=======
     post_app_vertex = post_app_model.create_vertex(
         n_neurons=10, label="post", constraints=None, spikes_per_second=None,
         ring_buffer_sigma=None, incoming_spike_buffer_size=None,
         n_steps_per_timestep=1, drop_late_spikes=True, splitter=None)
     post_app_vertex.synapse_dynamics = static_struct
     post_app_vertex.synapse_dynamics = stdp_struct
->>>>>>> f44d2b32
 
 
 @pytest.mark.parametrize(
@@ -561,16 +508,6 @@
     # Generate the data
     temp_spec = tempfile.mktemp()
     spec = DataSpecificationGenerator(io.FileIO(temp_spec, "wb"), None)
-<<<<<<< HEAD
-    synaptic_manager = SynapticManager(
-        n_synapse_types=2, ring_buffer_sigma=5.0,
-        spikes_per_second=100.0, min_weights=None, weight_random_sigma=None,
-        max_stdp_spike_delta=None, drop_late_spikes=True)
-    synaptic_manager.write_data_spec(
-        spec, post_app_vertex, post_vertex_slice, post_mac_vertex,
-        mac_graph, app_graph, routing_info, 1.0)
-    spec.end_specification()
-=======
 
     synaptic_matrices = SynapticMatrices(
         post_vertex_slice, n_synapse_types=2, all_single_syn_sz=10000,
@@ -580,7 +517,6 @@
         spec, post_pop._vertex.incoming_projections, all_syn_block_sz=1000000,
         weight_scales=[32, 32], routing_info=routing_info)
 
->>>>>>> f44d2b32
     with io.FileIO(temp_spec, "rb") as spec_reader:
         executor = DataSpecificationExecutor(
             spec_reader, SDRAM.max_sdram_found)
