# Copyright (c) 2017-2019 The University of Manchester
#
# This program is free software: you can redistribute it and/or modify
# it under the terms of the GNU General Public License as published by
# the Free Software Foundation, either version 3 of the License, or
# (at your option) any later version.
#
# This program is distributed in the hope that it will be useful,
# but WITHOUT ANY WARRANTY; without even the implied warranty of
# MERCHANTABILITY or FITNESS FOR A PARTICULAR PURPOSE.  See the
# GNU General Public License for more details.
#
# You should have received a copy of the GNU General Public License
# along with this program.  If not, see <http://www.gnu.org/licenses/>.
import io
import shutil
import struct
import tempfile
from tempfile import mkdtemp
import numpy
import pytest

from spinn_machine import SDRAM
from spinn_utilities.overrides import overrides
from spinn_utilities.config_holder import load_config
from spinnman.model import CPUInfo
from spinnman.transceiver import Transceiver
from pacman.model.placements import Placement
from pacman.operations.routing_info_allocator_algorithms import (
    ZonedRoutingInfoAllocator)
from data_specification import (
    DataSpecificationGenerator, DataSpecificationExecutor)
from data_specification.constants import MAX_MEM_REGIONS
<<<<<<< HEAD
from spinn_front_end_common.interface.interface_functions import (
    edge_to_n_keys_mapper)
from spynnaker.pyNN.data.spynnaker_data_writer import SpynnakerDataWriter
=======
from spinn_front_end_common.utilities import globals_variables
>>>>>>> b0774f22
from spynnaker.pyNN.models.neuron.synaptic_matrices import SynapticMatrices
from spynnaker.pyNN.models.neuron.synapse_dynamics import (
    SynapseDynamicsStatic, SynapseDynamicsStructuralSTDP,
    SynapseDynamicsSTDP, SynapseDynamicsStructuralStatic,
    SynapseDynamicsNeuromodulation)
from spynnaker.pyNN.models.neuron.plasticity.stdp.timing_dependence import (
    TimingDependenceSpikePair)
from spynnaker.pyNN.models.neuron.plasticity.stdp.weight_dependence import (
    WeightDependenceAdditive, WeightDependenceMultiplicative)
from spynnaker.pyNN.models.neuron.structural_plasticity.synaptogenesis\
    .partner_selection import (LastNeuronSelection, RandomSelection)
from spynnaker.pyNN.models.neuron.structural_plasticity.synaptogenesis\
    .formation import DistanceDependentFormation
from spynnaker.pyNN.models.neuron.structural_plasticity.synaptogenesis\
    .elimination import RandomByWeightElimination
from spynnaker.pyNN.exceptions import SynapticConfigurationException
from spynnaker.pyNN.models.neuron.builds.if_curr_exp_base import IFCurrExpBase
from spynnaker.pyNN.extra_algorithms.splitter_components import (
    SplitterAbstractPopulationVertexFixed, spynnaker_splitter_partitioner)
from spynnaker.pyNN.extra_algorithms import delay_support_adder
from spynnaker.pyNN.models.neural_projections.connectors import (
    AbstractGenerateConnectorOnMachine)
from spynnaker.pyNN.config_setup import unittest_setup
import pyNN.spiNNaker as p


class MockTransceiverRawData(Transceiver):
    def __init__(self, data_to_read):
        self._data_to_read = data_to_read

    @overrides(Transceiver.get_cpu_information_from_core)
    def get_cpu_information_from_core(self, x, y, p):
        bs = bytearray(128)
        return CPUInfo(x=1, y=2, p=3, cpu_data=bytes(bs), offset=0)

    @overrides(Transceiver.read_memory)
    def read_memory(self, x, y, base_address, length, cpu=0):
        return self._data_to_read[base_address:base_address + length]

    @overrides(Transceiver.read_word)
    def read_word(self, x, y, base_address, cpu=0):
        datum, = struct.unpack("<I", self.read_memory(x, y, base_address, 4))
        return datum


def say_false(self, weights, delays):
    return False


def test_write_data_spec():
    unittest_setup()
<<<<<<< HEAD
    writer = SpynnakerDataWriter.mock()
=======
    SDRAM()
>>>>>>> b0774f22
    # UGLY but the mock transceiver NEED generate_on_machine to be False
    AbstractGenerateConnectorOnMachine.generate_on_machine = say_false

    p.setup(1.0)
    load_config()
    writer.set_machine(virtual_machine(2, 2))
    p.set_number_of_neurons_per_core(p.IF_curr_exp, 100)
    pre_pop = p.Population(
        10, p.IF_curr_exp(), label="Pre",
        additional_parameters={
            "splitter": SplitterAbstractPopulationVertexFixed()})
    post_pop = p.Population(
        10, p.IF_curr_exp(), label="Post",
        additional_parameters={
            "splitter": SplitterAbstractPopulationVertexFixed()})
    proj_one_to_one_1 = p.Projection(
        pre_pop, post_pop, p.OneToOneConnector(),
        p.StaticSynapse(weight=1.5, delay=1.0))
    proj_one_to_one_2 = p.Projection(
        pre_pop, post_pop, p.OneToOneConnector(),
        p.StaticSynapse(weight=2.5, delay=2.0))
    proj_all_to_all = p.Projection(
        pre_pop, post_pop, p.AllToAllConnector(allow_self_connections=False),
        p.StaticSynapse(weight=4.5, delay=4.0))

    from_list_list = [(i, i, i, (i * 5) + 1) for i in range(10)]
    proj_from_list = p.Projection(
        pre_pop, post_pop, p.FromListConnector(from_list_list),
        p.StaticSynapse())

<<<<<<< HEAD
    writer.start_run()
    writer.clone_graphs()
    delay_support_adder()
    writer.set_plan_n_timesteps(100)
    machine_graph, _ = spynnaker_splitter_partitioner()
    allocator = ZonedRoutingInfoAllocator()
    writer.set_runtime_machine_graph(machine_graph)
    writer.set_machine_partition_n_keys_map(edge_to_n_keys_mapper())
    writer.set_routing_infos(allocator.__call__(flexible=False))
=======
    app_graph = globals_variables.get_simulator().original_application_graph
    context = {
        "ApplicationGraph": app_graph
    }
    with (injection_context(context)):
        delay_support_adder(app_graph)
        spynnaker_splitter_partitioner(app_graph, 100)
        allocator = ZonedRoutingInfoAllocator()
        routing_info = allocator.__call__(app_graph, [], flexible=False)
>>>>>>> b0774f22

    post_vertex = next(iter(post_pop._vertex.machine_vertices))
    post_vertex_slice = post_vertex.vertex_slice
    post_vertex_placement = Placement(post_vertex, 0, 0, 3)

    temp_spec = tempfile.mktemp()
    spec = DataSpecificationGenerator(io.FileIO(temp_spec, "wb"), None)

    synaptic_matrices = SynapticMatrices(
        post_vertex_slice, n_synapse_types=2, all_single_syn_sz=10000,
        synaptic_matrix_region=1, direct_matrix_region=2, poptable_region=3,
        connection_builder_region=4)
    synaptic_matrices.write_synaptic_data(
        spec, post_pop._vertex.incoming_projections, all_syn_block_sz=10000,
        weight_scales=[32, 32])
    spec.end_specification()

    with io.FileIO(temp_spec, "rb") as spec_reader:
        executor = DataSpecificationExecutor(spec_reader, 20000)
        executor.execute()

    all_data = bytearray()
    all_data.extend(bytearray(executor.get_header()))
    all_data.extend(bytearray(executor.get_pointer_table(0)))
    for r in range(MAX_MEM_REGIONS):
        region = executor.get_region(r)
        if region is not None:
            all_data.extend(region.region_data)
    writer.set_transceiver(MockTransceiverRawData(all_data))
    report_folder = mkdtemp()
    try:
        connections_1 = numpy.concatenate(
            synaptic_matrices.get_connections_from_machine(
                post_vertex_placement,
                proj_one_to_one_1._projection_edge,
                proj_one_to_one_1._synapse_information))

        # Check that all the connections have the right weight and delay
        assert len(connections_1) == post_vertex_slice.n_atoms
        assert all([conn["weight"] == 1.5 for conn in connections_1])
        assert all([conn["delay"] == 1.0 for conn in connections_1])

        connections_2 = numpy.concatenate(
            synaptic_matrices.get_connections_from_machine(
                post_vertex_placement,
                proj_one_to_one_2._projection_edge,
                proj_one_to_one_2._synapse_information))

        # Check that all the connections have the right weight and delay
        assert len(connections_2) == post_vertex_slice.n_atoms
        assert all([conn["weight"] == 2.5 for conn in connections_2])
        assert all([conn["delay"] == 2.0 for conn in connections_2])

        connections_3 = numpy.concatenate(
            synaptic_matrices.get_connections_from_machine(
                post_vertex_placement,
                proj_all_to_all._projection_edge,
                proj_all_to_all._synapse_information))

        # Check that all the connections have the right weight and delay
        assert len(connections_3) == 100
        assert all([conn["weight"] == 4.5 for conn in connections_3])
        assert all([conn["delay"] == 4.0 for conn in connections_3])

        connections_4 = numpy.concatenate(
            synaptic_matrices.get_connections_from_machine(
                post_vertex_placement,
                proj_from_list._projection_edge,
                proj_from_list._synapse_information))

        # Check that all the connections have the right weight and delay
        assert len(connections_4) == len(from_list_list)
        list_weights = [values[2] for values in from_list_list]
        list_delays = [values[3] for values in from_list_list]
        assert all(list_weights == connections_4["weight"])
        assert all(list_delays == connections_4["delay"])
    finally:
        shutil.rmtree(report_folder, ignore_errors=True)


def test_set_synapse_dynamics():
    unittest_setup()
    p.setup(1.0)
    post_app_model = IFCurrExpBase()
    post_app_vertex = post_app_model.create_vertex(
        n_neurons=10, label="post", constraints=None, spikes_per_second=None,
        ring_buffer_sigma=None, incoming_spike_buffer_size=None,
        n_steps_per_timestep=1, drop_late_spikes=True, splitter=None)

    static = SynapseDynamicsStatic()
    stdp = SynapseDynamicsSTDP(
        timing_dependence=TimingDependenceSpikePair(),
        weight_dependence=WeightDependenceAdditive())
    alt_stdp = SynapseDynamicsSTDP(
        timing_dependence=TimingDependenceSpikePair(),
        weight_dependence=WeightDependenceMultiplicative())
    static_struct = SynapseDynamicsStructuralStatic(
        partner_selection=LastNeuronSelection(),
        formation=DistanceDependentFormation(),
        elimination=RandomByWeightElimination(0.5))
    alt_static_struct = SynapseDynamicsStructuralStatic(
        partner_selection=RandomSelection(),
        formation=DistanceDependentFormation(),
        elimination=RandomByWeightElimination(0.5))
    stdp_struct = SynapseDynamicsStructuralSTDP(
        partner_selection=LastNeuronSelection(),
        formation=DistanceDependentFormation(),
        elimination=RandomByWeightElimination(0.5),
        timing_dependence=TimingDependenceSpikePair(),
        weight_dependence=WeightDependenceAdditive())
    alt_stdp_struct = SynapseDynamicsStructuralSTDP(
        partner_selection=RandomSelection(),
        formation=DistanceDependentFormation(),
        elimination=RandomByWeightElimination(0.5),
        timing_dependence=TimingDependenceSpikePair(),
        weight_dependence=WeightDependenceAdditive())
    alt_stdp_struct_2 = SynapseDynamicsStructuralSTDP(
        partner_selection=LastNeuronSelection(),
        formation=DistanceDependentFormation(),
        elimination=RandomByWeightElimination(0.5),
        timing_dependence=TimingDependenceSpikePair(),
        weight_dependence=WeightDependenceMultiplicative())
    neuromodulation = SynapseDynamicsNeuromodulation()
    alt_neuromodulation = SynapseDynamicsNeuromodulation(tau_c=1)

    # This should be fine as it is the first call
    post_app_vertex.synapse_dynamics = static

    # This should fail as can't add neuromodulation first
    with pytest.raises(SynapticConfigurationException):
        post_app_vertex.synapse_dynamics = neuromodulation

    # This should be fine as STDP overrides static
    post_app_vertex.synapse_dynamics = stdp

    # This should fail because STDP dependences are difference
    with pytest.raises(SynapticConfigurationException):
        post_app_vertex.synapse_dynamics = alt_stdp

    # This should pass because neuromodulation is OK after STDP
    post_app_vertex.synapse_dynamics = neuromodulation
    assert isinstance(post_app_vertex.synapse_dynamics, SynapseDynamicsSTDP)

    # This should work because STDP dependences are the same
    post_app_vertex.synapse_dynamics = stdp

    # This should fail as neuromodulation type is different
    with pytest.raises(SynapticConfigurationException):
        post_app_vertex.synapse_dynamics = alt_neuromodulation

    # This should be fine as same neuromodulation
    post_app_vertex.synapse_dynamics = neuromodulation
    assert isinstance(post_app_vertex.synapse_dynamics, SynapseDynamicsSTDP)

    # This should work because static always works, but the type should
    # still be STDP
    post_app_vertex.synapse_dynamics = static
    assert isinstance(post_app_vertex.synapse_dynamics, SynapseDynamicsSTDP)

    # This should work but should merge with the STDP rule
    post_app_vertex.synapse_dynamics = static_struct
    assert isinstance(
        post_app_vertex.synapse_dynamics, SynapseDynamicsStructuralSTDP)

    # These should work as static / the STDP is the same but neither should
    # change anything
    post_app_vertex.synapse_dynamics = static
    assert isinstance(
        post_app_vertex.synapse_dynamics, SynapseDynamicsStructuralSTDP)
    post_app_vertex.synapse_dynamics = stdp
    assert isinstance(
        post_app_vertex.synapse_dynamics, SynapseDynamicsStructuralSTDP)
    post_app_vertex.synapse_dynamics = static_struct
    assert isinstance(
        post_app_vertex.synapse_dynamics, SynapseDynamicsStructuralSTDP)

    # These should fail as things are different
    with pytest.raises(SynapticConfigurationException):
        post_app_vertex.synapse_dynamics = alt_static_struct
    with pytest.raises(SynapticConfigurationException):
        post_app_vertex.synapse_dynamics = alt_stdp

    # This should pass as same structural STDP
    post_app_vertex.synapse_dynamics = stdp_struct
    assert isinstance(
        post_app_vertex.synapse_dynamics, SynapseDynamicsStructuralSTDP)

    # These should fail as both different
    with pytest.raises(SynapticConfigurationException):
        post_app_vertex.synapse_dynamics = alt_stdp_struct
    with pytest.raises(SynapticConfigurationException):
        post_app_vertex.synapse_dynamics = alt_stdp_struct_2

    # Try starting again to get a couple more combinations
    post_app_vertex = post_app_model.create_vertex(
        n_neurons=10, label="post", constraints=None, spikes_per_second=None,
        ring_buffer_sigma=None, incoming_spike_buffer_size=None,
        n_steps_per_timestep=1, drop_late_spikes=True, splitter=None)

    # STDP followed by structural STDP should result in Structural STDP
    post_app_vertex.synapse_dynamics = stdp
    post_app_vertex.synapse_dynamics = stdp_struct
    assert isinstance(
        post_app_vertex.synapse_dynamics, SynapseDynamicsStructuralSTDP)

    # ... and should fail here because of differences
    with pytest.raises(SynapticConfigurationException):
        post_app_vertex.synapse_dynamics = alt_stdp
    with pytest.raises(SynapticConfigurationException):
        post_app_vertex.synapse_dynamics = alt_static_struct
    with pytest.raises(SynapticConfigurationException):
        post_app_vertex.synapse_dynamics = alt_stdp_struct
    with pytest.raises(SynapticConfigurationException):
        post_app_vertex.synapse_dynamics = alt_stdp_struct_2

    # One more time!
    post_app_vertex = post_app_model.create_vertex(
        n_neurons=10, label="post", constraints=None, spikes_per_second=None,
        ring_buffer_sigma=None, incoming_spike_buffer_size=None,
        n_steps_per_timestep=1, drop_late_spikes=True, splitter=None)

    # Static followed by static structural should result in static
    # structural
    post_app_vertex.synapse_dynamics = static
    post_app_vertex.synapse_dynamics = static_struct
    assert isinstance(
        post_app_vertex.synapse_dynamics, SynapseDynamicsStructuralStatic)

    # ... and should fail here because of differences
    with pytest.raises(SynapticConfigurationException):
        post_app_vertex.synapse_dynamics = alt_static_struct
    with pytest.raises(SynapticConfigurationException):
        post_app_vertex.synapse_dynamics = alt_stdp_struct

    # This should be fine
    post_app_vertex.synapse_dynamics = static

    # This should be OK, but should merge with STDP (opposite of above)
    post_app_vertex.synapse_dynamics = stdp
    assert isinstance(
        post_app_vertex.synapse_dynamics, SynapseDynamicsStructuralSTDP)

    # ... and now these should fail
    with pytest.raises(SynapticConfigurationException):
        post_app_vertex.synapse_dynamics = alt_stdp
    with pytest.raises(SynapticConfigurationException):
        post_app_vertex.synapse_dynamics = alt_static_struct
    with pytest.raises(SynapticConfigurationException):
        post_app_vertex.synapse_dynamics = alt_stdp_struct
    with pytest.raises(SynapticConfigurationException):
        post_app_vertex.synapse_dynamics = alt_stdp_struct_2

    # OK, just one more, honest
    post_app_vertex = post_app_model.create_vertex(
        n_neurons=10, label="post", constraints=None, spikes_per_second=None,
        ring_buffer_sigma=None, incoming_spike_buffer_size=None,
        n_steps_per_timestep=1, drop_late_spikes=True, splitter=None)
    post_app_vertex.synapse_dynamics = static_struct
    post_app_vertex.synapse_dynamics = stdp_struct


@pytest.mark.parametrize(
    "undelayed_indices_connected,delayed_indices_connected,n_pre_neurons,"
    "neurons_per_core,expect_app_keys,max_delay", [
        # Only undelayed, all edges exist
        (range(10), [], 1000, 100, True, None),
        # Only delayed, all edges exist
        ([], range(10), 1000, 100, True, 20),
        # All undelayed and delayed edges exist
        (range(10), range(10), 1000, 100, True, 20),
        # Only undelayed, some connections missing but app keys can still work
        ([0, 1, 2, 3, 4], [], 1000, 100, True, None),
        # Only delayed, some connections missing but app keys can still work
        ([], [5, 6, 7, 8, 9], 1000, 100, True, 20),
        # Both delayed and undelayed, some undelayed edges don't exist
        # (app keys work because undelayed aren't filtered)
        ([3, 4, 5, 6, 7], range(10), 1000, 100, True, 20),
        # Both delayed and undelayed, some delayed edges don't exist
        # (app keys work because all undelayed exist)
        (range(10), [4, 5, 6, 7], 1000, 100, True, 20),
        # Should work but number of neurons don't work out
        (range(5), [], 10000, 2048, False, None),
        # Should work but number of cores doesn't work out
        (range(2000), [], 10000, 5, False, None),
        # Should work but number of neurons with delays don't work out
        ([], range(4), 1024, 256, False, 144)
    ])
def test_pop_based_master_pop_table_standard(
        undelayed_indices_connected, delayed_indices_connected,
        n_pre_neurons, neurons_per_core, expect_app_keys, max_delay):
    unittest_setup()
<<<<<<< HEAD
    writer = SpynnakerDataWriter.mock()
=======
    SDRAM()
>>>>>>> b0774f22

    # Build a from list connector with the delays we want
    connections = []
    connections.extend([(i * neurons_per_core + j, j, 0, 10)
                        for i in undelayed_indices_connected
                        for j in range(100)])
    connections.extend([(i * neurons_per_core + j, j, 0, max_delay)
                        for i in delayed_indices_connected
                        for j in range(100)])

    # Make simple source and target, where the source has 1000 atoms
    # split into 10 vertices (100 each) and the target has 100 atoms in
    # a single vertex
    p.setup(1.0)
    machine = virtual_machine(12, 12)
    writer.set_machine(machine)
    post_pop = p.Population(
        100, p.IF_curr_exp(), label="Post",
        additional_parameters={
            "splitter": SplitterAbstractPopulationVertexFixed()})
    p.IF_curr_exp.set_model_max_atoms_per_core(neurons_per_core)
    pre_pop = p.Population(
        n_pre_neurons, p.IF_curr_exp(), label="Pre",
        additional_parameters={
            "splitter": SplitterAbstractPopulationVertexFixed()})
    p.Projection(
        pre_pop, post_pop, p.FromListConnector(connections), p.StaticSynapse())

<<<<<<< HEAD
    writer.start_run()
    writer.clone_graphs()
    delay_support_adder()
    writer.set_plan_n_timesteps(100)
    machine_graph, _ = spynnaker_splitter_partitioner()
    allocator = ZonedRoutingInfoAllocator()
    writer.set_runtime_machine_graph(machine_graph)
    writer.set_machine_partition_n_keys_map(edge_to_n_keys_mapper())
    writer.set_routing_infos(allocator.__call__(flexible=False))
=======
    app_graph = globals_variables.get_simulator().original_application_graph
    context = {
        "ApplicationGraph": app_graph
    }
    with (injection_context(context)):
        delay_support_adder(app_graph)
        spynnaker_splitter_partitioner(app_graph, 100)
        allocator = ZonedRoutingInfoAllocator()
        routing_info = allocator.__call__(app_graph, [], flexible=False)

>>>>>>> b0774f22
    post_mac_vertex = next(iter(post_pop._vertex.machine_vertices))
    post_vertex_slice = post_mac_vertex.vertex_slice

    # Generate the data
    temp_spec = tempfile.mktemp()
    spec = DataSpecificationGenerator(io.FileIO(temp_spec, "wb"), None)

    synaptic_matrices = SynapticMatrices(
        post_vertex_slice, n_synapse_types=2, all_single_syn_sz=10000,
        synaptic_matrix_region=1, direct_matrix_region=2, poptable_region=3,
        connection_builder_region=4)
    synaptic_matrices.write_synaptic_data(
        spec, post_pop._vertex.incoming_projections, all_syn_block_sz=1000000,
        weight_scales=[32, 32])

    with io.FileIO(temp_spec, "rb") as spec_reader:
        executor = DataSpecificationExecutor(
            spec_reader, SDRAM.max_sdram_found)
        executor.execute()

    # Read the population table and check entries
    region = executor.get_region(3)
    mpop_data = numpy.frombuffer(
        region.region_data, dtype="uint8").view("uint32")
    n_entries = mpop_data[0]
    n_addresses = mpop_data[1]

    # Compute how many entries and addresses there should be
    expected_n_entries = 0
    expected_n_addresses = 0
    if expect_app_keys:
        # Always one for undelayed, maybe one for delayed if present
        n_app_entries = 1 + int(bool(delayed_indices_connected))
        expected_n_entries += n_app_entries
        # 2 address list entries for each entry, as there is also extra_info
        expected_n_addresses += 2 * n_app_entries

    # If both delayed and undelayed, there is an entry for each incoming
    # machine edge
    elif delayed_indices_connected and undelayed_indices_connected:
        all_connected = set(undelayed_indices_connected)
        all_connected.update(delayed_indices_connected)
        expected_n_entries += len(all_connected)
        expected_n_addresses += len(all_connected)

    # If there are only undelayed indices, there is an entry for each
    elif undelayed_indices_connected:
        expected_n_entries += len(undelayed_indices_connected)
        expected_n_addresses += len(undelayed_indices_connected)

    # If there are only delayed indices, there are two entries for each because
    # the undelayed ones are still connected
    else:
        expected_n_entries += 2 * len(delayed_indices_connected)
        expected_n_addresses += 2 * len(delayed_indices_connected)

    assert(n_entries == expected_n_entries)
    assert(n_addresses == expected_n_addresses)<|MERGE_RESOLUTION|>--- conflicted
+++ resolved
@@ -31,13 +31,7 @@
 from data_specification import (
     DataSpecificationGenerator, DataSpecificationExecutor)
 from data_specification.constants import MAX_MEM_REGIONS
-<<<<<<< HEAD
-from spinn_front_end_common.interface.interface_functions import (
-    edge_to_n_keys_mapper)
 from spynnaker.pyNN.data.spynnaker_data_writer import SpynnakerDataWriter
-=======
-from spinn_front_end_common.utilities import globals_variables
->>>>>>> b0774f22
 from spynnaker.pyNN.models.neuron.synaptic_matrices import SynapticMatrices
 from spynnaker.pyNN.models.neuron.synapse_dynamics import (
     SynapseDynamicsStatic, SynapseDynamicsStructuralSTDP,
@@ -89,17 +83,13 @@
 
 def test_write_data_spec():
     unittest_setup()
-<<<<<<< HEAD
     writer = SpynnakerDataWriter.mock()
-=======
     SDRAM()
->>>>>>> b0774f22
     # UGLY but the mock transceiver NEED generate_on_machine to be False
     AbstractGenerateConnectorOnMachine.generate_on_machine = say_false
 
     p.setup(1.0)
     load_config()
-    writer.set_machine(virtual_machine(2, 2))
     p.set_number_of_neurons_per_core(p.IF_curr_exp, 100)
     pre_pop = p.Population(
         10, p.IF_curr_exp(), label="Pre",
@@ -124,27 +114,13 @@
         pre_pop, post_pop, p.FromListConnector(from_list_list),
         p.StaticSynapse())
 
-<<<<<<< HEAD
     writer.start_run()
     writer.clone_graphs()
+    writer.set_plan_n_timesteps(100)
     delay_support_adder()
-    writer.set_plan_n_timesteps(100)
-    machine_graph, _ = spynnaker_splitter_partitioner()
+    spynnaker_splitter_partitioner()
     allocator = ZonedRoutingInfoAllocator()
-    writer.set_runtime_machine_graph(machine_graph)
-    writer.set_machine_partition_n_keys_map(edge_to_n_keys_mapper())
-    writer.set_routing_infos(allocator.__call__(flexible=False))
-=======
-    app_graph = globals_variables.get_simulator().original_application_graph
-    context = {
-        "ApplicationGraph": app_graph
-    }
-    with (injection_context(context)):
-        delay_support_adder(app_graph)
-        spynnaker_splitter_partitioner(app_graph, 100)
-        allocator = ZonedRoutingInfoAllocator()
-        routing_info = allocator.__call__(app_graph, [], flexible=False)
->>>>>>> b0774f22
+    writer.set_routing_infos(allocator.__call__([], flexible=False))
 
     post_vertex = next(iter(post_pop._vertex.machine_vertices))
     post_vertex_slice = post_vertex.vertex_slice
@@ -173,6 +149,7 @@
         region = executor.get_region(r)
         if region is not None:
             all_data.extend(region.region_data)
+
     writer.set_transceiver(MockTransceiverRawData(all_data))
     report_folder = mkdtemp()
     try:
@@ -436,11 +413,8 @@
         undelayed_indices_connected, delayed_indices_connected,
         n_pre_neurons, neurons_per_core, expect_app_keys, max_delay):
     unittest_setup()
-<<<<<<< HEAD
     writer = SpynnakerDataWriter.mock()
-=======
     SDRAM()
->>>>>>> b0774f22
 
     # Build a from list connector with the delays we want
     connections = []
@@ -455,8 +429,6 @@
     # split into 10 vertices (100 each) and the target has 100 atoms in
     # a single vertex
     p.setup(1.0)
-    machine = virtual_machine(12, 12)
-    writer.set_machine(machine)
     post_pop = p.Population(
         100, p.IF_curr_exp(), label="Post",
         additional_parameters={
@@ -469,28 +441,14 @@
     p.Projection(
         pre_pop, post_pop, p.FromListConnector(connections), p.StaticSynapse())
 
-<<<<<<< HEAD
     writer.start_run()
     writer.clone_graphs()
+    writer.set_plan_n_timesteps(100)
     delay_support_adder()
-    writer.set_plan_n_timesteps(100)
-    machine_graph, _ = spynnaker_splitter_partitioner()
+    spynnaker_splitter_partitioner()
     allocator = ZonedRoutingInfoAllocator()
-    writer.set_runtime_machine_graph(machine_graph)
-    writer.set_machine_partition_n_keys_map(edge_to_n_keys_mapper())
-    writer.set_routing_infos(allocator.__call__(flexible=False))
-=======
-    app_graph = globals_variables.get_simulator().original_application_graph
-    context = {
-        "ApplicationGraph": app_graph
-    }
-    with (injection_context(context)):
-        delay_support_adder(app_graph)
-        spynnaker_splitter_partitioner(app_graph, 100)
-        allocator = ZonedRoutingInfoAllocator()
-        routing_info = allocator.__call__(app_graph, [], flexible=False)
-
->>>>>>> b0774f22
+    writer.set_routing_infos(allocator.__call__([], flexible=False))
+
     post_mac_vertex = next(iter(post_pop._vertex.machine_vertices))
     post_vertex_slice = post_mac_vertex.vertex_slice
 
