--- conflicted
+++ resolved
@@ -21,9 +21,11 @@
 import pytest
 
 from spinn_machine import SDRAM
-<<<<<<< HEAD
 from spinn_machine.virtual_machine import virtual_machine
+from spinn_utilities.overrides import overrides
 from spinn_utilities.config_holder import load_config, set_config
+from spinnman.model import CPUInfo
+from spinnman.transceiver import Transceiver
 from pacman.model.placements import Placement
 from pacman.executor.injection_decorator import injection_context
 from pacman.operations.routing_info_allocator_algorithms import (
@@ -35,28 +37,6 @@
 from spinn_front_end_common.interface.interface_functions import (
     EdgeToNKeysMapper)
 from spynnaker.pyNN.models.neuron.synaptic_matrices import SynapticMatrices
-=======
-from spinnman.model import CPUInfo
-from spinnman.transceiver import Transceiver
-from pacman.model.placements import Placement, Placements
-from pacman.model.graphs.common import Slice
-from pacman.model.graphs.machine import (MachineGraph, MachineEdge)
-from pacman.model.routing_info import (
-    RoutingInfo, PartitionRoutingInfo, BaseKeyAndMask)
-from pacman.model.graphs.application import ApplicationGraph
-from pacman.model.partitioner_splitters import SplitterSliceLegacy
-from spinn_utilities.config_holder import set_config, load_config
-from data_specification import (
-    DataSpecificationGenerator, DataSpecificationExecutor)
-from data_specification.constants import MAX_MEM_REGIONS
-from spynnaker.pyNN.config_setup import reset_configs
-from spynnaker.pyNN.models.neuron import SynapticManager
-from spynnaker.pyNN.models.neural_projections import (
-    ProjectionApplicationEdge, SynapseInformation, DelayedApplicationEdge)
-from spynnaker.pyNN.models.neural_projections.connectors import (
-    OneToOneConnector, AllToAllConnector,
-    FromListConnector)
->>>>>>> 4c7c7e76
 from spynnaker.pyNN.models.neuron.synapse_dynamics import (
     SynapseDynamicsStatic, SynapseDynamicsStructuralSTDP,
     SynapseDynamicsSTDP, SynapseDynamicsStructuralStatic)
@@ -73,25 +53,10 @@
 from spynnaker.pyNN.exceptions import SynapticConfigurationException
 from spynnaker.pyNN.models.neuron.builds.if_curr_exp_base import IFCurrExpBase
 from spynnaker.pyNN.extra_algorithms.splitter_components import (
-<<<<<<< HEAD
     SplitterAbstractPopulationVertexSlice, SpynnakerSplitterPartitioner)
 from spynnaker.pyNN.extra_algorithms import DelaySupportAdder
-from spynnaker.pyNN.models.neural_projections.connectors import (
-    AbstractGenerateConnectorOnMachine)
 from spynnaker.pyNN.config_setup import reset_configs
 import spynnaker8 as p
-
-
-class MockCPUInfo(object):
-    @property
-    def user(self):
-        return [0, 0, 0, 0]
-=======
-    SplitterDelayVertexSlice, AbstractSpynnakerSplitterDelay)
-from pacman_test_objects import SimpleTestVertex
-from unittests.mocks import MockPopulation
-import spynnaker8
->>>>>>> 4c7c7e76
 
 
 class MockTransceiverRawData(object):
@@ -113,14 +78,11 @@
         return datum
 
 
-<<<<<<< HEAD
 def say_false(self, weights, delays):
     return False
 
 
 def test_write_data_spec():
-    # UGLY but the mock transceiver NEED generate_on_machine to be False
-    AbstractGenerateConnectorOnMachine.generate_on_machine = say_false
     machine = virtual_machine(2, 2)
     p.setup(1.0)
     load_config()
@@ -166,125 +128,10 @@
     post_vertex = next(iter(post_pop._vertex.machine_vertices))
     post_vertex_slice = post_vertex.vertex_slice
     post_vertex_placement = Placement(post_vertex, 0, 0, 3)
-=======
-class MockSplitter(SplitterSliceLegacy, AbstractSpynnakerSplitterDelay):
-    def __init__(self):
-        super().__init__("mock splitter")
-
-
-def test_write_data_spec():
-    spynnaker8.setup(timestep=1)
-    # Add an sdram so max SDRAM is high enough
-    SDRAM(10000)
-
-    load_config()
-    set_config("Simulation", "one_to_one_connection_dtcm_max_bytes", 40)
-
-    placements = Placements()
-    pre_app_population = MockPopulation(10, "mock pop pre")
-    pre_app_vertex = SimpleTestVertex(10, label="pre")
-    pre_app_vertex.splitter = MockSplitter()
-    pre_app_vertex.splitter._called = True
-    pre_vertex_slice = Slice(0, 9)
-
-    post_app_population = MockPopulation(10, "mock pop post")
-    pre_vertex = pre_app_vertex.create_machine_vertex(
-        pre_vertex_slice, None)
-    placements.add_placement(Placement(pre_vertex, 0, 0, 1))
-    post_app_vertex = SimpleTestVertex(10, label="post")
-    post_app_vertex.splitter = MockSplitter()
-    post_app_vertex.splitter._called = True
-    post_vertex_slice = Slice(0, 9)
-    post_vertex = post_app_vertex.create_machine_vertex(
-        post_vertex_slice, None)
-    post_vertex_placement = Placement(post_vertex, 0, 0, 2)
-    placements.add_placement(post_vertex_placement)
-    delay_app_vertex = DelayExtensionVertex(
-        10, 16, 51, pre_app_vertex, label="delay")
-    delay_app_vertex.set_new_n_delay_stages_and_delay_per_stage(
-        16, 51)
-    delay_app_vertex.splitter = SplitterDelayVertexSlice(
-        pre_app_vertex.splitter)
-    delay_vertex = DelayExtensionMachineVertex(
-        resources_required=None, label="", constraints=[],
-        app_vertex=delay_app_vertex, vertex_slice=post_vertex_slice)
-    placements.add_placement(Placement(delay_vertex, 0, 0, 3))
-    one_to_one_connector_1 = OneToOneConnector(None)
-    direct_synapse_information_1 = SynapseInformation(
-        one_to_one_connector_1, pre_app_population, post_app_population,
-        False, False, None, SynapseDynamicsStatic(), 0, True, 1.5, 1.0)
-    one_to_one_connector_1.set_projection_information(
-        direct_synapse_information_1)
-    one_to_one_connector_2 = OneToOneConnector(None)
-    direct_synapse_information_2 = SynapseInformation(
-        one_to_one_connector_2, pre_app_population, post_app_population,
-        False, False, None, SynapseDynamicsStatic(), 1, True, 2.5, 2.0)
-    one_to_one_connector_2.set_projection_information(
-        direct_synapse_information_2)
-    all_to_all_connector = AllToAllConnector(False)
-    all_to_all_synapse_information = SynapseInformation(
-        all_to_all_connector, pre_app_population, post_app_population,
-        False, False, None, SynapseDynamicsStatic(), 0, True, 4.5, 4.0)
-    all_to_all_connector.set_projection_information(
-        all_to_all_synapse_information)
-    from_list_list = [(i, i, i, (i * 5) + 1) for i in range(10)]
-    from_list_connector = FromListConnector(conn_list=from_list_list)
-    from_list_synapse_information = SynapseInformation(
-        from_list_connector, pre_app_population, post_app_population,
-        False, False, None, SynapseDynamicsStatic(), 0, True)
-    from_list_connector.set_projection_information(
-        from_list_synapse_information)
-    app_edge = ProjectionApplicationEdge(
-        pre_app_vertex, post_app_vertex, direct_synapse_information_1)
-    app_edge.add_synapse_information(direct_synapse_information_2)
-    app_edge.add_synapse_information(all_to_all_synapse_information)
-    app_edge.add_synapse_information(from_list_synapse_information)
-    delay_edge = DelayedApplicationEdge(
-        delay_app_vertex, post_app_vertex, direct_synapse_information_1,
-        app_edge)
-    delay_edge.add_synapse_information(direct_synapse_information_2)
-    delay_edge.add_synapse_information(all_to_all_synapse_information)
-    delay_edge.add_synapse_information(from_list_synapse_information)
-    app_edge.delay_edge = delay_edge
-    machine_edge = MachineEdge(
-        pre_vertex, post_vertex, app_edge=app_edge)
-    delay_machine_edge = MachineEdge(
-        delay_vertex, post_vertex, app_edge=delay_edge)
-    partition_name = "TestPartition"
-
-    app_graph = ApplicationGraph("Test")
-    graph = MachineGraph("Test", app_graph)
-    graph.add_vertex(pre_vertex)
-    graph.add_vertex(post_vertex)
-    graph.add_vertex(delay_vertex)
-    graph.add_edge(machine_edge, partition_name)
-    graph.add_edge(delay_machine_edge, partition_name)
-
-    app_graph.add_vertex(pre_app_vertex)
-    app_graph.add_vertex(post_app_vertex)
-    app_graph.add_vertex(delay_app_vertex)
-    app_graph.add_edge(app_edge, partition_name)
-    app_graph.add_edge(delay_edge, partition_name)
-
-    routing_info = RoutingInfo()
-    key = 0
-    routing_info.add_partition_info(PartitionRoutingInfo(
-        [BaseKeyAndMask(key, 0xFFFFFFF0)],
-        graph.get_outgoing_edge_partition_starting_at_vertex(
-            pre_vertex, partition_name)))
-    delay_key = 0xF0
-    delay_key_and_mask = BaseKeyAndMask(delay_key, 0xFFFFFFF0)
-    delay_routing_info = PartitionRoutingInfo(
-        [delay_key_and_mask],
-        graph.get_outgoing_edge_partition_starting_at_vertex(
-            delay_vertex, partition_name))
-    routing_info.add_partition_info(delay_routing_info)
->>>>>>> 4c7c7e76
 
     temp_spec = tempfile.mktemp()
     spec = DataSpecificationGenerator(io.FileIO(temp_spec, "wb"), None)
 
-<<<<<<< HEAD
     synaptic_matrices = SynapticMatrices(
         post_vertex_slice, n_synapse_types=2, all_single_syn_sz=10000,
         synaptic_matrix_region=1, direct_matrix_region=2, poptable_region=3,
@@ -292,14 +139,6 @@
     synaptic_matrices.write_synaptic_data(
         spec, post_pop._vertex.incoming_projections, all_syn_block_sz=10000,
         weight_scales=[32, 32], routing_info=routing_info)
-=======
-    synaptic_manager = SynapticManager(
-        n_synapse_types=2, ring_buffer_sigma=5.0,
-        spikes_per_second=100.0, drop_late_spikes=True)
-    synaptic_manager.write_data_spec(
-        spec, post_app_vertex, post_vertex_slice, post_vertex,
-        graph, app_graph, routing_info, 1.0)
->>>>>>> 4c7c7e76
     spec.end_specification()
 
     with io.FileIO(temp_spec, "rb") as spec_reader:
@@ -565,7 +404,6 @@
     # Make simple source and target, where the source has 1000 atoms
     # split into 10 vertices (100 each) and the target has 100 atoms in
     # a single vertex
-<<<<<<< HEAD
     p.setup(1.0)
     p.set_number_of_neurons_per_core(p.IF_curr_exp, 100)
     pre_pop = p.Population(
@@ -596,105 +434,10 @@
 
     post_mac_vertex = next(iter(post_pop._vertex.machine_vertices))
     post_vertex_slice = post_mac_vertex.vertex_slice
-=======
-    app_graph = ApplicationGraph("Test")
-    mac_graph = MachineGraph("Test", app_graph)
-    pre_app_vertex = SimpleTestVertex(1000)
-    pre_app_vertex.splitter = MockSplitter()
-    app_graph.add_vertex(pre_app_vertex)
-    post_vertex_slice = Slice(0, 99)
-    post_app_vertex = SimpleTestVertex(100)
-    post_app_vertex.splitter = MockSplitter()
-    app_graph.add_vertex(post_app_vertex)
-    post_mac_vertex = post_app_vertex.create_machine_vertex(
-        post_vertex_slice, None)
-    mac_graph.add_vertex(post_mac_vertex)
-
-    # Create the pre-machine-vertices
-    for i in range(10):
-        pre_mac_slice = Slice(i * 100, ((i + 1) * 100) - 1)
-        pre_mac_vertex = pre_app_vertex.create_machine_vertex(
-            pre_mac_slice, None)
-        mac_graph.add_vertex(pre_mac_vertex)
-
-    # Add delays if needed
-    if delayed_indices_connected:
-        pre_app_delay_vertex = DelayExtensionVertex(
-            1000, 16.0, 4, pre_app_vertex)
-        pre_app_delay_vertex.set_new_n_delay_stages_and_delay_per_stage(
-            16, 20)
-        app_graph.add_vertex(pre_app_delay_vertex)
-
-        for i in range(10):
-            pre_mac_slice = Slice(i * 100, ((i + 1) * 100) - 1)
-            pre_mac_vertex = DelayExtensionMachineVertex(
-                None, "", [], pre_app_delay_vertex, pre_mac_slice)
-            mac_graph.add_vertex(pre_mac_vertex)
-
-    # Make the routing info line up to force an app key in the pop table if
-    # the constraints match up
-    routing_info = RoutingInfo()
-    n_key_bits = int(math.ceil(math.log(100, 2)))
-    n_keys = 2**n_key_bits
-    mask = 0xFFFFFFFF - (n_keys - 1)
-
-    # Build a from list connector that is really an all-to-all connector,
-    # but with delays that depend on what types of connection we want
-    delays = []
-    if undelayed_indices_connected:
-        delays.append(10)
-    if delayed_indices_connected:
-        delays.append(20)
-    connections = [(i, j, 0, delays[i % len(delays)])
-                   for i in range(1000) for j in range(100)]
-    connector = FromListConnector(connections)
-    synapse_dynamics = SynapseDynamicsStatic()
-    synapse_info = SynapseInformation(
-        connector, pre_app_vertex, post_app_vertex, False, False, None,
-        synapse_dynamics, 0, True)
-
-    # Create the application edge
-    app_edge = ProjectionApplicationEdge(
-        pre_app_vertex, post_app_vertex, synapse_info)
-    app_graph.add_edge(app_edge, "Test")
-
-    # Create the machine edges
-    for pre_mac_vertex in pre_app_vertex.machine_vertices:
-        i = pre_mac_vertex.index
-        mac_edge = MachineEdge(
-            pre_mac_vertex, post_mac_vertex, app_edge=app_edge)
-        if undelayed_indices_connected and i in undelayed_indices_connected:
-            mac_graph.add_edge(mac_edge, "Test")
-            partition = mac_graph.get_outgoing_partition_for_edge(mac_edge)
-            partition_info = PartitionRoutingInfo(
-                [BaseKeyAndMask(i * n_keys, mask)], partition)
-            routing_info.add_partition_info(partition_info)
-
-    # Create the delay application edge and delay machine edges
-    if delayed_indices_connected:
-        delay_app_edge = DelayedApplicationEdge(
-            pre_app_delay_vertex, post_app_vertex, synapse_info, app_edge)
-        app_edge.delay_edge = delay_app_edge
-        app_graph.add_edge(delay_app_edge, "Test")
-
-        base_d_key = 16 * n_keys
-        for pre_mac_vertex in pre_app_delay_vertex.machine_vertices:
-            i = pre_mac_vertex.index
-            mac_edge = MachineEdge(
-                pre_mac_vertex, post_mac_vertex, app_edge=delay_app_edge)
-            if i in delayed_indices_connected:
-                mac_graph.add_edge(mac_edge, "Test")
-                partition = mac_graph.get_outgoing_partition_for_edge(mac_edge)
-                partition_info = PartitionRoutingInfo(
-                    [BaseKeyAndMask(base_d_key + (i * n_keys), mask)],
-                    partition)
-                routing_info.add_partition_info(partition_info)
->>>>>>> 4c7c7e76
 
     # Generate the data
     temp_spec = tempfile.mktemp()
     spec = DataSpecificationGenerator(io.FileIO(temp_spec, "wb"), None)
-<<<<<<< HEAD
 
     synaptic_matrices = SynapticMatrices(
         post_vertex_slice, n_synapse_types=2, all_single_syn_sz=10000,
@@ -704,15 +447,6 @@
         spec, post_pop._vertex.incoming_projections, all_syn_block_sz=1000000,
         weight_scales=[32, 32], routing_info=routing_info)
 
-=======
-    synaptic_manager = SynapticManager(
-        n_synapse_types=2, ring_buffer_sigma=5.0,
-        spikes_per_second=100.0, drop_late_spikes=True)
-    synaptic_manager.write_data_spec(
-        spec, post_app_vertex, post_vertex_slice, post_mac_vertex,
-        mac_graph, app_graph, routing_info, 1.0)
-    spec.end_specification()
->>>>>>> 4c7c7e76
     with io.FileIO(temp_spec, "rb") as spec_reader:
         executor = DataSpecificationExecutor(
             spec_reader, SDRAM.max_sdram_found)
