# Copyright (c) 2017-2019 The University of Manchester
#
# This program is free software: you can redistribute it and/or modify
# it under the terms of the GNU General Public License as published by
# the Free Software Foundation, either version 3 of the License, or
# (at your option) any later version.
#
# This program is distributed in the hope that it will be useful,
# but WITHOUT ANY WARRANTY; without even the implied warranty of
# MERCHANTABILITY or FITNESS FOR A PARTICULAR PURPOSE.  See the
# GNU General Public License for more details.
#
# You should have received a copy of the GNU General Public License
# along with this program.  If not, see <http://www.gnu.org/licenses/>.
import io
import shutil
import struct
import tempfile
from tempfile import mkdtemp
import numpy
import pytest

from spinn_machine import SDRAM
from spinn_utilities.overrides import overrides
from spinn_utilities.config_holder import load_config
from spinnman.model import CPUInfo
from spinnman.transceiver import Transceiver
from pacman.model.placements import Placement
from pacman.executor.injection_decorator import injection_context
from pacman.operations.routing_info_allocator_algorithms import (
    ZonedRoutingInfoAllocator)
from data_specification import (
    DataSpecificationGenerator, DataSpecificationExecutor)
from data_specification.constants import MAX_MEM_REGIONS
from spinn_front_end_common.utilities import globals_variables
from spynnaker.pyNN.models.neuron.synaptic_matrices import SynapticMatrices
from spynnaker.pyNN.models.neuron.synapse_dynamics import (
    SynapseDynamicsStatic, SynapseDynamicsStructuralSTDP,
    SynapseDynamicsSTDP, SynapseDynamicsStructuralStatic,
    SynapseDynamicsNeuromodulation)
from spynnaker.pyNN.models.neuron.plasticity.stdp.timing_dependence import (
    TimingDependenceSpikePair)
from spynnaker.pyNN.models.neuron.plasticity.stdp.weight_dependence import (
    WeightDependenceAdditive, WeightDependenceMultiplicative)
from spynnaker.pyNN.models.neuron.structural_plasticity.synaptogenesis\
    .partner_selection import (LastNeuronSelection, RandomSelection)
from spynnaker.pyNN.models.neuron.structural_plasticity.synaptogenesis\
    .formation import DistanceDependentFormation
from spynnaker.pyNN.models.neuron.structural_plasticity.synaptogenesis\
    .elimination import RandomByWeightElimination
from spynnaker.pyNN.exceptions import SynapticConfigurationException
from spynnaker.pyNN.models.neuron.builds.if_curr_exp_base import IFCurrExpBase
from spynnaker.pyNN.extra_algorithms.splitter_components import (
    SplitterAbstractPopulationVertexFixed, spynnaker_splitter_partitioner)
from spynnaker.pyNN.extra_algorithms import delay_support_adder
from spynnaker.pyNN.models.neural_projections.connectors import (
    AbstractGenerateConnectorOnMachine)
from spynnaker.pyNN.config_setup import unittest_setup
import pyNN.spiNNaker as p


class MockTransceiverRawData(object):
    def __init__(self, data_to_read):
        self._data_to_read = data_to_read

    @overrides(Transceiver.get_cpu_information_from_core)
    def get_cpu_information_from_core(self, x, y, p):
        bs = bytearray(128)
        return CPUInfo(x=1, y=2, p=3, cpu_data=bytes(bs), offset=0)

    @overrides(Transceiver.read_memory)
    def read_memory(self, x, y, base_address, length, cpu=0):
        return self._data_to_read[base_address:base_address + length]

    @overrides(Transceiver.read_word)
    def read_word(self, x, y, base_address, cpu=0):
        datum, = struct.unpack("<I", self.read_memory(x, y, base_address, 4))
        return datum


def say_false(self, weights, delays):
    return False


def test_write_data_spec():
    unittest_setup()
    SDRAM()
    # UGLY but the mock transceiver NEED generate_on_machine to be False
    AbstractGenerateConnectorOnMachine.generate_on_machine = say_false

    p.setup(1.0)
    load_config()
    p.set_number_of_neurons_per_core(p.IF_curr_exp, 100)
    pre_pop = p.Population(
        10, p.IF_curr_exp(), label="Pre",
        additional_parameters={
            "splitter": SplitterAbstractPopulationVertexFixed()})
    post_pop = p.Population(
        10, p.IF_curr_exp(), label="Post",
        additional_parameters={
            "splitter": SplitterAbstractPopulationVertexFixed()})
    proj_one_to_one_1 = p.Projection(
        pre_pop, post_pop, p.OneToOneConnector(),
        p.StaticSynapse(weight=1.5, delay=1.0))
    proj_one_to_one_2 = p.Projection(
        pre_pop, post_pop, p.OneToOneConnector(),
        p.StaticSynapse(weight=2.5, delay=2.0))
    proj_all_to_all = p.Projection(
        pre_pop, post_pop, p.AllToAllConnector(allow_self_connections=False),
        p.StaticSynapse(weight=4.5, delay=4.0))

    from_list_list = [(i, i, i, (i * 5) + 1) for i in range(10)]
    proj_from_list = p.Projection(
        pre_pop, post_pop, p.FromListConnector(from_list_list),
        p.StaticSynapse())

    app_graph = globals_variables.get_simulator().original_application_graph
    context = {
        "ApplicationGraph": app_graph
    }
    with (injection_context(context)):
        delay_support_adder(app_graph)
        spynnaker_splitter_partitioner(app_graph, 100)
        allocator = ZonedRoutingInfoAllocator()
        routing_info = allocator.__call__(app_graph, [], flexible=False)

    post_vertex = next(iter(post_pop._vertex.machine_vertices))
    post_vertex_slice = post_vertex.vertex_slice
    post_vertex_placement = Placement(post_vertex, 0, 0, 3)

    temp_spec = tempfile.mktemp()
    spec = DataSpecificationGenerator(io.FileIO(temp_spec, "wb"), None)

    synaptic_matrices = SynapticMatrices(
        post_vertex_slice, n_synapse_types=2, all_single_syn_sz=10000,
        synaptic_matrix_region=1, direct_matrix_region=2, poptable_region=3,
        connection_builder_region=4)
    synaptic_matrices.write_synaptic_data(
        spec, post_pop._vertex.incoming_projections, all_syn_block_sz=10000,
        weight_scales=[32, 32], routing_info=routing_info)
    spec.end_specification()

    with io.FileIO(temp_spec, "rb") as spec_reader:
        executor = DataSpecificationExecutor(spec_reader, 20000)
        executor.execute()

    all_data = bytearray()
    all_data.extend(bytearray(executor.get_header()))
    all_data.extend(bytearray(executor.get_pointer_table(0)))
    for r in range(MAX_MEM_REGIONS):
        region = executor.get_region(r)
        if region is not None:
            all_data.extend(region.region_data)
    transceiver = MockTransceiverRawData(all_data)
    report_folder = mkdtemp()
    try:
        connections_1 = numpy.concatenate(
            synaptic_matrices.get_connections_from_machine(
                transceiver, post_vertex_placement,
                proj_one_to_one_1._projection_edge,
                proj_one_to_one_1._synapse_information))

        # Check that all the connections have the right weight and delay
        assert len(connections_1) == post_vertex_slice.n_atoms
        assert all([conn["weight"] == 1.5 for conn in connections_1])
        assert all([conn["delay"] == 1.0 for conn in connections_1])

        connections_2 = numpy.concatenate(
            synaptic_matrices.get_connections_from_machine(
                transceiver, post_vertex_placement,
                proj_one_to_one_2._projection_edge,
                proj_one_to_one_2._synapse_information))

        # Check that all the connections have the right weight and delay
        assert len(connections_2) == post_vertex_slice.n_atoms
        assert all([conn["weight"] == 2.5 for conn in connections_2])
        assert all([conn["delay"] == 2.0 for conn in connections_2])

        connections_3 = numpy.concatenate(
            synaptic_matrices.get_connections_from_machine(
                transceiver, post_vertex_placement,
                proj_all_to_all._projection_edge,
                proj_all_to_all._synapse_information))

        # Check that all the connections have the right weight and delay
        assert len(connections_3) == 100
        assert all([conn["weight"] == 4.5 for conn in connections_3])
        assert all([conn["delay"] == 4.0 for conn in connections_3])

        connections_4 = numpy.concatenate(
            synaptic_matrices.get_connections_from_machine(
                transceiver, post_vertex_placement,
                proj_from_list._projection_edge,
                proj_from_list._synapse_information))

        # Check that all the connections have the right weight and delay
        assert len(connections_4) == len(from_list_list)
        list_weights = [values[2] for values in from_list_list]
        list_delays = [values[3] for values in from_list_list]
        assert all(list_weights == connections_4["weight"])
        assert all(list_delays == connections_4["delay"])
    finally:
        shutil.rmtree(report_folder, ignore_errors=True)


def test_set_synapse_dynamics():
    unittest_setup()
    p.setup(1.0)
    post_app_model = IFCurrExpBase()
    post_app_vertex = post_app_model.create_vertex(
        n_neurons=10, label="post", constraints=None, spikes_per_second=None,
        ring_buffer_sigma=None, incoming_spike_buffer_size=None,
        n_steps_per_timestep=1, drop_late_spikes=True, splitter=None,
        rb_left_shifts=None)

    static = SynapseDynamicsStatic()
    stdp = SynapseDynamicsSTDP(
        timing_dependence=TimingDependenceSpikePair(),
        weight_dependence=WeightDependenceAdditive())
    alt_stdp = SynapseDynamicsSTDP(
        timing_dependence=TimingDependenceSpikePair(),
        weight_dependence=WeightDependenceMultiplicative())
    static_struct = SynapseDynamicsStructuralStatic(
        partner_selection=LastNeuronSelection(),
        formation=DistanceDependentFormation(),
        elimination=RandomByWeightElimination(0.5))
    alt_static_struct = SynapseDynamicsStructuralStatic(
        partner_selection=RandomSelection(),
        formation=DistanceDependentFormation(),
        elimination=RandomByWeightElimination(0.5))
    stdp_struct = SynapseDynamicsStructuralSTDP(
        partner_selection=LastNeuronSelection(),
        formation=DistanceDependentFormation(),
        elimination=RandomByWeightElimination(0.5),
        timing_dependence=TimingDependenceSpikePair(),
        weight_dependence=WeightDependenceAdditive())
    alt_stdp_struct = SynapseDynamicsStructuralSTDP(
        partner_selection=RandomSelection(),
        formation=DistanceDependentFormation(),
        elimination=RandomByWeightElimination(0.5),
        timing_dependence=TimingDependenceSpikePair(),
        weight_dependence=WeightDependenceAdditive())
    alt_stdp_struct_2 = SynapseDynamicsStructuralSTDP(
        partner_selection=LastNeuronSelection(),
        formation=DistanceDependentFormation(),
        elimination=RandomByWeightElimination(0.5),
        timing_dependence=TimingDependenceSpikePair(),
        weight_dependence=WeightDependenceMultiplicative())
    neuromodulation = SynapseDynamicsNeuromodulation()
    alt_neuromodulation = SynapseDynamicsNeuromodulation(tau_c=1)

    # This should be fine as it is the first call
    post_app_vertex.synapse_dynamics = static

    # This should fail as can't add neuromodulation first
    with pytest.raises(SynapticConfigurationException):
        post_app_vertex.synapse_dynamics = neuromodulation

    # This should be fine as STDP overrides static
    post_app_vertex.synapse_dynamics = stdp

    # This should fail because STDP dependences are difference
    with pytest.raises(SynapticConfigurationException):
        post_app_vertex.synapse_dynamics = alt_stdp

    # This should pass because neuromodulation is OK after STDP
    post_app_vertex.synapse_dynamics = neuromodulation
    assert isinstance(post_app_vertex.synapse_dynamics, SynapseDynamicsSTDP)

    # This should work because STDP dependences are the same
    post_app_vertex.synapse_dynamics = stdp

    # This should fail as neuromodulation type is different
    with pytest.raises(SynapticConfigurationException):
        post_app_vertex.synapse_dynamics = alt_neuromodulation

    # This should be fine as same neuromodulation
    post_app_vertex.synapse_dynamics = neuromodulation
    assert isinstance(post_app_vertex.synapse_dynamics, SynapseDynamicsSTDP)

    # This should work because static always works, but the type should
    # still be STDP
    post_app_vertex.synapse_dynamics = static
    assert isinstance(post_app_vertex.synapse_dynamics, SynapseDynamicsSTDP)

    # This should work but should merge with the STDP rule
    post_app_vertex.synapse_dynamics = static_struct
    assert isinstance(
        post_app_vertex.synapse_dynamics, SynapseDynamicsStructuralSTDP)

    # These should work as static / the STDP is the same but neither should
    # change anything
    post_app_vertex.synapse_dynamics = static
    assert isinstance(
        post_app_vertex.synapse_dynamics, SynapseDynamicsStructuralSTDP)
    post_app_vertex.synapse_dynamics = stdp
    assert isinstance(
        post_app_vertex.synapse_dynamics, SynapseDynamicsStructuralSTDP)
    post_app_vertex.synapse_dynamics = static_struct
    assert isinstance(
        post_app_vertex.synapse_dynamics, SynapseDynamicsStructuralSTDP)

    # These should fail as things are different
    with pytest.raises(SynapticConfigurationException):
        post_app_vertex.synapse_dynamics = alt_static_struct
    with pytest.raises(SynapticConfigurationException):
        post_app_vertex.synapse_dynamics = alt_stdp

    # This should pass as same structural STDP
    post_app_vertex.synapse_dynamics = stdp_struct
    assert isinstance(
        post_app_vertex.synapse_dynamics, SynapseDynamicsStructuralSTDP)

    # These should fail as both different
    with pytest.raises(SynapticConfigurationException):
        post_app_vertex.synapse_dynamics = alt_stdp_struct
    with pytest.raises(SynapticConfigurationException):
        post_app_vertex.synapse_dynamics = alt_stdp_struct_2

    # Try starting again to get a couple more combinations
    post_app_vertex = post_app_model.create_vertex(
        n_neurons=10, label="post", constraints=None, spikes_per_second=None,
        ring_buffer_sigma=None, incoming_spike_buffer_size=None,
        n_steps_per_timestep=1, drop_late_spikes=True, splitter=None,
        rb_left_shifts=None)

    # STDP followed by structural STDP should result in Structural STDP
    post_app_vertex.synapse_dynamics = stdp
    post_app_vertex.synapse_dynamics = stdp_struct
    assert isinstance(
        post_app_vertex.synapse_dynamics, SynapseDynamicsStructuralSTDP)

    # ... and should fail here because of differences
    with pytest.raises(SynapticConfigurationException):
        post_app_vertex.synapse_dynamics = alt_stdp
    with pytest.raises(SynapticConfigurationException):
        post_app_vertex.synapse_dynamics = alt_static_struct
    with pytest.raises(SynapticConfigurationException):
        post_app_vertex.synapse_dynamics = alt_stdp_struct
    with pytest.raises(SynapticConfigurationException):
        post_app_vertex.synapse_dynamics = alt_stdp_struct_2

    # One more time!
    post_app_vertex = post_app_model.create_vertex(
        n_neurons=10, label="post", constraints=None, spikes_per_second=None,
        ring_buffer_sigma=None, incoming_spike_buffer_size=None,
        n_steps_per_timestep=1, drop_late_spikes=True, splitter=None,
        rb_left_shifts=None)

    # Static followed by static structural should result in static
    # structural
    post_app_vertex.synapse_dynamics = static
    post_app_vertex.synapse_dynamics = static_struct
    assert isinstance(
        post_app_vertex.synapse_dynamics, SynapseDynamicsStructuralStatic)

    # ... and should fail here because of differences
    with pytest.raises(SynapticConfigurationException):
        post_app_vertex.synapse_dynamics = alt_static_struct
    with pytest.raises(SynapticConfigurationException):
        post_app_vertex.synapse_dynamics = alt_stdp_struct

    # This should be fine
    post_app_vertex.synapse_dynamics = static

    # This should be OK, but should merge with STDP (opposite of above)
    post_app_vertex.synapse_dynamics = stdp
    assert isinstance(
        post_app_vertex.synapse_dynamics, SynapseDynamicsStructuralSTDP)

    # ... and now these should fail
    with pytest.raises(SynapticConfigurationException):
        post_app_vertex.synapse_dynamics = alt_stdp
    with pytest.raises(SynapticConfigurationException):
        post_app_vertex.synapse_dynamics = alt_static_struct
    with pytest.raises(SynapticConfigurationException):
        post_app_vertex.synapse_dynamics = alt_stdp_struct
    with pytest.raises(SynapticConfigurationException):
        post_app_vertex.synapse_dynamics = alt_stdp_struct_2

    # OK, just one more, honest
    post_app_vertex = post_app_model.create_vertex(
        n_neurons=10, label="post", constraints=None, spikes_per_second=None,
        ring_buffer_sigma=None, incoming_spike_buffer_size=None,
        n_steps_per_timestep=1, drop_late_spikes=True, splitter=None,
        rb_left_shifts=None)
    post_app_vertex.synapse_dynamics = static_struct
    post_app_vertex.synapse_dynamics = stdp_struct


@pytest.mark.parametrize(
    "undelayed_indices_connected,delayed_indices_connected,n_pre_neurons,"
    "neurons_per_core,expect_app_keys,max_delay", [
        # Only undelayed, all edges exist
        (range(10), [], 1000, 100, True, None),
        # Only delayed, all edges exist (note max_delay=20 on master)
        ([], range(10), 1000, 100, True, 100),
        # All undelayed and delayed edges exist
<<<<<<< HEAD
        (range(10), range(10), 1000, 100, True, 100),
        # Only undelayed, some edges are filtered (app keys shouldn't work)
        ([0, 1, 2, 3, 4], [], 1000, 100, False, None),
        # Only delayed, some edges are filtered (app keys shouldn't work)
        ([], [5, 6, 7, 8, 9], 1000, 100, False, 100),
=======
        (range(10), range(10), 1000, 100, True, 20),
        # Only undelayed, some connections missing but app keys can still work
        ([0, 1, 2, 3, 4], [], 1000, 100, True, None),
        # Only delayed, some connections missing but app keys can still work
        ([], [5, 6, 7, 8, 9], 1000, 100, True, 20),
>>>>>>> e92a9721
        # Both delayed and undelayed, some undelayed edges don't exist
        # (app keys work because undelayed aren't filtered)
        ([3, 4, 5, 6, 7], range(10), 1000, 100, True, 100),
        # Both delayed and undelayed, some delayed edges don't exist
        # (app keys work because all undelayed exist)
        (range(10), [4, 5, 6, 7], 1000, 100, True, 100),
        # Should work but number of neurons don't work out
        (range(5), [], 10000, 2048, False, None),
        # Should work but number of cores doesn't work out
        (range(2000), [], 10000, 5, False, None),
        # Should work but number of neurons with delays don't work out
        ([], range(4), 1024, 256, False, 576)  # 144 on master
    ])
def test_pop_based_master_pop_table_standard(
        undelayed_indices_connected, delayed_indices_connected,
        n_pre_neurons, neurons_per_core, expect_app_keys, max_delay):
    unittest_setup()
    SDRAM()

    # Build a from list connector with the delays we want
    connections = []
    connections.extend([(i * neurons_per_core + j, j, 0, 10)
                        for i in undelayed_indices_connected
                        for j in range(100)])
    connections.extend([(i * neurons_per_core + j, j, 0, max_delay)
                        for i in delayed_indices_connected
                        for j in range(100)])

    # Make simple source and target, where the source has 1000 atoms
    # split into 10 vertices (100 each) and the target has 100 atoms in
    # a single vertex
    p.setup(1.0)
    post_pop = p.Population(
        100, p.IF_curr_exp(), label="Post",
        additional_parameters={
            "splitter": SplitterAbstractPopulationVertexFixed()})
    p.IF_curr_exp.set_model_max_atoms_per_core(neurons_per_core)
    pre_pop = p.Population(
        n_pre_neurons, p.IF_curr_exp(), label="Pre",
        additional_parameters={
            "splitter": SplitterAbstractPopulationVertexFixed()})
    p.Projection(
        pre_pop, post_pop, p.FromListConnector(connections), p.StaticSynapse())

    app_graph = globals_variables.get_simulator().original_application_graph
    context = {
        "ApplicationGraph": app_graph
    }
    with (injection_context(context)):
        delay_support_adder(app_graph)
        spynnaker_splitter_partitioner(app_graph, 100)
        allocator = ZonedRoutingInfoAllocator()
        routing_info = allocator.__call__(app_graph, [], flexible=False)

    post_mac_vertex = next(iter(post_pop._vertex.machine_vertices))
    post_vertex_slice = post_mac_vertex.vertex_slice

    # Generate the data
    temp_spec = tempfile.mktemp()
    spec = DataSpecificationGenerator(io.FileIO(temp_spec, "wb"), None)

    synaptic_matrices = SynapticMatrices(
        post_vertex_slice, n_synapse_types=2, all_single_syn_sz=10000,
        synaptic_matrix_region=1, direct_matrix_region=2, poptable_region=3,
        connection_builder_region=4)
    synaptic_matrices.write_synaptic_data(
        spec, post_pop._vertex.incoming_projections, all_syn_block_sz=1000000,
        weight_scales=[32, 32], routing_info=routing_info)

    with io.FileIO(temp_spec, "rb") as spec_reader:
        executor = DataSpecificationExecutor(
            spec_reader, SDRAM.max_sdram_found)
        executor.execute()

    # Read the population table and check entries
    region = executor.get_region(3)
    mpop_data = numpy.frombuffer(
        region.region_data, dtype="uint8").view("uint32")
    n_entries = mpop_data[0]
    n_addresses = mpop_data[1]

    # Compute how many entries and addresses there should be
    expected_n_entries = 0
    expected_n_addresses = 0
    if expect_app_keys:
        # Always one for undelayed, maybe one for delayed if present
        n_app_entries = 1 + int(bool(delayed_indices_connected))
        expected_n_entries += n_app_entries
        # 2 address list entries for each entry, as there is also extra_info
        expected_n_addresses += 2 * n_app_entries

    # If both delayed and undelayed, there is an entry for each incoming
    # machine edge
    elif delayed_indices_connected and undelayed_indices_connected:
        all_connected = set(undelayed_indices_connected)
        all_connected.update(delayed_indices_connected)
        expected_n_entries += len(all_connected)
        expected_n_addresses += len(all_connected)

    # If there are only undelayed indices, there is an entry for each
    elif undelayed_indices_connected:
        expected_n_entries += len(undelayed_indices_connected)
        expected_n_addresses += len(undelayed_indices_connected)

    # If there are only delayed indices, there are two entries for each because
    # the undelayed ones are still connected
    else:
        expected_n_entries += 2 * len(delayed_indices_connected)
        expected_n_addresses += 2 * len(delayed_indices_connected)

    assert(n_entries == expected_n_entries)
    assert(n_addresses == expected_n_addresses)<|MERGE_RESOLUTION|>--- conflicted
+++ resolved
@@ -396,19 +396,11 @@
         # Only delayed, all edges exist (note max_delay=20 on master)
         ([], range(10), 1000, 100, True, 100),
         # All undelayed and delayed edges exist
-<<<<<<< HEAD
         (range(10), range(10), 1000, 100, True, 100),
-        # Only undelayed, some edges are filtered (app keys shouldn't work)
-        ([0, 1, 2, 3, 4], [], 1000, 100, False, None),
-        # Only delayed, some edges are filtered (app keys shouldn't work)
-        ([], [5, 6, 7, 8, 9], 1000, 100, False, 100),
-=======
-        (range(10), range(10), 1000, 100, True, 20),
         # Only undelayed, some connections missing but app keys can still work
         ([0, 1, 2, 3, 4], [], 1000, 100, True, None),
         # Only delayed, some connections missing but app keys can still work
-        ([], [5, 6, 7, 8, 9], 1000, 100, True, 20),
->>>>>>> e92a9721
+        ([], [5, 6, 7, 8, 9], 1000, 100, True, 100),
         # Both delayed and undelayed, some undelayed edges don't exist
         # (app keys work because undelayed aren't filtered)
         ([3, 4, 5, 6, 7], range(10), 1000, 100, True, 100),
