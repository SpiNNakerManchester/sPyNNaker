# Copyright (c) 2017-2019 The University of Manchester
#
# This program is free software: you can redistribute it and/or modify
# it under the terms of the GNU General Public License as published by
# the Free Software Foundation, either version 3 of the License, or
# (at your option) any later version.
#
# This program is distributed in the hope that it will be useful,
# but WITHOUT ANY WARRANTY; without even the implied warranty of
# MERCHANTABILITY or FITNESS FOR A PARTICULAR PURPOSE.  See the
# GNU General Public License for more details.
#
# You should have received a copy of the GNU General Public License
# along with this program.  If not, see <http://www.gnu.org/licenses/>.

import os
import struct
import tempfile
import unittest
import spinn_utilities.conf_loader as conf_loader
from spinn_utilities.overrides import overrides
from spinn_machine import SDRAM
from pacman.model.placements import Placement
from pacman.model.resources import ResourceContainer
from pacman.model.graphs.common import Slice
from pacman.model.graphs.machine import MachineGraph, SimpleMachineVertex
from pacman.model.routing_info import (
    RoutingInfo, PartitionRoutingInfo, BaseKeyAndMask)
from pacman.model.graphs.application import ApplicationVertex
from spinn_storage_handlers import FileDataWriter, FileDataReader
from data_specification import (
    DataSpecificationGenerator, DataSpecificationExecutor)
from spynnaker.pyNN.models.neuron import SynapticManager
from spynnaker.pyNN.abstract_spinnaker_common import AbstractSpiNNakerCommon
import spynnaker.pyNN.abstract_spinnaker_common as abstract_spinnaker_common
from spynnaker.pyNN.models.neural_projections import (
    ProjectionApplicationEdge, SynapseInformation)
from spynnaker.pyNN.models.neural_projections.connectors import (
    AbstractGenerateConnectorOnMachine, AllToAllConnector, OneToOneConnector)
from spynnaker.pyNN.models.neuron.synapse_dynamics import (
    SynapseDynamicsStatic, SynapseDynamicsStructuralSTDP,
    SynapseDynamicsSTDP, SynapseDynamicsStructuralStatic)
from spynnaker.pyNN.models.neuron.plasticity.stdp.timing_dependence import (
    TimingDependenceSpikePair)
from spynnaker.pyNN.models.neuron.plasticity.stdp.weight_dependence import (
    WeightDependenceAdditive, WeightDependenceMultiplicative)
from spynnaker.pyNN.models.neuron.structural_plasticity.synaptogenesis\
    .partner_selection import LastNeuronSelection, RandomSelection
from spynnaker.pyNN.models.neuron.structural_plasticity.synaptogenesis\
    .formation import DistanceDependentFormation
from spynnaker.pyNN.models.neuron.structural_plasticity.synaptogenesis\
    .elimination import RandomByWeightElimination
from spynnaker.pyNN.exceptions import SynapticConfigurationException
from unittests.mocks import MockSimulator


class MockSynapseIO(object):

    def get_block_n_bytes(self, max_row_length, n_rows):
        return 4


class MockMasterPopulationTable(object):

    def __init__(self, key_to_entry_map):
        self._key_to_entry_map = key_to_entry_map

    def extract_synaptic_matrix_data_location(
            self, key, master_pop_table_address, transceiver, x, y):
        return self._key_to_entry_map[key]


class MockTransceiverRawData(object):

    def __init__(self, data_to_read):
        self._data_to_read = data_to_read

    def read_memory(self, x, y, base_address, length):
        return self._data_to_read[base_address:base_address + length]


class SimpleApplicationVertex(ApplicationVertex):

    def __init__(self, n_atoms):
        super(SimpleApplicationVertex, self).__init__()
        self._n_atoms = n_atoms

    @property
    @overrides(ApplicationVertex.n_atoms)
    def n_atoms(self):
        return self._n_atoms

    @property
    def size(self):
        return self._n_atoms

    @overrides(ApplicationVertex.create_machine_vertex)
    def create_machine_vertex(
            self, vertex_slice, resources_required, label=None,
            constraints=None):
        return SimpleMachineVertex(
            resources_required, label, constraints, self, vertex_slice)

    @overrides(ApplicationVertex.get_resources_used_by_atoms)
    def get_resources_used_by_atoms(self, vertex_slice):
        return ResourceContainer()


class TestSynapticManager(unittest.TestCase):

    def test_retrieve_synaptic_block(self):
        default_config_paths = os.path.join(
            os.path.dirname(abstract_spinnaker_common.__file__),
            AbstractSpiNNakerCommon.CONFIG_FILE_NAME)

        config = conf_loader.load_config(
            AbstractSpiNNakerCommon.CONFIG_FILE_NAME, default_config_paths)

        key = 0

        synaptic_manager = SynapticManager(
            n_synapse_types=2, ring_buffer_sigma=5.0, spikes_per_second=100.0,
            config=config,
            population_table_type=MockMasterPopulationTable(
                {key: [(1, 0, False)]}),
            synapse_io=MockSynapseIO())

        transceiver = MockTransceiverRawData(bytearray(16))
        placement = Placement(None, 0, 0, 1)

        first_block, row_len_1 = synaptic_manager._retrieve_synaptic_block(
            txrx=transceiver, placement=placement,
            master_pop_table_address=0, indirect_synapses_address=0,
            direct_synapses_address=0, key=key, n_rows=1, index=0,
            using_monitors=False)
        same_block, row_len_1_2 = synaptic_manager._retrieve_synaptic_block(
            txrx=transceiver, placement=placement,
            master_pop_table_address=0, indirect_synapses_address=0,
            direct_synapses_address=0, key=key, n_rows=1, index=0,
            using_monitors=False)
        synaptic_manager.clear_connection_cache()
        different_block, row_len_2 = synaptic_manager._retrieve_synaptic_block(
            txrx=transceiver, placement=placement,
            master_pop_table_address=0, indirect_synapses_address=0,
            direct_synapses_address=0, key=key, n_rows=1, index=0,
            using_monitors=False)

        # Check that the row lengths are all the same
        assert row_len_1 == row_len_1_2
        assert row_len_1 == row_len_2

        # Check that the block retrieved twice without reset is cached
        assert id(first_block) == id(same_block)

        # Check that the block after reset is not a copy
        assert id(first_block) != id(different_block)

    def test_retrieve_direct_block(self):
        default_config_paths = os.path.join(
            os.path.dirname(abstract_spinnaker_common.__file__),
            AbstractSpiNNakerCommon.CONFIG_FILE_NAME)

        config = conf_loader.load_config(
            AbstractSpiNNakerCommon.CONFIG_FILE_NAME, default_config_paths)

        key = 0
        n_rows = 2

        direct_matrix = bytearray(struct.pack("<IIII", 1, 2, 3, 4))
        direct_matrix_1_expanded = bytearray(
            struct.pack("<IIIIIIII", 0, 1, 0, 1, 0, 1, 0, 2))
        direct_matrix_2_expanded = bytearray(
            struct.pack("<IIIIIIII", 0, 1, 0, 3, 0, 1, 0, 4))

        synaptic_manager = SynapticManager(
            n_synapse_types=2, ring_buffer_sigma=5.0, spikes_per_second=100.0,
            config=config,
            population_table_type=MockMasterPopulationTable(
                {key: [(1, 0, True), (1, n_rows * 4, True)]}),
            synapse_io=MockSynapseIO())

        transceiver = MockTransceiverRawData(direct_matrix)
        placement = Placement(None, 0, 0, 1)

        data_1, row_len_1 = synaptic_manager._retrieve_synaptic_block(
            txrx=transceiver, placement=placement,
            master_pop_table_address=0, indirect_synapses_address=0,
            direct_synapses_address=0, key=key, n_rows=n_rows, index=0,
            using_monitors=False)
        data_2, row_len_2 = synaptic_manager._retrieve_synaptic_block(
            txrx=transceiver, placement=placement,
            master_pop_table_address=0, indirect_synapses_address=0,
            direct_synapses_address=0, key=key, n_rows=n_rows, index=1,
            using_monitors=False)

        # Row lengths should be 1
        assert row_len_1 == 1
        assert row_len_2 == 1

        # Check the data retrieved
        assert data_1 == direct_matrix_1_expanded
        assert data_2 == direct_matrix_2_expanded

    def say_false(self, weights, delays):
        return False

    def test_write_synaptic_matrix_and_master_population_table(self):
        MockSimulator.setup()
        # Add an sdram so max SDRAM is high enough
        SDRAM(10000)

        # UGLY but the mock transceiver NEED generate_on_machine to be False
        AbstractGenerateConnectorOnMachine.generate_on_machine = self.say_false
        default_config_paths = os.path.join(
            os.path.dirname(abstract_spinnaker_common.__file__),
            AbstractSpiNNakerCommon.CONFIG_FILE_NAME)

        config = conf_loader.load_config(
            AbstractSpiNNakerCommon.CONFIG_FILE_NAME, default_config_paths)
        config.set("Simulation", "one_to_one_connection_dtcm_max_bytes", 40)

        machine_time_step = 1000.0

        pre_app_vertex = SimpleApplicationVertex(10)
        pre_vertex_slice = Slice(0, 9)
        pre_vertex = pre_app_vertex.create_machine_vertex(
            pre_vertex_slice, None)
        post_app_vertex = SimpleApplicationVertex(10)
        post_vertex_slice = Slice(0, 9)
        post_vertex = post_app_vertex.create_machine_vertex(
            post_vertex_slice, None)
        post_slice_index = 0

        one_to_one_connector_1 = OneToOneConnector(None)
        direct_synapse_information_1 = SynapseInformation(
            one_to_one_connector_1, pre_app_vertex, post_app_vertex, False,
            False, None, SynapseDynamicsStatic(), 0, 1.5, 1.0)
        one_to_one_connector_1.set_projection_information(
            machine_time_step, direct_synapse_information_1)
        one_to_one_connector_2 = OneToOneConnector(None)
        direct_synapse_information_2 = SynapseInformation(
            one_to_one_connector_2, pre_app_vertex, post_app_vertex, False,
            False, None, SynapseDynamicsStatic(), 1, 2.5, 2.0)
        one_to_one_connector_2.set_projection_information(
            machine_time_step, direct_synapse_information_2)
        all_to_all_connector = AllToAllConnector(None)
        all_to_all_synapse_information = SynapseInformation(
            all_to_all_connector, pre_app_vertex, post_app_vertex, False,
            False, None, SynapseDynamicsStatic(), 0, 4.5, 4.0)
        all_to_all_connector.set_projection_information(
            machine_time_step, all_to_all_synapse_information)

        app_edge = ProjectionApplicationEdge(
            pre_app_vertex, post_app_vertex, direct_synapse_information_1)
        app_edge.add_synapse_information(direct_synapse_information_2)
        app_edge.add_synapse_information(all_to_all_synapse_information)
        machine_edge = app_edge.create_machine_edge(
            pre_vertex, post_vertex, label=None)
        partition_name = "TestPartition"

        graph = MachineGraph("Test")
        graph.add_vertex(pre_vertex)
        graph.add_vertex(post_vertex)
        graph.add_edge(machine_edge, partition_name)

        weight_scales = [4096.0, 4096.0]

        key = 0
        routing_info = RoutingInfo()
        routing_info.add_partition_info(PartitionRoutingInfo(
            [BaseKeyAndMask(key, 0xFFFFFFF0)],
            graph.get_outgoing_edge_partition_starting_at_vertex(
                pre_vertex, partition_name)))

        temp_spec = tempfile.mktemp()
        spec_writer = FileDataWriter(temp_spec)
        spec = DataSpecificationGenerator(spec_writer, None)
        master_pop_sz = 1000
        all_syn_block_sz = 2000
        master_pop_region = 0
        synapse_region = 1
        direct_region = 2
        spec.reserve_memory_region(master_pop_region, master_pop_sz)
        spec.reserve_memory_region(synapse_region, all_syn_block_sz)

        synaptic_manager = SynapticManager(
            n_synapse_types=2, ring_buffer_sigma=5.0,
            spikes_per_second=100.0, config=config)
<<<<<<< HEAD
        # Special values for testing
        synaptic_manager._pop_table_region = master_pop_region
        synaptic_manager._synapse_params_region = synapse_region
=======
        # Poke in our testing region IDs
        synaptic_manager._pop_table_region = master_pop_region
        synaptic_manager._synaptic_matrix_region = synapse_region
>>>>>>> 6cd54837
        synaptic_manager._direct_matrix_region = direct_region

        synaptic_manager._write_synaptic_matrix_and_master_population_table(
            spec, [post_vertex_slice], post_slice_index, post_vertex,
            post_vertex_slice, all_syn_block_sz, weight_scales,
<<<<<<< HEAD
            routing_info, graph_mapper, graph, machine_time_step)
=======
            routing_info, graph, machine_time_step)
>>>>>>> 6cd54837
        spec.end_specification()
        spec_writer.close()

        spec_reader = FileDataReader(temp_spec)
        executor = DataSpecificationExecutor(
            spec_reader, master_pop_sz + all_syn_block_sz)
        executor.execute()

        master_pop_table = executor.get_region(0)
        synaptic_matrix = executor.get_region(1)
        direct_matrix = executor.get_region(2)

        all_data = bytearray()
        all_data.extend(master_pop_table.region_data[
            :master_pop_table.max_write_pointer])
        all_data.extend(synaptic_matrix.region_data[
            :synaptic_matrix.max_write_pointer])
        all_data.extend(direct_matrix.region_data[
            :direct_matrix.max_write_pointer])
        master_pop_table_address = 0
        synaptic_matrix_address = master_pop_table.max_write_pointer
        direct_synapses_address = (
            synaptic_matrix_address + synaptic_matrix.max_write_pointer)
        direct_synapses_address += 4
        indirect_synapses_address = synaptic_matrix_address
        placement = Placement(None, 0, 0, 1)
        transceiver = MockTransceiverRawData(all_data)

        # Get the master population table details
        items = synaptic_manager._extract_synaptic_matrix_data_location(
            key, master_pop_table_address, transceiver, placement)

        # The first entry should be direct, but the rest should be indirect;
        # the second is potentially direct, but has been restricted by the
        # restriction on the size of the direct matrix
        assert len(items) == 3
        assert items[0][2]
        assert not items[1][2]
        assert not items[2][2]

        data_1, row_len_1 = synaptic_manager._retrieve_synaptic_block(
            txrx=transceiver, placement=placement,
            master_pop_table_address=master_pop_table_address,
            indirect_synapses_address=indirect_synapses_address,
            direct_synapses_address=direct_synapses_address, key=key,
            n_rows=pre_vertex_slice.n_atoms, index=0,
            using_monitors=False)
        connections_1 = synaptic_manager._read_synapses(
            direct_synapse_information_1, pre_vertex_slice, post_vertex_slice,
            row_len_1, 0, weight_scales, data_1, None, machine_time_step)

        # The first matrix is a 1-1 matrix, so row length is 1
        assert row_len_1 == 1

        # Check that all the connections have the right weight and delay
        assert len(connections_1) == post_vertex_slice.n_atoms
        assert all([conn["weight"] == 1.5 for conn in connections_1])
        assert all([conn["delay"] == 1.0 for conn in connections_1])

        data_2, row_len_2 = synaptic_manager._retrieve_synaptic_block(
            txrx=transceiver, placement=placement,
            master_pop_table_address=master_pop_table_address,
            indirect_synapses_address=indirect_synapses_address,
            direct_synapses_address=direct_synapses_address, key=key,
            n_rows=pre_vertex_slice.n_atoms, index=1,
            using_monitors=False)
        connections_2 = synaptic_manager._read_synapses(
            direct_synapse_information_2, pre_vertex_slice, post_vertex_slice,
            row_len_2, 0, weight_scales, data_2, None, machine_time_step)

        # The second matrix is a 1-1 matrix, so row length is 1
        assert row_len_2 == 1

        # Check that all the connections have the right weight and delay
        assert len(connections_2) == post_vertex_slice.n_atoms
        assert all([conn["weight"] == 2.5 for conn in connections_2])
        assert all([conn["delay"] == 2.0 for conn in connections_2])

        data_3, row_len_3 = synaptic_manager._retrieve_synaptic_block(
            txrx=transceiver, placement=placement,
            master_pop_table_address=master_pop_table_address,
            indirect_synapses_address=indirect_synapses_address,
            direct_synapses_address=direct_synapses_address, key=key,
            n_rows=pre_vertex_slice.n_atoms, index=2,
            using_monitors=False)
        connections_3 = synaptic_manager._read_synapses(
            all_to_all_synapse_information, pre_vertex_slice,
            post_vertex_slice, row_len_3, 0, weight_scales, data_3, None,
            machine_time_step)

        # The third matrix is an all-to-all matrix, so length is n_atoms
        assert row_len_3 == post_vertex_slice.n_atoms

        # Check that all the connections have the right weight and delay
        assert len(connections_3) == \
            post_vertex_slice.n_atoms * pre_vertex_slice.n_atoms
        assert all([conn["weight"] == 4.5 for conn in connections_3])
        assert all([conn["delay"] == 4.0 for conn in connections_3])

    def test_set_synapse_dynamics(self):
        MockSimulator.setup()
        default_config_paths = os.path.join(
            os.path.dirname(abstract_spinnaker_common.__file__),
            AbstractSpiNNakerCommon.CONFIG_FILE_NAME)
        config = conf_loader.load_config(
            AbstractSpiNNakerCommon.CONFIG_FILE_NAME, default_config_paths)
        synaptic_manager = SynapticManager(
            n_synapse_types=2, ring_buffer_sigma=5.0,
            spikes_per_second=100.0, config=config)

        static = SynapseDynamicsStatic()
        stdp = SynapseDynamicsSTDP(
            timing_dependence=TimingDependenceSpikePair(),
            weight_dependence=WeightDependenceAdditive())
        alt_stdp = SynapseDynamicsSTDP(
            timing_dependence=TimingDependenceSpikePair(),
            weight_dependence=WeightDependenceMultiplicative())
        static_struct = SynapseDynamicsStructuralStatic(
            partner_selection=LastNeuronSelection(),
            formation=DistanceDependentFormation(),
            elimination=RandomByWeightElimination(0.5))
        alt_static_struct = SynapseDynamicsStructuralStatic(
            partner_selection=RandomSelection(),
            formation=DistanceDependentFormation(),
            elimination=RandomByWeightElimination(0.5))
        stdp_struct = SynapseDynamicsStructuralSTDP(
            partner_selection=LastNeuronSelection(),
            formation=DistanceDependentFormation(),
            elimination=RandomByWeightElimination(0.5),
            timing_dependence=TimingDependenceSpikePair(),
            weight_dependence=WeightDependenceAdditive())
        alt_stdp_struct = SynapseDynamicsStructuralSTDP(
            partner_selection=RandomSelection(),
            formation=DistanceDependentFormation(),
            elimination=RandomByWeightElimination(0.5),
            timing_dependence=TimingDependenceSpikePair(),
            weight_dependence=WeightDependenceAdditive())
        alt_stdp_struct_2 = SynapseDynamicsStructuralSTDP(
            partner_selection=LastNeuronSelection(),
            formation=DistanceDependentFormation(),
            elimination=RandomByWeightElimination(0.5),
            timing_dependence=TimingDependenceSpikePair(),
            weight_dependence=WeightDependenceMultiplicative())

        # This should be fine as it is the first call
        synaptic_manager.synapse_dynamics = static

        # This should be fine as STDP overrides static
        synaptic_manager.synapse_dynamics = stdp

        # This should fail because STDP dependences are difference
        with self.assertRaises(SynapticConfigurationException):
            synaptic_manager.synapse_dynamics = alt_stdp

        # This should work because STDP dependences are the same
        synaptic_manager.synapse_dynamics = stdp

        # This should work because static always works, but the type should
        # still be STDP
        synaptic_manager.synapse_dynamics = static
        self.assertIsInstance(
            synaptic_manager.synapse_dynamics, SynapseDynamicsSTDP)

        # This should work but should merge with the STDP rule
        synaptic_manager.synapse_dynamics = static_struct
        self.assertIsInstance(
            synaptic_manager.synapse_dynamics, SynapseDynamicsStructuralSTDP)

        # These should work as static / the STDP is the same but neither should
        # change anything
        synaptic_manager.synapse_dynamics = static
        self.assertIsInstance(
            synaptic_manager.synapse_dynamics, SynapseDynamicsStructuralSTDP)
        synaptic_manager.synapse_dynamics = stdp
        self.assertIsInstance(
            synaptic_manager.synapse_dynamics, SynapseDynamicsStructuralSTDP)
        synaptic_manager.synapse_dynamics = static_struct
        self.assertIsInstance(
            synaptic_manager.synapse_dynamics, SynapseDynamicsStructuralSTDP)

        # These should fail as things are different
        with self.assertRaises(SynapticConfigurationException):
            synaptic_manager.synapse_dynamics = alt_static_struct
        with self.assertRaises(SynapticConfigurationException):
            synaptic_manager.synapse_dynamics = alt_stdp

        # This should pass as same structural STDP
        synaptic_manager.synapse_dynamics = stdp_struct
        self.assertIsInstance(
            synaptic_manager.synapse_dynamics, SynapseDynamicsStructuralSTDP)

        # These should fail as both different
        with self.assertRaises(SynapticConfigurationException):
            synaptic_manager.synapse_dynamics = alt_stdp_struct
        with self.assertRaises(SynapticConfigurationException):
            synaptic_manager.synapse_dynamics = alt_stdp_struct_2

        # Try starting again to get a couple more combinations
        synaptic_manager = SynapticManager(
            n_synapse_types=2, ring_buffer_sigma=5.0,
            spikes_per_second=100.0, config=config)

        # STDP followed by structural STDP should result in Structural STDP
        synaptic_manager.synapse_dynamics = stdp
        synaptic_manager.synapse_dynamics = stdp_struct
        self.assertIsInstance(
            synaptic_manager.synapse_dynamics, SynapseDynamicsStructuralSTDP)

        # ... and should fail here because of differences
        with self.assertRaises(SynapticConfigurationException):
            synaptic_manager.synapse_dynamics = alt_stdp
        with self.assertRaises(SynapticConfigurationException):
            synaptic_manager.synapse_dynamics = alt_static_struct
        with self.assertRaises(SynapticConfigurationException):
            synaptic_manager.synapse_dynamics = alt_stdp_struct
        with self.assertRaises(SynapticConfigurationException):
            synaptic_manager.synapse_dynamics = alt_stdp_struct_2

        # One more time!
        synaptic_manager = SynapticManager(
            n_synapse_types=2, ring_buffer_sigma=5.0,
            spikes_per_second=100.0, config=config)

        # Static followed by static structural should result in static
        # structural
        synaptic_manager.synapse_dynamics = static
        synaptic_manager.synapse_dynamics = static_struct
        self.assertIsInstance(
            synaptic_manager.synapse_dynamics, SynapseDynamicsStructuralStatic)

        # ... and should fail here because of differences
        with self.assertRaises(SynapticConfigurationException):
            synaptic_manager.synapse_dynamics = alt_static_struct
        with self.assertRaises(SynapticConfigurationException):
            synaptic_manager.synapse_dynamics = alt_stdp_struct

        # This should be fine
        synaptic_manager.synapse_dynamics = static

        # This should be OK, but should merge with STDP (opposite of above)
        synaptic_manager.synapse_dynamics = stdp
        self.assertIsInstance(
            synaptic_manager.synapse_dynamics, SynapseDynamicsStructuralSTDP)

        # ... and now these should fail
        with self.assertRaises(SynapticConfigurationException):
            synaptic_manager.synapse_dynamics = alt_stdp
        with self.assertRaises(SynapticConfigurationException):
            synaptic_manager.synapse_dynamics = alt_static_struct
        with self.assertRaises(SynapticConfigurationException):
            synaptic_manager.synapse_dynamics = alt_stdp_struct
        with self.assertRaises(SynapticConfigurationException):
            synaptic_manager.synapse_dynamics = alt_stdp_struct_2

        # OK, just one more, honest
        synaptic_manager = SynapticManager(
            n_synapse_types=2, ring_buffer_sigma=5.0,
            spikes_per_second=100.0, config=config)
        synaptic_manager.synapse_dynamics = static_struct
        synaptic_manager.synapse_dynamics = stdp_struct


if __name__ == "__main__":
    unittest.main()<|MERGE_RESOLUTION|>--- conflicted
+++ resolved
@@ -286,25 +286,15 @@
         synaptic_manager = SynapticManager(
             n_synapse_types=2, ring_buffer_sigma=5.0,
             spikes_per_second=100.0, config=config)
-<<<<<<< HEAD
-        # Special values for testing
-        synaptic_manager._pop_table_region = master_pop_region
-        synaptic_manager._synapse_params_region = synapse_region
-=======
         # Poke in our testing region IDs
         synaptic_manager._pop_table_region = master_pop_region
         synaptic_manager._synaptic_matrix_region = synapse_region
->>>>>>> 6cd54837
         synaptic_manager._direct_matrix_region = direct_region
 
         synaptic_manager._write_synaptic_matrix_and_master_population_table(
             spec, [post_vertex_slice], post_slice_index, post_vertex,
             post_vertex_slice, all_syn_block_sz, weight_scales,
-<<<<<<< HEAD
-            routing_info, graph_mapper, graph, machine_time_step)
-=======
             routing_info, graph, machine_time_step)
->>>>>>> 6cd54837
         spec.end_specification()
         spec_writer.close()
 
