# Copyright (c) 2017-2019 The University of Manchester
#
# This program is free software: you can redistribute it and/or modify
# it under the terms of the GNU General Public License as published by
# the Free Software Foundation, either version 3 of the License, or
# (at your option) any later version.
#
# This program is distributed in the hope that it will be useful,
# but WITHOUT ANY WARRANTY; without even the implied warranty of
# MERCHANTABILITY or FITNESS FOR A PARTICULAR PURPOSE.  See the
# GNU General Public License for more details.
#
# You should have received a copy of the GNU General Public License
# along with this program.  If not, see <http://www.gnu.org/licenses/>.

import os
import unittest
import spinn_front_end_common.utilities.report_functions.reports as \
    reports_names
<<<<<<< HEAD
from spinn_front_end_common.utilities.report_functions.\
    router_collision_potential_report import COLLISION_REPORT
from spinn_front_end_common.utilities.report_functions import (
    NetworkSpecification)
=======
from spinn_front_end_common.utilities.report_functions.network_specification \
    import _FILENAME as network_specification_file_name
>>>>>>> c3ec4989
from spinn_front_end_common.utilities.globals_variables import (
    report_default_directory)
from spinnaker_testbase import BaseTestCase
from spynnaker.pyNN.extra_algorithms.\
    spynnaker_neuron_network_specification_report import (_GRAPH_NAME)
import spynnaker8 as sim


class TestDebug(BaseTestCase):
    """
    that it does not crash in debug mode. All reports on.
    """

    # NO unittest_setup() as sim.setup is called

    def debug(self):
        reports = [
            # write_energy_report does not happen on a virtual machine
            # "Detailed_energy_report.rpt",
            # "energy_summary_report.rpt",
            # write_text_specs = False
            "data_spec_text_files",
            # write_router_reports
            reports_names._ROUTING_FILENAME,
            # write_partitioner_reports
            reports_names._PARTITIONING_FILENAME,
            # write_application_graph_placer_report
            reports_names._PLACEMENT_VTX_GRAPH_FILENAME,
            reports_names._PLACEMENT_CORE_GRAPH_FILENAME,
            reports_names._SDRAM_FILENAME,
            # write_machine_graph_placer_report
            reports_names._PLACEMENT_VTX_SIMPLE_FILENAME,
            reports_names._PLACEMENT_CORE_SIMPLE_FILENAME,
            # repeats reports_names._SDRAM_FILENAME,
            # write_router_info_report
            reports_names._VIRTKEY_FILENAME,
            # write_routing_table_reports not on a virtual boad
            # reports_names._ROUTING_TABLE_DIR,
            # reports_names._C_ROUTING_TABLE_DIR,
            # reports_names._COMPARED_FILENAME,
            # write_routing_compression_checker_report not on a virtual board
            # "routing_compression_checker_report.rpt",
            # write_routing_tables_from_machine_report not on a virtual board
            # routing_tables_from_machine_report,
            # write_memory_map_report
            # ??? used by MachineExecuteDataSpecification but not called ???
            # write_network_specification_report
<<<<<<< HEAD
            NetworkSpecification._FILENAME,
            COLLISION_REPORT,
=======
            network_specification_file_name,
>>>>>>> c3ec4989
            # write_provenance_data
            "provenance_data",
            # write_tag_allocation_reports
            reports_names._TAGS_FILENAME,
            # write_algorithm_timings
            # "provenance_data/pacman.xml"  = different test
            # write_board_chip_report not on a virtual board
            # BoardChipReport.AREA_CODE_REPORT_NAME,
            # write_data_speed_up_report not on a virtual board
            # DataSpeedUpPacketGatherMachineVertex.REPORT_NAME
            _GRAPH_NAME,
            # TODO why svg when default is png
            _GRAPH_NAME + ".svg",
            ]
        sim.setup(1.0)
        pop = sim.Population(100, sim.IF_curr_exp, {}, label="pop")
        pop.record("v")
        inp = sim.Population(1, sim.SpikeSourceArray(
            spike_times=[0]), label="input")
        sim.Projection(inp, pop, sim.AllToAllConnector(),
                       synapse_type=sim.StaticSynapse(weight=5))
        sim.run(1000)
        pop.get_data("v")
        sim.end()

        found = os.listdir(report_default_directory())
        print(found)
        for report in reports:
            self.assertIn(report, found)

    def test_debug(self):
        self.runsafe(self.debug)


if __name__ == '__main__':
    unittest.main()<|MERGE_RESOLUTION|>--- conflicted
+++ resolved
@@ -17,15 +17,10 @@
 import unittest
 import spinn_front_end_common.utilities.report_functions.reports as \
     reports_names
-<<<<<<< HEAD
 from spinn_front_end_common.utilities.report_functions.\
     router_collision_potential_report import COLLISION_REPORT
-from spinn_front_end_common.utilities.report_functions import (
-    NetworkSpecification)
-=======
 from spinn_front_end_common.utilities.report_functions.network_specification \
     import _FILENAME as network_specification_file_name
->>>>>>> c3ec4989
 from spinn_front_end_common.utilities.globals_variables import (
     report_default_directory)
 from spinnaker_testbase import BaseTestCase
@@ -73,12 +68,8 @@
             # write_memory_map_report
             # ??? used by MachineExecuteDataSpecification but not called ???
             # write_network_specification_report
-<<<<<<< HEAD
-            NetworkSpecification._FILENAME,
+            network_specification_file_name,
             COLLISION_REPORT,
-=======
-            network_specification_file_name,
->>>>>>> c3ec4989
             # write_provenance_data
             "provenance_data",
             # write_tag_allocation_reports
