--- conflicted
+++ resolved
@@ -17,7 +17,7 @@
 from spinnaker_testbase import BaseTestCase
 
 
-def before_run(nNeurons: int) -> None:
+def before_run(nNeurons):
     sim.setup(timestep=1, min_delay=1)
 
     neuron_parameters = {'cm': 0.25, 'i_offset': 2, 'tau_m': 10.0,
@@ -34,7 +34,7 @@
 
     # NO unittest_setup() as sim.setup is called
 
-    def test_uncapped(self) -> None:
+    def test_uncapped(self):
         sim.setup(timestep=1, min_delay=1)
         pop = sim.Population(500, sim.IF_curr_exp)
         vertex = pop._Population__vertex
@@ -59,22 +59,7 @@
         self.assertEqual(200, vertex.get_max_atoms_per_core())
         sim.end()
 
-<<<<<<< HEAD
-    def test_model_cap(self) -> None:
-        sim.setup(timestep=1, min_delay=1)
-        pop1 = sim.Population(500, sim.IF_curr_exp)
-        sim.set_number_of_neurons_per_core(sim.IF_curr_exp, 50)
-        pop2 = sim.Population(500, sim.IF_curr_exp)
-        vertex1 = pop1._Population__vertex
-        self.assertEqual(256, vertex1.get_max_atoms_per_core())
-        vertex2 = pop2._Population__vertex
-        self.assertEqual(50, vertex2.get_max_atoms_per_core())
-        sim.end()
-
-    def test_raise_sim_cap(self) -> None:
-=======
     def test_raise_sim_cap(self):
->>>>>>> ad93cf01
         sim.setup(timestep=1, min_delay=1)
         pop1 = sim.Population(500, sim.IF_curr_exp)
         with self.assertRaises(SpynnakerException):
