import unittest
import os

from spynnaker.pyNN.spinnaker import Spinnaker
import spynnaker.pyNN.exceptions as exceptions
import time
<<<<<<< HEAD
from spynnaker.pyNN.utilities import conf
=======
import shutil
>>>>>>> 83915a0e


class TestCFGs(unittest.TestCase):

    def setUp(self):
        self._previous_reportsEnabled = conf.config.get(
            "Reports", "reportsEnabled")
        self.previous_defaultReportFilePath = conf.config.get(
            "Reports", "defaultReportFilePath")

    def tearDown(self):
        conf.config.set("Reports", "defaultReportFilePath",
                        self.previous_defaultReportFilePath)
        conf.config.set("Reports", "reportsEnabled",
                        self._previous_reportsEnabled)

    def test_reports_creation_custom_location(self):
        current_path = os.path.dirname(os.path.abspath(__file__))
        conf.config.set("Reports", "defaultReportFilePath", current_path)
        conf.config.set("Reports", "reportsEnabled", "True")
        spinn = Spinnaker(timestep=1, min_delay=1, max_delay=10)

        if 'reports' in os.listdir(current_path):
            shutil.rmtree(os.path.join(current_path,'reports'))
        spinn._set_up_report_specifics()

        self.assertEqual(spinn._report_default_directory,
                os.path.join(current_path,'reports', 'latest'))
        if 'reports' not in os.listdir(current_path):
            raise AssertionError("File reports should be in the new location")

    def test_set_up_main_objects(self):
        spinn = Spinnaker(timestep=1, min_delay=1, max_delay=10)
        self.assertEqual(spinn._app_id, conf.config.getint("Machine", "appID"))


if __name__ == '__main__':
    unittest.main()<|MERGE_RESOLUTION|>--- conflicted
+++ resolved
@@ -1,14 +1,10 @@
 import unittest
+from spynnaker.pyNN.spinnaker import Spinnaker
 import os
-
-from spynnaker.pyNN.spinnaker import Spinnaker
+from spynnaker.pyNN.utilities import conf
 import spynnaker.pyNN.exceptions as exceptions
 import time
-<<<<<<< HEAD
-from spynnaker.pyNN.utilities import conf
-=======
 import shutil
->>>>>>> 83915a0e
 
 
 class TestCFGs(unittest.TestCase):
