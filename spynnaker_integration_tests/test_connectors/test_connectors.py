# Copyright (c) 2017-2019 The University of Manchester
#
# This program is free software: you can redistribute it and/or modify
# it under the terms of the GNU General Public License as published by
# the Free Software Foundation, either version 3 of the License, or
# (at your option) any later version.
#
# This program is distributed in the hope that it will be useful,
# but WITHOUT ANY WARRANTY; without even the implied warranty of
# MERCHANTABILITY or FITNESS FOR A PARTICULAR PURPOSE.  See the
# GNU General Public License for more details.
#
# You should have received a copy of the GNU General Public License
# along with this program.  If not, see <http://www.gnu.org/licenses/>.

import numpy
<<<<<<< HEAD
import spynnaker8 as sim
from spynnaker.pyNN.data import SpynnakerDataView
=======
import pyNN.spiNNaker as sim
from spinn_front_end_common.utilities import globals_variables
>>>>>>> 75c7a6b8
from spynnaker.pyNN.exceptions import SpynnakerException
from spinnaker_testbase import BaseTestCase
from pyNN.random import NumpyRNG

SOURCES = 5
DESTINATIONS = 10
OVERFLOW = 6


class ConnectorsTest(BaseTestCase):

    def test_onetoone_multicore_population_views(self):
        self.runsafe(self.onetoone_multicore_population_views)

    def spike_received_count(self, v_line):
        counts = []
        for v in v_line:
            if v < -64:
                counts.append(0)
            elif v < -62.5:  # -63.0
                counts.append(1)
            elif v < -60.5:  # -61.0
                counts.append(2)
            elif v < -58:  # 59.0
                counts.append(3)
            elif v < -56:  # -57.0
                counts.append(4)
            elif v < -54:  # --55.0
                counts.append(5)
            else:
                counts.append(OVERFLOW)
        return counts

    def calc_spikes_received(self, v):
        counts = list()
        counts.append(self.spike_received_count(v[2]))
        counts.append(self.spike_received_count(v[22]))
        counts.append(self.spike_received_count(v[42]))
        counts.append(self.spike_received_count(v[62]))
        counts.append(self.spike_received_count(v[82]))
        return counts

    def check_counts(self, counts, connections, repeats):
        count = None
        for count in counts:
            if not repeats:
                self.assertEqual(1, max(count))
        if max(count) < OVERFLOW:
            self.assertEqual(connections, sum(count))

    def check_connection(self, projection, destination, connections, repeats,
                         conn_type, n_destinations=DESTINATIONS):
        neo = destination.get_data(["v"])
        v = neo.segments[0].filter(name="v")[0]
        weights = projection.get(["weight"], "list")
        counts = self.calc_spikes_received(v)

        expected = numpy.zeros([SOURCES, n_destinations])
        for weight in weights:
            src = weight[0]
            dest = weight[1]
            expected[src][dest] += 1
        the_max = max(map(max, counts))
        if not numpy.array_equal(expected, counts):
            if the_max < OVERFLOW:
                print(counts)
                print(expected)
                raise AssertionError("Weights and v differ")

        for (source, destination, _) in weights:
            self.assertLess(source, SOURCES)
            self.assertLess(destination, n_destinations)
        if conn_type == "post":
            self.assertEqual(connections * SOURCES, len(weights))
            self.check_counts(counts, connections, repeats)
        elif conn_type == "pre":
            self.assertEqual(connections * n_destinations, len(weights))
            self.check_counts(numpy.transpose(counts), connections, repeats)
        elif conn_type == "one":
            self.assertEqual(connections, len(weights))
            last_source = -1
            for (source, destination, _) in weights:
                self.assertNotEqual(source, last_source)
                last_source = source
                self.assertEqual(source, destination)
            while len(counts) > n_destinations:
                no_connections = counts.pop()
                self.assertEqual(0, sum(no_connections))
            self.check_counts(counts, 1, repeats)
        else:
            self.assertEqual(connections, len(weights))
            if not repeats:
                self.assertEqual(1, the_max)
            if the_max < OVERFLOW:
                self.assertEqual(connections, sum(map(sum, counts)))

    def check_connector(self, connector, connections, repeats,
                        conn_type="post", n_destinations=DESTINATIONS):
        sim.setup(1.0)
        # sim.set_number_of_neurons_per_core(sim.IF_curr_exp, 2)

        in_pop = sim.Population(SOURCES, sim.SpikeSourceArray(
            spike_times=[[0], [20], [40], [60], [80]]), label="in_pop")
        destination = sim.Population(
            n_destinations, sim.IF_curr_exp(
                tau_syn_E=1, tau_refrac=0,  tau_m=1), label="destination")
        synapse_type = sim.StaticSynapse(weight=5, delay=1)
        projection = sim.Projection(
            in_pop, destination, connector, synapse_type=synapse_type)
        destination.record("v")
        sim.run(100)
        self.check_connection(
            projection, destination, connections, repeats, conn_type,
            n_destinations)
        sim.end()

    def one_to_one(self):
        connections = min(SOURCES, DESTINATIONS)
        with_replacement = False
        self.check_connector(
            sim.OneToOneConnector(), connections,  with_replacement,
            conn_type="one")

    def test_one_to_one(self):
        self.runsafe(self.one_to_one)

    def one_to_one_short_destination(self):
        n_destinations = SOURCES-1
        connections = min(SOURCES, n_destinations)
        with_replacement = False
        self.check_connector(
            sim.OneToOneConnector(), connections, with_replacement,
            conn_type="one", n_destinations=4)

    def test_one_to_one_short_destination(self):
        self.runsafe(self.one_to_one_short_destination)

    def total_connector_with_replacement(self):
        connections = 20
        with_replacement = True
        self.check_connector(
            sim.FixedTotalNumberConnector(
                connections, with_replacement=with_replacement),
            connections,  with_replacement, conn_type="total")

    def test_total_connector_with_replacement(self):
        self.runsafe(self.total_connector_with_replacement)

    def total_connector_no_replacement(self):
        connections = 20
        with_replacement = False
        self.check_connector(
            sim.FixedTotalNumberConnector(
                connections, with_replacement=with_replacement),
            connections,  with_replacement, conn_type="total")

    def test_total_connector_no_replacement(self):
        self.runsafe(self.total_connector_no_replacement)

    def total_connector_with_replacement_many(self):
        connections = 60
        with_replacement = True
        self.check_connector(
            sim.FixedTotalNumberConnector(
                connections, with_replacement=with_replacement),
            connections,  with_replacement, conn_type="total")

    def test_total_connector_with_replacement_many(self):
        self.runsafe(self.total_connector_with_replacement_many)

    def total_connector_too_many(self):
        connections = 60
        with_replacement = False
        with self.assertRaises(SpynnakerException):
            self.check_connector(
                sim.FixedTotalNumberConnector(
                    connections, with_replacement=with_replacement),
                connections,  with_replacement, conn_type="total")

    def test_total_connector_too_many(self):
        self.runsafe(self.total_connector_too_many)

    def multiple_connectors(self):
        n_destinations = 5
        sim.setup(1.0)
        sim.set_number_of_neurons_per_core(sim.IF_curr_exp, 2)
        input_pop = sim.Population(SOURCES, sim.SpikeSourceArray(
            spike_times=[[0], [20], [40], [60], [80]]), label="input_pop")
        destination = sim.Population(
            n_destinations, sim.IF_curr_exp(
                tau_syn_E=1, tau_refrac=0,  tau_m=1), label="destination")
        synapse_type = sim.StaticSynapse(weight=5, delay=1)
        sim.Projection(
            input_pop, destination, sim.OneToOneConnector(),
            synapse_type=synapse_type)
        sim.Projection(
            input_pop, destination, sim.AllToAllConnector(),
            synapse_type=synapse_type)
        destination.record("v")
        sim.run(100)
        neo = destination.get_data(["v"])
        v = neo.segments[0].filter(name="v")[0]  # pylint: disable=no-member
        counts = self.calc_spikes_received(v)
        for i, count in enumerate(counts):
            for j in range(n_destinations):
                if i == j:
                    self.assertEqual(count[j], 2)
                else:
                    self.assertEqual(count[j], 1)
        sim.end()

    def test_multiple_connectors(self):
        self.runsafe(self.multiple_connectors)

    def onetoone_population_views(self):
        sim.setup(timestep=1.0)
        in_pop = sim.Population(4, sim.SpikeSourceArray([0]), label="in_pop")
        pop = sim.Population(4, sim.IF_curr_exp(), label="pop")
        conn = sim.Projection(in_pop[1:3], pop[2:4], sim.OneToOneConnector(),
                              sim.StaticSynapse(weight=0.5, delay=2))
        sim.run(1)
        weights = conn.get(['weight', 'delay'], 'list')
        sim.end()
        target = [[1, 2, 0.5, 2.], [2, 3, 0.5, 2.]]
        self.assertCountEqual(weights, target)

    def test_onetoone_population_views(self):
        self.runsafe(self.onetoone_population_views)

    def onetoone_multicore_population_views(self):
        sim.setup(timestep=1.0)
        sim.set_number_of_neurons_per_core(sim.IF_curr_exp, 10)
        sim.set_number_of_neurons_per_core(sim.SpikeSourceArray, 10)
        in_pop = sim.Population(14, sim.SpikeSourceArray([0]), label="in_pop")
        pop = sim.Population(17, sim.IF_curr_exp(), label="pop")
        conn = sim.Projection(in_pop[6:12], pop[9:16], sim.OneToOneConnector(),
                              sim.StaticSynapse(weight=0.5, delay=2),
                              label="test")
        sim.run(1)
        weights = conn.get(['weight', 'delay'], 'list')
        # As outside of run we have to use hack
        machine_graph = SpynnakerDataView()._PacmanDataView__pacman_data. \
            _runtime_machine_graph
        projection_edges = [edge for edge in machine_graph.edges if (
            edge.label == 'machine_edge_for_test')]
        sim.end()
        # Check the connections are correct
        target = [[6, 9, 0.5, 2.], [7, 10, 0.5, 2.], [8, 11, 0.5, 2.],
                  [9, 12, 0.5, 2.], [10, 13, 0.5, 2.], [11, 14, 0.5, 2.]]
        self.assertCountEqual(weights, target)
        # In this instance there should be three MachineEdges: one of the four
        # possible at the start should have been filtered out
        self.assertEqual(len(projection_edges), 3)

    def fixedprob_population_views(self):
        sim.setup(timestep=1.0)
        in_pop = sim.Population(4, sim.SpikeSourceArray([0]), label="in_pop")
        pop = sim.Population(4, sim.IF_curr_exp(), label="pop")
        rng = NumpyRNG(seed=1)
        conn = sim.Projection(in_pop[1:3], pop[2:4],
                              sim.FixedProbabilityConnector(0.5, rng=rng),
                              sim.StaticSynapse(weight=0.5, delay=2))
        sim.run(1)
        weights = conn.get(['weight', 'delay'], 'list')
        sim.end()
        # The fixed seed means this gives the same answer each time
        target = [[1, 3, 0.5, 2.], [2, 2, 0.5, 2.], [2, 3, 0.5, 2]]
        self.assertCountEqual(weights, target)

    def test_fixedprob_population_views(self):
        self.runsafe(self.fixedprob_population_views)

    def fixedpre_population_views(self):
        sim.setup(timestep=1.0)
        in_pop = sim.Population(4, sim.SpikeSourceArray([0]), label="in_pop")
        pop = sim.Population(4, sim.IF_curr_exp(), label="pop")
        rng = NumpyRNG(seed=2)
        conn = sim.Projection(in_pop[0:3], pop[1:4],
                              sim.FixedNumberPreConnector(2, rng=rng),
                              sim.StaticSynapse(weight=0.5, delay=2))
        sim.run(1)
        weights = conn.get(['weight', 'delay'], 'list')
        sim.end()
        # The fixed seed means this gives the same answer each time
        target = [[1, 1, 0.5, 2.0], [1, 2, 0.5, 2.0], [1, 3, 0.5, 2.0],
                  [2, 1, 0.5, 2.0], [2, 2, 0.5, 2.0], [2, 3, 0.5, 2.0]]
        self.assertCountEqual(weights, target)

    def test_fixedpre_population_views(self):
        self.runsafe(self.fixedpre_population_views)

    def fixedpost_population_views(self):
        sim.setup(timestep=1.0)
        in_pop = sim.Population(4, sim.SpikeSourceArray([0]), label="in_pop")
        pop = sim.Population(4, sim.IF_curr_exp(), label="pop")
        rng = NumpyRNG(seed=1)
        conn = sim.Projection(in_pop[0:3], pop[1:4],
                              sim.FixedNumberPostConnector(2, rng=rng),
                              sim.StaticSynapse(weight=0.5, delay=2))
        sim.run(1)
        weights = conn.get(['weight', 'delay'], 'list')
        sim.end()
        # The fixed seed means this gives the same answer each time
        target = [[0, 1, 0.5, 2.0], [0, 3, 0.5, 2.0], [1, 1, 0.5, 2.0],
                  [1, 3, 0.5, 2.0], [2, 1, 0.5, 2.0], [2, 2, 0.5, 2.0]]
        self.assertCountEqual(weights, target)

    def test_fixedpost_population_views(self):
        self.runsafe(self.fixedpost_population_views)

    def fixedtotal_population_views(self):
        sim.setup(timestep=1.0)
        in_pop = sim.Population(4, sim.SpikeSourceArray([0]), label="in_pop")
        pop = sim.Population(4, sim.IF_curr_exp(), label="pop")
        rng = NumpyRNG(seed=1)
        n_conns = 5
        conn = sim.Projection(in_pop[0:3], pop[1:4],
                              sim.FixedTotalNumberConnector(
                                  n_conns, with_replacement=False, rng=rng),
                              sim.StaticSynapse(weight=0.5, delay=2))
        conn2 = sim.Projection(in_pop[0:3], pop[1:4],
                               sim.FixedTotalNumberConnector(
                                   n_conns, with_replacement=True, rng=rng),
                               sim.StaticSynapse(weight=0.5, delay=2))
        sim.run(1)
        weights = conn.get(['weight', 'delay'], 'list')
        weights2 = conn2.get(['weight', 'delay'], 'list')
        sim.end()
        # The fixed seed means this gives the same answer each time
        target = [[0, 2, 0.5, 2.0], [0, 3, 0.5, 2.0], [1, 1, 0.5, 2.0],
                  [1, 3, 0.5, 2.0], [2, 1, 0.5, 2.0]]
        target2 = [[0, 2, 0.5, 2.0], [0, 2, 0.5, 2.0], [1, 1, 0.5, 2.0],
                   [2, 2, 0.5, 2.0], [2, 3, 0.5, 2.0]]
        self.assertCountEqual(weights, target)
        self.assertEqual(len(weights), n_conns)
        self.assertCountEqual(weights2, target2)
        self.assertEqual(len(weights2), n_conns)

    def test_fixedtotal_population_views(self):
        self.runsafe(self.fixedtotal_population_views)<|MERGE_RESOLUTION|>--- conflicted
+++ resolved
@@ -14,13 +14,8 @@
 # along with this program.  If not, see <http://www.gnu.org/licenses/>.
 
 import numpy
-<<<<<<< HEAD
-import spynnaker8 as sim
+import pyNN.spiNNaker as sim
 from spynnaker.pyNN.data import SpynnakerDataView
-=======
-import pyNN.spiNNaker as sim
-from spinn_front_end_common.utilities import globals_variables
->>>>>>> 75c7a6b8
 from spynnaker.pyNN.exceptions import SpynnakerException
 from spinnaker_testbase import BaseTestCase
 from pyNN.random import NumpyRNG
