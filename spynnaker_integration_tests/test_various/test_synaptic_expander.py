--- conflicted
+++ resolved
@@ -95,13 +95,8 @@
 
 
 def check_params(param, result):
-<<<<<<< HEAD
-    if not isinstance(param, RandomDistribution):
+    if not isinstance(param, p.RandomDistribution):
         assert numpy.allclose(result, param, atol=0.01)
-=======
-    if not isinstance(param, p.RandomDistribution):
-        assert(all(param == value for value in result))
->>>>>>> 77b94eaf
     else:
         # Check the values are "random" (yes I know they might be the same,
         # but the chances are quite small!)
