--- conflicted
+++ resolved
@@ -6,20 +6,12 @@
 #
 #     https://www.apache.org/licenses/LICENSE-2.0
 #
-<<<<<<< HEAD
-# You should have received a copy of the GNU General Public License
-# along with this program.  If not, see <http://www.gnu.org/licenses/>.
-
-from spynnaker.pyNN.models.neuron.synapse_dynamics import (
-    calculate_spike_pair_additive_stdp_weight)
-=======
 # Unless required by applicable law or agreed to in writing, software
 # distributed under the License is distributed on an "AS IS" BASIS,
 # WITHOUT WARRANTIES OR CONDITIONS OF ANY KIND, either express or implied.
 # See the License for the specific language governing permissions and
 # limitations under the License.
 
->>>>>>> 7460fb87
 from spinnaker_testbase import BaseTestCase
 import pyNN.spiNNaker as p
 import numpy
