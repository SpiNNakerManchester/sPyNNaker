# Copyright (c) 2017-2019 The University of Manchester
#
# This program is free software: you can redistribute it and/or modify
# it under the terms of the GNU General Public License as published by
# the Free Software Foundation, either version 3 of the License, or
# (at your option) any later version.
#
# This program is distributed in the hope that it will be useful,
# but WITHOUT ANY WARRANTY; without even the implied warranty of
# MERCHANTABILITY or FITNESS FOR A PARTICULAR PURPOSE.  See the
# GNU General Public License for more details.
#
# You should have received a copy of the GNU General Public License
# along with this program.  If not, see <http://www.gnu.org/licenses/>.

import unittest
from unittest import SkipTest
from spynnaker.pyNN.exceptions import ConfigurationException
<<<<<<< HEAD
import pyNN.spiNNaker as p
import spynnaker8.external_devices as e
=======
import spynnaker.pyNN.external_devices as e
import spynnaker8 as p
>>>>>>> 35e5c9d5
from spinnaker_testbase import BaseTestCase


class TestMultiBoardSpikeOutput(BaseTestCase):

    counts = None

    @staticmethod
    def spike_receiver(label, time, neuron_ids):
        TestMultiBoardSpikeOutput.counts[label] += len(neuron_ids)

    def multi_board_spike_output(self):
        TestMultiBoardSpikeOutput.counts = dict()
        try:
            p.setup(1.0, n_chips_required=((48 * 2) + 1))
            machine = p.get_machine()
        except ConfigurationException as oops:
            if "Failure to detect machine of " in str(oops):
                raise SkipTest(
                    "You Need at least 3 boards to run this test") from oops

        labels = list()
        for chip in machine.ethernet_connected_chips:
            # print("Adding population on {}, {}".format(chip.x, chip.y))
            label = "{}, {}".format(chip.x, chip.y)
            labels.append(label)
            pop = p.Population(
                10, p.SpikeSourceArray(spike_times=[i for i in range(100)]),
                label=label)
            pop.add_placement_constraint(chip.x, chip.y)
            e.activate_live_output_for(pop)
            TestMultiBoardSpikeOutput.counts[label] = 0

        live_output = p.external_devices.SpynnakerLiveSpikesConnection(
            receive_labels=labels, local_port=None)
        p.external_devices.add_database_socket_address(
            live_output.local_ip_address, live_output.local_port, None)
        for label in labels:
            live_output.add_receive_callback(
                label, TestMultiBoardSpikeOutput.spike_receiver)

        p.run(250)
        live_output.close()
        p.end()

        for label in labels:
            # Lost packets might mean some get lost, but no more than 1000
            # can be received
            count = TestMultiBoardSpikeOutput.counts[label]
            self.assertGreaterEqual(count, 500)
            self.assertLessEqual(count, 1000)

    def test_multi_board_spike_output(self):
        self.runsafe(self.multi_board_spike_output)


if __name__ == '__main__':
    unittest.main()<|MERGE_RESOLUTION|>--- conflicted
+++ resolved
@@ -16,13 +16,7 @@
 import unittest
 from unittest import SkipTest
 from spynnaker.pyNN.exceptions import ConfigurationException
-<<<<<<< HEAD
 import pyNN.spiNNaker as p
-import spynnaker8.external_devices as e
-=======
-import spynnaker.pyNN.external_devices as e
-import spynnaker8 as p
->>>>>>> 35e5c9d5
 from spinnaker_testbase import BaseTestCase
 
 
