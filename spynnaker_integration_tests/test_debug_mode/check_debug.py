# Copyright (c) 2017-2019 The University of Manchester
#
# This program is free software: you can redistribute it and/or modify
# it under the terms of the GNU General Public License as published by
# the Free Software Foundation, either version 3 of the License, or
# (at your option) any later version.
#
# This program is distributed in the hope that it will be useful,
# but WITHOUT ANY WARRANTY; without even the implied warranty of
# MERCHANTABILITY or FITNESS FOR A PARTICULAR PURPOSE.  See the
# GNU General Public License for more details.
#
# You should have received a copy of the GNU General Public License
# along with this program.  If not, see <http://www.gnu.org/licenses/>.

import os
from spinn_utilities.config_holder import get_config_bool
import spinn_front_end_common.utilities.report_functions.reports as \
    reports_names
from spinn_front_end_common.utilities.report_functions.network_specification \
    import _FILENAME as network_specification_file_name
from spinn_front_end_common.utilities.report_functions.drift_report import (
    CLOCK_DRIFT_REPORT)
from spinn_front_end_common.utilities.report_functions.\
    routing_table_from_machine_report import _FOLDER_NAME as \
    routing_tables_from_machine_report
from spinn_front_end_common.utilities.report_functions.\
    memory_map_on_host_report import _FOLDER_NAME as \
    memory_map_on_host_report
# from spinn_front_end_common.utilities.report_functions.energy_report \
#    import EnergyReport
from spinn_front_end_common.utilities.report_functions.board_chip_report \
    import AREA_CODE_REPORT_NAME
from spinn_front_end_common.utilities.report_functions.timer_report import (
    TIMER_FILENAME)
from spinn_front_end_common.utility_models import \
     DataSpeedUpPacketGatherMachineVertex
from spinnaker_testbase import BaseTestCase
from spynnaker.pyNN.data import SpynnakerDataView
from spynnaker.pyNN.extra_algorithms.\
    spynnaker_neuron_network_specification_report import (
        _GRAPH_NAME, _GRAPH_FORMAT)
import pyNN.spiNNaker as sim


class CheckDebug(BaseTestCase):
    """
    that it does not crash in debug mode. All reports on.
    """
    def debug(self):
        # pylint: disable=protected-access
        reports = [
            # write_energy_report
            # EnergyReport._DETAILED_FILENAME,
            # EnergyReport._SUMMARY_FILENAME,
            # write_text_specs = False
            "data_spec_text_files",
            # write_router_reports
            reports_names._ROUTING_FILENAME,
            # write_partitioner_reports
            reports_names._PARTITIONING_FILENAME,
            # write_application_graph_placer_report
            reports_names._PLACEMENT_VTX_GRAPH_FILENAME,
            reports_names._PLACEMENT_CORE_GRAPH_FILENAME,
            reports_names._SDRAM_FILENAME,
            # repeats reports_names._SDRAM_FILENAME,
            # write_router_info_report
            reports_names._VIRTKEY_FILENAME,
            # write_routing_table_reports
            reports_names._ROUTING_TABLE_DIR,
            reports_names._C_ROUTING_TABLE_DIR,
            reports_names._COMPARED_FILENAME,
            # write_routing_tables_from_machine_report
            routing_tables_from_machine_report,
            # write_memory_map_report
            memory_map_on_host_report,
            # write_network_specification_report
            network_specification_file_name,
            # write_provenance_data
            "provenance_data",
            # write_tag_allocation_reports
            reports_names._TAGS_FILENAME,
            # write_drift_report_end or start
            CLOCK_DRIFT_REPORT,
            # write_board_chip_report
            AREA_CODE_REPORT_NAME,
            _GRAPH_NAME,
            _GRAPH_NAME + "." +
            _GRAPH_FORMAT,
            ]

        sim.setup(1.0)
        if (get_config_bool("Machine", "enable_advanced_monitor_support")
                and not get_config_bool("Java", "use_java")):
            # write_data_speed_up_report
            reports.append(
                DataSpeedUpPacketGatherMachineVertex.OUT_REPORT_NAME)
            reports.append(DataSpeedUpPacketGatherMachineVertex.IN_REPORT_NAME)
        pop = sim.Population(100, sim.IF_curr_exp, {}, label="pop")
        pop.record("v")
        inp = sim.Population(1, sim.SpikeSourceArray(
            spike_times=[0]), label="input")
        sim.Projection(inp, pop, sim.AllToAllConnector(),
                       synapse_type=sim.StaticSynapse(weight=5))
        sim.run(0)
        pop.get_data("v")
        found = os.listdir(SpynnakerDataView.get_run_dir_path())
        for report in reports:
            self.assertIn(report, found)
        self.assertIn("data.sqlite3", found)
<<<<<<< HEAD
        self.assertIn("ds.sqlite3", found)
=======
        self.assertIn("redundant_packet_count.rpt", found)
>>>>>>> 92c7c601

        sim.run(10)
        pop.get_data("v")
        # No point in checking files they are already there

        sim.reset()
        found = os.listdir(SpynnakerDataView.get_run_dir_path())
        self.assertIn("chip_active_report.rpt", found)
        pop.get_data("v")
        SpynnakerDataView.set_requires_data_generation()
        sim.run(10)
        pop.get_data("v")
        found = os.listdir(SpynnakerDataView.get_run_dir_path())
        self.assertIn("data1.sqlite3", found)
<<<<<<< HEAD
        self.assertIn("ds1.sqlite3", found)
=======
        self.assertIn("redundant_packet_count1.rpt", found)
>>>>>>> 92c7c601
        # No point in checking files they are already there

        old_run = SpynnakerDataView.get_run_dir_path()
        sim.reset()
        found = os.listdir(old_run)
        self.assertIn("chip_active_report1.rpt", found)

        SpynnakerDataView.set_requires_mapping()
        sim.run(10)
        pop.get_data("v")
        found = os.listdir(SpynnakerDataView.get_run_dir_path())
        for report in reports:
            self.assertIn(report, found)
        self.assertIn("data2.sqlite3", found)
<<<<<<< HEAD
        self.assertIn("ds2.sqlite3", found)
=======
        self.assertIn("redundant_packet_count2.rpt", found)
>>>>>>> 92c7c601

        sim.end()
        found = os.listdir(SpynnakerDataView.get_timestamp_dir_path())
        self.assertIn(TIMER_FILENAME, found)
        self.assertIn("chip_active_report2.rpt", found)<|MERGE_RESOLUTION|>--- conflicted
+++ resolved
@@ -108,11 +108,8 @@
         for report in reports:
             self.assertIn(report, found)
         self.assertIn("data.sqlite3", found)
-<<<<<<< HEAD
         self.assertIn("ds.sqlite3", found)
-=======
         self.assertIn("redundant_packet_count.rpt", found)
->>>>>>> 92c7c601
 
         sim.run(10)
         pop.get_data("v")
@@ -127,11 +124,8 @@
         pop.get_data("v")
         found = os.listdir(SpynnakerDataView.get_run_dir_path())
         self.assertIn("data1.sqlite3", found)
-<<<<<<< HEAD
+        self.assertIn("redundant_packet_count1.rpt", found)
         self.assertIn("ds1.sqlite3", found)
-=======
-        self.assertIn("redundant_packet_count1.rpt", found)
->>>>>>> 92c7c601
         # No point in checking files they are already there
 
         old_run = SpynnakerDataView.get_run_dir_path()
@@ -146,11 +140,8 @@
         for report in reports:
             self.assertIn(report, found)
         self.assertIn("data2.sqlite3", found)
-<<<<<<< HEAD
+        self.assertIn("redundant_packet_count2.rpt", found)
         self.assertIn("ds2.sqlite3", found)
-=======
-        self.assertIn("redundant_packet_count2.rpt", found)
->>>>>>> 92c7c601
 
         sim.end()
         found = os.listdir(SpynnakerDataView.get_timestamp_dir_path())
