# Copyright (c) 2017 The University of Manchester
#
# Licensed under the Apache License, Version 2.0 (the "License");
# you may not use this file except in compliance with the License.
# You may obtain a copy of the License at
#
#     https://www.apache.org/licenses/LICENSE-2.0
#
# Unless required by applicable law or agreed to in writing, software
# distributed under the License is distributed on an "AS IS" BASIS,
# WITHOUT WARRANTIES OR CONDITIONS OF ANY KIND, either express or implied.
# See the License for the specific language governing permissions and
# limitations under the License.

import os
from spinn_utilities.config_holder import (
    config_options, config_sections, get_report_path, get_timestamp_path)

from spinnaker_testbase import BaseTestCase

from spynnaker.pyNN.config_setup import cfg_paths_skipped
from spynnaker.pyNN.data import SpynnakerDataView
import pyNN.spiNNaker as sim


class CheckDebug(BaseTestCase):
    """
    that it does not crash in debug mode. All reports on.
    """
<<<<<<< HEAD
    def debug(self) -> None:
        # pylint: disable=protected-access
        reports = [
            # write_energy_report
            # EnergyReport._DETAILED_FILENAME,
            # EnergyReport._SUMMARY_FILENAME,
            # write_text_specs = False
            "data_spec_text_files",
            # write_router_reports
            reports_names._ROUTING_FILENAME,
            # write_partitioner_reports
            reports_names._PARTITIONING_FILENAME,
            # write_application_graph_placer_report
            reports_names._PLACEMENT_VTX_GRAPH_FILENAME,
            reports_names._PLACEMENT_CORE_GRAPH_FILENAME,
            reports_names._SDRAM_FILENAME,
            # repeats reports_names._SDRAM_FILENAME,
            # write_router_info_report
            reports_names._VIRTKEY_FILENAME,
            # write_routing_table_reports
            reports_names._ROUTING_TABLE_DIR,
            reports_names._C_ROUTING_TABLE_DIR,
            reports_names._COMPARED_FILENAME,
            # write_memory_map_report
            memory_map_on_host_report,
            # write_network_specification_report
            network_specification_file_name,
            "provenance_data",
            # write_tag_allocation_reports
            reports_names._TAGS_FILENAME,
            # write_drift_report_end or start
            CLOCK_DRIFT_REPORT,
            # write_board_chip_report
            AREA_CODE_REPORT_NAME,
            _GRAPH_NAME,
            _GRAPH_NAME + "." +
            _GRAPH_FORMAT,
            fixed_route_report,
            ]
=======
    def assert_reports(self):
        skipped = cfg_paths_skipped()
        for section in config_sections():
            for option in config_options(section):
                if option in skipped:
                    continue
                if option.startswith("path"):
                    path = get_report_path(section=section, option=option)
                elif option.startswith("tpath"):
                    path = get_timestamp_path(section=section, option=option)
                else:
                    continue
                print(f"found {option} at {path}")
                if not os.path.exists(path):
                    raise AssertionError(
                        f"Unable to find report for {option} {path}")
>>>>>>> f23fda57

    def debug(self):
        sim.setup(1.0)
        pop = sim.Population(100, sim.IF_curr_exp, {}, label="pop")
        pop.record("v")
        inp = sim.Population(1, sim.SpikeSourceArray(
            spike_times=[0]), label="input")
        sim.Projection(inp, pop, sim.AllToAllConnector(),
                       synapse_type=sim.StaticSynapse(weight=5))
        sim.run(0)
        pop.get_data("v")
        run0 = SpynnakerDataView.get_run_dir_path()
        self.assert_reports()

        sim.run(10)  # second run
        pop.get_data("v")
        self.assertEqual(run0, SpynnakerDataView.get_run_dir_path())
        # No point in checking files they are already there

        sim.reset()  # Soft
        # check get works directly after a reset
        pop.get_data("v")
        sim.run(10)

        sim.reset()  # soft with dsg
        SpynnakerDataView.set_requires_data_generation()
        sim.run(10)
        pop.get_data("v")
        self.assertEqual(run0, SpynnakerDataView.get_run_dir_path())
        # No point in checking files they are already there

        sim.reset()  # hard
        SpynnakerDataView.set_requires_mapping()
        sim.run(10)
        pop.get_data("v")
        self.assertNotEqual(run0, SpynnakerDataView.get_run_dir_path())
        self.assert_reports()

        sim.end()

    def emptyrun(self) -> None:
        """ Chech there is no error on run not done """
        sim.setup(timestep=1.0)
        sim.run(10)
        sim.end()<|MERGE_RESOLUTION|>--- conflicted
+++ resolved
@@ -27,47 +27,6 @@
     """
     that it does not crash in debug mode. All reports on.
     """
-<<<<<<< HEAD
-    def debug(self) -> None:
-        # pylint: disable=protected-access
-        reports = [
-            # write_energy_report
-            # EnergyReport._DETAILED_FILENAME,
-            # EnergyReport._SUMMARY_FILENAME,
-            # write_text_specs = False
-            "data_spec_text_files",
-            # write_router_reports
-            reports_names._ROUTING_FILENAME,
-            # write_partitioner_reports
-            reports_names._PARTITIONING_FILENAME,
-            # write_application_graph_placer_report
-            reports_names._PLACEMENT_VTX_GRAPH_FILENAME,
-            reports_names._PLACEMENT_CORE_GRAPH_FILENAME,
-            reports_names._SDRAM_FILENAME,
-            # repeats reports_names._SDRAM_FILENAME,
-            # write_router_info_report
-            reports_names._VIRTKEY_FILENAME,
-            # write_routing_table_reports
-            reports_names._ROUTING_TABLE_DIR,
-            reports_names._C_ROUTING_TABLE_DIR,
-            reports_names._COMPARED_FILENAME,
-            # write_memory_map_report
-            memory_map_on_host_report,
-            # write_network_specification_report
-            network_specification_file_name,
-            "provenance_data",
-            # write_tag_allocation_reports
-            reports_names._TAGS_FILENAME,
-            # write_drift_report_end or start
-            CLOCK_DRIFT_REPORT,
-            # write_board_chip_report
-            AREA_CODE_REPORT_NAME,
-            _GRAPH_NAME,
-            _GRAPH_NAME + "." +
-            _GRAPH_FORMAT,
-            fixed_route_report,
-            ]
-=======
     def assert_reports(self):
         skipped = cfg_paths_skipped()
         for section in config_sections():
@@ -84,7 +43,6 @@
                 if not os.path.exists(path):
                     raise AssertionError(
                         f"Unable to find report for {option} {path}")
->>>>>>> f23fda57
 
     def debug(self):
         sim.setup(1.0)
@@ -125,7 +83,7 @@
 
         sim.end()
 
-    def emptyrun(self) -> None:
+    def emptyrun(self):
         """ Chech there is no error on run not done """
         sim.setup(timestep=1.0)
         sim.run(10)
