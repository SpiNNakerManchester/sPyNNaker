# Copyright (c) 2017-2022 The University of Manchester
#
# This program is free software: you can redistribute it and/or modify
# it under the terms of the GNU General Public License as published by
# the Free Software Foundation, either version 3 of the License, or
# (at your option) any later version.
#
# This program is distributed in the hope that it will be useful,
# but WITHOUT ANY WARRANTY; without even the implied warranty of
# MERCHANTABILITY or FITNESS FOR A PARTICULAR PURPOSE.  See the
# GNU General Public License for more details.
#
# You should have received a copy of the GNU General Public License
# along with this program.  If not, see <http://www.gnu.org/licenses/>.

<<<<<<< HEAD
from packaging import version
import pyNN
import spynnaker8 as sim
=======
import pyNN.spiNNaker as sim
>>>>>>> 75c7a6b8
from spinnaker_testbase import BaseTestCase


class TestSampling(BaseTestCase):

    def test_thrtytwo(self):
        sim.setup(timestep=1.0)
        sim.set_number_of_neurons_per_core(sim.IF_curr_exp, 100)

        pop_1 = sim.Population(40, sim.IF_curr_exp(), label="pop_1")
        input = sim.Population(1, sim.SpikeSourceArray(spike_times=[0]),
                               label="input")
        sim.Projection(input, pop_1, sim.AllToAllConnector(),
                       synapse_type=sim.StaticSynapse(weight=5, delay=1))
        # A range of 32 was problematic
        # due to the need for one more index to point none recording at
        pop_1[0:32].record(["spikes", "v"])
        simtime = 10
        sim.run(simtime)

        neo = pop_1.get_data(variables=["spikes", "v"])
        # pylint: disable=no-member
        spikes = neo.segments[0].spiketrains
        # Include all the spiketrains as there is no outside index
        self.assertEqual(40, len(spikes))
        for i in range(32):
            self.assertEqual(1, len(spikes[i]))
        for i in range(32, 40):
            self.assertEqual(0, len(spikes[i]))
        v = neo.segments[0].filter(name='v')[0]
        if version.parse(pyNN.__version__) >= version.parse("0.10"):
            self.assertEqual(32, len(v.array_annotations["channel_index"]))
        else:
            self.assertEqual(32, len(v.channel_index.index))
        self.assertEqual(32, len(v[0]))
        sim.end()<|MERGE_RESOLUTION|>--- conflicted
+++ resolved
@@ -13,13 +13,9 @@
 # You should have received a copy of the GNU General Public License
 # along with this program.  If not, see <http://www.gnu.org/licenses/>.
 
-<<<<<<< HEAD
 from packaging import version
 import pyNN
-import spynnaker8 as sim
-=======
 import pyNN.spiNNaker as sim
->>>>>>> 75c7a6b8
 from spinnaker_testbase import BaseTestCase
 
 
