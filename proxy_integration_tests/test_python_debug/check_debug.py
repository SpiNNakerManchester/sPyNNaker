# Copyright (c) 2017 The University of Manchester
#
# Licensed under the Apache License, Version 2.0 (the "License");
# you may not use this file except in compliance with the License.
# You may obtain a copy of the License at
#
#     https://www.apache.org/licenses/LICENSE-2.0
#
# Unless required by applicable law or agreed to in writing, software
# distributed under the License is distributed on an "AS IS" BASIS,
# WITHOUT WARRANTIES OR CONDITIONS OF ANY KIND, either express or implied.
# See the License for the specific language governing permissions and
# limitations under the License.

import os
from spinn_utilities.config_holder import get_config_bool

from spinn_front_end_common.interface.interface_functions \
    import load_using_advanced_monitors
import spinn_front_end_common.utilities.report_functions.reports as \
    reports_names
from spinn_front_end_common.utilities.report_functions.network_specification \
    import _FILENAME as network_specification_file_name
from spinn_front_end_common.utilities.report_functions.drift_report import (
    CLOCK_DRIFT_REPORT)
from spinn_front_end_common.utilities.report_functions.\
    memory_map_on_host_report import _FOLDER_NAME as \
    memory_map_on_host_report
# from spinn_front_end_common.utilities.report_functions.energy_report \
#    import EnergyReport
from spinn_front_end_common.utilities.report_functions.board_chip_report \
    import AREA_CODE_REPORT_NAME
from spinn_front_end_common.utilities.report_functions.\
    fixed_route_from_machine_report import REPORT_NAME as fixed_route_report
from spinn_front_end_common.utility_models import \
     DataSpeedUpPacketGatherMachineVertex
from spinnaker_testbase import BaseTestCase
from spynnaker.pyNN.data import SpynnakerDataView
from spynnaker.pyNN.extra_algorithms.\
    spynnaker_neuron_network_specification_report import (
        _GRAPH_NAME)
import pyNN.spiNNaker as sim


class CheckDebug(BaseTestCase):
    """
    that it does not crash in debug mode. All reports on.
    """
    def debug(self):
        sim.setup(1.0)
        pop = sim.Population(100, sim.IF_curr_exp, {}, label="pop")
        pop.record("v")
        inp = sim.Population(1, sim.SpikeSourceArray(
            spike_times=[0]), label="input")
        sim.Projection(inp, pop, sim.AllToAllConnector(),
                       synapse_type=sim.StaticSynapse(weight=5))
<<<<<<< HEAD
        sim.run(10)
=======
        sim.run(0)
        pop.get_data("v")
        run0 = SpynnakerDataView.get_run_dir_path()
        found = os.listdir(run0)
        if (get_config_bool("Machine", "enable_advanced_monitor_support")
                and not get_config_bool("Java", "use_java")):
            # write_data_speed_up_report
            reports.append(
                DataSpeedUpPacketGatherMachineVertex.OUT_REPORT_NAME)
            if load_using_advanced_monitors():
                reports.append(
                    DataSpeedUpPacketGatherMachineVertex.IN_REPORT_NAME)
        for report in reports:
            self.assertIn(report, found)
        self.assertIn("data.sqlite3", found)
        self.assertIn("ds.sqlite3", found)

        sim.run(10)  # second run
        pop.get_data("v")
        self.assertEqual(run0, SpynnakerDataView.get_run_dir_path())

>>>>>>> 6698b8b8
        sim.end()<|MERGE_RESOLUTION|>--- conflicted
+++ resolved
@@ -47,6 +47,45 @@
     that it does not crash in debug mode. All reports on.
     """
     def debug(self):
+        # pylint: disable=protected-access
+        reports = [
+            # write_energy_report
+            # EnergyReport._DETAILED_FILENAME,
+            # EnergyReport._SUMMARY_FILENAME,
+            # write_text_specs = False
+            "data_spec_text_files",
+            # write_router_reports
+            reports_names._ROUTING_FILENAME,
+            # write_partitioner_reports
+            reports_names._PARTITIONING_FILENAME,
+            # write_application_graph_placer_report
+            reports_names._PLACEMENT_VTX_GRAPH_FILENAME,
+            reports_names._PLACEMENT_CORE_GRAPH_FILENAME,
+            reports_names._SDRAM_FILENAME,
+            # repeats reports_names._SDRAM_FILENAME,
+            # write_router_info_report
+            reports_names._VIRTKEY_FILENAME,
+            # write_routing_table_reports
+            reports_names._ROUTING_TABLE_DIR,
+            reports_names._C_ROUTING_TABLE_DIR,
+            reports_names._COMPARED_FILENAME,
+            # write_memory_map_report
+            memory_map_on_host_report,
+            # write_network_specification_report
+            network_specification_file_name,
+            "provenance_data",
+            # write_tag_allocation_reports
+            reports_names._TAGS_FILENAME,
+            # write_drift_report_end or start
+            CLOCK_DRIFT_REPORT,
+            # write_board_chip_report
+            AREA_CODE_REPORT_NAME,
+            _GRAPH_NAME,
+            # graphviz exe may not be installed so there will be no image file
+            # _GRAPH_NAME + "." + _GRAPH_FORMAT,
+            fixed_route_report,
+            ]
+
         sim.setup(1.0)
         pop = sim.Population(100, sim.IF_curr_exp, {}, label="pop")
         pop.record("v")
@@ -54,9 +93,6 @@
             spike_times=[0]), label="input")
         sim.Projection(inp, pop, sim.AllToAllConnector(),
                        synapse_type=sim.StaticSynapse(weight=5))
-<<<<<<< HEAD
-        sim.run(10)
-=======
         sim.run(0)
         pop.get_data("v")
         run0 = SpynnakerDataView.get_run_dir_path()
@@ -78,5 +114,4 @@
         pop.get_data("v")
         self.assertEqual(run0, SpynnakerDataView.get_run_dir_path())
 
->>>>>>> 6698b8b8
         sim.end()