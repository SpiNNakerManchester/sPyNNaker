--- conflicted
+++ resolved
@@ -101,15 +101,10 @@
   - support/rat.sh run
   # Docs
   - support/travis-sphinx.sh html -T -E -b html -d _build/doctrees-readthedocsdirhtml -D language=en . _build/html
-<<<<<<< HEAD
-  - support/travis-sphinx.sh json -q -T -b json -d _build/doctrees-json -D language=en . _build/json
-  - support/travis-sphinx.sh singlehtml -q -T -b singlehtml -d _build/doctrees-readthedocssinglehtmllocalmedia -D language=en . _build/localmedia
-=======
   - support/travis-sphinx.sh json -T -b json -d _build/doctrees-json -D language=en . _build/json
   - support/travis-sphinx.sh singlehtml -T -b singlehtml -d _build/doctrees-readthedocssinglehtmllocalmedia -D language=en . _build/localmedia
   - >
     ( cd neural_modelling && exec doxygen )
->>>>>>> a0019e75
 
 after_success:
   - >
