--- conflicted
+++ resolved
@@ -14,13 +14,6 @@
 # along with this program.  If not, see <http://www.gnu.org/licenses/>.
 
 language: python
-<<<<<<< HEAD
-python:
-  - 2.7
-  - 3.6
-  - 3.7
-dist: focal
-=======
 jobs:
   include:
     - name: Py3.6 (and doc deploy)
@@ -34,8 +27,7 @@
       python: 3.7
     - name: Py2.7 (legacy)
       python: 2.7
-dist: xenial
->>>>>>> 2d8e3023
+dist: focal
 cache: pip
 addons:
   apt:
