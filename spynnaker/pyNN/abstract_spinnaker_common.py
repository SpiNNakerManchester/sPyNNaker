# Copyright (c) 2022 The University of Manchester
#
# This program is free software: you can redistribute it and/or modify
# it under the terms of the GNU General Public License as published by
# the Free Software Foundation, either version 3 of the License, or
# (at your option) any later version.
#
# This program is distributed in the hope that it will be useful,
# but WITHOUT ANY WARRANTY; without even the implied warranty of
# MERCHANTABILITY or FITNESS FOR A PARTICULAR PURPOSE.  See the
# GNU General Public License for more details.
#
# You should have received a copy of the GNU General Public License
# along with this program.  If not, see <http://www.gnu.org/licenses/>.

"""
The code that used to be here has been merged into SpiNNaker

This is now just a depreciation redirect hook
"""

from spynnaker.pyNN.utilities.utility_calls import moved_in_v7
from spynnaker.pyNN.spinnaker import SpiNNaker

moved_in_v7("spynnaker.pyNN.abstract_spinnaker_common",
            "spynnaker.pyNN.spinnaker")


class AbstractSpiNNakerCommon(SpiNNaker):

    def __init__(
            self, graph_label, database_socket_addresses, n_chips_required,
            n_boards_required, timestep, min_delay,
            time_scale_factor=None):
        moved_in_v7("spynnaker.pyNN.abstract_spinnaker_common",
                    "spynnaker.pyNN.spinnaker")
        super(database_socket_addresses,
              time_scale_factor, min_delay, graph_label,
              n_chips_required, n_boards_required, timestep)

    @staticmethod
    def register_binary_search_path(search_path):
<<<<<<< HEAD
        """ Register an additional binary search path for executables.

        :param str search_path: absolute search path for binaries
        :rtype: None
        """
        # pylint: disable=protected-access
        AbstractSpiNNakerCommon.__EXECUTABLE_FINDER.add_path(search_path)

    def set_number_of_neurons_per_core(self, neuron_type, max_permitted):
        if not hasattr(neuron_type, "set_model_max_atoms_per_core"):
            raise Exception("{} is not a Vertex type".format(neuron_type))

        if hasattr(neuron_type, "get_max_atoms_per_core"):
            previous = neuron_type.get_max_atoms_per_core()
            if previous < max_permitted:
                logger.warning(
                    "Attempt to increase number_of_neurons_per_core "
                    "from {} to {} ignored", previous, max_permitted)
                return
        neuron_type.set_model_max_atoms_per_core(max_permitted)
        self.__neurons_per_core_set.add(neuron_type)

    def reset_number_of_neurons_per_core(self):
        for neuron_type in self.__neurons_per_core_set:
            neuron_type.set_model_max_atoms_per_core()

    def _locate_receivers_from_projections(
            self, projections, gatherers, extra_monitors_per_chip):
        """ Locate receivers and their corresponding monitor cores for\
            setting router time-outs.

        :param list projections: the projections going to be read
        :param gatherers: the gatherers per Ethernet chip
        :param extra_monitors_per_chip: the extra monitor cores per chip
        :return: list of tuples with gatherer and its extra monitor cores
        :rtype: list
        """
        # pylint: disable=protected-access
        important_gathers = set()

        # iterate though projections
        for projection in projections:
            # iteration though the projections machine edges to locate chips
            for edge in projection._projection_edge.machine_edges:
                placement = self._placements.get_placement_of_vertex(
                    edge.post_vertex)
                chip = self._machine.get_chip_at(placement.x, placement.y)

                # locate extra monitor cores on the board of this chip
                extra_monitor_cores_on_board = set(
                    extra_monitors_per_chip[xy]
                    for xy in self._machine.get_existing_xys_on_board(chip))

                # map gatherer to extra monitor cores for board
                important_gathers.add((
                    gatherers[(chip.nearest_ethernet_x,
                               chip.nearest_ethernet_y)],
                    frozenset(extra_monitor_cores_on_board)))
        return list(important_gathers)

    @property
    def id_counter(self):
        """ The id_counter, currently used by the populations.

        .. note::
            Maybe it could live in the pop class???

        :rtype: int
        """
        return self.__id_counter

    @id_counter.setter
    def id_counter(self, new_value):
        """ Setter for id_counter, currently used by the populations.

        .. note::
            Maybe it could live in the pop class???

        :param int new_value: new value for id_counter
        """
        self.__id_counter = new_value

    @overrides(AbstractSpinnakerBase._execute_graph_data_specification_writer)
    def _execute_graph_data_specification_writer(self):
        with FecTimer(DATA_GENERATION, "Spynnaker data specification writer"):
            self._dsg_targets = spynnaker_data_specification_writer(
                self._placements, self._ipaddress, self._machine,
                self._app_id, self._max_run_time_steps)

    def _execute_spynnaker_ordered_covering_compressor(self):
        with FecTimer(
                LOADING,
                "Spynnaker machine bitfield ordered covering compressor") \
                as timer:
            if timer.skip_if_virtual_board():
                return
            spynnaker_machine_bitfield_ordered_covering_compressor(
                self._router_tables, self._txrx, self._machine, self._app_id,
                self._application_graph, self._placements,
                self._executable_finder, self._routing_infos,
                self._executable_targets,
                get_config_bool("Reports", "write_expander_iobuf"))
            self._multicast_routes_loaded = True
            return None

    def _execute_spynnaker_pair_compressor(self):
        with FecTimer(
                LOADING, "Spynnaker machine bitfield pair router compressor") \
                as timer:
            if timer.skip_if_virtual_board():
                return
            spynnaker_machine_bitField_pair_router_compressor(
                self._router_tables, self._txrx, self._machine, self._app_id,
                self._application_graph, self._placements,
                self._executable_finder, self._routing_infos,
                self._executable_targets,
                get_config_bool("Reports", "write_expander_iobuf"))
            self._multicast_routes_loaded = True
            return None

    @overrides(AbstractSpinnakerBase._do_delayed_compression)
    def _do_delayed_compression(self, name, compressed):
        if name == "SpynnakerMachineBitFieldOrderedCoveringCompressor":
            return self._execute_spynnaker_ordered_covering_compressor()

        if name == "SpynnakerMachineBitFieldPairRouterCompressor":
            return self._execute_spynnaker_pair_compressor()

        return AbstractSpinnakerBase._do_delayed_compression(
            self, name, compressed)

    def _execute_synapse_expander(self):
        with FecTimer(LOADING, "Synapse expander") as timer:
            if timer.skip_if_virtual_board():
                return
            synapse_expander(
                self.placements, self._txrx, self._executable_finder,
                get_config_bool("Reports", "write_expander_iobuf"))

    def _execute_on_chip_bit_field_generator(self):
        with FecTimer(LOADING, "Execute on chip bitfield generator") as timer:
            if timer.skip_if_virtual_board():
                return
            on_chip_bitfield_generator(
                self.placements, self.application_graph,
                self._executable_finder,  self._txrx)

    def _execute_finish_connection_holders(self):
        with FecTimer(LOADING, "Finish connection holders"):
            finish_connection_holders(self.application_graph)

    @overrides(AbstractSpinnakerBase._do_extra_load_algorithms)
    def _do_extra_load_algorithms(self):
        self._execute_synapse_expander()
        self._execute_on_chip_bit_field_generator()
        self._execute_finish_connection_holders()

    def _execute_write_network_graph(self):
        with FecTimer(
                MAPPING,
                "SpYNNakerNeuronGraphNetworkSpecificationReport") as timer:
            if timer.skip_if_cfg_false("Reports", "write_network_graph"):
                return
            spynnaker_neuron_graph_network_specification_report(
                self._application_graph)

    @overrides(AbstractSpinnakerBase._do_extra_mapping_algorithms,
               extend_doc=False)
    def _do_extra_mapping_algorithms(self):
        self._execute_write_network_graph()

    @overrides(AbstractSpinnakerBase._do_provenance_reports)
    def _do_provenance_reports(self):
        AbstractSpinnakerBase._do_provenance_reports(self)
        self._report_redundant_packet_count()

    def _report_redundant_packet_count(self):
        with FecTimer(RUN_LOOP, "Redundant packet count report") as timer:
            if timer.skip_if_cfg_false(
                    "Reports", "write_redundant_packet_count_report"):
                return
            redundant_packet_count_report()

    @overrides(AbstractSpinnakerBase._execute_splitter_selector)
    def _execute_splitter_selector(self):
        with FecTimer(MAPPING, "Spynnaker splitter selector"):
            spynnaker_splitter_selector(self._application_graph)

    @overrides(AbstractSpinnakerBase._execute_delay_support_adder,
               extend_doc=False)
    def _execute_delay_support_adder(self):
        """
        Runs, times and logs the DelaySupportAdder if required
        """
        name = get_config_str("Mapping", "delay_support_adder")
        if name is None:
            return
        with FecTimer(MAPPING, "DelaySupportAdder"):
            if name == "DelaySupportAdder":
                delay_support_adder(self._application_graph)
                return
            raise ConfigurationException(
                f"Unexpected cfg setting delay_support_adder: {name}")

    @overrides(AbstractSpinnakerBase._execute_splitter_partitioner)
    def _execute_splitter_partitioner(self):
        if not self._application_graph.n_vertices:
            return
        with FecTimer(MAPPING,  "SpynnakerSplitterPartitioner"):
            self._n_chips_needed = spynnaker_splitter_partitioner(
                self._application_graph, self._plan_n_timesteps)
=======
        moved_in_v7("spynnaker.pyNN.abstract_spinnaker_common",
                    "spynnaker.pyNN.spinnaker")
        SpiNNaker.register_binary_search_path(search_path)
>>>>>>> 75c7a6b8
<|MERGE_RESOLUTION|>--- conflicted
+++ resolved
@@ -40,220 +40,6 @@
 
     @staticmethod
     def register_binary_search_path(search_path):
-<<<<<<< HEAD
-        """ Register an additional binary search path for executables.
-
-        :param str search_path: absolute search path for binaries
-        :rtype: None
-        """
-        # pylint: disable=protected-access
-        AbstractSpiNNakerCommon.__EXECUTABLE_FINDER.add_path(search_path)
-
-    def set_number_of_neurons_per_core(self, neuron_type, max_permitted):
-        if not hasattr(neuron_type, "set_model_max_atoms_per_core"):
-            raise Exception("{} is not a Vertex type".format(neuron_type))
-
-        if hasattr(neuron_type, "get_max_atoms_per_core"):
-            previous = neuron_type.get_max_atoms_per_core()
-            if previous < max_permitted:
-                logger.warning(
-                    "Attempt to increase number_of_neurons_per_core "
-                    "from {} to {} ignored", previous, max_permitted)
-                return
-        neuron_type.set_model_max_atoms_per_core(max_permitted)
-        self.__neurons_per_core_set.add(neuron_type)
-
-    def reset_number_of_neurons_per_core(self):
-        for neuron_type in self.__neurons_per_core_set:
-            neuron_type.set_model_max_atoms_per_core()
-
-    def _locate_receivers_from_projections(
-            self, projections, gatherers, extra_monitors_per_chip):
-        """ Locate receivers and their corresponding monitor cores for\
-            setting router time-outs.
-
-        :param list projections: the projections going to be read
-        :param gatherers: the gatherers per Ethernet chip
-        :param extra_monitors_per_chip: the extra monitor cores per chip
-        :return: list of tuples with gatherer and its extra monitor cores
-        :rtype: list
-        """
-        # pylint: disable=protected-access
-        important_gathers = set()
-
-        # iterate though projections
-        for projection in projections:
-            # iteration though the projections machine edges to locate chips
-            for edge in projection._projection_edge.machine_edges:
-                placement = self._placements.get_placement_of_vertex(
-                    edge.post_vertex)
-                chip = self._machine.get_chip_at(placement.x, placement.y)
-
-                # locate extra monitor cores on the board of this chip
-                extra_monitor_cores_on_board = set(
-                    extra_monitors_per_chip[xy]
-                    for xy in self._machine.get_existing_xys_on_board(chip))
-
-                # map gatherer to extra monitor cores for board
-                important_gathers.add((
-                    gatherers[(chip.nearest_ethernet_x,
-                               chip.nearest_ethernet_y)],
-                    frozenset(extra_monitor_cores_on_board)))
-        return list(important_gathers)
-
-    @property
-    def id_counter(self):
-        """ The id_counter, currently used by the populations.
-
-        .. note::
-            Maybe it could live in the pop class???
-
-        :rtype: int
-        """
-        return self.__id_counter
-
-    @id_counter.setter
-    def id_counter(self, new_value):
-        """ Setter for id_counter, currently used by the populations.
-
-        .. note::
-            Maybe it could live in the pop class???
-
-        :param int new_value: new value for id_counter
-        """
-        self.__id_counter = new_value
-
-    @overrides(AbstractSpinnakerBase._execute_graph_data_specification_writer)
-    def _execute_graph_data_specification_writer(self):
-        with FecTimer(DATA_GENERATION, "Spynnaker data specification writer"):
-            self._dsg_targets = spynnaker_data_specification_writer(
-                self._placements, self._ipaddress, self._machine,
-                self._app_id, self._max_run_time_steps)
-
-    def _execute_spynnaker_ordered_covering_compressor(self):
-        with FecTimer(
-                LOADING,
-                "Spynnaker machine bitfield ordered covering compressor") \
-                as timer:
-            if timer.skip_if_virtual_board():
-                return
-            spynnaker_machine_bitfield_ordered_covering_compressor(
-                self._router_tables, self._txrx, self._machine, self._app_id,
-                self._application_graph, self._placements,
-                self._executable_finder, self._routing_infos,
-                self._executable_targets,
-                get_config_bool("Reports", "write_expander_iobuf"))
-            self._multicast_routes_loaded = True
-            return None
-
-    def _execute_spynnaker_pair_compressor(self):
-        with FecTimer(
-                LOADING, "Spynnaker machine bitfield pair router compressor") \
-                as timer:
-            if timer.skip_if_virtual_board():
-                return
-            spynnaker_machine_bitField_pair_router_compressor(
-                self._router_tables, self._txrx, self._machine, self._app_id,
-                self._application_graph, self._placements,
-                self._executable_finder, self._routing_infos,
-                self._executable_targets,
-                get_config_bool("Reports", "write_expander_iobuf"))
-            self._multicast_routes_loaded = True
-            return None
-
-    @overrides(AbstractSpinnakerBase._do_delayed_compression)
-    def _do_delayed_compression(self, name, compressed):
-        if name == "SpynnakerMachineBitFieldOrderedCoveringCompressor":
-            return self._execute_spynnaker_ordered_covering_compressor()
-
-        if name == "SpynnakerMachineBitFieldPairRouterCompressor":
-            return self._execute_spynnaker_pair_compressor()
-
-        return AbstractSpinnakerBase._do_delayed_compression(
-            self, name, compressed)
-
-    def _execute_synapse_expander(self):
-        with FecTimer(LOADING, "Synapse expander") as timer:
-            if timer.skip_if_virtual_board():
-                return
-            synapse_expander(
-                self.placements, self._txrx, self._executable_finder,
-                get_config_bool("Reports", "write_expander_iobuf"))
-
-    def _execute_on_chip_bit_field_generator(self):
-        with FecTimer(LOADING, "Execute on chip bitfield generator") as timer:
-            if timer.skip_if_virtual_board():
-                return
-            on_chip_bitfield_generator(
-                self.placements, self.application_graph,
-                self._executable_finder,  self._txrx)
-
-    def _execute_finish_connection_holders(self):
-        with FecTimer(LOADING, "Finish connection holders"):
-            finish_connection_holders(self.application_graph)
-
-    @overrides(AbstractSpinnakerBase._do_extra_load_algorithms)
-    def _do_extra_load_algorithms(self):
-        self._execute_synapse_expander()
-        self._execute_on_chip_bit_field_generator()
-        self._execute_finish_connection_holders()
-
-    def _execute_write_network_graph(self):
-        with FecTimer(
-                MAPPING,
-                "SpYNNakerNeuronGraphNetworkSpecificationReport") as timer:
-            if timer.skip_if_cfg_false("Reports", "write_network_graph"):
-                return
-            spynnaker_neuron_graph_network_specification_report(
-                self._application_graph)
-
-    @overrides(AbstractSpinnakerBase._do_extra_mapping_algorithms,
-               extend_doc=False)
-    def _do_extra_mapping_algorithms(self):
-        self._execute_write_network_graph()
-
-    @overrides(AbstractSpinnakerBase._do_provenance_reports)
-    def _do_provenance_reports(self):
-        AbstractSpinnakerBase._do_provenance_reports(self)
-        self._report_redundant_packet_count()
-
-    def _report_redundant_packet_count(self):
-        with FecTimer(RUN_LOOP, "Redundant packet count report") as timer:
-            if timer.skip_if_cfg_false(
-                    "Reports", "write_redundant_packet_count_report"):
-                return
-            redundant_packet_count_report()
-
-    @overrides(AbstractSpinnakerBase._execute_splitter_selector)
-    def _execute_splitter_selector(self):
-        with FecTimer(MAPPING, "Spynnaker splitter selector"):
-            spynnaker_splitter_selector(self._application_graph)
-
-    @overrides(AbstractSpinnakerBase._execute_delay_support_adder,
-               extend_doc=False)
-    def _execute_delay_support_adder(self):
-        """
-        Runs, times and logs the DelaySupportAdder if required
-        """
-        name = get_config_str("Mapping", "delay_support_adder")
-        if name is None:
-            return
-        with FecTimer(MAPPING, "DelaySupportAdder"):
-            if name == "DelaySupportAdder":
-                delay_support_adder(self._application_graph)
-                return
-            raise ConfigurationException(
-                f"Unexpected cfg setting delay_support_adder: {name}")
-
-    @overrides(AbstractSpinnakerBase._execute_splitter_partitioner)
-    def _execute_splitter_partitioner(self):
-        if not self._application_graph.n_vertices:
-            return
-        with FecTimer(MAPPING,  "SpynnakerSplitterPartitioner"):
-            self._n_chips_needed = spynnaker_splitter_partitioner(
-                self._application_graph, self._plan_n_timesteps)
-=======
         moved_in_v7("spynnaker.pyNN.abstract_spinnaker_common",
                     "spynnaker.pyNN.spinnaker")
-        SpiNNaker.register_binary_search_path(search_path)
->>>>>>> 75c7a6b8
+        SpiNNaker.register_binary_search_path(search_path)