--- conflicted
+++ resolved
@@ -22,20 +22,8 @@
 from spynnaker.pyNN.utilities.utility_calls import moved_in_v7
 from spynnaker.pyNN.spinnaker import SpiNNaker
 
-<<<<<<< HEAD
-class AbstractSpiNNakerCommon(AbstractSpinnakerBase):
-    """ Main interface for neural code.
-    """
-    __slots__ = [
-        "__id_counter",
-        "__min_delay",
-        "__neurons_per_core_set",
-        "_populations",
-        "_projections"]
-=======
 moved_in_v7("spynnaker.pyNN.abstract_spinnaker_common",
             "spynnaker.pyNN.spinnaker")
->>>>>>> 75c7a6b8
 
 
 class AbstractSpiNNakerCommon(SpiNNaker):
@@ -44,443 +32,6 @@
             self, graph_label, database_socket_addresses, n_chips_required,
             n_boards_required, timestep, min_delay,
             time_scale_factor=None):
-<<<<<<< HEAD
-        """
-        :param str graph_label:
-        :param database_socket_addresses:
-        :type database_socket_addresses:
-            iterable(~spinn_utilities.socket_address.SocketAddress)
-        :param n_chips_required:
-        :type n_chips_required: int or None
-        :param n_boards_required:
-        :type n_boards_required: int or None
-        :param timestep:
-            machine_time_step but in milli seconds. If None uses the cfg value
-        :type timestep: float or None
-        :param float min_delay:
-        :param str hostname:
-        :param time_scale_factor:
-        :type time_scale_factor: float or None
-        """
-        # pylint: disable=too-many-arguments, too-many-locals
-
-        setup_configs()
-
-        # add model binaries
-        self.__EXECUTABLE_FINDER.add_path(
-            os.path.dirname(model_binaries.__file__))
-
-        # pynn population objects
-        self._populations = []
-        self._projections = []
-        self.__id_counter = 0
-
-        # timing parameters
-        self.__min_delay = None
-
-        self.__neurons_per_core_set = set()
-
-        super().__init__(
-            executable_finder=self.__EXECUTABLE_FINDER,
-            graph_label=graph_label,
-            database_socket_addresses=database_socket_addresses,
-            n_chips_required=n_chips_required,
-            n_boards_required=n_boards_required)
-
-        # set up machine targeted data
-        self._set_up_timings(timestep, min_delay, time_scale_factor)
-        self.check_machine_specifics()
-
-        logger.info(f'Setting time scale factor to '
-                    f'{self.time_scale_factor}.')
-
-        # get the machine time step
-        logger.info(f'Setting machine time step to '
-                    f'{self.machine_time_step} '
-                    f'micro-seconds.')
-
-    def _set_up_timings(self, timestep, min_delay, time_scale_factor):
-        """
-        :param timestep: machine_time_Step in milli seconds
-        :type timestep: float or None
-        :tpye min_delay: int or None
-        :type time_scale_factor: int or None
-        """
-
-        # Get the standard values
-        if timestep is None:
-            self.set_up_timings(timestep, time_scale_factor)
-        else:
-            self.set_up_timings(
-                math.ceil(timestep * MICRO_TO_MILLISECOND_CONVERSION),
-                time_scale_factor)
-
-        # Sort out the minimum delay
-        if (min_delay is not None and
-                min_delay < self.machine_time_step_ms):
-            raise ConfigurationException(
-                f"Pacman does not support min delays below "
-                f"{constants.MIN_SUPPORTED_DELAY * self.machine_time_step} "
-                f"ms with the current machine time step")
-        if min_delay is not None:
-            self.__min_delay = min_delay
-        else:
-            self.__min_delay = self.machine_time_step_ms
-
-        # Sort out the time scale factor if not user specified
-        # (including config)
-        if self.time_scale_factor is None:
-            self.time_scale_factor = max(
-                1.0, math.ceil(
-                    MICRO_TO_MILLISECOND_CONVERSION / self.machine_time_step))
-            if self.time_scale_factor > 1:
-                logger.warning(
-                    "A timestep was entered that has forced sPyNNaker to "
-                    "automatically slow the simulation down from real time "
-                    "by a factor of {}. To remove this automatic behaviour, "
-                    "please enter a timescaleFactor value in your .{}",
-                    self.time_scale_factor, CONFIG_FILE_NAME)
-
-        # Check the combination of machine time step and time scale factor
-        if (self.machine_time_step_ms * self.time_scale_factor < 1):
-            if not get_config_bool(
-                    "Mode", "violate_1ms_wall_clock_restriction"):
-                raise ConfigurationException(
-                    "The combination of simulation time step and the machine "
-                    "time scale factor results in a wall clock timer tick "
-                    "that is currently not reliably supported by the"
-                    "SpiNNaker machine.  If you would like to override this"
-                    "behaviour (at your own risk), please add "
-                    "violate_1ms_wall_clock_restriction = True to the [Mode] "
-                    "section of your .{} file".format(CONFIG_FILE_NAME))
-            logger.warning(
-                "****************************************************")
-            logger.warning(
-                "*** The combination of simulation time step and  ***")
-            logger.warning(
-                "*** the machine time scale factor results in a   ***")
-            logger.warning(
-                "*** wall clock timer tick that is currently not  ***")
-            logger.warning(
-                "*** reliably supported by the SpiNNaker machine. ***")
-            logger.warning(
-                "****************************************************")
-
-    def _detect_if_graph_has_changed(self, reset_flags=True):
-        """ Iterate though the graph and look for changes.
-
-        :param bool reset_flags:
-        """
-        changed, data_changed = super()._detect_if_graph_has_changed(
-            reset_flags)
-
-        # Additionally check populations for changes
-        for population in self._populations:
-            if population.requires_mapping:
-                changed = True
-            if reset_flags:
-                population.mark_no_changes()
-
-        # Additionally check projections for changes
-        for projection in self._projections:
-            if projection.requires_mapping:
-                changed = True
-            if reset_flags:
-                projection.mark_no_changes()
-
-        return changed, data_changed
-
-    @property
-    def min_delay(self):
-        """ The minimum supported delay, in milliseconds.
-        """
-        return self.__min_delay
-
-    def add_application_vertex(self, vertex):
-        if isinstance(vertex, CommandSender):
-            raise NotImplementedError(
-                "Please contact spinnker team as adding a CommandSender "
-                "currently disabled")
-        super().add_application_vertex(vertex)
-
-    @staticmethod
-    def _count_unique_keys(commands):
-        unique_keys = {command.key for command in commands}
-        return len(unique_keys)
-
-    def add_population(self, population):
-        """ Called by each population to add itself to the list.
-        """
-        self._populations.append(population)
-
-    def add_projection(self, projection):
-        """ Called by each projection to add itself to the list.
-        """
-        self._projections.append(projection)
-
-    def stop(self, turn_off_machine=None, clear_routing_tables=None,
-             clear_tags=None):
-        """
-        :param turn_off_machine: decides if the machine should be powered down
-            after running the execution. Note that this powers down all boards
-            connected to the BMP connections given to the transceiver
-        :type turn_off_machine: bool or None
-        :param clear_routing_tables: informs the tool chain if it
-            should turn off the clearing of the routing tables
-        :type clear_routing_tables: bool or None
-        :param clear_tags: informs the tool chain if it should clear the tags
-            off the machine at stop
-        :type clear_tags: bool or None
-        :rtype: None
-        """
-        # pylint: disable=protected-access
-        for population in self._populations:
-            population._end()
-
-        super().stop(turn_off_machine, clear_routing_tables, clear_tags)
-        self.reset_number_of_neurons_per_core()
-
-    def run(self, run_time, sync_time=0.0):
-        """ Run the model created.
-
-        :param run_time: the time (in milliseconds) to run the simulation for
-        :type run_time: float or int
-        :param float sync_time:
-            If not 0, this specifies that the simulation should pause after
-            this duration.  The continue_simulation() method must then be
-            called for the simulation to continue.
-        :rtype: None
-        """
-        # pylint: disable=protected-access
-
-        # extra post run algorithms
-        for projection in self._projections:
-            projection._clear_cache()
-
-        super().run(run_time, sync_time)
-        for projection in self._projections:
-            projection._clear_cache()
-
-    @staticmethod
-    def register_binary_search_path(search_path):
-        """ Register an additional binary search path for executables.
-
-        :param str search_path: absolute search path for binaries
-        :rtype: None
-        """
-        # pylint: disable=protected-access
-        AbstractSpiNNakerCommon.__EXECUTABLE_FINDER.add_path(search_path)
-
-    def set_number_of_neurons_per_core(self, neuron_type, max_permitted):
-        if not hasattr(neuron_type, "set_model_max_atoms_per_core"):
-            raise Exception("{} is not a Vertex type".format(neuron_type))
-
-        if (hasattr(neuron_type, "get_max_atoms_per_core") and
-                isinstance(max_permitted, int)):
-            previous = neuron_type.get_max_atoms_per_core()
-            if previous < max_permitted:
-                logger.warning(
-                    "Attempt to increase number_of_neurons_per_core "
-                    "from {} to {} ignored", previous, max_permitted)
-                return
-        neuron_type.set_model_max_atoms_per_core(max_permitted)
-        self.__neurons_per_core_set.add(neuron_type)
-
-    def reset_number_of_neurons_per_core(self):
-        for neuron_type in self.__neurons_per_core_set:
-            neuron_type.set_model_max_atoms_per_core()
-
-    def _locate_receivers_from_projections(
-            self, projections, gatherers, extra_monitors_per_chip):
-        """ Locate receivers and their corresponding monitor cores for\
-            setting router time-outs.
-
-        :param list projections: the projections going to be read
-        :param gatherers: the gatherers per Ethernet chip
-        :param extra_monitors_per_chip: the extra monitor cores per chip
-        :return: list of tuples with gatherer and its extra monitor cores
-        :rtype: list
-        """
-        # pylint: disable=protected-access
-        important_gathers = set()
-
-        # iterate though projections
-        for projection in projections:
-            # iteration though the projections machine edges to locate chips
-            for edge in projection._projection_edge.machine_edges:
-                placement = self._placements.get_placement_of_vertex(
-                    edge.post_vertex)
-                chip = self._machine.get_chip_at(placement.x, placement.y)
-
-                # locate extra monitor cores on the board of this chip
-                extra_monitor_cores_on_board = set(
-                    extra_monitors_per_chip[xy]
-                    for xy in self._machine.get_existing_xys_on_board(chip))
-
-                # map gatherer to extra monitor cores for board
-                important_gathers.add((
-                    gatherers[(chip.nearest_ethernet_x,
-                               chip.nearest_ethernet_y)],
-                    frozenset(extra_monitor_cores_on_board)))
-        return list(important_gathers)
-
-    @property
-    def id_counter(self):
-        """ The id_counter, currently used by the populations.
-
-        .. note::
-            Maybe it could live in the pop class???
-
-        :rtype: int
-        """
-        return self.__id_counter
-
-    @id_counter.setter
-    def id_counter(self, new_value):
-        """ Setter for id_counter, currently used by the populations.
-
-        .. note::
-            Maybe it could live in the pop class???
-
-        :param int new_value: new value for id_counter
-        """
-        self.__id_counter = new_value
-
-    @overrides(AbstractSpinnakerBase._execute_graph_data_specification_writer)
-    def _execute_graph_data_specification_writer(self):
-        with FecTimer(DATA_GENERATION, "Spynnaker data specification writer"):
-            self._dsg_targets = spynnaker_data_specification_writer(
-                self._placements, self._ipaddress, self._machine,
-                self._app_id, self._max_run_time_steps)
-
-    def _execute_spynnaker_ordered_covering_compressor(self):
-        with FecTimer(
-                LOADING,
-                "Spynnaker machine bitfield ordered covering compressor") \
-                as timer:
-            if timer.skip_if_virtual_board():
-                return
-            spynnaker_machine_bitfield_ordered_covering_compressor(
-                self._router_tables, self._txrx, self._machine, self._app_id,
-                self._machine_graph, self._placements, self._executable_finder,
-                self._routing_infos, self._executable_targets,
-                get_config_bool("Reports", "write_expander_iobuf"))
-            self._multicast_routes_loaded = True
-            return None
-
-    def _execute_spynnaker_pair_compressor(self):
-        with FecTimer(
-                LOADING, "Spynnaker machine bitfield pair router compressor") \
-                as timer:
-            if timer.skip_if_virtual_board():
-                return
-            spynnaker_machine_bitField_pair_router_compressor(
-                self._router_tables, self._txrx, self._machine, self._app_id,
-                self._machine_graph, self._placements, self._executable_finder,
-                self._routing_infos, self._executable_targets,
-                get_config_bool("Reports", "write_expander_iobuf"))
-            self._multicast_routes_loaded = True
-            return None
-
-    @overrides(AbstractSpinnakerBase._do_delayed_compression)
-    def _do_delayed_compression(self, name, compressed):
-        if name == "SpynnakerMachineBitFieldOrderedCoveringCompressor":
-            return self._execute_spynnaker_ordered_covering_compressor()
-
-        if name == "SpynnakerMachineBitFieldPairRouterCompressor":
-            return self._execute_spynnaker_pair_compressor()
-
-        return AbstractSpinnakerBase._do_delayed_compression(
-            self, name, compressed)
-
-    def _execute_synapse_expander(self):
-        with FecTimer(LOADING, "Synapse expander") as timer:
-            if timer.skip_if_virtual_board():
-                return
-            synapse_expander(
-                self.placements, self._txrx, self._executable_finder,
-                get_config_bool("Reports", "write_expander_iobuf"))
-
-    def _execute_on_chip_bit_field_generator(self):
-        with FecTimer(LOADING, "Execute on chip bitfield generator") as timer:
-            if timer.skip_if_virtual_board():
-                return
-            on_chip_bitfield_generator(
-                self.placements, self.application_graph,
-                self._executable_finder,  self._txrx, self._machine_graph,
-                self._routing_infos)
-
-    def _execute_finish_connection_holders(self):
-        with FecTimer(LOADING, "Finish connection holders"):
-            finish_connection_holders(self.application_graph)
-
-    @overrides(AbstractSpinnakerBase._do_extra_load_algorithms)
-    def _do_extra_load_algorithms(self):
-        self._execute_synapse_expander()
-        self._execute_on_chip_bit_field_generator()
-        self._execute_finish_connection_holders()
-
-    def _execute_write_network_graph(self):
-        with FecTimer(
-                MAPPING,
-                "SpYNNakerNeuronGraphNetworkSpecificationReport") as timer:
-            if timer.skip_if_cfg_false("Reports", "write_network_graph"):
-                return
-            spynnaker_neuron_graph_network_specification_report(
-                self._application_graph)
-
-    @overrides(AbstractSpinnakerBase._do_extra_mapping_algorithms,
-               extend_doc=False)
-    def _do_extra_mapping_algorithms(self):
-        self._execute_write_network_graph()
-
-    @overrides(AbstractSpinnakerBase._do_provenance_reports)
-    def _do_provenance_reports(self):
-        AbstractSpinnakerBase._do_provenance_reports(self)
-        self._report_redundant_packet_count()
-
-    def _report_redundant_packet_count(self):
-        with FecTimer(RUN_LOOP, "Redundant packet count report") as timer:
-            if timer.skip_if_cfg_false(
-                    "Reports", "write_redundant_packet_count_report"):
-                return
-            redundant_packet_count_report()
-
-    @overrides(AbstractSpinnakerBase._execute_splitter_selector)
-    def _execute_splitter_selector(self):
-        with FecTimer(MAPPING, "Spynnaker splitter selector"):
-            spynnaker_splitter_selector(self._application_graph)
-
-    @overrides(AbstractSpinnakerBase._execute_delay_support_adder,
-               extend_doc=False)
-    def _execute_delay_support_adder(self):
-        """
-        Runs, times and logs the DelaySupportAdder if required
-        """
-        name = get_config_str("Mapping", "delay_support_adder")
-        if name is None:
-            return
-        with FecTimer(MAPPING, "DelaySupportAdder"):
-            if name == "DelaySupportAdder":
-                delay_support_adder(self._application_graph)
-                return
-            raise ConfigurationException(
-                f"Unexpected cfg setting delay_support_adder: {name}")
-
-    @overrides(AbstractSpinnakerBase._execute_splitter_partitioner)
-    def _execute_splitter_partitioner(self, pre_allocated_resources):
-        if not self._application_graph.n_vertices:
-            return
-        with FecTimer(MAPPING,  "SpynnakerSplitterPartitioner"):
-            if self._machine:
-                machine = self._machine
-            else:
-                machine = self._max_machine
-            self._machine_graph, self._n_chips_needed = \
-                spynnaker_splitter_partitioner(
-                    self._application_graph, machine, self._plan_n_timesteps,
-                    pre_allocated_resources)
-=======
         moved_in_v7("spynnaker.pyNN.abstract_spinnaker_common",
                     "spynnaker.pyNN.spinnaker")
         super(database_socket_addresses,
@@ -491,5 +42,4 @@
     def register_binary_search_path(search_path):
         moved_in_v7("spynnaker.pyNN.abstract_spinnaker_common",
                     "spynnaker.pyNN.spinnaker")
-        SpiNNaker.register_binary_search_path(search_path)
->>>>>>> 75c7a6b8
+        SpiNNaker.register_binary_search_path(search_path)