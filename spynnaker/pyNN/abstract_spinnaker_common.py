--- conflicted
+++ resolved
@@ -147,40 +147,12 @@
         self.update_extra_inputs({'UserDefinedMaxDelay': self.__max_delay})
 
         extra_mapping_inputs = dict()
-<<<<<<< HEAD
         extra_mapping_inputs['WriteSynapticBlockCacherIOBUF'] = \
             self.config.getboolean(
                 "Reports", "write_synaptic_block_cacher_iobuf")
         extra_mapping_inputs['WriteSynapticBlockCacherReport'] = \
             self.config.getboolean(
                 "Reports", "write_synaptic_block_cacher_report")
-
-        extra_mapping_inputs['RouterBitfieldCompressionReport'] = \
-            self.config.getboolean(
-                "Reports", "generate_router_compression_with_bitfield_report")
-
-        extra_mapping_inputs['RouterCompressorBitFieldUseCutOff'] = \
-            self.config.getboolean(
-                "Mapping",
-                "router_table_compression_with_bit_field_use_time_cutoff")
-
-        time = read_config(
-            self.config, "Mapping",
-            "router_table_compression_with_bit_field_iteration_time")
-        if time is not None:
-            time = int(time)
-        extra_mapping_inputs['RouterCompressorBitFieldTimePerAttempt'] = time
-
-        extra_mapping_inputs["RouterCompressorBitFieldPreAllocSize"] = \
-            self.config.getint(
-                "Mapping",
-                "router_table_compression_with_bit_field_pre_alloced_sdram")
-        extra_mapping_inputs["RouterCompressorBitFieldPercentageThreshold"] = \
-            self.config.getint(
-                "Mapping",
-                "router_table_compression_with_bit_field_acceptance_threshold")
-=======
->>>>>>> 653e31cb
         extra_mapping_inputs['CreateAtomToEventIdMapping'] = \
             self.config.getboolean(
                 "Database", "create_routing_info_to_neuron_id_mapping")
