# utils imports
from spinn_utilities.abstract_base import AbstractBase
from spinn_utilities.log import FormatAdapter

# common front end imports
from spinn_front_end_common.interface.abstract_spinnaker_base \
    import AbstractSpinnakerBase
from spinn_front_end_common.utilities.exceptions import ConfigurationException
from spinn_front_end_common.utility_models import CommandSender
from spinn_front_end_common.utilities.utility_objs import ExecutableFinder
from spinn_front_end_common.utilities import globals_variables

# local front end imports
from spynnaker.pyNN import overridden_pacman_functions
from spynnaker.pyNN import model_binaries
from spynnaker.pyNN.utilities import constants
from spynnaker.pyNN.spynnaker_simulator_interface \
    import SpynnakerSimulatorInterface
from spynnaker import __version__ as version

# general imports
from six import add_metaclass
import logging
import math
import os

# global objects
from spynnaker.pyNN.utilities.extracted_data import ExtractedData

logger = FormatAdapter(logging.getLogger(__name__))


@add_metaclass(AbstractBase)
class AbstractSpiNNakerCommon(AbstractSpinnakerBase,
                              SpynnakerSimulatorInterface):
    """ main interface for neural code

    """

    CONFIG_FILE_NAME = "spynnaker.cfg"

    _EXECUTABLE_FINDER = ExecutableFinder()

    def __init__(
            self, graph_label, database_socket_addresses, n_chips_required,
            timestep, max_delay, min_delay, hostname,
            user_extra_algorithm_xml_path=None, user_extra_mapping_inputs=None,
            user_extra_algorithms_pre_run=None, time_scale_factor=None,
            extra_post_run_algorithms=None, extra_mapping_algorithms=None,
            extra_load_algorithms=None, front_end_versions=None):
        # pylint: disable=too-many-arguments, too-many-locals

        # add model binaries
        self._EXECUTABLE_FINDER.add_path(
            os.path.dirname(model_binaries.__file__))

        # pynn population objects
        self._populations = []
        self._projections = []
        self._edge_count = 0
        self._id_counter = 0

        # the number of edges that are associated with commands being sent to
        # a vertex
        self._command_edge_count = 0
        self._live_spike_recorder = dict()

        # create xml path for where to locate spynnaker related functions when
        # using auto pause and resume
        extra_algorithm_xml_path = list()
        extra_algorithm_xml_path.append(os.path.join(
            os.path.dirname(overridden_pacman_functions.__file__),
            "algorithms_metadata.xml"))
        if user_extra_algorithm_xml_path is not None:
            extra_algorithm_xml_path.extend(user_extra_algorithm_xml_path)

        # timing parameters
        self._min_delay = None
        self._max_delay = None

        self._neurons_per_core_set = set()

        versions = [("sPyNNaker", version)]
        if front_end_versions is not None:
            versions.extend(front_end_versions)

        super(AbstractSpiNNakerCommon, self).__init__(
            configfile=self.CONFIG_FILE_NAME,
            executable_finder=self._EXECUTABLE_FINDER,
            graph_label=graph_label,
            database_socket_addresses=database_socket_addresses,
            extra_algorithm_xml_paths=extra_algorithm_xml_path,
            n_chips_required=n_chips_required,
            default_config_paths=[
                os.path.join(os.path.dirname(__file__),
                             self.CONFIG_FILE_NAME)],
            front_end_versions=versions)

        extra_mapping_inputs = dict()
        extra_mapping_inputs['CreateAtomToEventIdMapping'] = \
            self.config.getboolean(
                "Database", "create_routing_info_to_neuron_id_mapping")
        if user_extra_mapping_inputs is not None:
            extra_mapping_inputs.update(user_extra_mapping_inputs)

        if extra_mapping_algorithms is None:
            extra_mapping_algorithms = []
        if extra_load_algorithms is None:
            extra_load_algorithms = []
        extra_algorithms_pre_run = []

        if self.config.getboolean("Reports", "draw_network_graph"):
            extra_mapping_algorithms.append(
                "SpYNNakerConnectionHolderGenerator")
            extra_load_algorithms.append(
                "SpYNNakerNeuronGraphNetworkSpecificationReport")

        if self.config.getboolean("Reports", "reports_enabled"):
            if self.config.getboolean("Reports", "write_synaptic_report"):
                extra_algorithms_pre_run.append("SynapticMatrixReport")
        if user_extra_algorithms_pre_run is not None:
            extra_algorithms_pre_run.extend(user_extra_algorithms_pre_run)

        self.update_extra_mapping_inputs(extra_mapping_inputs)
        self.extend_extra_mapping_algorithms(extra_mapping_algorithms)
        self.prepend_extra_pre_run_algorithms(extra_algorithms_pre_run)
        self.extend_extra_post_run_algorithms(extra_post_run_algorithms)
        self.extend_extra_load_algorithms(extra_load_algorithms)

        # set up machine targeted data
        self._set_up_timings(
            timestep, min_delay, max_delay, self.config, time_scale_factor)
        self.set_up_machine_specifics(hostname)

        logger.info("Setting time scale factor to {}.",
                    self._time_scale_factor)

        # get the machine time step
        logger.info("Setting machine time step to {} micro-seconds.",
                    self._machine_time_step)

    def _set_up_timings(
            self, timestep, min_delay, max_delay, config, time_scale_factor):
        # pylint: disable=too-many-arguments

        # Get the standard values
        machine_time_step = None
        if timestep is not None:
            machine_time_step = math.ceil(timestep * 1000.0)
        self.set_up_timings(machine_time_step, time_scale_factor)

        # Sort out the minimum delay
        if (min_delay is not None and
                min_delay * 1000.0 < self._machine_time_step):
            raise ConfigurationException(
                "Pacman does not support min delays below {} ms with the "
                "current machine time step".format(
                    constants.MIN_SUPPORTED_DELAY * self._machine_time_step))
        if min_delay is not None:
            self._min_delay = min_delay
        else:
            self._min_delay = self._machine_time_step / 1000.0

        # Sort out the maximum delay
        natively_supported_delay_for_models = \
            constants.MAX_SUPPORTED_DELAY_TICS
        delay_extension_max_supported_delay = (
            constants.MAX_DELAY_BLOCKS *
            constants.MAX_TIMER_TICS_SUPPORTED_PER_BLOCK)
        max_delay_tics_supported = \
            natively_supported_delay_for_models + \
            delay_extension_max_supported_delay
        if (max_delay is not None and max_delay * 1000.0 >
                max_delay_tics_supported * self._machine_time_step):
            raise ConfigurationException(
                "Pacman does not support max delays above {} ms with the "
                "current machine time step".format(
                    0.144 * self._machine_time_step))
        if max_delay is not None:
            self._max_delay = max_delay
        else:
            self._max_delay = (
                max_delay_tics_supported * (self._machine_time_step / 1000.0))

        # Sort out the time scale factor if not user specified
        # (including config)
        if self._time_scale_factor is None:
            self._time_scale_factor = max(
                1.0, math.ceil(1000.0 / self._machine_time_step))
            if self._time_scale_factor > 1:
                logger.warning(
                    "A timestep was entered that has forced sPyNNaker to "
                    "automatically slow the simulation down from real time "
                    "by a factor of {}. To remove this automatic behaviour, "
                    "please enter a timescaleFactor value in your .{}",
                    self._time_scale_factor, self.CONFIG_FILE_NAME)

        # Check the combination of machine time step and time scale factor
        if self._machine_time_step * self._time_scale_factor < 1000:
            if not config.getboolean(
                    "Mode", "violate_1ms_wall_clock_restriction"):
                raise ConfigurationException(
                    "The combination of simulation time step and the machine "
                    "time scale factor results in a wall clock timer tick "
                    "that is currently not reliably supported by the"
                    "SpiNNaker machine.  If you would like to override this"
                    "behaviour (at your own risk), please add "
                    "violate_1ms_wall_clock_restriction = True to the [Mode] "
                    "section of your .{} file".format(self.CONFIG_FILE_NAME))
            logger.warning(
                "****************************************************")
            logger.warning(
                "*** The combination of simulation time step and  ***")
            logger.warning(
                "*** the machine time scale factor results in a   ***")
            logger.warning(
                "*** wall clock timer tick that is currently not  ***")
            logger.warning(
                "*** reliably supported by the spinnaker machine. ***")
            logger.warning(
                "****************************************************")

    def _detect_if_graph_has_changed(self, reset_flags=True):
        """ Iterates though the graph and looks changes
        """
        changed = super(AbstractSpiNNakerCommon, self).\
            _detect_if_graph_has_changed(reset_flags)

        # Additionally check populations for changes
        for population in self._populations:
            if population.requires_mapping:
                changed = True
            if reset_flags:
                population.mark_no_changes()

        # Additionally check projections for changes
        for projection in self._projections:
            if projection.requires_mapping:
                changed = True
            if reset_flags:
                projection.mark_no_changes()

        return changed

    @property
    def min_delay(self):
        """ The minimum supported delay based in milliseconds
        """
        return self._min_delay

    @property
    def max_delay(self):
        """ The maximum supported delay based in milliseconds
        """
        return self._max_delay

    def add_application_vertex(self, vertex_to_add):
        if isinstance(vertex_to_add, CommandSender):
            self._command_sender = vertex_to_add

        AbstractSpinnakerBase.add_application_vertex(self, vertex_to_add)

    @staticmethod
    def _count_unique_keys(commands):
        unique_keys = {command.key for command in commands}
        return len(unique_keys)

    def add_population(self, population):
        """ Called by each population to add itself to the list
        """
        self._populations.append(population)

    def add_projection(self, projection):
        """ Called by each projection to add itself to the list
        """
        self._projections.append(projection)

    def stop(self, turn_off_machine=None, clear_routing_tables=None,
             clear_tags=None):
        """
        :param turn_off_machine: decides if the machine should be powered down\
            after running the execution. Note that this powers down all boards\
            connected to the BMP connections given to the transceiver
        :type turn_off_machine: bool
        :param clear_routing_tables: informs the tool chain if it\
            should turn off the clearing of the routing tables
        :type clear_routing_tables: bool
        :param clear_tags: informs the tool chain if it should clear the tags\
            off the machine at stop
        :type clear_tags: boolean
        :rtype: None
        """
        # pylint: disable=protected-access
        for population in self._populations:
            population._end()

        super(AbstractSpiNNakerCommon, self).stop(
            turn_off_machine, clear_routing_tables, clear_tags)
        self.reset_number_of_neurons_per_core()
        globals_variables.unset_simulator()

    def run(self, run_time):
        """ Run the model created

        :param run_time: the time in ms to run the simulation for
        """
        # pylint: disable=protected-access

        # extra post run algorithms
        self._dsg_algorithm = "SpynnakerDataSpecificationWriter"
        for projection in self._projections:
            projection._clear_cache()
        super(AbstractSpiNNakerCommon, self).run(run_time)

    @property
    def time_scale_factor(self):
        """ the multiplicative scaling from application time to real\
            execution time

        :return: the time scale factor
        """
        return self._time_scale_factor

    @staticmethod
    def register_binary_search_path(search_path):
        """ Registers an additional binary search path for executables

        :param search_path: absolute search path for binaries
        """
        # pylint: disable=protected-access
        AbstractSpiNNakerCommon._EXECUTABLE_FINDER.add_path(search_path)

    def set_number_of_neurons_per_core(self, neuron_type, max_permitted):
        if not hasattr(neuron_type, "set_model_max_atoms_per_core"):
            raise Exception("{} is not a Vertex type".format(neuron_type))

        if hasattr(neuron_type, "get_max_atoms_per_core"):
            previous = neuron_type.get_max_atoms_per_core()
            if previous < max_permitted:
                logger.warning(
                    "Attempt to increase number_of_neurons_per_core "
                    "from {} to {} ignored", previous, max_permitted)
                return
        neuron_type.set_model_max_atoms_per_core(max_permitted)
        self._neurons_per_core_set.add(neuron_type)

    def reset_number_of_neurons_per_core(self):
        for neuron_type in self._neurons_per_core_set:
            neuron_type.set_model_max_atoms_per_core()

    def get_projections_data(self, projection_to_attribute_map):
        """ Common data extractor for projection data. Allows fully \
            exploitation of the ????

        :param projection_to_attribute_map: \
            the projection to attributes mapping
        :type projection_to_attribute_map: \
            dict of projection with set of attributes
        :return: a extracted data object with get method for getting the data
        :rtype: ExtractedData object
        """
        # pylint: disable=protected-access

        # build data structure for holding data
        mother_lode = ExtractedData()

        # acquire data objects from front end
        using_extra_monitor_functionality = \
            self._last_run_outputs["UsingAdvancedMonitorSupport"]

        # if using extra monitor functionality, locate extra data items
        receivers = list()
        if using_extra_monitor_functionality:
            receivers = self._locate_receivers_from_projections(
                projection_to_attribute_map.keys(),
                self.get_generated_output(
                    "MemoryMCGatherVertexToEthernetConnectedChipMapping"),
                self.get_generated_output(
                    "MemoryExtraMonitorToChipMapping"))

        # set up the router timeouts to stop packet loss
<<<<<<< HEAD
        if using_extra_monitor_functionality:
            for data_receiver, extra_monitor_cores in receivers:
                data_receiver.set_cores_for_data_streaming(
                    self._txrx, list(extra_monitor_cores), self._placements)
=======
        for data_receiver, extra_monitor_cores in receivers:
            data_receiver.set_cores_for_data_extraction(
                self._txrx, list(extra_monitor_cores), self._placements)
>>>>>>> 3ea77694

        # acquire the data
        for projection in projection_to_attribute_map:
            for attribute in projection_to_attribute_map[projection]:
                data = projection._get_synaptic_data(
                    as_list=True, data_to_get=attribute,
                    fixed_values=None, notify=None,
                    handle_time_out_configuration=False)
                mother_lode.set(projection, attribute, data)

        # reset time outs for the receivers
<<<<<<< HEAD
        if using_extra_monitor_functionality:
            for data_receiver, extra_monitor_cores in receivers:
                data_receiver.unset_cores_for_data_streaming(
                    self._txrx, list(extra_monitor_cores), self._placements)
=======
        for data_receiver, extra_monitor_cores in receivers:
            data_receiver.unset_cores_for_data_extraction(
                self._txrx, list(extra_monitor_cores), self._placements)
>>>>>>> 3ea77694

        # return data items
        return mother_lode

    def _locate_receivers_from_projections(
            self, projections, gatherers, extra_monitors_per_chip):
        """ locates receivers and their corresponding monitor cores for\
            setting router time outs

        :param projections: the projections going to be read
        :param gatherers: the gathers per ethernet chip
        :param extra_monitors_per_chip: the extra monitor cores per chip
        :return: list of tuples with gatherer and its extra monitor cores
        """
        # pylint: disable=protected-access
        important_gathers = set()

        # iterate though projections
        for projection in projections:

            # iteration though the projections machine edges to locate chips
            edges = self._graph_mapper.get_machine_edges(
                projection._projection_edge)

            for edge in edges:
                placement = self._placements.get_placement_of_vertex(
                    edge.post_vertex)
                chip = self._machine.get_chip_at(placement.x, placement.y)

                # locate extra monitor cores on the board of this chip
                extra_monitor_cores_on_board = set(
                    extra_monitors_per_chip[key]
                    for key in self._machine.get_chips_on_board(chip))

                # map gatherer to extra monitor cores for board
                important_gathers.add((
                    gatherers[(chip.nearest_ethernet_x,
                               chip.nearest_ethernet_y)],
                    frozenset(extra_monitor_cores_on_board)))
        return list(important_gathers)

    @property
    def id_counter(self):
        """ property for id_counter, currently used by the populations.\
            (maybe it could live in the pop class???)

        :return:
        """
        return self._id_counter

    @id_counter.setter
    def id_counter(self, new_value):
        """ setter for id_counter, currently used by the populations.\
            (maybe it could live in the pop class???)

        :param new_value: new value for id_counter
        :return:
        """
        self._id_counter = new_value<|MERGE_RESOLUTION|>--- conflicted
+++ resolved
@@ -379,16 +379,10 @@
                     "MemoryExtraMonitorToChipMapping"))
 
         # set up the router timeouts to stop packet loss
-<<<<<<< HEAD
         if using_extra_monitor_functionality:
             for data_receiver, extra_monitor_cores in receivers:
                 data_receiver.set_cores_for_data_streaming(
                     self._txrx, list(extra_monitor_cores), self._placements)
-=======
-        for data_receiver, extra_monitor_cores in receivers:
-            data_receiver.set_cores_for_data_extraction(
-                self._txrx, list(extra_monitor_cores), self._placements)
->>>>>>> 3ea77694
 
         # acquire the data
         for projection in projection_to_attribute_map:
@@ -400,16 +394,10 @@
                 mother_lode.set(projection, attribute, data)
 
         # reset time outs for the receivers
-<<<<<<< HEAD
         if using_extra_monitor_functionality:
             for data_receiver, extra_monitor_cores in receivers:
                 data_receiver.unset_cores_for_data_streaming(
                     self._txrx, list(extra_monitor_cores), self._placements)
-=======
-        for data_receiver, extra_monitor_cores in receivers:
-            data_receiver.unset_cores_for_data_extraction(
-                self._txrx, list(extra_monitor_cores), self._placements)
->>>>>>> 3ea77694
 
         # return data items
         return mother_lode
