import logging
import math
import os
from six import with_metaclass
from spinn_utilities.abstract_base import AbstractBase
from spinn_utilities.log import FormatAdapter
from spinn_front_end_common.interface.abstract_spinnaker_base import (
    AbstractSpinnakerBase)
from spinn_front_end_common.utilities.exceptions import ConfigurationException
from spinn_front_end_common.utility_models import CommandSender
from spinn_front_end_common.utilities.utility_objs import ExecutableFinder
from spinn_front_end_common.utilities import globals_variables
from spinn_front_end_common.utilities.helpful_functions import read_config
from spynnaker.pyNN.models.utility_models import synapse_expander
from spynnaker.pyNN import overridden_pacman_functions, model_binaries
from spynnaker.pyNN.utilities import constants
from spynnaker.pyNN.spynnaker_simulator_interface import (
    SpynnakerSimulatorInterface)
from spynnaker.pyNN.utilities.extracted_data import ExtractedData
from spynnaker import __version__ as version

logger = FormatAdapter(logging.getLogger(__name__))


class AbstractSpiNNakerCommon(with_metaclass(
        AbstractBase, AbstractSpinnakerBase, SpynnakerSimulatorInterface)):
    """ Main interface for neural code.
    """
    __slots__ = [
        "__command_edge_count",
        "__edge_count",
        "__id_counter",
        "__live_spike_recorder",
        "__max_delay",
        "__min_delay",
        "__neurons_per_core_set",
        "_populations",
        "_projections"]

    CONFIG_FILE_NAME = "spynnaker.cfg"

    __EXECUTABLE_FINDER = ExecutableFinder()

    def __init__(
            self, graph_label, database_socket_addresses, n_chips_required,
            timestep, max_delay, min_delay, hostname,
            user_extra_algorithm_xml_path=None, user_extra_mapping_inputs=None,
            user_extra_algorithms_pre_run=None, time_scale_factor=None,
            extra_post_run_algorithms=None, extra_mapping_algorithms=None,
            extra_load_algorithms=None, front_end_versions=None):
        # pylint: disable=too-many-arguments, too-many-locals

        # add model binaries
        self.__EXECUTABLE_FINDER.add_path(
            os.path.dirname(model_binaries.__file__))

        # pynn population objects
        self._populations = []
        self._projections = []
        self.__edge_count = 0
        self.__id_counter = 0

        # the number of edges that are associated with commands being sent to
        # a vertex
        self.__command_edge_count = 0
        self.__live_spike_recorder = dict()

        # create XML path for where to locate sPyNNaker related functions when
        # using auto pause and resume
        extra_algorithm_xml_path = list()
        extra_algorithm_xml_path.append(os.path.join(
            os.path.dirname(overridden_pacman_functions.__file__),
            "algorithms_metadata.xml"))
        extra_algorithm_xml_path.append(os.path.join(
            os.path.dirname(synapse_expander.__file__),
            "synapse_expander.xml"))
        if user_extra_algorithm_xml_path is not None:
            extra_algorithm_xml_path.extend(user_extra_algorithm_xml_path)

        # timing parameters
        self.__min_delay = None
        self.__max_delay = None

        self.__neurons_per_core_set = set()

        versions = [("sPyNNaker", version)]
        if front_end_versions is not None:
            versions.extend(front_end_versions)

        super(AbstractSpiNNakerCommon, self).__init__(
            configfile=self.CONFIG_FILE_NAME,
            executable_finder=self.__EXECUTABLE_FINDER,
            graph_label=graph_label,
            database_socket_addresses=database_socket_addresses,
            extra_algorithm_xml_paths=extra_algorithm_xml_path,
            n_chips_required=n_chips_required,
            default_config_paths=[
                os.path.join(os.path.dirname(__file__),
                             self.CONFIG_FILE_NAME)],
            front_end_versions=versions)

        extra_mapping_inputs = dict()
        extra_mapping_inputs['RouterBitfieldCompressionReport'] = \
            self.config.getboolean(
                "Reports", "generate_router_compression_with_bitfield_report")

        extra_mapping_inputs['RouterCompressorBitFieldUseCutOff'] = \
            self.config.getboolean(
                "Mapping",
                "router_table_compression_with_bit_field_use_time_cutoff")

        time = read_config(
            self.config, "Mapping",
            "router_table_compression_with_bit_field_iteration_time")
        if time is not None:
            time = int(time)
        extra_mapping_inputs['RouterCompressorBitFieldTimePerAttempt'] = time

        target_length = read_config(
            self.config, "Mapping",
            "router_table_compression_with_bit_field_target_length")
        if target_length is not None:
            target_length = int(target_length)
        extra_mapping_inputs[
            'RouterCompressorBitFieldTargetLength'] = target_length
        extra_mapping_inputs["RouterCompressorBitFieldPreAllocSize"] = \
            self.config.getint(
                "Mapping",
                "router_table_compression_with_bit_field_pre_alloced_sdram")
        extra_mapping_inputs["RouterCompressorBitFieldPercentageThreshold"] = \
            self.config.getint(
                "Mapping",
                "router_table_compression_with_bit_field_acceptance_threshold")
        extra_mapping_inputs['CreateAtomToEventIdMapping'] = \
            self.config.getboolean(
                "Database", "create_routing_info_to_neuron_id_mapping")
        extra_mapping_inputs["ReadBitFieldGeneratorIOBUF"] = \
            self.config.getboolean("Reports", "read_bif_field_iobuf")
        extra_mapping_inputs["GenerateBitFieldReport"] = \
            self.config.getboolean("Reports", "generate_bit_field_report")
<<<<<<< HEAD
=======
        extra_mapping_inputs["GenerateBitFieldSummaryReport"] = \
            self.config.getboolean(
                "Reports", "generate_bit_field_summary_report")
        extra_mapping_inputs["RouterCompressorWithBitFieldReadIOBuf"] = \
            self.config.getboolean(
                "Reports", "read_router_compressor_with_bitfield_iobuf")
>>>>>>> 37737f6b
        if user_extra_mapping_inputs is not None:
            extra_mapping_inputs.update(user_extra_mapping_inputs)

        if extra_mapping_algorithms is None:
            extra_mapping_algorithms = []
        if extra_load_algorithms is None:
            extra_load_algorithms = []
        if extra_post_run_algorithms is None:
            extra_post_run_algorithms = []
        extra_load_algorithms.append("SynapseExpander")
<<<<<<< HEAD
        extra_load_algorithms.append("SpynnakerAtomBasedRoutingDataGenerator")
=======
        extra_load_algorithms.append("OnChipBitFieldGenerator")
>>>>>>> 37737f6b
        extra_algorithms_pre_run = []

        if self.config.getboolean("Reports", "draw_network_graph"):
            extra_mapping_algorithms.append(
                "SpYNNakerConnectionHolderGenerator")
            extra_mapping_algorithms.append(
                "PreAllocateForBitFieldRouterCompressor")
            extra_load_algorithms.append(
                "SpYNNakerNeuronGraphNetworkSpecificationReport")

        if self.config.getboolean("Reports", "reports_enabled"):
            if self.config.getboolean("Reports", "write_synaptic_report"):
                extra_algorithms_pre_run.append("SynapticMatrixReport")
        if user_extra_algorithms_pre_run is not None:
            extra_algorithms_pre_run.extend(user_extra_algorithms_pre_run)

        if self.config.getboolean("Reports", "reports_enabled"):
            if self.config.getboolean(
                    "Reports", "write_redundant_packet_count_report"):
                extra_post_run_algorithms.append("RedundantPacketCountReport")

        self.update_extra_mapping_inputs(extra_mapping_inputs)
        self.extend_extra_mapping_algorithms(extra_mapping_algorithms)
        self.prepend_extra_pre_run_algorithms(extra_algorithms_pre_run)
        self.extend_extra_post_run_algorithms(extra_post_run_algorithms)
        self.extend_extra_load_algorithms(extra_load_algorithms)

        # set up machine targeted data
        self._set_up_timings(
            timestep, min_delay, max_delay, self.config, time_scale_factor)
        self.set_up_machine_specifics(hostname)

        logger.info("Setting time scale factor to {}.",
                    self._time_scale_factor)

        # get the machine time step
        logger.info("Setting machine time step to {} micro-seconds.",
                    self._machine_time_step)

    def _set_up_timings(
            self, timestep, min_delay, max_delay, config, time_scale_factor):
        # pylint: disable=too-many-arguments

        # Get the standard values
        machine_time_step = None
        if timestep is not None:
            machine_time_step = math.ceil(timestep * 1000.0)
        self.set_up_timings(machine_time_step, time_scale_factor)

        # Sort out the minimum delay
        if (min_delay is not None and
                min_delay * 1000.0 < self._machine_time_step):
            raise ConfigurationException(
                "Pacman does not support min delays below {} ms with the "
                "current machine time step".format(
                    constants.MIN_SUPPORTED_DELAY * self._machine_time_step))
        if min_delay is not None:
            self.__min_delay = min_delay
        else:
            self.__min_delay = self._machine_time_step / 1000.0

        # Sort out the maximum delay
        natively_supported_delay_for_models = \
            constants.MAX_SUPPORTED_DELAY_TICS
        delay_extension_max_supported_delay = (
            constants.MAX_DELAY_BLOCKS *
            constants.MAX_TIMER_TICS_SUPPORTED_PER_BLOCK)
        max_delay_tics_supported = \
            natively_supported_delay_for_models + \
            delay_extension_max_supported_delay
        if (max_delay is not None and max_delay * 1000.0 >
                max_delay_tics_supported * self._machine_time_step):
            raise ConfigurationException(
                "Pacman does not support max delays above {} ms with the "
                "current machine time step".format(
                    0.144 * self._machine_time_step))
        if max_delay is not None:
            self.__max_delay = max_delay
        else:
            self.__max_delay = (
                max_delay_tics_supported * (self._machine_time_step / 1000.0))

        # Sort out the time scale factor if not user specified
        # (including config)
        if self._time_scale_factor is None:
            self._time_scale_factor = max(
                1.0, math.ceil(1000.0 / self._machine_time_step))
            if self._time_scale_factor > 1:
                logger.warning(
                    "A timestep was entered that has forced sPyNNaker to "
                    "automatically slow the simulation down from real time "
                    "by a factor of {}. To remove this automatic behaviour, "
                    "please enter a timescaleFactor value in your .{}",
                    self._time_scale_factor, self.CONFIG_FILE_NAME)

        # Check the combination of machine time step and time scale factor
        if self._machine_time_step * self._time_scale_factor < 1000:
            if not config.getboolean(
                    "Mode", "violate_1ms_wall_clock_restriction"):
                raise ConfigurationException(
                    "The combination of simulation time step and the machine "
                    "time scale factor results in a wall clock timer tick "
                    "that is currently not reliably supported by the"
                    "SpiNNaker machine.  If you would like to override this"
                    "behaviour (at your own risk), please add "
                    "violate_1ms_wall_clock_restriction = True to the [Mode] "
                    "section of your .{} file".format(self.CONFIG_FILE_NAME))
            logger.warning(
                "****************************************************")
            logger.warning(
                "*** The combination of simulation time step and  ***")
            logger.warning(
                "*** the machine time scale factor results in a   ***")
            logger.warning(
                "*** wall clock timer tick that is currently not  ***")
            logger.warning(
                "*** reliably supported by the SpiNNaker machine. ***")
            logger.warning(
                "****************************************************")

    def _detect_if_graph_has_changed(self, reset_flags=True):
        """ Iterate though the graph and look for changes.
        """
        changed = super(AbstractSpiNNakerCommon, self).\
            _detect_if_graph_has_changed(reset_flags)

        # Additionally check populations for changes
        for population in self._populations:
            if population.requires_mapping:
                changed = True
            if reset_flags:
                population.mark_no_changes()

        # Additionally check projections for changes
        for projection in self._projections:
            if projection.requires_mapping:
                changed = True
            if reset_flags:
                projection.mark_no_changes()

        return changed

    @property
    def min_delay(self):
        """ The minimum supported delay, in milliseconds.
        """
        return self.__min_delay

    @property
    def max_delay(self):
        """ The maximum supported delay, in milliseconds.
        """
        return self.__max_delay

    def add_application_vertex(self, vertex_to_add):
        if isinstance(vertex_to_add, CommandSender):
            self._command_sender = vertex_to_add

        AbstractSpinnakerBase.add_application_vertex(self, vertex_to_add)

    @staticmethod
    def _count_unique_keys(commands):
        unique_keys = {command.key for command in commands}
        return len(unique_keys)

    def add_population(self, population):
        """ Called by each population to add itself to the list.
        """
        self._populations.append(population)

    def add_projection(self, projection):
        """ Called by each projection to add itself to the list.
        """
        self._projections.append(projection)

    def stop(self, turn_off_machine=None, clear_routing_tables=None,
             clear_tags=None):
        """
        :param turn_off_machine: decides if the machine should be powered down\
            after running the execution. Note that this powers down all boards\
            connected to the BMP connections given to the transceiver
        :type turn_off_machine: bool
        :param clear_routing_tables: informs the tool chain if it\
            should turn off the clearing of the routing tables
        :type clear_routing_tables: bool
        :param clear_tags: informs the tool chain if it should clear the tags\
            off the machine at stop
        :type clear_tags: boolean
        :rtype: None
        """
        # pylint: disable=protected-access
        for population in self._populations:
            population._end()

        super(AbstractSpiNNakerCommon, self).stop(
            turn_off_machine, clear_routing_tables, clear_tags)
        self.reset_number_of_neurons_per_core()
        globals_variables.unset_simulator(self)

    def run(self, run_time):
        """ Run the model created.

        :param run_time: the time (in milliseconds) to run the simulation for
        """
        # pylint: disable=protected-access

        # extra post run algorithms
        self._dsg_algorithm = "SpynnakerDataSpecificationWriter"
        for projection in self._projections:
            projection._clear_cache()
        super(AbstractSpiNNakerCommon, self).run(run_time)

    @property
    def time_scale_factor(self):
        """ The multiplicative scaling from application time to real\
            execution time.

        :return: the time scale factor
        """
        return self._time_scale_factor

    @staticmethod
    def register_binary_search_path(search_path):
        """ Register an additional binary search path for executables.

        :param search_path: absolute search path for binaries
        """
        # pylint: disable=protected-access
        AbstractSpiNNakerCommon.__EXECUTABLE_FINDER.add_path(search_path)

    def set_number_of_neurons_per_core(self, neuron_type, max_permitted):
        if not hasattr(neuron_type, "set_model_max_atoms_per_core"):
            raise Exception("{} is not a Vertex type".format(neuron_type))

        if hasattr(neuron_type, "get_max_atoms_per_core"):
            previous = neuron_type.get_max_atoms_per_core()
            if previous < max_permitted:
                logger.warning(
                    "Attempt to increase number_of_neurons_per_core "
                    "from {} to {} ignored", previous, max_permitted)
                return
        neuron_type.set_model_max_atoms_per_core(max_permitted)
        self.__neurons_per_core_set.add(neuron_type)

    def reset_number_of_neurons_per_core(self):
        for neuron_type in self.__neurons_per_core_set:
            neuron_type.set_model_max_atoms_per_core()

    def get_projections_data(self, projection_to_attribute_map):
        """ Common data extractor for projection data. Allows fully \
            exploitation of the ????

        :param projection_to_attribute_map: \
            the projection to attributes mapping
        :type projection_to_attribute_map: \
            dict of projection with set of attributes
        :return: a extracted data object with get method for getting the data
        :rtype: \
            :py:class:`spynnaker.pyNN.utilities.extracted_data.ExtractedData`
        """
        # pylint: disable=protected-access

        # build data structure for holding data
        mother_lode = ExtractedData()

        # acquire data objects from front end
        using_monitors = self._last_run_outputs["UsingAdvancedMonitorSupport"]

        # if using extra monitor functionality, locate extra data items
        receivers = list()
        if using_monitors:
            receivers = self._locate_receivers_from_projections(
                projection_to_attribute_map.keys(),
                self.get_generated_output(
                    "MemoryMCGatherVertexToEthernetConnectedChipMapping"),
                self.get_generated_output(
                    "MemoryExtraMonitorToChipMapping"))

        # set up the router timeouts to stop packet loss
        for data_receiver, extra_monitor_cores in receivers:
            data_receiver.set_cores_for_data_streaming(
                self._txrx, list(extra_monitor_cores), self._placements)

        # acquire the data
        for projection in projection_to_attribute_map:
            for attribute in projection_to_attribute_map[projection]:
                data = projection._get_synaptic_data(
                    as_list=True, data_to_get=attribute,
                    fixed_values=None, notify=None,
                    handle_time_out_configuration=False)
                mother_lode.set(projection, attribute, data)

        # reset time outs for the receivers
        for data_receiver, extra_monitor_cores in receivers:
            data_receiver.unset_cores_for_data_streaming(
                self._txrx, list(extra_monitor_cores), self._placements)

        # return data items
        return mother_lode

    def _locate_receivers_from_projections(
            self, projections, gatherers, extra_monitors_per_chip):
        """ Locate receivers and their corresponding monitor cores for\
            setting router time-outs.

        :param projections: the projections going to be read
        :param gatherers: the gatherers per Ethernet chip
        :param extra_monitors_per_chip: the extra monitor cores per chip
        :return: list of tuples with gatherer and its extra monitor cores
        """
        # pylint: disable=protected-access
        important_gathers = set()

        # iterate though projections
        for projection in projections:

            # iteration though the projections machine edges to locate chips
            edges = self._graph_mapper.get_machine_edges(
                projection._projection_edge)

            for edge in edges:
                placement = self._placements.get_placement_of_vertex(
                    edge.post_vertex)
                chip = self._machine.get_chip_at(placement.x, placement.y)

                # locate extra monitor cores on the board of this chip
                extra_monitor_cores_on_board = set(
                    extra_monitors_per_chip[xy]
                    for xy in self._machine.get_existing_xys_on_board(chip))

                # map gatherer to extra monitor cores for board
                important_gathers.add((
                    gatherers[(chip.nearest_ethernet_x,
                               chip.nearest_ethernet_y)],
                    frozenset(extra_monitor_cores_on_board)))
        return list(important_gathers)

    @property
    def id_counter(self):
        """ Getter for id_counter, currently used by the populations.

        .. note::
            Maybe it could live in the pop class???

        :return:
        :rtype: int
        """
        return self.__id_counter

    @id_counter.setter
    def id_counter(self, new_value):
        """ Setter for id_counter, currently used by the populations.

        .. note::
            Maybe it could live in the pop class???

        :param new_value: new value for id_counter
        :type new_value: int
        :return:
        """
        self.__id_counter = new_value<|MERGE_RESOLUTION|>--- conflicted
+++ resolved
@@ -138,15 +138,12 @@
             self.config.getboolean("Reports", "read_bif_field_iobuf")
         extra_mapping_inputs["GenerateBitFieldReport"] = \
             self.config.getboolean("Reports", "generate_bit_field_report")
-<<<<<<< HEAD
-=======
         extra_mapping_inputs["GenerateBitFieldSummaryReport"] = \
             self.config.getboolean(
                 "Reports", "generate_bit_field_summary_report")
         extra_mapping_inputs["RouterCompressorWithBitFieldReadIOBuf"] = \
             self.config.getboolean(
                 "Reports", "read_router_compressor_with_bitfield_iobuf")
->>>>>>> 37737f6b
         if user_extra_mapping_inputs is not None:
             extra_mapping_inputs.update(user_extra_mapping_inputs)
 
@@ -157,11 +154,7 @@
         if extra_post_run_algorithms is None:
             extra_post_run_algorithms = []
         extra_load_algorithms.append("SynapseExpander")
-<<<<<<< HEAD
-        extra_load_algorithms.append("SpynnakerAtomBasedRoutingDataGenerator")
-=======
         extra_load_algorithms.append("OnChipBitFieldGenerator")
->>>>>>> 37737f6b
         extra_algorithms_pre_run = []
 
         if self.config.getboolean("Reports", "draw_network_graph"):
