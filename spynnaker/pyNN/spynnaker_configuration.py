--- conflicted
+++ resolved
@@ -63,10 +63,7 @@
         self._key_allocator_algorithm = None
         self._router_algorithm = None
         self._report_default_directory = None
-<<<<<<< HEAD
-=======
         self._app_data_runtime_folder = None
->>>>>>> e21d0955
         self._this_run_time_string_repenstation = None
 
         #exeuctable params
