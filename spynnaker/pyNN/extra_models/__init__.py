# Copyright (c) 2017 The University of Manchester
#
# Licensed under the Apache License, Version 2.0 (the "License");
# you may not use this file except in compliance with the License.
# You may obtain a copy of the License at
#
#     https://www.apache.org/licenses/LICENSE-2.0
#
# Unless required by applicable law or agreed to in writing, software
# distributed under the License is distributed on an "AS IS" BASIS,
# WITHOUT WARRANTIES OR CONDITIONS OF ANY KIND, either express or implied.
# See the License for the specific language governing permissions and
# limitations under the License.

from spynnaker.pyNN.models.neuron.plasticity.stdp.timing_dependence import (
    TimingDependenceRecurrent as RecurrentRule,
    TimingDependenceSpikeNearestPair as SpikeNearestPairRule,
    TimingDependenceVogels2011 as Vogels2011Rule,
    TimingDependencePfisterSpikeTriplet as PfisterSpikeTriplet)
from spynnaker.pyNN.models.neuron.synapse_dynamics import (
    SynapseDynamicsNeuromodulation as Neuromodulation)
from spynnaker.pyNN.models.neuron.plasticity.stdp.weight_dependence import (
    WeightDependenceAdditiveTriplet)
from spynnaker.pyNN.models.neuron.builds import (
    IFCondExpStoc,
    IFCurrDelta as IFCurDelta,
    IFCurrExpCa2Adaptive,
    IFCurrDualExpBase as IF_curr_dual_exp,
    IzkCondExpBase as Izhikevich_cond,
<<<<<<< HEAD
    IFCurrExpSEMDBase as IF_curr_exp_sEMD,
    IFCurrDeltaCa2Adaptive)
=======
    IzkCondDualExpBase as Izhikevich_cond_dual,
    IFCurrExpSEMDBase as IF_curr_exp_sEMD)
>>>>>>> 2132577a

# Variable rate poisson
from spynnaker.pyNN.models.spike_source import SpikeSourcePoissonVariable

__all__ = [
    # sPyNNaker models not currently part of full pyNN
    'IFCurDelta', 'IFCurrExpCa2Adaptive', 'IFCondExpStoc',
    'Izhikevich_cond', 'IF_curr_dual_exp', 'IF_curr_exp_sEMD',
<<<<<<< HEAD
    'IFCurrDeltaCa2Adaptive',
=======
    'Izhikevich_cond_dual',
>>>>>>> 2132577a

    # Neuromodulation synapse dynamics (Mantas Mikaitis)
    'Neuromodulation',

    # sPyNNaker 8 plastic stuff
    'WeightDependenceAdditiveTriplet',
    'PfisterSpikeTriplet',
    'SpikeNearestPairRule',
    'RecurrentRule', 'Vogels2011Rule',

    # Variable rate Poisson
    'SpikeSourcePoissonVariable']<|MERGE_RESOLUTION|>--- conflicted
+++ resolved
@@ -27,13 +27,9 @@
     IFCurrExpCa2Adaptive,
     IFCurrDualExpBase as IF_curr_dual_exp,
     IzkCondExpBase as Izhikevich_cond,
-<<<<<<< HEAD
+    IzkCondDualExpBase as Izhikevich_cond_dual,
     IFCurrExpSEMDBase as IF_curr_exp_sEMD,
     IFCurrDeltaCa2Adaptive)
-=======
-    IzkCondDualExpBase as Izhikevich_cond_dual,
-    IFCurrExpSEMDBase as IF_curr_exp_sEMD)
->>>>>>> 2132577a
 
 # Variable rate poisson
 from spynnaker.pyNN.models.spike_source import SpikeSourcePoissonVariable
@@ -42,11 +38,7 @@
     # sPyNNaker models not currently part of full pyNN
     'IFCurDelta', 'IFCurrExpCa2Adaptive', 'IFCondExpStoc',
     'Izhikevich_cond', 'IF_curr_dual_exp', 'IF_curr_exp_sEMD',
-<<<<<<< HEAD
-    'IFCurrDeltaCa2Adaptive',
-=======
-    'Izhikevich_cond_dual',
->>>>>>> 2132577a
+    'Izhikevich_cond_dual', 'IFCurrDeltaCa2Adaptive',
 
     # Neuromodulation synapse dynamics (Mantas Mikaitis)
     'Neuromodulation',
