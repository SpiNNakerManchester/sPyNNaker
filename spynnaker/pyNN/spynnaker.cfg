[Reports]
# If reportsEnabled is false, no text reports are written.
writeSynapticReport = False
# Note: graphviz is required to draw the graph
draw_network_graph = False
<<<<<<< HEAD
writeReloadSteps = False
# options are DEFAULT (hard coded location) or a file path
defaultReportFilePath = DEFAULT
# options are DEFAULT, or a file path
#NOTE ***that for bespoke file paths, folders will not be automatically deleted***
defaultApplicationDataFilePath = DEFAULT
max_reports_kept = 10
max_application_binaries_kept = 10
provenance_format = xml
display_algorithm_timings = True
extract_iobuf = False
extract_iobuf_during_run = True
extract_iobuf_from_cores = ALL
extract_iobuf_from_binary_types = None
clear_iobuf_during_run = True
# If set True will cause an extra file to be written showing which Algormthms Pacamn ran
# Where the code is based and what kind of input and output
writePacmanExecutorProvenance = False
# Set to > 0 to allow profiler to gather samples (assuming enabled in the compiled aplx)
n_profile_samples = 0
=======
>>>>>>> afdcae63

[Simulation]
# Maximum spikes per second of any neuron (spike rate in Hertz)
spikes_per_second = 30

# The number of standard deviations from the mean to account for in
# the ring buffer in terms of how much safety in precision vs overflowing the
# end user is willing to risk
ring_buffer_sigma = 5

# The amount of space to reserve for incoming spikes
incoming_spike_buffer_size = 256

[Mapping]
# Algorithms below
# pacman algorithms are:
# Basic_dijkstra_routing, RadialPlacer, BasicPlacer, ConnectiveBasedPlacer,
# BasicTagAllocator, BasicPartitioner, PartitionAndPlacePartitioner,
# BasicRoutingInfoAllocator, BasicDijkstraRouting,
# MallocBasedRoutingInfoAllocator, GraphEdgeFilter, EdgeToNKeysMapper

application_to_machine_graph_algorithms = PartitionAndPlacePartitioner
machine_graph_to_machine_algorithms = GraphEdgeFilter,OneToOnePlacer,RigRoute,BasicTagAllocator,EdgeToNKeysMapper,MallocBasedRoutingInfoAllocator,BasicRoutingTableGenerator,MundyOnChipRouterCompression
machine_graph_to_virtual_machine_algorithms = GraphEdgeFilter,OneToOnePlacer,RigRoute,BasicTagAllocator,EdgeToNKeysMapper,MallocBasedRoutingInfoAllocator,BasicRoutingTableGenerator,MundyRouterCompressor

[MasterPopTable]
# algorithm: {2dArray, BinarySearch, HashTable}
generator = BinarySearch
#generator = 2dArray

[Buffers]
# Host and port on which to receive buffer requests
receive_buffer_port = None
receive_buffer_host = 0.0.0.0

# Buffered recording can be enabled below.  Note that spike source array
# recording is always buffered.
enable_buffered_recording = False

# These values can be adjusted to set the maximum amount of SDRAM per core
# that will be used for the various neuron parameters to be recorded.  This
# will affect how many neurons can fit on a chip.
spike_buffer_size = 1048576
v_buffer_size = 1048576
gsyn_buffer_size = 2097152

# Advanced parameters to further control buffering
buffer_size_before_receive = 16384
time_between_requests = 50

minimum_buffer_sdram = 1048576

[Mode]
violate_1ms_wall_clock_restriction = False

[Database]
create_routing_info_to_neuron_id_mapping = True
listen_port = None
notify_port = 19999
notify_hostname = localhost

[Recording]
# Uncomment the following to change from the defaults
live_spike_port = 17895
live_spike_host = 0.0.0.0<|MERGE_RESOLUTION|>--- conflicted
+++ resolved
@@ -3,29 +3,8 @@
 writeSynapticReport = False
 # Note: graphviz is required to draw the graph
 draw_network_graph = False
-<<<<<<< HEAD
-writeReloadSteps = False
-# options are DEFAULT (hard coded location) or a file path
-defaultReportFilePath = DEFAULT
-# options are DEFAULT, or a file path
-#NOTE ***that for bespoke file paths, folders will not be automatically deleted***
-defaultApplicationDataFilePath = DEFAULT
-max_reports_kept = 10
-max_application_binaries_kept = 10
-provenance_format = xml
-display_algorithm_timings = True
-extract_iobuf = False
-extract_iobuf_during_run = True
-extract_iobuf_from_cores = ALL
-extract_iobuf_from_binary_types = None
-clear_iobuf_during_run = True
-# If set True will cause an extra file to be written showing which Algormthms Pacamn ran
-# Where the code is based and what kind of input and output
-writePacmanExecutorProvenance = False
 # Set to > 0 to allow profiler to gather samples (assuming enabled in the compiled aplx)
 n_profile_samples = 0
-=======
->>>>>>> afdcae63
 
 [Simulation]
 # Maximum spikes per second of any neuron (spike rate in Hertz)
