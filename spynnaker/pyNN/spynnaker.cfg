--- conflicted
+++ resolved
@@ -28,7 +28,9 @@
 # Limit the amount of DTCM used by one-to-one connections
 one_to_one_connection_dtcm_max_bytes = 2048
 
-<<<<<<< HEAD
+# performance limiter to throw away packets not processed in a given time step
+drop_late_spikes = True
+
 # Auto-compute or specify the minimum weights
 min_weights = None
 
@@ -40,10 +42,6 @@
 # Number of standard deviations from the mean to account for in the calculation
 # of the minimum weight when a random weight is specified
 weight_random_sigma = 2
-=======
-# performance limiter to throw away packets not processed in a given time step
-drop_late_spikes = True
->>>>>>> 21279b0e
 
 [Mapping]
 # Algorithms below - format is  <algorithm_name>,<>
