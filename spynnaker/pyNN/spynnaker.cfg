--- conflicted
+++ resolved
@@ -33,7 +33,6 @@
 # performance limiter to throw away packets not processed in a given time step
 drop_late_spikes = True
 
-<<<<<<< HEAD
 # Auto-compute or specify the minimum weights
 min_weights = None
 
@@ -45,11 +44,10 @@
 # Number of standard deviations from the mean to account for in the calculation
 # of the minimum weight when a random weight is specified
 weight_random_sigma = 2
-=======
+
 # The overhead to add to the transfer clocks
 # when using a split synapse neuron model
 transfer_overhead_clocks = 200
->>>>>>> f44d2b32
 
 [Mapping]
 # Algorithms below - format is  <algorithm_name>,<>
