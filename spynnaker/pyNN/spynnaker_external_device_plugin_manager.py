--- conflicted
+++ resolved
@@ -13,13 +13,8 @@
 # You should have received a copy of the GNU General Public License
 # along with this program.  If not, see <http://www.gnu.org/licenses/>.
 
-<<<<<<< HEAD
-from pacman.model.graphs.application import ApplicationEdge, \
-    ApplicationOutgoingEdgePartition
-=======
 from spinn_utilities.socket_address import SocketAddress
 from pacman.model.graphs.application import ApplicationEdge
->>>>>>> 6cd54837
 from spinnman.messages.eieio import EIEIOType
 from spinn_front_end_common.utilities import helpful_functions
 from spinn_front_end_common.utilities.globals_variables import get_simulator
@@ -305,9 +300,6 @@
         """
         _spinnaker = get_simulator()
         edge = ApplicationEdge(vertex, device_vertex)
-        outgoing_partition = ApplicationOutgoingEdgePartition(
-                partition_id, vertex)
-        _spinnaker.add_outgoing_edge_partition(outgoing_partition)
         _spinnaker.add_application_edge(edge, partition_id)
 
     @staticmethod
