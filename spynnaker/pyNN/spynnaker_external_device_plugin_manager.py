# Copyright (c) 2017-2019 The University of Manchester
#
# This program is free software: you can redistribute it and/or modify
# it under the terms of the GNU General Public License as published by
# the Free Software Foundation, either version 3 of the License, or
# (at your option) any later version.
#
# This program is distributed in the hope that it will be useful,
# but WITHOUT ANY WARRANTY; without even the implied warranty of
# MERCHANTABILITY or FITNESS FOR A PARTICULAR PURPOSE.  See the
# GNU General Public License for more details.
#
# You should have received a copy of the GNU General Public License
# along with this program.  If not, see <http://www.gnu.org/licenses/>.

from spinn_utilities.socket_address import SocketAddress
from pacman.model.graphs.application import ApplicationEdge
from spinn_utilities.config_holder import (get_config_int, get_config_str)
from spinnman.messages.eieio import EIEIOType
from spinn_front_end_common.utility_models import (
    ReverseIpTagMultiCastSource)
from spinn_front_end_common.utilities.utility_objs import (
    LivePacketGatherParameters)
from spynnaker.pyNN.data import SpynnakerDataView
from spynnaker.pyNN.utilities.constants import (
    LIVE_POISSON_CONTROL_PARTITION_ID, SPIKE_PARTITION_ID)
from spynnaker.pyNN.models.populations import Population


class SpynnakerExternalDevicePluginManager(object):
    """ User-level interface for the external device plugin manager.
    """
    __slots__ = []

    @staticmethod
    def add_database_socket_address(
            database_notify_host, database_notify_port_num,
            database_ack_port_num):
        """
        :param database_notify_host:
            Host to talk to tell that the database (and application) is ready.
        :type database_notify_host: str or None
        :param database_notify_port_num:
            Port to talk to tell that the database (and application) is ready.
        :type database_notify_port_num: int or None
        :param database_ack_port_num:
            Port on which to listen for an acknowledgement that the
            simulation should start.
        :type database_ack_port_num: int or None
        """
        # build the database socket address used by the notification interface
        database_socket = SocketAddress(
            listen_port=database_ack_port_num,
            notify_host_name=database_notify_host,
            notify_port_no=database_notify_port_num)

        # update socket interface with new demands.
        SpynnakerDataView.add_database_socket_address(database_socket)

    @staticmethod
    def activate_live_output_for(
            population, database_notify_host=None,
            database_notify_port_num=None,
            database_ack_port_num=None, port=None, host=None, tag=None,
            strip_sdp=True, use_prefix=False, key_prefix=None,
            prefix_type=None, message_type=EIEIOType.KEY_32_BIT,
            right_shift=0, payload_as_time_stamps=True, notify=True,
            use_payload_prefix=True, payload_prefix=None,
            payload_right_shift=0, number_of_packets_sent_per_time_step=0,
            translate_keys=False):
        """ Output the spikes from a given population from SpiNNaker as they\
            occur in the simulation.

        :param ~spynnaker.pyNN.models.populations.Population population:
            The population to activate the live output for
        :param str database_notify_host:
            The hostname for the device which is listening to the database
            notification.
        :param int database_ack_port_num:
            The port number to which a external device will acknowledge that
            they have finished reading the database and are ready for it to
            start execution
        :param int database_notify_port_num:
            The port number to which a external device will receive the
            database is ready command
        :param key_prefix: the prefix to be applied to the key
        :type key_prefix: int or None
        :param ~spinnman.messages.eieio.EIEIOPrefix prefix_type:
            if the prefix type is 32 bit or 16 bit
        :param ~spinnman.messages.eieio.EIEIOType message_type:
            If the message is a EIEIO command message, or an EIEIO data
            message with 16 bit or 32 bit keys.
        :param bool payload_as_time_stamps:
        :param int right_shift:
        :param bool use_payload_prefix:
        :param bool notify:
        :param payload_prefix:
        :type payload_prefix: int or None
        :param int payload_right_shift:
        :param int number_of_packets_sent_per_time_step:
        :param int port:
            The UDP port to which the live spikes will be sent. If not
            specified, the port will be taken from the "live_spike_port"
            parameter in the "Recording" section of the sPyNNaker
            configuration file.
        :param str host:
            The host name or IP address to which the live spikes will be
            sent. If not specified, the host will be taken from the
            "live_spike_host" parameter in the "Recording" section of the
            sPyNNaker configuration file.
        :param int tag:
            The IP tag to be used for the spikes. If not specified, one will
            be automatically assigned
        :param bool strip_sdp:
            Determines if the SDP headers will be stripped from the
            transmitted packet.
        :param bool use_prefix:
            Determines if the spike packet will contain a common prefix for
            the spikes
        :param str label: The label of the gatherer vertex
        :param list(str) partition_ids:
            The names of the partitions to create edges for
        :param bool translate_keys:
            Whether the incoming keys from the cores should be translated
            to global keys rather than core-based keys
        """
        # pylint: disable=too-many-arguments, too-many-locals, protected-access
        # get default params if none set
        if port is None:
            port = get_config_int("Recording", "live_spike_port")
        if host is None:
            host = get_config_str("Recording", "live_spike_host")

        # add new edge and vertex if required to SpiNNaker graph

        # pylint: disable=too-many-arguments, too-many-locals
        params = LivePacketGatherParameters(
            port=port, hostname=host, tag=tag, strip_sdp=strip_sdp,
            use_prefix=use_prefix, key_prefix=key_prefix,
            prefix_type=prefix_type, message_type=message_type,
            right_shift=right_shift, payload_prefix=payload_prefix,
            payload_as_time_stamps=payload_as_time_stamps,
            use_payload_prefix=use_payload_prefix,
            payload_right_shift=payload_right_shift,
            number_of_packets_sent_per_time_step=(
                number_of_packets_sent_per_time_step),
            label="LiveSpikeReceiver", translate_keys=translate_keys)
        SpynnakerExternalDevicePluginManager.update_live_packet_gather_tracker(
            population._vertex, params, [SPIKE_PARTITION_ID])

        if notify:
            SpynnakerExternalDevicePluginManager.add_database_socket_address(
                database_notify_host, database_notify_port_num,
                database_ack_port_num)

    @staticmethod
    def activate_live_output_to(
            population, device, partition_id=SPIKE_PARTITION_ID):
        """ Activate the output of spikes from a population to an external\
            device. Note that all spikes will be sent to the device.

        :param ~spynnaker.pyNN.models.populations.Population population:
            The pyNN population object from which spikes will be sent.
        :param device:
            The pyNN population or external device to which the spikes will be
            sent.
        :type device:
            ~spynnaker.pyNN.models.populations.Population or
            ~pacman.model.graphs.application.ApplicationVertex
        :param str partition_id:
            The partition ID to activate live output to.
        """
        device_vertex = device
        # pylint: disable=protected-access
        if isinstance(device, Population):
            device_vertex = device._vertex
        SpynnakerExternalDevicePluginManager.add_edge(
            population._vertex, device_vertex, partition_id)

    @staticmethod
    def update_live_packet_gather_tracker(
            vertex_to_record_from, params, partition_ids):
        """ Add an edge from a vertex to the live packet gatherer, builds as\
            needed and has all the parameters for the creation of the live\
            packet gatherer if needed.

        :param vertex_to_record_from:
        :type vertex_to_record_from:
            ~pacman.model.graphs.application.ApplicationVertex or
            ~pacman.model.graphs.machine.MachineVertex
        :param str lpg_label:
        :param int port:
        :param str hostname:
        :param int tag:
        :param bool strip_sdp:
        :param bool use_prefix:
        :param int key_prefix:
        :param ~spinnman.messages.eieio.EIEIOPrefix prefix_type:
        :param ~spinnman.messages.eieio.EIEIOType message_type:
        :param int right_shift:
        :param bool payload_as_time_stamps:
        :param bool use_payload_prefix:
        :param int payload_prefix:
        :param int payload_right_shift:
        :param int number_of_packets_sent_per_time_step:
        :param list(str) partition_ids:
        :param bool translate_keys:
        """

        # add to the tracker
        SpynnakerDataView.add_live_packet_gatherer_parameters(
            params, vertex_to_record_from, partition_ids)

    @staticmethod
    def add_poisson_live_rate_control(
            poisson_population, control_label_extension="_control",
            receive_port=None, database_notify_host=None,
            database_notify_port_num=None,
            database_ack_port_num=None, notify=True,
            reserve_reverse_ip_tag=False):
        """ Add a live rate controller to a Poisson population.

        :param poisson_population: The population to control
        :type poisson_population:
            ~spynnaker.pyNN.models.populations.Population
        :param str control_label_extension:
            An extension to add to the label of the Poisson source. Must match
            up with the equivalent in the SpynnakerPoissonControlConnection
        :param int receive_port:
            The port that the SpiNNaker board should listen on
        :param str database_notify_host: the hostname for the device which is
            listening to the database notification.
        :param int database_ack_port_num: the port number to which a external
            device will acknowledge that they have finished reading the
            database and are ready for it to start execution
        :param int database_notify_port_num: The port number to which an
            external device will receive the database is ready command
        :param bool notify: adds to the notification protocol if set.
        :param bool reserve_reverse_ip_tag: True if a reverse IP tag is to be
            used, False if SDP is to be used (default)
        """
        # pylint: disable=too-many-arguments, protected-access
        vertex = poisson_population._vertex
        control_label = "{}{}".format(vertex.label, control_label_extension)
        controller = ReverseIpTagMultiCastSource(
            n_keys=vertex.n_atoms, label=control_label,
            receive_port=receive_port,
            reserve_reverse_ip_tag=reserve_reverse_ip_tag,
            injection_partition_id=LIVE_POISSON_CONTROL_PARTITION_ID)
        SpynnakerExternalDevicePluginManager.add_application_vertex(controller)
        edge = SpynnakerExternalDevicePluginManager.add_edge(
            controller, vertex, LIVE_POISSON_CONTROL_PARTITION_ID)
        vertex.set_live_poisson_control_edge(edge)
        if notify:
            SpynnakerExternalDevicePluginManager.add_database_socket_address(
                database_notify_host, database_notify_port_num,
                database_ack_port_num)

    @staticmethod
    def add_edge(vertex, device_vertex, partition_id):
        """ Add an edge between two vertices (often a vertex and a external\
            device) on a given partition.

        :param ~pacman.model.graphs.application.ApplicationVertex vertex:
            the pre-vertex to connect the edge from
        :param device_vertex: the post vertex to connect the edge to
        :type device_vertex:
            ~pacman.model.graphs.application.ApplicationVertex
        :param str partition_id: the partition identifier for making nets
        """
        edge = ApplicationEdge(vertex, device_vertex)
<<<<<<< HEAD
        SpynnakerDataView.add_edge(edge, partition_id)
=======
        _spinnaker.add_application_edge(edge, partition_id)
        return edge
>>>>>>> b0774f22

    @staticmethod
    def add_application_vertex(vertex):
        SpynnakerDataView.add_vertex(vertex)<|MERGE_RESOLUTION|>--- conflicted
+++ resolved
@@ -269,12 +269,8 @@
         :param str partition_id: the partition identifier for making nets
         """
         edge = ApplicationEdge(vertex, device_vertex)
-<<<<<<< HEAD
         SpynnakerDataView.add_edge(edge, partition_id)
-=======
-        _spinnaker.add_application_edge(edge, partition_id)
         return edge
->>>>>>> b0774f22
 
     @staticmethod
     def add_application_vertex(vertex):
