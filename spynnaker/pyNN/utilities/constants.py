--- conflicted
+++ resolved
@@ -46,17 +46,10 @@
 # currently drops the packet).
 MON_CORE_DEFAULT_RTD_PACKETS_FILTER_POSITION = 12
 
-<<<<<<< HEAD
-=======
-# please see SpiNNFrontEndCommon/spinn_front_end_common/utilities/constants.py
-# for other core application ids.
-SPIKE_INJECTOR_CORE_APPLICATION_ID = 0xAC9
-
 # master population table magic
 MASTER_POP_2DARRAY_MAGIC_NUMBER = 0xBB1
 MASTER_POP_BINARY_SEARCH = 0xBB2
 
->>>>>>> efdd9ac3
 EDGES = Enum(
     value="EDGES",
     names=[("EAST", 0),
