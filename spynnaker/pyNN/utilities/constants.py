--- conflicted
+++ resolved
@@ -53,18 +53,13 @@
 WEIGHT_FLOAT_TO_FIXED_SCALE = 16.0
 SCALE = WEIGHT_FLOAT_TO_FIXED_SCALE * NA_TO_PA_SCALE
 
-<<<<<<< HEAD
 # natively supported delays for all abstract_models
 MAX_SUPPORTED_DELAY_TICS = 256
 MAX_DELAY_BLOCKS = 0
 MAX_TIMER_TICS_SUPPORTED_PER_BLOCK = 256
 
-# the minimum supported delay slot between two neurons
-MIN_SUPPORTED_DELAY = 0
-=======
 #: the minimum supported delay slot between two neurons
 MIN_SUPPORTED_DELAY = 1
->>>>>>> 9b9ce46a
 
 #: The partition ID used for spike data
 SPIKE_PARTITION_ID = "SPIKE"
