# Copyright (c) 2017-2019 The University of Manchester
#
# This program is free software: you can redistribute it and/or modify
# it under the terms of the GNU General Public License as published by
# the Free Software Foundation, either version 3 of the License, or
# (at your option) any later version.
#
# This program is distributed in the hope that it will be useful,
# but WITHOUT ANY WARRANTY; without even the implied warranty of
# MERCHANTABILITY or FITNESS FOR A PARTICULAR PURPOSE.  See the
# GNU General Public License for more details.
#
# You should have received a copy of the GNU General Public License
# along with this program.  If not, see <http://www.gnu.org/licenses/>.

from spinn_front_end_common.utilities.constants import (
    BYTES_PER_WORD, BYTES_PER_KB)

POSSION_SIGMA_SUMMATION_LIMIT = 3.0

BLOCK_INDEX_HEADER_WORDS = 3
BLOCK_INDEX_ROW_WORDS = 2

RECORD_SPIKE_BIT = 1 << 0
RECORD_STATE_BIT = 1 << 1
RECORD_GSYN_BIT = 1 << 2
RECORDING_ENTRY_BYTE_SIZE = BYTES_PER_WORD


# From neuron common-typedefs.h
SYNAPSE_INDEX_BITS = 8
MAX_NEURON_SIZE = 1 << SYNAPSE_INDEX_BITS
#: The size of each output spike line
OUT_SPIKE_SIZE = MAX_NEURON_SIZE >> 5
#: The number of bytes for each spike line
OUT_SPIKE_BYTES = OUT_SPIKE_SIZE * BYTES_PER_WORD
V_BUFFER_SIZE_PER_TICK_PER_NEURON = BYTES_PER_WORD
GSYN_BUFFER_SIZE_PER_TICK_PER_NEURON = 2 * BYTES_PER_WORD

SPIKE_BUFFER_SIZE_BUFFERING_IN = 1 * 1024 * BYTES_PER_KB
EIEIO_SPIKE_BUFFER_SIZE_BUFFERING_OUT = 1 * 1024 * BYTES_PER_KB
EIEIO_BUFFER_SIZE_BEFORE_RECEIVE = 512 * BYTES_PER_KB

INFINITE_SIMULATION = 4294967295

# from synaptic manager
#: Words: 2 for row length and number of rows and 1 for plastic region size
#: (which might be 0)
SYNAPTIC_ROW_HEADER_WORDS = 2 + 1

NA_TO_PA_SCALE = 1000.0

# might not be used
WEIGHT_FLOAT_TO_FIXED_SCALE = 16.0
SCALE = WEIGHT_FLOAT_TO_FIXED_SCALE * NA_TO_PA_SCALE

#: the minimum supported delay slot between two neurons
MIN_SUPPORTED_DELAY = 1

<<<<<<< HEAD

class POPULATION_BASED_REGIONS(Enum):
    """Regions for populations."""
    SYSTEM = 0
    NEURON_PARAMS = 1
    CURRENT_SOURCE_PARAMS = 2
    SYNAPSE_PARAMS = 3
    POPULATION_TABLE = 4
    SYNAPTIC_MATRIX = 5
    SYNAPSE_DYNAMICS = 6
    STRUCTURAL_DYNAMICS = 7
    NEURON_RECORDING = 8
    PROVENANCE_DATA = 9
    PROFILING = 10
    CONNECTOR_BUILDER = 11
    DIRECT_MATRIX = 12
    BIT_FIELD_FILTER = 13
    BIT_FIELD_BUILDER = 14
    BIT_FIELD_KEY_MAP = 15


=======
>>>>>>> af741252
#: The partition ID used for spike data
SPIKE_PARTITION_ID = "SPIKE"

# names for recording components
SPIKES = 'spikes'
MEMBRANE_POTENTIAL = "v"
GSYN_EXCIT = "gsyn_exc"
GSYN_INHIB = "gsyn_inh"
REWIRING = "rewiring"

#: The partition ID used for Poisson live control data
LIVE_POISSON_CONTROL_PARTITION_ID = "CONTROL"

#: The maximum row length of the master population table
POP_TABLE_MAX_ROW_LENGTH = 256

#: The name of the partition for Synaptic SDRAM
SYNAPSE_SDRAM_PARTITION_ID = "SDRAM Synaptic Inputs"

#: The conservative amount of write bandwidth available on a chip
WRITE_BANDWIDTH_BYTES_PER_SECOND = 250 * 1024 * 1024<|MERGE_RESOLUTION|>--- conflicted
+++ resolved
@@ -57,30 +57,6 @@
 #: the minimum supported delay slot between two neurons
 MIN_SUPPORTED_DELAY = 1
 
-<<<<<<< HEAD
-
-class POPULATION_BASED_REGIONS(Enum):
-    """Regions for populations."""
-    SYSTEM = 0
-    NEURON_PARAMS = 1
-    CURRENT_SOURCE_PARAMS = 2
-    SYNAPSE_PARAMS = 3
-    POPULATION_TABLE = 4
-    SYNAPTIC_MATRIX = 5
-    SYNAPSE_DYNAMICS = 6
-    STRUCTURAL_DYNAMICS = 7
-    NEURON_RECORDING = 8
-    PROVENANCE_DATA = 9
-    PROFILING = 10
-    CONNECTOR_BUILDER = 11
-    DIRECT_MATRIX = 12
-    BIT_FIELD_FILTER = 13
-    BIT_FIELD_BUILDER = 14
-    BIT_FIELD_KEY_MAP = 15
-
-
-=======
->>>>>>> af741252
 #: The partition ID used for spike data
 SPIKE_PARTITION_ID = "SPIKE"
 
