# Copyright (c) 2022 The University of Manchester
#
# This program is free software: you can redistribute it and/or modify
# it under the terms of the GNU General Public License as published by
# the Free Software Foundation, either version 3 of the License, or
# (at your option) any later version.
#
# This program is distributed in the hope that it will be useful,
# but WITHOUT ANY WARRANTY; without even the implied warranty of
# MERCHANTABILITY or FITNESS FOR A PARTICULAR PURPOSE.  See the
# GNU General Public License for more details.
#
# You should have received a copy of the GNU General Public License
# along with this program.  If not, see <http://www.gnu.org/licenses/>.

import csv
from datetime import datetime
import logging
import math
import numpy
import os
import quantities
import struct
import re
from spinn_utilities.log import FormatAdapter
from spinnman.messages.eieio.data_messages import EIEIODataHeader
from data_specification.enums import DataType
from pacman.model.graphs.common import Slice
from pacman.utilities.utility_calls import get_field_based_index
from spinn_front_end_common.interface.buffer_management.storage_objects \
    import BufferDatabase
from spinn_front_end_common.utilities.constants import (
    BYTES_PER_WORD, BITS_PER_WORD)
from spinn_front_end_common.utilities.exceptions import ConfigurationException
from spynnaker.pyNN.data import SpynnakerDataView
from spynnaker.pyNN.exceptions import SpynnakerException
from spynnaker.pyNN.utilities.buffer_data_type import BufferDataType
from spynnaker.pyNN.utilities.constants import SPIKES
from spynnaker.pyNN.utilities.neo_csv import NeoCsv

logger = FormatAdapter(logging.getLogger(__name__))


class NeoBufferDatabase(BufferDatabase, NeoCsv):
    # pylint: disable=c-extension-no-member

    __N_BYTES_FOR_TIMESTAMP = BYTES_PER_WORD
    __TWO_WORDS = struct.Struct("<II")
    __NEO_DDL_FILE = os.path.join(os.path.dirname(__file__), "db.sql")
    #: rewiring: shift values to decode recorded value
    __PRE_ID_SHIFT = 9
    __POST_ID_SHIFT = 1
    __POST_ID_FACTOR = 2 ** 8
    __FIRST_BIT = 1
    #: number of words per rewiring entry
    __REWIRING_N_WORDS = 2

    def __init__(self, database_file=None):
        """
        Extra support for Neo on top of the Database for SQLite 3.

        This is the same database as used by BufferManager but with
        extra tables and access methods added.

        :param database_file:
            The name of a file that contains (or will contain) an SQLite
            database holding the data.
            If omitted the default location will be used.
        :type database_file: None or str
        """
        if database_file is None:
            database_file = self.default_database_file()
            read_only = False
        else:
            read_only = True

        super().__init__(
            database_file, read_only=read_only)
        with open(self.__NEO_DDL_FILE, encoding="utf-8") as f:
            sql = f.read()

        # pylint: disable=no-member
        self._SQLiteDB__db.executescript(sql)

    def write_segment_metadata(self):
        """
        Writes the global information from the Views

        This writes information held in SpynnakerDataView so that the database
        is usable standalone

        """
        with self.transaction() as cursor:
            # t_stop intentionally left None to show no run data
            cursor.execute(
                """
                INSERT INTO segment
                    (simulation_time_step_ms, segment_number, rec_datetime,
                     dt, simulator)
                 VALUES (?, ?, ?, ?, ?)
                """, [SpynnakerDataView.get_simulation_time_step_ms(),
                      SpynnakerDataView.get_segment_counter(),
                      datetime.now(),
                      SpynnakerDataView.get_simulation_time_step_ms(),
                      SpynnakerDataView.get_sim_name()])

    def write_t_stop(self):
        """
        Records the current run time as t_Stop

        This writes information held in SpynnakerDataView so that the database
        is usable standalone
        """
        t_stop = SpynnakerDataView.get_current_run_time_ms()
        with self.transaction() as cursor:
            cursor.execute(
                """
                UPDATE segment
                SET t_stop = ?
                """, (t_stop, ))

    def __get_segment_info(self, cursor):
        """
        Gets the metadata for the segment

        :param ~sqlite3.Cursor cursor:
        :return: segment number, record time, last run time recorded,
            simulator timesteup in ms, simulator name
        :rtype int, datatime, float, float, str
        :raises \
            ~spinn_front_end_common.utilities.exceptions.ConfigurationException:
            If the recording metadata not setup correctly
        """
        for row in cursor.execute(
                """
                SELECT segment_number, rec_datetime, t_stop, dt, simulator
                FROM segment
                LIMIT 1
                """):
            t_str = str(row[self._REC_DATETIME], "utf-8")
            time = datetime.strptime(t_str, "%Y-%m-%d %H:%M:%S.%f")
            if row[self._T_STOP] is None:
                t_stop = 0.0
                logger.warning("Data from a virtual run will be empty")
            else:
                t_stop = row[self._T_STOP]
            return (row[self._SEGMENT_NUMBER], time, t_stop, row[self._DT],
                    str(row[self._SIMULATOR], 'utf-8'))
        raise ConfigurationException(
            "No recorded data. Did the simulation run?")

    def __get_simulation_time_step_ms(self, cursor):
        """
        The simulation time step, in milliseconds

        The value that would be/have been returned by
        SpynnakerDataView.get_simulation_time_step_ms()

        :param ~sqlite3.Cursor cursor:
        :type: Float
        """
        for row in cursor.execute(
                """
                SELECT simulation_time_step_ms
                FROM segment
                LIMIT 1
                """):
            return row["simulation_time_step_ms"]
        raise ConfigurationException("No segment data")

    def __get_population_id(
            self, cursor, pop_label, population):
        """
        Gets an id for this population label.

        Will create a new population if required.

        For speed does not verify the additional fields if a record already
        exists.

        :param ~sqlite3.Cursor cursor:
        :param str pop_label: The label for the population of interest

            .. note::
                This is actually the label of the Application Vertex
                Typical the Population label corrected for None or
                duplicate values

        :param ~spynnaker.pyNN.models.populations.Population population:
            the population to record for
        """
        for row in cursor.execute(
                """
                SELECT pop_id FROM population
                WHERE label = ?
                LIMIT 1
                """, (pop_label,)):
            return row["pop_id"]
        cursor.execute(
            """
            INSERT INTO population
            (label, first_id, description, pop_size)
            VALUES (?, ?, ?, ?)
            """, (pop_label, population.first_id, population.describe(),
                  population.size))
        return cursor.lastrowid

    def __get_recording_id(
            self, cursor, pop_label, variable, population,
            sampling_interval_ms, data_type, buffered_type, units,
            atoms_shape, n_colour_bits):
        """
        Gets an id for this population and recording label combination.

        Will create a new population/recording record if required.

        For speed does not verify the additional fields if a record already
        exists.

        :param ~sqlite3.Cursor cursor:
        :param str pop_label: The label for the population of interest

            .. note::
                This is actually the label of the Application Vertex
                Typical the Population label corrected for None or
                duplicate values

        :param str variable:
        :param ~spynnaker.pyNN.models.populations.Population population:
            the population to record for
        :param Population population:
        :param sampling_interval: the simulation time in ms between sampling.
            Typically the sampling rate * simulation_timestep_ms
        :type sampling_interval_ms: float or None
        :type data_type: DataType or None
        :param BufferDataType buffered_type:
        :param str units:
        :param tuple atoms_shape:
        :param int n_colour_bits:
        :return:
        """
        for row in cursor.execute(
                """
                SELECT rec_id FROM recording_view
                WHERE label = ? AND variable = ?
                LIMIT 1
                """, (pop_label, variable)):
            return row["rec_id"]
        pop_id = self.__get_population_id(cursor, pop_label, population)
        if data_type:
            data_type_name = data_type.name
        else:
            data_type_name = None
        cursor.execute(
            """
            INSERT INTO recording
            (pop_id, variable, data_type, buffered_type, t_start,
            sampling_interval_ms, units, atoms_shape, n_colour_bits)
            VALUES (?, ?, ?, ?, 0, ?, ?, ?, ?)
            """, (pop_id, variable, data_type_name, str(buffered_type),
                  sampling_interval_ms, units, str(atoms_shape),
                  n_colour_bits))
        return cursor.lastrowid

    def __get_population_metadata(self, cursor, pop_label):
        """
        Gets the metadata for the population with this label

        :param ~sqlite3.Cursor cursor:
        :param str pop_label: The label for the population of interest

            .. note::
                This is actually the label of the Application Vertex
                Typical the Population label corrected for None or
                duplicate values

        :return: population size, first id and description
        :rtype: (int, int, str)
        :raises \
            ~spinn_front_end_common.utilities.exceptions.ConfigurationException:
            If the recording metadata not setup correctly
        """
        for row in cursor.execute(
                """
                SELECT pop_size, first_id, description
                FROM population
                WHERE label = ?
                LIMIT 1
                """, (pop_label,)):
            return (int(row["pop_size"]), int(row["first_id"]),
                    str(row["description"], 'utf-8'))
        raise ConfigurationException(f"No metadata for {pop_label}")

    def get_population_metdadata(self, pop_label):
        """
        Gets the metadata for the population with this label

        :param str pop_label: The label for the population of interest

            .. note::
                This is actually the label of the Application Vertex
                Typical the Population label corrected for None or
                duplicate values

        :return: population size, first id and description
        :rtype: (int, int, str)
        :raises \
            ~spinn_front_end_common.utilities.exceptions.ConfigurationException:
            If the recording metadata not setup correctly
        """
        with self.transaction() as cursor:
            return self.__get_population_metadata(cursor, pop_label)

    def get_recording_populations(self):
        """
        Gets a list of the labels of Populations recording.

        Or to be exact the ones with metadata saved so likely to be recording.

            .. note::
                These are actually the labels of the Application Vertices
                Typical the Population label corrected for None or
                duplicate values

        :return: List of population labels
        :rtype: list(str)
        """
        results = []
        with self.transaction() as cursor:
            for row in cursor.execute(
                    """
                    SELECT label
                    FROM population
                    """):
                results.append(str(row["label"], 'utf-8'))
        return results

    def get_population(self, pop_label):
        """
        Gets an Object with the same data retrieval API as a Population

        Retrievable is limited to recorded data and a little metadata needed to
        create a single Neo Segment wrapped in a neo Block

            .. note::
            As each database only includes

        :param str pop_label: The label for the population of interest

            .. note::
                This is actually the label of the Application Vertex
                Typical the Population label corrected for None or
                duplicate values

        :return: An Object which acts like a Population for getting neo data
        :rtype: DataPopulation
        """
        # delayed import due to circular dependencies
        from .data_population import DataPopulation
        # DataPopulation validates the pop_label so no need to do hre too
        return DataPopulation(self._database_file, pop_label)

    def get_recording_variables(self, pop_label):
        """
        List of the names of variables recording

        Or to be exact list of the names of variables with metadata so likely
        to be recording

        :param str pop_label: The label for the population of interest

            .. note::
                This is actually the label of the Application Vertex
                Typical the Population label corrected for None or
                duplicate values

        :return: List of variable names
        """
        with self.transaction() as cursor:
            return self.__get_recording_variables(pop_label, cursor)

    def __get_recording_variables(self, pop_label, cursor):
        """

        :param ~sqlite3.Cursor cursor:
        :param str pop_label: The label for the population of interest

            .. note::
                This is actually the label of the Application Vertex
                Typical the Population label corrected for None or
                duplicate values

        :return: List of variable registered as recording.
        Even if there is no data
        :rtype: list(str)
        """
        results = []
        for row in cursor.execute(
                """
                SELECT variable
                FROM recording_view
                WHERE label = ?
                GROUP BY variable
                """, (pop_label,)):
            results.append(str(row["variable"], 'utf-8'))
        return results

    def get_recording_metadeta(self, pop_label, variable):
        """
        Gets the metadata id for this population and recording label
        combination.

        :param str pop_label: The label for the population of interest

            .. note::
                This is actually the label of the Application Vertex
                Typical the Population label corrected for None or
                duplicate values

        :param str variable:
        :return: datatype, t_start, sampling_interval_ms, first_id, pop_size,
            units
        :rtype: (DataType, float, float, int, int, str)
        :raises \
            ~spinn_front_end_common.utilities.exceptions.ConfigurationException:
            If the recording metadata not setup correctly
        """
        with self.transaction() as cursor:
            info = self.__get_recording_metadeta(cursor, pop_label, variable)
            (_, datatype, _, _, sampling_interval_ms, _, units) = info
            return (datatype, sampling_interval_ms, units)

    def __get_recording_metadeta(
            self, cursor, pop_label, variable):
        """
        Gets the metadata id for this population and recording label
        combination.

        :param ~sqlite3.Cursor cursor:
        :param str pop_label: The label for the population of interest

            .. note::
                This is actually the label of the Application Vertex
                Typical the Population label corrected for None or
                duplicate values

        :param str variable:
        :return: id, datatype, buffered_type,  t_start,
                 sampling_interval_ms, first_id, pop_size, units
        :rtype: (int, DataType, BufferedDataType, float, float, int, int, str)
        :raises \
            ~spinn_front_end_common.utilities.exceptions.ConfigurationException:
            If the recording metadata not setup correctly
        """
        for row in cursor.execute(
                """
                SELECT rec_id,  data_type, buffered_type,  t_start,
                       sampling_interval_ms, pop_size, units, atoms_shape,
                        n_colour_bits
                FROM recording_view
                WHERE label = ? AND variable = ?
                LIMIT 1
                """, (pop_label, variable)):
            if row["data_type"]:
                data_type_st = str(row["data_type"], 'utf-8')
                data_type = DataType[data_type_st]
            else:
                data_type = None
            if row["units"]:
                units = str(row["units"], 'utf-8')
            else:
                units = None
            buffered_type = BufferDataType[str(row["buffered_type"], 'utf-8')]
            atoms_shape = self.string_to_array(row["atoms_shape"])
            return (row["rec_id"], data_type, buffered_type, row["t_start"],
                    row["sampling_interval_ms"], row["pop_size"], units,
                    atoms_shape, row["n_colour_bits"])
        raise ConfigurationException(
            f"No metadata for {variable} on {pop_label}")

    def __get_region_metadata(self, cursor, rec_id):
        """

        :param ~sqlite3.Cursor cursor:
        :param int rec_id:
        :return: region_id, neurons, vertex_slice, selective_recording,
            base_key
        :rtype: int, ~numpy.ndarray, Slice, bool, int
        """
        rows = list(cursor.execute(
            """
            SELECT region_id, recording_neurons_st, vertex_slice, base_key
            FROM region_metadata
            WHERE rec_id = ?
            ORDER BY region_metadata_id
            """, [rec_id]))
        index = 0
        for row in rows:
            vertex_slice = Slice.from_string(str(row["vertex_slice"], "utf-8"))
            recording_neurons_st = row["recording_neurons_st"]
            if recording_neurons_st:
                neurons = numpy.array(self.string_to_array(
                    recording_neurons_st))
                selective_recording = len(neurons) != vertex_slice.n_atoms
            else:
                selective_recording = None
                neurons = None
            yield (row["region_id"], neurons, vertex_slice,
                   selective_recording, row["base_key"], index)
            index += 1

    def __get_spikes_by_region(
            self, cursor, region_id, neurons, simulation_time_step_ms,
            selective_recording, spike_times, spike_ids):
        """
        Adds spike data for this region to the lists

        :param ~sqlite3.Cursor cursor:
        :param int region_id: Region data came from
        :param array(int) neurons: mapping of local id to global id
        :param float simulation_time_step_ms:
        :param bool selective_recording: flag to say if
        :param list(float) spike_times: List to add spike times to
        :param list(int) spike_ids: List to add spike ids to
        """
        neurons_recording = len(neurons)
        if neurons_recording == 0:
            return [], []
        n_words = int(math.ceil(neurons_recording / BITS_PER_WORD))
        n_bytes = n_words * BYTES_PER_WORD
        n_words_with_timestamp = n_words + 1

        record_raw = self._read_contents(cursor, region_id)

        if len(record_raw) == 0:
            return

        raw_data = (
            numpy.asarray(record_raw, dtype="uint8").view(
                dtype="<i4")).reshape([-1, n_words_with_timestamp])

        record_time = (raw_data[:, 0] * simulation_time_step_ms)
        spikes = raw_data[:, 1:].byteswap().view("uint8")
        bits = numpy.fliplr(numpy.unpackbits(spikes).reshape(
            (-1, 32))).reshape((-1, n_bytes * 8))
        time_indices, local_indices = numpy.where(bits == 1)
        if selective_recording:
            for time_indice, local in zip(time_indices, local_indices):
                if local < neurons_recording:
                    spike_ids.append(neurons[local])
                    spike_times.append(record_time[time_indice])
        else:
            indices = neurons[local_indices]
            times = record_time[time_indices].reshape((-1))
            spike_ids.extend(indices)
            spike_times.extend(times)

    def __get_neuron_spikes(self, cursor, rec_id):
        """
        Gets the spikes for this population/recording id

        :param ~sqlite3.Cursor cursor:
        :param int rec_id:
        :return: numpy array of spike ids and spike times, all ids recording
        :rtype  ~numpy.ndarray, list(int)
        """
        spike_times = list()
        spike_ids = list()
        simulation_time_step_ms = self.__get_simulation_time_step_ms(cursor)
        indexes = []
        for region_id, neurons, _, selective_recording, _, _ in \
                self.__get_region_metadata(cursor, rec_id):
            indexes.extend(neurons)
            self.__get_spikes_by_region(
                cursor, region_id, neurons, simulation_time_step_ms,
                selective_recording, spike_times, spike_ids)

        result = numpy.column_stack((spike_ids, spike_times))
        return result[numpy.lexsort((spike_times, spike_ids))], indexes

    def __get_eieio_spike_by_region(
            self, cursor, region_id, simulation_time_step_ms, base_key,
            vertex_slice, atoms_shape, n_colour_bits, results):
        """
        Adds spike data for this region to the list

        :param ~sqlite3.Cursor cursor:
        :param int region_id: Region data came from
        :param float simulation_time_step_ms:
        :param int base_key:
        :param Slice vertex_slice:
        :param tuple(int) atoms_shape:
        :param int n_colour_bits
        :return: all recording indexes spikes or not
        :rtype: list(int)
        """
        spike_data = self._read_contents(cursor, region_id)

        number_of_bytes_written = len(spike_data)
        offset = 0
        indices = get_field_based_index(base_key, vertex_slice, n_colour_bits)
        slice_ids = vertex_slice.get_raster_ids(atoms_shape)
        colour_mask = (2 ** n_colour_bits) - 1
        inv_colour_mask = ~colour_mask & 0xFFFFFFFF
        while offset < number_of_bytes_written:
            length, time = self.__TWO_WORDS.unpack_from(spike_data, offset)
            time *= simulation_time_step_ms
            data_offset = offset + 2 * BYTES_PER_WORD

            eieio_header = EIEIODataHeader.from_bytestring(
                spike_data, data_offset)
            if eieio_header.eieio_type.payload_bytes > 0:
                raise Exception("Can only read spikes as keys")

            data_offset += eieio_header.size
            timestamps = numpy.repeat([time], eieio_header.count)
            key_bytes = eieio_header.eieio_type.key_bytes
            keys = numpy.frombuffer(
                spike_data, dtype="<u{}".format(key_bytes),
                count=eieio_header.count, offset=data_offset)
            keys = numpy.bitwise_and(keys, inv_colour_mask)
            local_ids = numpy.array([indices[key] for key in keys])
            neuron_ids = slice_ids[local_ids]
            offset += length + 2 * BYTES_PER_WORD
            results.append(numpy.dstack((neuron_ids, timestamps))[0])

        return slice_ids

    def __get_eieio_spikes(self, cursor, rec_id, atoms_shape, n_colour_bits):
        """
        Gets the spikes for this population/recording id

        :param ~sqlite3.Cursor cursor:
        :param int rec_id:
        :param tuple(int) atoms_shape:
        :param int n_colour_bits
        :return: numpy array of spike ids and spike times, all ids recording
        :rtype  ~numpy.ndarray, lis(int)
        """
        simulation_time_step_ms = self.__get_simulation_time_step_ms(cursor)
        results = []
        indexes = []

        for region_id, _, vertex_slice, selective_recording, base_key, _ in \
                self.__get_region_metadata(cursor, rec_id):
            if selective_recording:
                raise NotImplementedError(
                    "Unable to handle selective recording")
            indexes.extend(self.__get_eieio_spike_by_region(
                cursor, region_id, simulation_time_step_ms,
                base_key, vertex_slice, atoms_shape,
                n_colour_bits, results))

        if not results:
            return numpy.empty(shape=(0, 2)), indexes
        result = numpy.vstack(results)
        return result[numpy.lexsort((result[:, 1], result[:, 0]))], indexes

    def __get_multi_spikes_by_region(
            self, cursor, region_id, neurons, simulation_time_step_ms,
            spike_times, spike_ids):
        """
        Adds spike data for this region to the lists

        :param ~sqlite3.Cursor cursor:
        :param int region_id: Region data came from
        :param ~numpy.ndarray neurons:
        :param float simulation_time_step_ms:
        :param list(float) spike_times: List to add spike times to
        :param list(int) spike_ids: List to add spike ids to
        :return: all recording indexes spikes or not
        :rtype: list(int)
        """
        raw_data = self._read_contents(cursor, region_id)

        n_words = int(math.ceil(len(neurons) / BITS_PER_WORD))
        n_bytes_per_block = n_words * BYTES_PER_WORD
        offset = 0
        while offset < len(raw_data):
            time, n_blocks = self.__TWO_WORDS.unpack_from(raw_data, offset)
            offset += self.__TWO_WORDS.size
            spike_data = numpy.frombuffer(
                raw_data, dtype="uint8",
                count=n_bytes_per_block * n_blocks, offset=offset)
            offset += n_bytes_per_block * n_blocks

            spikes = spike_data.view("<i4").byteswap().view("uint8")
            bits = numpy.fliplr(numpy.unpackbits(spikes).reshape(
                (-1, 32))).reshape((-1, n_bytes_per_block * 8))
            local_indices = numpy.nonzero(bits)[1]
            indices = neurons[local_indices]
            times = numpy.repeat(
                [time * simulation_time_step_ms],
                len(indices))
            spike_ids.append(indices)
            spike_times.append(times)

    def __get_multi_spikes(self, cursor, rec_id):
        """
        Gets the spikes for this population/recording id

        :param ~sqlite3.Cursor cursor:
        :param int rec_id:
        :return: numpy array of spike ids and spike times, all ids recording
        :rtype  ~numpy.ndarray, list(int)
        """
        spike_times = list()
        spike_ids = list()
        indexes = []
        simulation_time_step_ms = self.__get_simulation_time_step_ms(cursor)
        for region_id, neurons, _, selective_recording, _, _ in \
                self.__get_region_metadata(cursor, rec_id):
            if selective_recording:
                raise NotImplementedError(
                    "Unable to handle selective recording")
            indexes.extend(neurons)
            self.__get_multi_spikes_by_region(
                cursor, region_id, neurons, simulation_time_step_ms,
                spike_times, spike_ids)

        if not spike_ids:
            return numpy.zeros((0, 2)), indexes

        spike_ids = numpy.hstack(spike_ids)
        spike_times = numpy.hstack(spike_times)
        result = numpy.dstack((spike_ids, spike_times))[0]
        return result[numpy.lexsort((spike_times, spike_ids))], indexes

    def __combine_indexes(self, view_indexes, data_indexes, variable):
        """

        :param view_indexes:
        :param data_indexes:
        :param str variable:
        :return:
        """
        # keep just the view indexes in the data
        data_set = set(data_indexes)
        indexes = [i for i in view_indexes if i in data_set]
        # check for missing and report
        view_set = set(view_indexes)
        missing = view_set.difference(data_indexes)
        if missing:
            missing_list = list(missing)
            missing_list.sort()
            logger.warning(
                f"No {variable} available for neurons {missing_list}")
        return indexes

    def __get_spikes(self, cursor, rec_id, view_indexes, buffer_type,
                     atoms_shape, n_colour_bits, variable):
        """
        Gets the data as a Numpy array for one opulation and variable

        :param ~sqlite3.Cursor cursor:
        :param int rec_id:
        :param list(int) view_indexes:
        :param buffer_type:
        :param tuple(int) atoms_shape:
        :param int n_colour_bits
        :param str variable:
        :raises \
            ~spinn_front_end_common.utilities.exceptions.ConfigurationException:
            If the recording metadata not setup correctly
        """
        if buffer_type == BufferDataType.NEURON_SPIKES:
            spikes, data_indexes = self.__get_neuron_spikes(cursor, rec_id)
        elif buffer_type == BufferDataType.EIEIO_SPIKES:
            spikes, data_indexes = self.__get_eieio_spikes(
                cursor, rec_id, atoms_shape, n_colour_bits)
        elif buffer_type == BufferDataType.MULTI_SPIKES:
            spikes, data_indexes = self.__get_multi_spikes(cursor, rec_id)
        else:
            raise NotImplementedError(buffer_type)

        if view_indexes is None or list(view_indexes) == list(data_indexes):
            indexes = numpy.array(data_indexes)
        else:
            # keep just the view indexes in the data
            indexes = self.__combine_indexes(
                view_indexes, data_indexes, variable)
            # keep just data columns in the view
            spikes = spikes[numpy.isin(spikes[:, 0], indexes)]

        return spikes, indexes

    def __get_matrix_data_by_region(
            self, cursor, region_id, neurons, data_type):
        """
        Extracts data for this region

        :param ~sqlite3.Cursor cursor:
        :param int region_id: Region data came from
        :param array(int) neurons: mapping of local id to global id
        :param DataType data_type: type of data to extract
        :return:  neurons, times, data
        :rtype: (list(int), list(float ), numpy.array
        """

        # for buffering output info is taken form the buffer manager
        record_raw = self._read_contents(cursor, region_id)
        record_length = len(record_raw)

        # There is one column for time and one for each neuron recording
        data_row_length = len(neurons) * data_type.size
        full_row_length = data_row_length + self.__N_BYTES_FOR_TIMESTAMP
        n_rows = record_length // full_row_length
        row_data = numpy.asarray(record_raw, dtype="uint8").reshape(
            n_rows, full_row_length)

        time_bytes = (
            row_data[:, 0: self.__N_BYTES_FOR_TIMESTAMP].reshape(
                n_rows * self.__N_BYTES_FOR_TIMESTAMP))
        times = time_bytes.view("<i4").reshape(n_rows, 1)
        var_data = (row_data[:, self.__N_BYTES_FOR_TIMESTAMP:].reshape(
            n_rows * data_row_length))
        placement_data = data_type.decode_array(var_data).reshape(
            n_rows, len(neurons))

        return times, placement_data

    def __get_matrix_data(
            self, cursor, rec_id, data_type, view_indexes, pop_size, variable):
        """
        Gets the matrix data  for this population/recording id

        :param ~sqlite3.Cursor cursor:
        :param int rec_id:
        :param DataType data_type: type of data to extract
        :param view_indexes:
            The indexes for which data should be returned. Or None for all
        :type view_indexes: list(int) or None
        :param int pop_size:
        :param str variable:
        :return: numpy array of the data, neurons
        :rtype: tuple(~numpy.ndarray, list(int))
        """
        signal_array = None
        pop_times = None
        pop_neurons = []
        indexes = []

        for region_id, neurons, _, _, _, index in \
                self.__get_region_metadata(cursor, rec_id):
            if neurons is not None:
                pop_neurons.extend(neurons)
            else:
                indexes.append(index)
                neurons = [index]
            times, data = self.__get_matrix_data_by_region(
                cursor, region_id, neurons, data_type)
            if signal_array is None:
                signal_array = data
                pop_times = times
            elif numpy.array_equal(pop_times, times):
                signal_array = numpy.append(
                    signal_array, data, axis=1)
            else:
                raise NotImplementedError("times differ")
        if signal_array is None:
            signal_array = []

        if len(indexes) > 0:
            assert (len(pop_neurons) == 0)
            if view_indexes is not None:
                raise SpynnakerException(
                    f"{variable} data can not be extracted using a view")
            return signal_array, indexes

        data_indexes = numpy.array(pop_neurons)
        if view_indexes is None:
            view_indexes = range(pop_size)
        if list(view_indexes) == list(data_indexes):
            indexes = numpy.array(data_indexes)
        else:
            # keep just the view indexes in the data
            indexes = self.__combine_indexes(
                view_indexes, data_indexes, variable)
            # keep just data columns in the view
            map_indexes = [list(data_indexes).index(i) for i in indexes]
            signal_array = signal_array[:, map_indexes]

        return signal_array, indexes

    def __get_rewires_by_region(
            self, cursor, region_id, vertex_slice, rewire_values,
            rewire_postids, rewire_preids, rewire_times, sampling_interval_ms):
        """
        Extracts rewires data for this region and adds it to the lists

        :param ~sqlite3.Cursor cursor:
        :param int region_id: Region data came from
        :param Slice vertex_slice: slice of this region
        :param list(int) rewire_values:
        :param list(int) rewire_postids:
        :param list(int) rewire_preids:
        :param list(int) rewire_times:
        """
        record_raw = self._read_contents(cursor, region_id)
        if len(record_raw) > 0:
            raw_data = (
                numpy.asarray(record_raw, dtype="uint8").view(
                    dtype="<i4")).reshape([-1, self.__REWIRING_N_WORDS])
        else:
            return

        record_time = (raw_data[:, 0] * sampling_interval_ms)
        rewires_raw = raw_data[:, 1:]
        rew_length = len(rewires_raw)
        # rewires is 0 (elimination) or 1 (formation) in the first bit
        rewires = [rewires_raw[i][0] & self.__FIRST_BIT
                   for i in range(rew_length)]
        # the post-neuron ID is stored in the next 8 bytes
        post_ids = [((int(rewires_raw[i]) >> self.__POST_ID_SHIFT) %
                     self.__POST_ID_FACTOR) + vertex_slice.lo_atom
                    for i in range(rew_length)]
        # the pre-neuron ID is stored in the remaining 23 bytes
        pre_ids = [int(rewires_raw[i]) >> self.__PRE_ID_SHIFT
                   for i in range(rew_length)]

        rewire_values.extend(rewires)
        rewire_postids.extend(post_ids)
        rewire_preids.extend(pre_ids)
        rewire_times.extend(record_time)

    def __get_rewires(self, cursor, rec_id, sampling_interval_ms):
        """
        Extracts rewires data for this region a

        :param ~sqlite3.Cursor cursor:
        :param int rec_id:
        :return: (rewire_values, rewire_postids, rewire_preids, rewire_times)
        :rtype: ~numpy.ndarray(tuple(int, int, int, int))
        """
        rewire_times = list()
        rewire_values = list()
        rewire_postids = list()
        rewire_preids = list()

        for region_id, _, vertex_slice, _, _, _ in \
                self.__get_region_metadata(cursor, rec_id):
            # as no neurons for "rewires" selective_recording will be true

            self.__get_rewires_by_region(
                cursor, region_id, vertex_slice, rewire_values,
                rewire_postids, rewire_preids, rewire_times,
                sampling_interval_ms)

            if len(rewire_values) == 0:
                return numpy.zeros((0, 4), dtype="float")

        result = numpy.column_stack(
            (rewire_times, rewire_preids, rewire_postids, rewire_values))
        return result[numpy.lexsort(
            (rewire_values, rewire_postids, rewire_preids, rewire_times))]

    def __get_recorded_pynn7(
            self, cursor, rec_id, data_type, sampling_interval_ms,
            as_matrix, view_indexes, pop_size, variable):
        """ Get recorded data in PyNN 0.7 format. Must not be spikes.

        :param ~sqlite3.Cursor cursor:
        :param int rec_id:
        :param DataType data_type: type of data to extract
        :param float sampling_interval_ms:
        :param bool as_matrix:
        :param view_indexes:
            The indexes for which data should be returned. Or None for all
        :type view_indexes: list(int) or None
        :param int pop_size:
        :param str variable:
        :rtype: ~numpy.ndarray
        """
        data, indexes = self.__get_matrix_data(
            cursor, rec_id, data_type, view_indexes, pop_size, variable)

        if as_matrix:
            return data

        # Convert to triples as Pynn 0,7 did
        n_machine_time_steps = len(data)
        n_neurons = len(indexes)
        column_length = n_machine_time_steps * n_neurons
        times = [i * sampling_interval_ms
                 for i in range(0, n_machine_time_steps)]
        return numpy.column_stack((
                numpy.repeat(indexes, n_machine_time_steps, 0),
                numpy.tile(times, n_neurons),
                numpy.transpose(data).reshape(column_length)))

    def spinnaker_get_data(
            self, pop_label, variable, as_matrix=False, view_indexes=None):
        if not isinstance(variable, str):
            if len(variable) != 1:
                raise ConfigurationException(
                    "Only one type of data at a time is supported")
            variable = variable[0]

        with self.transaction() as cursor:
            # called to trigger the virtual data warning if applicable
            self.__get_segment_info(cursor)
            (rec_id, data_type, buffered_type, _, sampling_interval_ms,
             pop_size, _, atoms_shape, n_colour_bits) = \
                self.__get_recording_metadeta(cursor, pop_label, variable)
            if buffered_type == BufferDataType.MATRIX:
                return self.__get_recorded_pynn7(
                    cursor, rec_id, data_type, sampling_interval_ms,
                    as_matrix, view_indexes, pop_size, variable)
            # NO BufferedDataType.REWIRES get_spike will go boom
            else:
                if as_matrix:
                    logger.warning(f"Ignoring as matrix for {variable}")
                return self.__get_spikes(
                    cursor, rec_id, view_indexes, buffered_type, atoms_shape,
                    n_colour_bits, variable)[0]

    def get_spike_counts(self, pop_label, view_indexes=None):
        with self.transaction() as cursor:
            # called to trigger the virtual data warning if applicable
            self.__get_segment_info(cursor)
            (rec_id, _, buffered_type, _, _, pop_size, _, atoms_shape,
             n_colour_bits) = \
                self.__get_recording_metadeta(cursor, pop_label, SPIKES)
            if view_indexes is None:
                view_indexes = range(pop_size)

            # get_spike will go boom if buffered_type not spikes
            spikes = self.__get_spikes(
                cursor, rec_id, view_indexes, buffered_type, atoms_shape,
                n_colour_bits, SPIKES)[0]
        counts = numpy.bincount(spikes[:, 0].astype(dtype=numpy.int32),
                                minlength=pop_size)
        return {i: counts[i] for i in view_indexes}

    def __add_data(
            self, cursor, pop_label, variable, segment, view_indexes, t_stop):
        """
        Gets the data as a Numpy array for one population and variable

        :param ~sqlite3.Cursor cursor:
        :param str pop_label: The label for the population of interest

            .. note::
                This is actually the label of the Application Vertex
                Typical the Population label corrected for None or
                duplicate values

        :param str variable:
        :param ~neo.core.Block block: neo block
        :param ~neo.core.Segment segment: Segment to add data to
        :param float t_stop
        :raises \
            ~spinn_front_end_common.utilities.exceptions.ConfigurationException:
            If the recording metadata not setup correctly
        """
<<<<<<< HEAD
        (rec_id, data_type, buffer_type, t_start, sampling_interval_ms,
         pop_size, units, atoms_shape, n_colour_bits) = \
            self.__get_recording_metadeta(cursor, pop_label, variable)

        if buffer_type == BufferDataType.MATRIX:
            signal_array, indexes = self.__get_matrix_data(
                cursor, rec_id, data_type, view_indexes, pop_size, variable)
            sampling_rate = 1000/sampling_interval_ms * quantities.Hz
            t_start = t_start * quantities.ms
            self._insert_matrix_data(
                variable, segment, signal_array,
                indexes, t_start, sampling_rate, units)
        elif buffer_type == BufferDataType.REWIRES:
            if view_indexes is not None:
                raise SpynnakerException(
                    f"{variable} can not be extracted using a view")
            event_array = self.__get_rewires(
                cursor, rec_id, sampling_interval_ms)
            self._insert_neo_rewirings(segment, event_array, variable, t_start)
        else:
            if view_indexes is None:
                view_indexes = range(pop_size)
            spikes, indexes = self.__get_spikes(
                cursor, rec_id, view_indexes, buffer_type, atoms_shape,
                n_colour_bits, variable)
            sampling_rate = 1000 / sampling_interval_ms * quantities.Hz
            self._insert_spike_data(
                view_indexes, segment, spikes, t_start, t_stop,
                sampling_rate)

    def __read_and_csv_data(self, cursor, pop_label, variable, csv_writer,
                            view_indexes, t_stop):
=======
        # pylint: disable=too-many-arguments, no-member, c-extension-no-member
        t_start = t_start * quantities.ms
        sampling_period = sampling_interval_ms * quantities.ms

        ids = list(map(lambda x: x+first_id, indexes))
        if units is None:
            units = "dimensionless"
        data_array = neo.AnalogSignal(
            signal_array,
            units=units,
            t_start=t_start,
            sampling_period=sampling_period,
            name=variable,
            source_population=pop_label,
            source_ids=ids)
        channel_index = self.__get_channel_index(indexes, block)
        data_array.channel_index = channel_index
        data_array.shape = (data_array.shape[0], data_array.shape[1])
        segment.analogsignals.append(data_array)
        channel_index.analogsignals.append(data_array)

    def __add_neo_events(self, segment, event_array, variable):
        """ Adds data that is events to a neo segment.

        :param ~neo.core.Segment segment: Segment to add data to
        :param ~numpy.ndarray event_array: the raw "event" data
        :param str variable: the variable name
        """
        # pylint: disable=too-many-arguments, no-member, c-extension-no-member
        formation_times = []
        formation_labels = []
        formation_annotations = dict()
        elimination_times = []
        elimination_labels = []
        elimination_annotations = dict()

        for i in range(len(event_array)):
            event_time = event_array[i][0] * quantities.ms
            pre_id = int(event_array[i][1])
            post_id = int(event_array[i][2])
            if event_array[i][3] == 1:
                formation_times.append(event_time)
                formation_labels.append(
                    str(pre_id) + "_" + str(post_id) + "_formation")
            else:
                elimination_times.append(event_time)
                elimination_labels.append(
                    str(pre_id) + "_" + str(post_id) + "_elimination")

        formation_event_array = neo.Event(
            times=formation_times,
            labels=formation_labels,
            units="ms",
            name=variable + "_form",
            description="Synapse formation events",
            array_annotations=formation_annotations)

        elimination_event_array = neo.Event(
            times=elimination_times,
            labels=elimination_labels,
            units="ms",
            name=variable + "_elim",
            description="Synapse elimination events",
            array_annotations=elimination_annotations)

        segment.events.append(formation_event_array)
        segment.events.append(elimination_event_array)

    def __add_deta(self, cursor, pop_label, variable, block, segment,
                   view_indexes, t_stop):
>>>>>>> a8bb3f2c
        """
        Reads the data for one variable and adds it to the csv file

        :param ~sqlite3.Cursor cursor:
        :param str pop_label: The label for the population of interest

            .. note::
                This is actually the label of the Application Vertex
                Typical the Population label corrected for None or
                duplicate values

        :param str variable:
        :param ~csv.writer csv_writer: Open csv writer to write to
        :param view_indexes:
        :type view_indexes: None, ~numpy.array or list(int)
        :param float t_stop
        """
        (rec_id, data_type, buffer_type, t_start, sampling_interval_ms,
         pop_size, units, atoms_shape, n_colour_bits) = \
            self.__get_recording_metadeta(cursor, pop_label, variable)

        if buffer_type == BufferDataType.MATRIX:
            self._csv_variable_metdata(
                csv_writer, self._MATRIX, variable, t_start, t_stop,
                sampling_interval_ms, units)
            signal_array, indexes = self.__get_matrix_data(
                cursor, rec_id, data_type, view_indexes, pop_size, variable)
            self._csv_matrix_data(csv_writer, signal_array, indexes)
        elif buffer_type == BufferDataType.REWIRES:
            self._csv_variable_metdata(
                csv_writer, self._EVENT, variable, t_start, t_stop,
                sampling_interval_ms, units)
            if view_indexes is not None:
                raise SpynnakerException(
                    f"{variable} can not be extracted using a view")
            event_array = self.__get_rewires(
                cursor, rec_id, sampling_interval_ms)
<<<<<<< HEAD
            self._csv_rewirings(csv_writer, event_array)
=======
            self.__add_neo_events(segment, event_array, variable)
>>>>>>> a8bb3f2c
        else:
            self._csv_variable_metdata(
                csv_writer, self._SPIKES, variable, t_start, t_stop,
                sampling_interval_ms, units)
            spikes, indexes = self.__get_spikes(
                cursor, rec_id, view_indexes, buffer_type, atoms_shape,
                n_colour_bits, variable)
            self._csv_spike_data(csv_writer, spikes, indexes)

    def __get_empty_block(self, cursor, pop_label, annotations):
        """

        :param str pop_label: The label for the population of interest

            .. note::
                This is actually the label of the Application Vertex
                Typical the Population label corrected for None or
                duplicate values

        :param variables: One or more variable names or None for all available
        :type variables: str, list(str) or None
        :param view_indexes: List of neurons ids to include or None for all
        :type view_indexes: None or list(int)
        :param annotations: annotations to put on the neo block
        :type annotations: None or dict(str, ...)
        :return: The Neo block
        :rtype: ~neo.core.Block
        :raises \
            ~spinn_front_end_common.utilities.exceptions.ConfigurationException:
            If the recording metadata not setup correctly
        """
        _, _, _, dt, simulator = self.__get_segment_info(cursor)
        pop_size, first_id, description = \
            self.__get_population_metadata(cursor, pop_label)
        return self._insert_empty_block(
            pop_label, description, pop_size, first_id, dt, simulator,
            annotations)

    def get_empty_block(self, pop_label, annotations):
        """
        Creates a block with just metadata but not data segments

        :param str pop_label: The label for the population of interest

            .. note::
                This is actually the label of the Application Vertex
                Typical the Population label corrected for None or
                duplicate values

        :param variables: One or more variable names or None for all available
        :type variables: str, list(str) or None
        :param view_indexes: List of neurons ids to include or None for all
        :type view_indexes: None or list(int)
        :param annotations: annotations to put on the neo block
        :type annotations: None or dict(str, ...)
        :return: The Neo block
        :rtype: ~neo.core.Block
        :raises \
            ~spinn_front_end_common.utilities.exceptions.ConfigurationException:
            If the recording metadata not setup correctly
        """
        with self.transaction() as cursor:
            return self.__get_empty_block(cursor, pop_label, annotations)

    def get_full_block(self, pop_label, variables, view_indexes, annotations):
        """
         Creates a block with metadata and data for this segment

         Any previous segments will be empty

         :param str pop_label: The label for the population of interest

            .. note::
                This is actually the label of the Application Vertex
                Typical the Population label corrected for None or
                duplicate values
        :param variables: One or more variable names or None for all available
        :type variables: str, list(str) or None
        :param view_indexes: List of neurons ids to include or None for all
        :type view_indexes: None or list(int)
        :param annotations: annotations to put on the neo block
        :type annotations: None or dict(str, ...)
        :return: The Neo block
        :rtype: ~neo.core.Block
        :return:
        """
        with self.transaction() as cursor:
            block = self.__get_empty_block(cursor, pop_label, annotations)
            self.__add_segment(
                cursor, block, pop_label, variables, view_indexes)
            return block

    def csv_segment(
            self,  csv_file, pop_label, variables, view_indexes=None):
        """
        Writes the data including metadata to a csv file

        :param str csvfile: Path to file write block metdtadat to
        :param str pop_label: The label for the population of interest

            .. note::
                This is actually the label of the Application Vertex
                Typical the Population label corrected for None or
                duplicate values

        :param variables: One or more variable names or None for all available
        :type variables: str, list(str) or None
        :param view_indexes: List of neurons ids to include or None for all
        :type view_indexes: None or list(int)
        :raises \
            ~spinn_front_end_common.utilities.exceptions.ConfigurationException:
            If the recording metadata not setup correctly
        """
        if not os.path.isfile(csv_file):
            raise SpynnakerException("PLease call csv_block_metadata first")
        with open(csv_file, 'a', newline='', encoding="utf-8") as csvfile:
            csv_writer = csv.writer(csvfile, delimiter=',', quotechar='"',
                                    quoting=csv.QUOTE_MINIMAL)

            with self.transaction() as cursor:
                segment_number, rec_datetime, t_stop, _, _ = \
                    self.__get_segment_info(cursor)
                self._csv_segment_metadata(
                    csv_writer, segment_number, rec_datetime)

                variables = self.__clean_variables(
                    variables, pop_label, cursor)
                for variable in variables:
                    self.__read_and_csv_data(
                        cursor, pop_label, variable, csv_writer,
                        view_indexes, t_stop)

    def csv_block_metadata(self, csv_file, pop_label, annotations):
        """
        Writes the data including metadata to a csv file

        Overwrites and previous data in the file

        :param str csvfile: Path to file write block metdtadat to
        :param str pop_label: The label for the population of interest

            .. note::
                This is actually the label of the Application Vertex
                Typical the Population label corrected for None or
                duplicate values
        :param annotations: annotations to put on the neo block
        :type annotations: None or dict(str, ...)

        :raises \
            ~spinn_front_end_common.utilities.exceptions.ConfigurationException:
            If the recording metadata not setup correctly
        """
        with open(csv_file, 'w', newline='',  encoding="utf-8") as csvfile:
            csv_writer = csv.writer(csvfile, delimiter=',', quotechar='"',
                                    quoting=csv.QUOTE_MINIMAL)

            with self.transaction() as cursor:
                _, _, _, dt, _ = self.__get_segment_info(cursor)
                pop_size, first_id, description = \
                    self.__get_population_metadata(cursor, pop_label)
                self._csv_block_metadat(
                    csv_writer, pop_label, dt, pop_size, first_id, description,
                    annotations)

    def add_segment(self, block, pop_label, variables, view_indexes=None):
        """
        Adds a segment to the block

        :param str pop_label: The label for the population of interest

            .. note::
                This is actually the label of the Application Vertex
                Typical the Population label corrected for None or
                duplicate values

        :param variables: One or more variable names or None for all available
        :type variables: str, list(str) or None
        :param view_indexes: List of neurons ids to include or None for all
        :type view_indexes: None or list(int)
        :return: Segment with the requested data
        :raises \
            ~spinn_front_end_common.utilities.exceptions.ConfigurationException:
            If the recording metadata not setup correctly
        """
        with self.transaction() as cursor:
            self.__add_segment(
                cursor, block, pop_label, variables, view_indexes)

    def __clean_variables(self, variables, pop_label, cursor):
        if isinstance(variables, str):
            variables = [variables]
        if 'all' in variables:
            variables = None
        if variables is None:
            variables = self.__get_recording_variables(pop_label, cursor)
        return variables

    def __add_segment(self, cursor, block, pop_label, variables, view_indexes):
        """
        Adds a segment to the block

        :param ~sqlite3.Cursor cursor:
        :param  ~neo.core.Block block:
        :param str pop_label: The label for the population of interest

            .. note::
                This is actually the label of the Application Vertex
                Typical the Population label corrected for None or
                duplicate values

        :param variables: One or more variable names or None for all available
        :type variables: str, list(str) or None
        :param view_indexes: List of neurons ids to include or None for all
        :type view_indexes: None or list(int)
        :raises \
            ~spinn_front_end_common.utilities.exceptions.ConfigurationException:
            If the recording metadata not setup correctly
        """
        segment_number, rec_datetime, t_stop, _, _ = \
            self.__get_segment_info(cursor)
        segment = self._insert_empty_segment(
            block, segment_number, rec_datetime)

        variables = self.__clean_variables(variables, pop_label, cursor)
        for variable in variables:
            self.__add_data(
                cursor, pop_label, variable, segment, view_indexes, t_stop)

    def clear_data(self, pop_label, variables):
        """
        Gets the data as a Numpy array for one population and variable

        :param str pop_label: The label for the population of interest

            .. note::
                This is actually the label of the Application Vertex
                Typical the Population label corrected for None or
                duplicate values

        :param list(str) variables: names of variable to get data for
        """
        with self.transaction() as cursor:
            if isinstance(variables, str):
                variables = [variables]
            if 'all' in variables:
                variables = None
            if variables is None:
                variables = self.__get_recording_variables(pop_label, cursor)
            t_start = SpynnakerDataView.get_current_run_time_ms()

            for variable in variables:
                cursor.execute(
                    """
                    UPDATE recording SET
                        t_start = ?
                    WHERE rec_id in
                        (SELECT rec_id
                        FROM recording_view
                        WHERE label = ? AND variable = ?)
                    """, (t_start, pop_label, variable))

                cursor.execute(
                    """
                    UPDATE region SET
                        content = CAST('' AS BLOB), content_len = 0,
                        fetches = 0, append_time = NULL
                    WHERE region_id in
                        (SELECT region_id
                        FROM region_metadata NATURAL JOIN recording_view
                        WHERE label = ? AND variable = ?)
                    """, (pop_label, variable))
                cursor.execute(
                    """
                    DELETE FROM region_extra
                    WHERE region_id in
                        (SELECT region_id
                        FROM region_metadata NATURAL JOIN recording_view
                        WHERE label = ? AND variable = ?)
                    """, (pop_label, variable))

    def write_metadata(self):
        with self.transaction() as cursor:
            for population in SpynnakerDataView.iterate_populations():
                # pylint: disable=protected-access
                for variable in population._vertex.get_recording_variables():
                    self.__write_metadata(cursor, population, variable)

    def __write_metadata(self, cursor, population, variable):
        # pylint: disable=protected-access
        app_vertex = population._vertex
        buffered_data_type = \
            app_vertex.get_buffer_data_type(variable)

        data_type = app_vertex.get_data_type(variable)
        sampling_interval_ms = \
            app_vertex.get_sampling_interval_ms(variable)

        units = app_vertex.get_units(variable)
        atoms_shape = app_vertex.atoms_shape
        n_colour_bits = app_vertex.n_colour_bits
        rec_id = self.__get_recording_id(
            cursor, app_vertex.label, variable,
            population, sampling_interval_ms, data_type,
            buffered_data_type, units, atoms_shape, n_colour_bits)
        region = app_vertex.get_recording_region(variable)
        machine_vertices = (
            app_vertex.splitter.machine_vertices_for_recording(
                variable))
        for vertex in machine_vertices:
            placement = SpynnakerDataView.get_placement_of_vertex(
                vertex)
            region_id = self._get_region_id(
                cursor, placement.x, placement.y, placement.p,
                region)
            vertex_slice = vertex.vertex_slice
            neurons = app_vertex.get_neurons_recording(
                variable, vertex_slice)
            if neurons is None:
                recording_neurons_st = None
            elif len(neurons) == 0:
                continue
            else:
                recording_neurons_st = self.array_to_string(
                    neurons)
            if buffered_data_type == BufferDataType.EIEIO_SPIKES:
                base_key = vertex.get_virtual_key()
            else:
                base_key = None
            cursor.execute(
                """
                INSERT INTO region_metadata
                (rec_id, region_id, recording_neurons_st,
                 base_key, vertex_slice)
                VALUES (?, ?, ?, ?, ?)
                """,
                (rec_id, region_id, recording_neurons_st,
                 base_key, str(vertex.vertex_slice)))

    @staticmethod
    def array_to_string(indexes):
        """
        Converts a list of ints into a compact string

        Works best if the list is sorted.

        Ids are comma separated except when a series of ids is sequential then
        the start:end is used.

        :param list(int) indexes:
        :rtype str:
        """
        if indexes is None or len(indexes) == 0:
            return ""

        previous = indexes[0]
        results = str(previous)
        in_range = False
        for index in indexes[1:]:
            if index == previous + 1:
                if not in_range:
                    results += ":"
                    in_range = True
            else:
                if in_range:
                    results += str(previous)
                results += ","
                results += str(index)
                in_range = False
            previous = index
        if in_range:
            results += str(previous)
        return results

    @staticmethod
    def string_to_array(string):
        """
        Converts a string into a list of ints

        Assumes the string was created by array_to_string

        :param str string:
        :rtype: list(int
        """
        if not string:
            return []
        if not isinstance(string, str):
            string = str(string, "utf-8")
        results = []
        parts = re.findall(r"\d+[,:]*", string)
        start = None
        for part in parts:
            if part.endswith(":"):
                start = int(part[:-1])
            else:
                if part.endswith(","):
                    val = int(part[:-1])
                else:
                    val = int(part)
                if start is not None:
                    results.extend(range(start, val+1))
                    start = None
                else:
                    results.append(val)

        return results<|MERGE_RESOLUTION|>--- conflicted
+++ resolved
@@ -1053,7 +1053,6 @@
             ~spinn_front_end_common.utilities.exceptions.ConfigurationException:
             If the recording metadata not setup correctly
         """
-<<<<<<< HEAD
         (rec_id, data_type, buffer_type, t_start, sampling_interval_ms,
          pop_size, units, atoms_shape, n_colour_bits) = \
             self.__get_recording_metadeta(cursor, pop_label, variable)
@@ -1072,7 +1071,7 @@
                     f"{variable} can not be extracted using a view")
             event_array = self.__get_rewires(
                 cursor, rec_id, sampling_interval_ms)
-            self._insert_neo_rewirings(segment, event_array, variable, t_start)
+            self._insert_neo_rewirings(segment, event_array, variable)
         else:
             if view_indexes is None:
                 view_indexes = range(pop_size)
@@ -1086,78 +1085,6 @@
 
     def __read_and_csv_data(self, cursor, pop_label, variable, csv_writer,
                             view_indexes, t_stop):
-=======
-        # pylint: disable=too-many-arguments, no-member, c-extension-no-member
-        t_start = t_start * quantities.ms
-        sampling_period = sampling_interval_ms * quantities.ms
-
-        ids = list(map(lambda x: x+first_id, indexes))
-        if units is None:
-            units = "dimensionless"
-        data_array = neo.AnalogSignal(
-            signal_array,
-            units=units,
-            t_start=t_start,
-            sampling_period=sampling_period,
-            name=variable,
-            source_population=pop_label,
-            source_ids=ids)
-        channel_index = self.__get_channel_index(indexes, block)
-        data_array.channel_index = channel_index
-        data_array.shape = (data_array.shape[0], data_array.shape[1])
-        segment.analogsignals.append(data_array)
-        channel_index.analogsignals.append(data_array)
-
-    def __add_neo_events(self, segment, event_array, variable):
-        """ Adds data that is events to a neo segment.
-
-        :param ~neo.core.Segment segment: Segment to add data to
-        :param ~numpy.ndarray event_array: the raw "event" data
-        :param str variable: the variable name
-        """
-        # pylint: disable=too-many-arguments, no-member, c-extension-no-member
-        formation_times = []
-        formation_labels = []
-        formation_annotations = dict()
-        elimination_times = []
-        elimination_labels = []
-        elimination_annotations = dict()
-
-        for i in range(len(event_array)):
-            event_time = event_array[i][0] * quantities.ms
-            pre_id = int(event_array[i][1])
-            post_id = int(event_array[i][2])
-            if event_array[i][3] == 1:
-                formation_times.append(event_time)
-                formation_labels.append(
-                    str(pre_id) + "_" + str(post_id) + "_formation")
-            else:
-                elimination_times.append(event_time)
-                elimination_labels.append(
-                    str(pre_id) + "_" + str(post_id) + "_elimination")
-
-        formation_event_array = neo.Event(
-            times=formation_times,
-            labels=formation_labels,
-            units="ms",
-            name=variable + "_form",
-            description="Synapse formation events",
-            array_annotations=formation_annotations)
-
-        elimination_event_array = neo.Event(
-            times=elimination_times,
-            labels=elimination_labels,
-            units="ms",
-            name=variable + "_elim",
-            description="Synapse elimination events",
-            array_annotations=elimination_annotations)
-
-        segment.events.append(formation_event_array)
-        segment.events.append(elimination_event_array)
-
-    def __add_deta(self, cursor, pop_label, variable, block, segment,
-                   view_indexes, t_stop):
->>>>>>> a8bb3f2c
         """
         Reads the data for one variable and adds it to the csv file
 
@@ -1195,11 +1122,7 @@
                     f"{variable} can not be extracted using a view")
             event_array = self.__get_rewires(
                 cursor, rec_id, sampling_interval_ms)
-<<<<<<< HEAD
             self._csv_rewirings(csv_writer, event_array)
-=======
-            self.__add_neo_events(segment, event_array, variable)
->>>>>>> a8bb3f2c
         else:
             self._csv_variable_metdata(
                 csv_writer, self._SPIKES, variable, t_start, t_stop,
@@ -1441,15 +1364,9 @@
 
         :param list(str) variables: names of variable to get data for
         """
+        t_start = SpynnakerDataView.get_current_run_time_ms()
         with self.transaction() as cursor:
-            if isinstance(variables, str):
-                variables = [variables]
-            if 'all' in variables:
-                variables = None
-            if variables is None:
-                variables = self.__get_recording_variables(pop_label, cursor)
-            t_start = SpynnakerDataView.get_current_run_time_ms()
-
+            variables = self.__clean_variables(variables, pop_label, cursor)
             for variable in variables:
                 cursor.execute(
                     """
@@ -1460,7 +1377,6 @@
                         FROM recording_view
                         WHERE label = ? AND variable = ?)
                     """, (t_start, pop_label, variable))
-
                 cursor.execute(
                     """
                     UPDATE region SET
