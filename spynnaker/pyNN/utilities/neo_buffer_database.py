# Copyright (c) 2022 The University of Manchester
#
# Licensed under the Apache License, Version 2.0 (the "License");
# you may not use this file except in compliance with the License.
# You may obtain a copy of the License at
#
#     https://www.apache.org/licenses/LICENSE-2.0
#
# Unless required by applicable law or agreed to in writing, software
# distributed under the License is distributed on an "AS IS" BASIS,
# WITHOUT WARRANTIES OR CONDITIONS OF ANY KIND, either express or implied.
# See the License for the specific language governing permissions and
# limitations under the License.
from __future__ import annotations
import csv
from datetime import datetime
import logging
import math
import os
import re
import struct
from typing import (
    Any, Collection, Dict, Iterable, List, Optional, Sequence, Tuple, Union,
    TYPE_CHECKING)

import numpy
from numpy import floating, integer, uint8, uint32
from numpy.typing import NDArray
import quantities
import neo  # type: ignore[import]

from spinn_utilities.log import FormatAdapter
from spinn_utilities.logger_utils import warn_once

from spinnman.messages.eieio.data_messages import EIEIODataHeader


from pacman.model.graphs.common import Slice, MDSlice
from pacman.utilities.utility_calls import get_keys

from spinn_front_end_common.interface.ds import DataType
from spinn_front_end_common.utility_models import (
    ReverseIPTagMulticastSourceMachineVertex)
from spinn_front_end_common.interface.buffer_management.storage_objects \
    import BufferDatabase
from spinn_front_end_common.utilities.base_database import _SqliteTypes
from spinn_front_end_common.utilities.constants import (
    BYTES_PER_WORD, BITS_PER_WORD)
from spinn_front_end_common.utilities.exceptions import ConfigurationException

from spynnaker.pyNN.data import SpynnakerDataView
from spynnaker.pyNN.exceptions import SpynnakerException
from spynnaker.pyNN.utilities.buffer_data_type import BufferDataType
from spynnaker.pyNN.utilities.constants import SPIKES
from spynnaker.pyNN.utilities.neo_csv import NeoCsv

if TYPE_CHECKING:
    from _csv import _writer as CSVWriter
    from spynnaker.pyNN.models.common.types import Names as ConcreteNames
    from spynnaker.pyNN.models.populations.population import Population
    from .data_population import DataPopulation
    #: :meta private:
    Names = Optional[ConcreteNames]
    #: :meta private:
    ViewIndices = Union[None, Sequence[int], NDArray[integer]]
    #: :meta private:
    Annotations = Optional[Dict[str, Any]]

logger = FormatAdapter(logging.getLogger(__name__))

segment_cache: Dict[int, str] = {}


class NeoBufferDatabase(BufferDatabase, NeoCsv):
    """
    Extra support for Neo on top of the Database for SQLite 3.

    This is the same database as used by BufferManager but with
    extra tables and access methods added.
    """
    # pylint: disable=c-extension-no-member

    __N_BYTES_FOR_TIMESTAMP = BYTES_PER_WORD
    __TWO_WORDS = struct.Struct("<II")
    __NEO_DDL_FILE = os.path.join(os.path.dirname(__file__), "db.sql")
    #: rewiring: shift values to decode recorded value
    __PRE_ID_SHIFT = 9
    __POST_ID_SHIFT = 1
    __POST_ID_FACTOR = 2 ** 8
    __FIRST_BIT = 1
    #: number of words per rewiring entry
    __REWIRING_N_WORDS = 2

    @staticmethod
    def _string(value: _SqliteTypes) -> str:
        if isinstance(value, (bytes, memoryview)):
            return str(value, 'utf-8')
        else:
            return str(value)

    def __init__(self, database_file: Optional[str] = None,
                 read_only: Optional[bool] = None):
        """
        :param database_file:
            The name of a file that contains (or will contain) an SQLite
            database holding the data.
            If omitted the default location will be used.
        :type database_file: None or str
        :param bool read_only:
            By default the database is read-only if given a database file.
            This allows to override that (mainly for clear)
        """
        if database_file is None:
            database_file = self.default_database_file()
            if read_only is None:
                read_only = False
        else:
            if read_only is None:
                read_only = True

        super().__init__(database_file, read_only=read_only)

        segment = SpynnakerDataView.get_segment_counter()
        if (segment not in segment_cache or
                segment_cache[segment] != database_file):
            with open(self.__NEO_DDL_FILE, encoding="utf-8") as f:
                sql = f.read()
            # pylint: disable=no-member
            self._SQLiteDB__db.executescript(sql)  # type: ignore[attr-defined]
            segment_cache[segment] = database_file

    @classmethod
    def segement_db(cls, segment_number: int) -> NeoBufferDatabase:
        """
        Retrieves a NeoBufferDatabase for this segment.
        """
        database_file = segment_cache[segment_number]
        return NeoBufferDatabase(database_file)

    def write_segment_metadata(self) -> None:
        """
        Writes the global information from the Views.

        This writes information held in :py:class:`SpynnakerDataView` so that
        the database is usable stand-alone.

        .. note::
            The database must be writable for this to work!
        """
        # t_stop intentionally left None to show no run data
        self.execute(
            """
            INSERT INTO segment(
                simulation_time_step_ms, segment_number, rec_datetime,
                dt, simulator)
            VALUES (?, ?, ?, ?, ?)
            """, (SpynnakerDataView.get_simulation_time_step_ms(),
                  SpynnakerDataView.get_segment_counter(),
                  datetime.now(),
                  SpynnakerDataView.get_simulation_time_step_ms(),
                  SpynnakerDataView.get_sim_name()))

    def write_t_stop(self) -> None:
        """
        Records the current run time as `t_Stop`.

        This writes information held in :py:class:`SpynnakerDataView` so that
        the database is usable stand-alone.

        .. note::
            The database must be writable for this to work!
        """
        t_stop = SpynnakerDataView.get_current_run_time_ms()
        if t_stop == 0:
            if SpynnakerDataView.get_current_run_timesteps() is None:
                return
        self.execute(
            """
            UPDATE segment
            SET t_stop = ?
            """, (t_stop,))

    def __get_segment_info(
            self) -> Tuple[int, datetime, Optional[float], float, str]:
        """
        Gets the metadata for the segment.

        :return: segment number, record time, last run time recorded,
            simulator timestep in ms, simulator name
        :raises \
            ~spinn_front_end_common.utilities.exceptions.ConfigurationException:
            If the recording metadata not setup correctly
        """
        for row in self.execute(
                """
                SELECT segment_number, rec_datetime, t_stop, dt, simulator
                FROM segment
                LIMIT 1
                """):
            t_str = self._string(row[self._REC_DATETIME])
            time = datetime.strptime(t_str, "%Y-%m-%d %H:%M:%S.%f")
            return (row[self._SEGMENT_NUMBER], time, row[self._T_STOP],
                    row[self._DT], self._string(row[self._SIMULATOR]))
        raise ConfigurationException(
            "No recorded data. Did the simulation run?")

    def __get_simulation_time_step_ms(self) -> float:
        """
        The simulation time step, in milliseconds.

        The value that would be/have been returned by
        SpynnakerDataView.get_simulation_time_step_ms()

        :rtype: float
        :return: The timestep
        """
        for row in self.execute(
                """
                SELECT simulation_time_step_ms
                FROM segment
                LIMIT 1
                """):
            return row["simulation_time_step_ms"]
        raise ConfigurationException("No segment data")

    def __get_population_id(
            self, pop_label: str, population: Population) -> int:
        """
        Gets an ID for this population label.
        Will create a new population if required.

        For speed does not verify the additional fields if a record already
        exists.

        :param str pop_label: The label for the population of interest

            .. note::
                This is actually the label of the Application Vertex.
                Typically the Population label, corrected for `None` or
                duplicate values

        :param ~spynnaker.pyNN.models.populations.Population population:
            the population to record for
        :return: The ID
        """
        for row in self.execute(
                """
                SELECT pop_id FROM population
                WHERE label = ?
                LIMIT 1
                """, (pop_label,)):
            return row["pop_id"]
        self.execute(
            """
            INSERT INTO population(
                label, first_id, description, pop_size)
            VALUES (?, ?, ?, ?)
            """, (pop_label, population.first_id, population.describe(),
                  population.size))
        rowid = self.lastrowid
        assert rowid is not None, "population must have been inserted"
        return rowid

    def __get_recording_id(
            self, pop_label: str, variable: str,
            population: Population, sampling_interval_ms: Optional[float],
            data_type: Optional[DataType], buffered_type: BufferDataType,
            units: Optional[str], n_colour_bits: int) -> int:
        """
        Gets an ID for this population and recording label combination.
        Will create a new population/recording record if required.

        For speed does not verify the additional fields if a record already
        exists.

        :param str pop_label: The label for the population of interest

            .. note::
                This is actually the label of the Application Vertex.
                Typically the Population label, corrected for `None` or
                duplicate values

        :param str variable:
        :param ~spynnaker.pyNN.models.populations.Population population:
            the population to record for
        :param sampling_interval:
            The simulation time in milliseconds between sampling.
            Typically the sampling rate * simulation_timestep_ms
        :type sampling_interval_ms: float or None
        :type data_type: DataType or None
        :param BufferDataType buffered_type:
        :param str units:
        :param int n_colour_bits:
        :return: The ID
        """
        for row in self.execute(
                """
                SELECT rec_id FROM recording_view
                WHERE label = ? AND variable = ?
                LIMIT 1
                """, (pop_label, variable)):
            return row["rec_id"]
        pop_id = self.__get_population_id(pop_label, population)
        if data_type:
            data_type_name = data_type.name
        else:
            data_type_name = None
        self.execute(
            """
            INSERT INTO recording(
                pop_id, variable, data_type, buffered_type, t_start,
                sampling_interval_ms, units, n_colour_bits)
            VALUES (?, ?, ?, ?, 0, ?, ?, ?)
            """, (pop_id, variable, data_type_name, str(buffered_type),
                  sampling_interval_ms, units, n_colour_bits))
        rowid = self.lastrowid
        assert rowid is not None, "recording must have been inserted"
        return rowid

    def get_population_metadata(
            self, pop_label: str) -> Optional[Tuple[int, int, str]]:
        """
        Gets the metadata for the population with this label

        :param str pop_label: The label for the population of interest

            .. note::
                This is actually the label of the Application Vertex.
                Typically the Population label, corrected for `None` or
                duplicate values

        :return: population size, first ID and description
        :rtype: (int, int, str)
        :raises \
            ~spinn_front_end_common.utilities.exceptions.ConfigurationException:
            If the recording metadata not setup correctly
        """
        for row in self.execute(
                """
                SELECT pop_size, first_id, description
                FROM population
                WHERE label = ?
                LIMIT 1
                """, (pop_label,)):
            return (int(row["pop_size"]), int(row["first_id"]),
                    self._string(row["description"]))
        return None

    def get_recording_populations(self) -> Tuple[str, ...]:
        """
        Gets a list of the labels of Populations recording.
        Or to be exact the ones with metadata saved so likely to be recording.

        .. note::
            These are actually the labels of the Application Vertices.
            Typically the Population label, corrected for `None` or
            duplicate values

        :return: List of population labels
        :rtype: list(str)
        """
        results = []
        for row in self.execute(
                """
                SELECT label
                FROM population
                """):
            results.append(self._string(row["label"]))
        return tuple(results)

    def get_population(self, pop_label: str) -> DataPopulation:
        """
        Gets an Object with the same data retrieval API as a Population.

        Retrieval is limited to recorded data and a little metadata needed to
        create a single Neo Segment wrapped in a Neo Block.

        .. note::
            As each database only includes data for one run (with resets
            creating another database) the structure is relatively simple.

        :param str pop_label: The label for the population of interest

            .. note::
                This is actually the label of the Application Vertex.
                Typically the Population label, corrected for `None` or
                duplicate values

        :return: An Object which acts like a Population for getting neo data
        :rtype: DataPopulation
        """
        # delayed import due to circular dependencies
        # pylint: disable=import-outside-toplevel
        from .data_population import DataPopulation as DataPop
        # DataPopulation validates the pop_label so no need to do here too
        return DataPop(self._database_file, pop_label)

    def get_recording_variables(self, pop_label: str) -> Tuple[str, ...]:
        """
        List of the names of variables recording.
        Or, to be exact, list of the names of variables with metadata so likely
        to be recording.

        :param str pop_label: The label for the population of interest

            .. note::
                This is actually the label of the Application Vertex.
                Typically the Population label, corrected for `None` or
                duplicate values

        :return: List of variable names
        """
        results: List[str] = []
        for row in self.execute(
                """
                SELECT variable
                FROM recording_view
                WHERE label = ?
                GROUP BY variable
                """, (pop_label,)):
            results.append(self._string(row["variable"]))
        return tuple(results)

    def find_units(self, pop_label: str, variable: str) -> Optional[str]:
        """
        Gets the metadata ID for this population and recording label
        combination.

        :param str pop_label: The label for the population of interest

            .. note::
                This is actually the label of the Application Vertex.
                Typically the Population label, corrected for `None` or
                duplicate values

        :param str variable:
        :return: data_type, sampling_interval_ms, units
        :rtype: Optional[str]
        :raises \
            ~spinn_front_end_common.utilities.exceptions.ConfigurationException:
            If the recording metadata not setup correctly
        """
        info = self.__get_recording_metadata(pop_label, variable)
        if info is None:
            return None
        else:
            (_, _, _, _, _, _, units, _) = info
        return units

    def __get_recording_metadata(
            self, pop_label: str, variable: str) -> Optional[Tuple[
                int, Optional[DataType], BufferDataType, float, float, int,
                Optional[str], int]]:
        """
        Gets the metadata id for this population and recording label
        combination.

        :param str pop_label: The label for the population of interest

            .. note::
                This is actually the label of the Application Vertex.
                Typical the Population label, corrected for `None` or
                duplicate values

        :param str variable:
        :return:
            id, data_type, buffered_type, t_start,
            sampling_interval_ms, pop_size, units, n_colour_bits
        :rtype:
            tuple(int, DataType, BufferedDataType, float, float, int, str, int)
        :raises \
            ~spinn_front_end_common.utilities.exceptions.ConfigurationException:
            If the recording metadata not setup correctly
        """
        for row in self.execute(
                """
                SELECT rec_id,  data_type, buffered_type,  t_start,
                       sampling_interval_ms, pop_size, units, n_colour_bits
                FROM recording_view
                WHERE label = ? AND variable = ?
                LIMIT 1
                """, (pop_label, variable)):
            if row["data_type"]:
                data_type = DataType[self._string(row["data_type"])]
            else:
                data_type = None
            if row["units"]:
                units = self._string(row["units"])
            else:
                units = None
            buffered_type = BufferDataType[self._string(row["buffered_type"])]
            return (row["rec_id"], data_type, buffered_type, row["t_start"],
                    row["sampling_interval_ms"], row["pop_size"], units,
                    row["n_colour_bits"])
        return None

    def __get_region_metadata(self, rec_id: int) -> Iterable[Tuple[
            int, Optional[NDArray[integer]], Slice, Optional[bool], int, int]]:
        """
        :param int rec_id:
        :return:
            region_id, neurons, vertex_slice, selective_recording, base_key,
            index
        :rtype: iterable(tuple(int, ~numpy.ndarray, Slice, bool, int, int))
        """
        index = 0
        # Need to put the rows in a list to get them to persist.
        for row in list(self.execute(
                """
                SELECT region_id, recording_neurons_st, vertex_slice, base_key
                FROM region_metadata
                WHERE rec_id = ?
                ORDER BY region_id, recording_neurons_st, vertex_slice,
                    base_key
                """, (rec_id,))):
            vertex_slice = MDSlice.from_string(
                self._string(row["vertex_slice"]))
            recording_neurons_st = row["recording_neurons_st"]
            if recording_neurons_st:
                neurons = numpy.array(
                    self.string_to_array(recording_neurons_st))
                yield (row["region_id"], neurons, vertex_slice,
                       len(neurons) != vertex_slice.n_atoms,
                       row["base_key"], index)
            else:
                yield (row["region_id"], None, vertex_slice, None,
                       row["base_key"], index)
            index += 1

    def __get_spikes_by_region(
            self, region_id: int, neurons: NDArray[integer],
            simulation_time_step_ms: float, selective_recording: bool,
            spike_times: List[float], spike_ids: List[int]) -> None:
        """
        Adds spike data for this region to the lists.

        :param int region_id: Region data came from
        :param array(int) neurons: mapping of local ID to global ID
        :param float simulation_time_step_ms:
        :param bool selective_recording: flag to say if
        :param list(float) spike_times: List to add spike times to
        :param list(int) spike_ids: List to add spike IDs to
        """
        neurons_recording = len(neurons)
        if neurons_recording == 0:
            return
        n_words = int(math.ceil(neurons_recording / BITS_PER_WORD))
        n_bytes = n_words * BYTES_PER_WORD
        n_words_with_timestamp = n_words + 1

        record_raw = self._read_recording(region_id)

        if len(record_raw) == 0:
            return

        raw_data = (
            numpy.asarray(record_raw, dtype=uint8).view(
                dtype="<i4")).reshape([-1, n_words_with_timestamp])

        record_time = (raw_data[:, 0] * simulation_time_step_ms)
        spikes = raw_data[:, 1:].byteswap().view(uint8)
        bits = numpy.fliplr(numpy.unpackbits(spikes).reshape(
            (-1, 32))).reshape((-1, n_bytes * 8))
        time_indices, local_indices = numpy.where(bits == 1)
        if selective_recording:
            for time_indice, local in zip(time_indices, local_indices):
                if local < neurons_recording:
                    spike_ids.append(neurons[local])
                    spike_times.append(record_time[time_indice])
        else:
            indices = neurons[local_indices]
            times = record_time[time_indices].reshape((-1))
            spike_ids.extend(indices)
            spike_times.extend(times)

    def __get_neuron_spikes(self, rec_id: int) -> Tuple[
            NDArray, List[int]]:
        """
        Gets the spikes for this population/recording ID.

        :param int rec_id:
        :return: numpy array of spike IDs and spike times, all IDs recording
        :rtype: tuple(~numpy.ndarray, list(int))
        """
        spike_times: List[float] = []
        spike_ids: List[int] = []
        simulation_time_step_ms = self.__get_simulation_time_step_ms()
        indexes: List[int] = []
        for region_id, neurons, _, selective_recording, _, _ in \
                self.__get_region_metadata(rec_id):
            if neurons is None or selective_recording is None:
                continue
            indexes.extend(neurons)
            self.__get_spikes_by_region(
                region_id, neurons, simulation_time_step_ms,
                selective_recording, spike_times, spike_ids)

        result = numpy.column_stack((spike_ids, spike_times))
        return result[numpy.lexsort(result.T[::-1])], indexes

    def __get_eieio_spike_by_region(
            self, region_id: int,
            simulation_time_step_ms: float, base_key: int,
            vertex_slice: Slice, n_colour_bits: int,
            results: List[NDArray]) -> NDArray[integer]:
        """
        Adds spike data for this region to the list.

        :param int region_id: Region data came from
        :param float simulation_time_step_ms:
        :param int base_key:
        :param ~pacman.model.graphs.common.Slice vertex_slice:
        :param int n_colour_bits:
        :param results: Where to add spike data to
        :return: all recording indexes spikes or not
        :rtype: list(int)
        """
        spike_data = self._read_recording(region_id)

        number_of_bytes_written = len(spike_data)
        offset = 0
        indices = {
            key: index for index, key in enumerate(
                get_keys(base_key, vertex_slice, n_colour_bits))}
        slice_ids = vertex_slice.get_raster_ids()
        colour_mask = (2 ** n_colour_bits) - 1
        inv_colour_mask = ~colour_mask & 0xFFFFFFFF
        while offset < number_of_bytes_written:
            length, time = self.__TWO_WORDS.unpack_from(spike_data, offset)
            time *= simulation_time_step_ms
            data_offset = offset + 2 * BYTES_PER_WORD

            eieio_header = EIEIODataHeader.from_bytestring(
                spike_data, data_offset)
            if eieio_header.eieio_type.payload_bytes > 0:
                raise ValueError("Can only read spikes as keys")

            data_offset += eieio_header.size
            timestamps = numpy.repeat([time], eieio_header.count)
            key_bytes = eieio_header.eieio_type.key_bytes
            keys = numpy.frombuffer(
                spike_data, dtype=f"<u{key_bytes}",
                count=eieio_header.count, offset=data_offset).astype(uint32)
            keys = numpy.bitwise_and(keys, inv_colour_mask)
            local_ids = numpy.array([indices[key] for key in keys])
            neuron_ids = slice_ids[local_ids]
            offset += length + 2 * BYTES_PER_WORD
            results.append(numpy.dstack((neuron_ids, timestamps))[0])

        return slice_ids

    def __get_eieio_spikes(
            self, rec_id: int, n_colour_bits: int) -> Tuple[
                NDArray, List[int]]:
        """
        Gets the spikes for this population/recording ID.

        :param int rec_id:
        :param int n_colour_bits:
        :return: numpy array of spike IDs and spike times, all IDs recording
        :rtype: tuple(~numpy.ndarray, list(int))
        """
        simulation_time_step_ms = self.__get_simulation_time_step_ms()
        results: List[NDArray] = []
        indexes: List[int] = []

        for region_id, _, vertex_slice, selective_recording, base_key, _ in \
                self.__get_region_metadata(rec_id):
            if selective_recording:
                raise NotImplementedError(
                    "Unable to handle selective recording")
            indexes.extend(self.__get_eieio_spike_by_region(
                region_id, simulation_time_step_ms,
                base_key, vertex_slice, n_colour_bits, results))

        if not results:
            return numpy.empty(shape=(0, 2)), indexes
        result = numpy.vstack(results)
        return result[numpy.lexsort((result[:, 1], result[:, 0]))], indexes

    def __get_multi_spikes_by_region(
            self, region_id: int, neurons: NDArray[integer],
            simulation_time_step_ms: float,
            spike_times: List[NDArray[floating]],
            spike_ids: List[NDArray[integer]]):
        """
        Adds spike data for this region to the lists.

        :param int region_id: Region data came from
        :param ~numpy.ndarray neurons:
        :param float simulation_time_step_ms:
        :param list(float) spike_times: List to add spike times to
        :param list(int) spike_ids: List to add spike IDs to
        """
        raw_data = self._read_recording(region_id)

        n_words = int(math.ceil(len(neurons) / BITS_PER_WORD))
        n_bytes_per_block = n_words * BYTES_PER_WORD
        offset = 0
        while offset < len(raw_data):
            time, n_blocks = self.__TWO_WORDS.unpack_from(raw_data, offset)
            offset += self.__TWO_WORDS.size
            spike_data = numpy.frombuffer(
                raw_data, dtype=uint8,
                count=n_bytes_per_block * n_blocks, offset=offset)
            offset += n_bytes_per_block * n_blocks

            spikes = spike_data.view("<i4").byteswap().view(uint8)
            bits = numpy.fliplr(numpy.unpackbits(spikes).reshape(
                (-1, 32))).reshape((-1, n_bytes_per_block * 8))
            local_indices = numpy.nonzero(bits)[1]
            indices = neurons[local_indices]
            times = numpy.repeat(
                [time * simulation_time_step_ms],
                len(indices))
            spike_ids.append(indices)
            spike_times.append(times)

    def __get_multi_spikes(self, rec_id: int) -> Tuple[
            NDArray, List[int]]:
        """
        Gets the spikes for this population/recording ID.

        :param int rec_id:
        :return: numpy array of spike IDs and spike times, all IDs recording
        :rtype: tuple(~numpy.ndarray, list(int))
        """
        spike_times_l: List[NDArray[floating]] = []
        spike_ids_l: List[NDArray[integer]] = []
        indexes: List[int] = []
        simulation_time_step_ms = self.__get_simulation_time_step_ms()
        for region_id, neurons, _, selective_recording, _, _ in \
                self.__get_region_metadata(rec_id):
            if selective_recording:
                raise NotImplementedError(
                    "Unable to handle selective recording")
            assert neurons is not None
            indexes.extend(neurons)
            self.__get_multi_spikes_by_region(
                region_id, neurons, simulation_time_step_ms,
                spike_times_l, spike_ids_l)

        if not spike_ids_l:
            return numpy.zeros((0, 2)), indexes

        spike_ids_a = numpy.hstack(spike_ids_l)
        spike_times_a = numpy.hstack(spike_times_l)
        result = numpy.dstack((spike_ids_a, spike_times_a))[0]
        return result[numpy.lexsort((spike_times_a, spike_ids_a))], indexes

    @staticmethod
    def __combine_indexes(
            view_indexes: Union[Sequence[int], NDArray[integer]],
            data_indexes: Union[Sequence[int], NDArray[integer]],
            variable: str) -> NDArray[integer]:
        """
        :param view_indexes:
        :param data_indexes:
        :param str variable:
        :return: indices
        :rtype: list
        """
        # keep just the view indexes in the data
        data_set = set(data_indexes)
        indexes = [i for i in view_indexes if i in data_set]
        # check for missing and report
        view_set = set(view_indexes)
        missing = view_set.difference(data_indexes)
        if missing:
            logger.warning("No {} available for neurons {}",
                           variable, sorted(missing))
        return numpy.array(indexes)

    def __get_spikes(
            self, rec_id: int, view_indexes: ViewIndices,
            buffer_type: BufferDataType, n_colour_bits: int,
            variable: str) -> Tuple[NDArray, NDArray[integer]]:
        """
        Gets the data as a Numpy array for one population and variable.

        :param int rec_id:
        :param list(int) view_indexes:
        :param buffer_type:
        :param int n_colour_bits:
        :param str variable:
        :raises \
            ~spinn_front_end_common.utilities.exceptions.ConfigurationException:
            If the recording metadata not setup correctly
        :rtype: tuple(~numpy.ndarray, list(int))
        """
        if buffer_type == BufferDataType.NEURON_SPIKES:
            spikes, data_indexes = self.__get_neuron_spikes(rec_id)
        elif buffer_type == BufferDataType.EIEIO_SPIKES:
            spikes, data_indexes = self.__get_eieio_spikes(
                rec_id, n_colour_bits)
        elif buffer_type == BufferDataType.MULTI_SPIKES:
            spikes, data_indexes = self.__get_multi_spikes(rec_id)
        else:
            raise NotImplementedError(buffer_type)

        if view_indexes is None or list(view_indexes) == list(data_indexes):
            indexes = numpy.array(data_indexes)
        else:
            # keep just the view indexes in the data
            indexes = self.__combine_indexes(
                view_indexes, data_indexes, variable)
            # keep just data columns in the view
            spikes = spikes[numpy.isin(spikes[:, 0], indexes)]

        return spikes, indexes

    def __get_matrix_data_by_region(
            self, region_id: int, neurons: NDArray[integer],
            data_type: DataType) -> Tuple[
                NDArray[floating], NDArray[floating]]:
        """
        Extracts data for this region.

        :param int region_id: Region data came from
        :param array(int) neurons: mapping of local ID to global ID
        :param DataType data_type: type of data to extract
        :return: times, data
        :rtype: tuple(~numpy.ndarray, ~numpy.ndarray)
        """
        # for buffering output info is taken form the buffer manager
        record_raw = self._read_recording(region_id)
        record_length = len(record_raw)

        # There is one column for time and one for each neuron recording
        data_row_length = len(neurons) * data_type.size
        full_row_length = data_row_length + self.__N_BYTES_FOR_TIMESTAMP
        n_rows = record_length // full_row_length
        row_data = numpy.asarray(record_raw, dtype=uint8).reshape(
            n_rows, full_row_length)

        time_bytes = (
            row_data[:, 0: self.__N_BYTES_FOR_TIMESTAMP].reshape(
                n_rows * self.__N_BYTES_FOR_TIMESTAMP))
        times = time_bytes.view("<i4").reshape(n_rows, 1)
        var_data = (row_data[:, self.__N_BYTES_FOR_TIMESTAMP:].reshape(
            n_rows * data_row_length))
        placement_data = data_type.decode_array(var_data).reshape(
            n_rows, len(neurons))

        return times, placement_data

    def __get_matrix_data(
            self, rec_id: int, data_type: DataType,
            view_indexes: ViewIndices, pop_size: int,
            variable: str) -> Tuple[NDArray[floating], NDArray[integer]]:
        """
        Gets the matrix data  for this population/recording ID.

        :param int rec_id:
        :param DataType data_type: type of data to extract
        :param view_indexes:
            The indexes for which data should be returned. Or `None` for all
        :type view_indexes: list(int) or None
        :param int pop_size:
        :param str variable:
        :return: numpy array of the data, neurons
        :rtype: tuple(~numpy.ndarray, ~numpy.ndarray)
        """
        signal_array: Optional[NDArray[floating]] = None
        pop_times: Optional[NDArray[floating]] = None
        pop_neurons: List[None] = []
        indexes: List[int] = []

        for region_id, neurons, _, _, _, index in \
                self.__get_region_metadata(rec_id):
            if neurons is not None:
                pop_neurons.extend(neurons)
            else:
                indexes.append(index)
                neurons = numpy.array([index], dtype=integer)
            times, data = self.__get_matrix_data_by_region(
                region_id, neurons, data_type)
            if signal_array is None or pop_times is None:
                signal_array = data
                pop_times = times
            elif numpy.array_equal(pop_times, times):
                signal_array = numpy.append(
                    signal_array, data, axis=1)
            else:
                raise NotImplementedError("times differ")
        if signal_array is None:
            signal_array = numpy.zeros((0,), dtype=floating)

        if len(indexes) > 0:
            assert (len(pop_neurons) == 0)
            if view_indexes is not None:
                raise SpynnakerException(
                    f"{variable} data can not be extracted using a view")
            return signal_array, numpy.array(indexes)

        data_indexes = numpy.array(pop_neurons)
        if view_indexes is None:
            view_indexes = range(pop_size)
        if list(view_indexes) == list(data_indexes):
            indexes_a = numpy.array(data_indexes)
        else:
            # keep just the view indexes in the data
            indexes_a = self.__combine_indexes(
                view_indexes, data_indexes, variable)
            # keep just data columns in the view
            map_indexes = [list(data_indexes).index(i) for i in indexes_a]
            signal_array = signal_array[:, map_indexes]

        return signal_array, indexes_a

    def __get_rewires_by_region(
            self, region_id: int, vertex_slice: Slice,
            rewire_values: List[int], rewire_postids: List[int],
            rewire_preids: List[int], rewire_times: List[int],
            sampling_interval_ms: float):
        """
        Extracts rewires data for this region and adds it to the lists.

        :param int region_id: Region data came from
        :param ~pacman.model.graphs.common.Slice vertex_slice:
            slice of this region
        :param list(int) rewire_values:
        :param list(int) rewire_postids:
        :param list(int) rewire_preids:
        :param list(int) rewire_times:
        """
        record_raw = self._read_recording(region_id)
        if len(record_raw) < 1:
            return

        raw_data = numpy.asarray(record_raw, dtype=uint8).view(
            dtype="<i4").reshape([-1, self.__REWIRING_N_WORDS])

        record_time = (raw_data[:, 0] * sampling_interval_ms)
        rewires_raw = raw_data[:, 1:]
        rew_length = len(rewires_raw)
        # rewires is 0 (elimination) or 1 (formation) in the first bit
        rewires = (rewires_raw[i][0] & self.__FIRST_BIT
                   for i in range(rew_length))
        # the post-neuron ID is stored in the next 8 bytes
        post_ids = (((int(rewires_raw[i]) >> self.__POST_ID_SHIFT) %
                     self.__POST_ID_FACTOR) + vertex_slice.lo_atom
                    for i in range(rew_length))
        # the pre-neuron ID is stored in the remaining 23 bytes
        pre_ids = (int(rewires_raw[i]) >> self.__PRE_ID_SHIFT
                   for i in range(rew_length))

        rewire_values.extend(rewires)
        rewire_postids.extend(post_ids)
        rewire_preids.extend(pre_ids)
        rewire_times.extend(record_time)

    def __get_rewires(self, rec_id: int,
                      sampling_interval_ms: float) -> NDArray[integer]:
        """
        Extracts rewires data for this region.

        :param int rec_id:
        :return: (rewire_values, rewire_postids, rewire_preids, rewire_times)
        :rtype: ~numpy.ndarray(tuple(int, int, int, int))
        """
        rewire_times: List[int] = []
        rewire_values: List[int] = []
        rewire_postids: List[int] = []
        rewire_preids: List[int] = []

        for region_id, _, vertex_slice, _, _, _ in \
                self.__get_region_metadata(rec_id):
            # as no neurons for "rewires" selective_recording will be true

            self.__get_rewires_by_region(
                region_id, vertex_slice, rewire_values, rewire_postids,
                rewire_preids, rewire_times, sampling_interval_ms)

            if len(rewire_values) == 0:
                return numpy.zeros((0, 4), dtype=integer)

        result = numpy.column_stack(
            (rewire_times, rewire_preids, rewire_postids, rewire_values))
        return result[numpy.lexsort(
            (rewire_values, rewire_postids, rewire_preids, rewire_times))]

    def __get_recorded_pynn7(
            self, rec_id: int, data_type: DataType,
            sampling_interval_ms: float, as_matrix: bool,
            view_indexes: ViewIndices, pop_size: int,
            variable: str) -> NDArray[floating]:
        """
        Get recorded data in PyNN 0.7 format. Must not be spikes.

        :param int rec_id:
        :param DataType data_type: type of data to extract
        :param float sampling_interval_ms:
        :param bool as_matrix:
        :param view_indexes:
            The indexes for which data should be returned. Or `None` for all
        :type view_indexes: list(int) or None
        :param int pop_size:
        :param str variable:
        :rtype: ~numpy.ndarray
        """
        data, indexes = self.__get_matrix_data(
            rec_id, data_type, view_indexes, pop_size, variable)

        if as_matrix:
            return data

        # Convert to triples as Pynn 0,7 did
        n_machine_time_steps = len(data)
        n_neurons = len(indexes)
        column_length = n_machine_time_steps * n_neurons
        times = [i * sampling_interval_ms
                 for i in range(0, n_machine_time_steps)]
        return numpy.column_stack((
                numpy.repeat(indexes, n_machine_time_steps, 0),
                numpy.tile(times, n_neurons),
                numpy.transpose(data).reshape(column_length)))

    def spinnaker_get_data(
            self, pop_label: str, variable: str, as_matrix: bool = False,
            view_indexes: ViewIndices = None) -> NDArray[floating]:
        """
        SsPyNNaker specific method for getting data as a numpy array,
        instead of the Neo-based object

        :param str pop_label: label for the Population
        :param variable: Single variable name.
        :type variable: str or list(str)
        :param as_matrix: If set True the data is returned as a 2d matrix
        :param view_indexes: The indexes for which data should be returned.
            If ``None``, all data (view_index = data_indexes)
        :type view_indexes: None or iter(int)
        :return: array of the data
        :rtype: ~numpy.ndarray
        :raises ConfigurationException:
            If variable is a list of a length other than 1
        """
        if not isinstance(variable, str):
            if len(variable) != 1:
                raise ConfigurationException(
                    "Only one type of data at a time is supported")
            variable = variable[0]

        # called to trigger the virtual data warning if applicable
        self.__get_segment_info()
        metadata = self.__get_recording_metadata(pop_label, variable)
        if metadata is None:
            return numpy.empty((0, 0), dtype=float)
        (rec_id, data_type, buffered_type, _, sampling_interval_ms,
         pop_size, _, n_colour_bits) = metadata

        if buffered_type == BufferDataType.MATRIX:
            assert data_type is not None
            return self.__get_recorded_pynn7(
                rec_id, data_type, sampling_interval_ms,
                as_matrix, view_indexes, pop_size, variable)
        # NO BufferedDataType.REWIRES get_spike will go boom
        else:
            if as_matrix:
                logger.warning("Ignoring as matrix for {}", variable)
            return self.__get_spikes(
                rec_id, view_indexes, buffered_type,
                n_colour_bits, variable)[0]

    def get_spike_counts(
            self, pop_label: str,
            view_indexes: ViewIndices = None) -> Dict[int, int]:
        """
        Gets the spike counts for the population with this label.

        :param str pop_label: label for the Population
        :param view_indexes: If supplied indexes to retrieve.
        :type view_indexes: None or iter(int)
        :return: dict of index to count
        :rtype: dict(int, int)
        """
        # called to trigger the virtual data warning if applicable
        self.__get_segment_info()
        metadata = self.__get_recording_metadata(pop_label, SPIKES)
        if metadata is None:
            return {}

        (rec_id, _, buffered_type, _, _, pop_size, _,
         n_colour_bits) = metadata

        if view_indexes is None:
            view_indexes = range(pop_size)

        # get_spike will go boom if buffered_type not spikes
        spikes = self.__get_spikes(
            rec_id, view_indexes, buffered_type,
            n_colour_bits, SPIKES)[0]
        counts = numpy.bincount(spikes[:, 0].astype(dtype=numpy.int32),
                                minlength=pop_size)
        return {i: counts[i] for i in view_indexes}

    def __add_data(
            self, pop_label: str, variable: str,
<<<<<<< HEAD
            segment: neo.Segment, view_indexes: ViewIndices,
            t_stop: Optional[float]):
=======
            segment: neo.Segment, view_indexes: ViewIndices, t_stop: float,
            allow_missing: bool) -> None:
>>>>>>> ab71f9e3
        """
        Gets the data as a Numpy array for one population and variable.

        :param pop_label: The label for the population of interest

            .. note::
                This is actually the label of the Application Vertex.
                Typically the Population label, corrected for `None` or
                duplicate values

<<<<<<< HEAD
        :param str variable:
        :param ~neo.core.Segment segment: Segment to add data to
=======
        :param variable:
        :param segment: Segment to add data to
        :param t_stop:
        :param allow_missing: If True silently skips is variable not recorded
>>>>>>> ab71f9e3
        :raises \
            ~spinn_front_end_common.utilities.exceptions.ConfigurationException:
            If the recording metadata not setup correctly
        """
        metadata = self.__get_recording_metadata(pop_label, variable)
        if metadata is None:
            if allow_missing:
                return
            else:
                raise ConfigurationException(
                    f"No data for {pop_label=} {variable=}")

        (rec_id, data_type, buffer_type, t_start, sampling_interval_ms,
         pop_size, units, n_colour_bits) = metadata

        if buffer_type == BufferDataType.MATRIX:
            assert data_type is not None
            signal_array, indexes = self.__get_matrix_data(
                rec_id, data_type, view_indexes, pop_size, variable)
            sampling_rate = 1000/sampling_interval_ms * quantities.Hz
            t_start = t_start * quantities.ms
            self._insert_matrix_data(
                variable, segment, signal_array,
                indexes, t_start, sampling_rate, units)
        elif buffer_type == BufferDataType.REWIRES:
            if view_indexes is not None:
                raise SpynnakerException(
                    f"{variable} can not be extracted using a view")
            event_array = self.__get_rewires(
                rec_id, sampling_interval_ms)
            self._insert_neo_rewirings(segment, event_array, variable)
        else:
            if view_indexes is None:
                view_indexes = range(pop_size)
            spikes, indexes = self.__get_spikes(
                rec_id, view_indexes, buffer_type,
                n_colour_bits, variable)
            sampling_rate = 1000 / sampling_interval_ms * quantities.Hz
            if t_stop is None:
                if len(spikes) == 0:
                    t_stop = 0
                    warn_once(logger, "No spike data. Setting end time to 0")
                else:
                    t_stop = numpy.amax(spikes, 0)[1]
                    warn_once(logger, "Unknown how long the simulation ran. "
                                      "So using max spike as stop time")
            self._insert_spike_data(
                view_indexes, segment, spikes, t_start, t_stop,
                sampling_rate)

    def __read_and_csv_data(
            self, pop_label: str, variable: str, csv_writer: CSVWriter,
            view_indexes: ViewIndices, t_stop: Optional[float]):
        """
        Reads the data for one variable and adds it to the CSV file.

        :param str pop_label: The label for the population of interest

            .. note::
                This is actually the label of the Application Vertex.
                Typically the Population label, corrected for `None` or
                duplicate values

        :param str variable:
        :param ~csv.writer csv_writer: Open CSV writer to write to
        :param view_indexes:
        :type view_indexes: None, ~numpy.array or list(int)
        """
        metadata = self.__get_recording_metadata(pop_label, variable)
        if metadata is None:
            return

        (rec_id, data_type, buffer_type, t_start, sampling_interval_ms,
         pop_size, units, n_colour_bits) = metadata

        if buffer_type == BufferDataType.MATRIX:
            assert data_type is not None
            self._csv_variable_metdata(
                csv_writer, self._MATRIX, variable, t_start, t_stop,
                sampling_interval_ms, units)
            signal_array, indexes = self.__get_matrix_data(
                rec_id, data_type, view_indexes, pop_size, variable)
            self._csv_matrix_data(csv_writer, signal_array, indexes)
        elif buffer_type == BufferDataType.REWIRES:
            self._csv_variable_metdata(
                csv_writer, self._EVENT, variable, t_start, t_stop,
                sampling_interval_ms, units)
            if view_indexes is not None:
                raise SpynnakerException(
                    f"{variable} can not be extracted using a view")
            event_array = self.__get_rewires(rec_id, sampling_interval_ms)
            self._csv_rewirings(csv_writer, event_array)
        else:
            self._csv_variable_metdata(
                csv_writer, self._SPIKES, variable, t_start, t_stop,
                sampling_interval_ms, units)
            spikes, indexes = self.__get_spikes(
                rec_id, view_indexes, buffer_type, n_colour_bits, variable)
            self._csv_spike_data(csv_writer, spikes, indexes)

    def get_empty_block(self, pop_label: str,
                        annotations: Annotations) -> Optional[neo.Block]:
        """
        :param str pop_label: The label for the population of interest

            .. note::
                This is actually the label of the Application Vertex.
                Typically the Population label, corrected for `None` or
                duplicate values

        :param variables:
            One or more variable names or `None` for all available
        :type variables: str, list(str) or None
        :param view_indexes: List of neurons IDs to include or `None` for all
        :type view_indexes: None or list(int)
        :param annotations: annotations to put on the neo block
        :type annotations: None or dict(str, ...)
        :return: The Neo block
        :raises \
            ~spinn_front_end_common.utilities.exceptions.ConfigurationException:
            If the recording metadata not setup correctly
        """
        _, _, _, dt, simulator = self.__get_segment_info()
        metadata = self.get_population_metadata(pop_label)
        if metadata is None:
            return None
        pop_size, first_id, description = metadata

        return self._insert_empty_block(
            pop_label, description, pop_size, first_id, dt, simulator,
            annotations)

    def get_full_block(
            self, pop_label: str, variables: Names, view_indexes: ViewIndices,
            annotations: Annotations) -> neo.Block:
        """
        Creates a block with metadata and data for this segment.
        Any previous segments will be empty.

        :param str pop_label: The label for the population of interest

            .. note::
                This is actually the label of the Application Vertex.
                Typically the Population label, corrected for `None` or
                duplicate values

        :param variables:
            One or more variable names or `None` for all available
        :type variables: str, list(str) or None
        :param view_indexes: List of neurons IDs to include or `None` for all
        :type view_indexes: None or list(int)
        :param annotations: annotations to put on the neo block
        :type annotations: None or dict(str, ...)
        :return: The Neo block
        :rtype: ~neo.core.Block
        """
        block = self.get_empty_block(pop_label, annotations)
        self.add_segment(block, pop_label, variables, view_indexes,
                         allow_missing=False)
        return block

    def csv_segment(
            self, csv_file: str, pop_label: str, variables: Names,
            view_indexes: ViewIndices = None):
        """
        Writes the data including metadata to a CSV file.

        :param str csv_file: Path to file to write block metadata to
        :param str pop_label: The label for the population of interest

            .. note::
                This is actually the label of the Application Vertex.
                Typical the Population label, corrected for `None` or
                duplicate values

        :param variables:
            One or more variable names or `None` for all available
        :type variables: str, list(str) or None
        :param view_indexes: List of neurons IDs to include or `None` for all
        :type view_indexes: None or list(int)
        :raises \
            ~spinn_front_end_common.utilities.exceptions.ConfigurationException:
            If the recording metadata not setup correctly
        """
        if not os.path.isfile(csv_file):
            raise SpynnakerException("PLease call csv_block_metadata first")
        with open(csv_file, 'a', newline='', encoding="utf-8") as csvfile:
            csv_writer = csv.writer(csvfile, delimiter=',', quotechar='"',
                                    quoting=csv.QUOTE_MINIMAL)

            segment_number, rec_datetime, t_stop, _, _ = \
                self.__get_segment_info()
            self._csv_segment_metadata(
                csv_writer, segment_number, rec_datetime)

            for variable in self.__clean_variables(variables, pop_label):
                self.__read_and_csv_data(
                    pop_label, variable, csv_writer, view_indexes, t_stop)

    def csv_block_metadata(
            self, csv_file: str, pop_label: str,
            annotations: Annotations = None) -> bool:
        """
        Writes the data including metadata to a CSV file.
        Overwrites any previous data in the file.

        :param str csv_file: Path to file to write block metadata to
        :param str pop_label: The label for the population of interest

            .. note::
                This is actually the label of the Application Vertex.
                Typically the Population label, corrected for `None` or
                duplicate values

        :param annotations: annotations to put on the neo block
        :type annotations: None or dict(str, ...)
        :raises \
            ~spinn_front_end_common.utilities.exceptions.ConfigurationException:
            If the recording metadata not setup correctly
        """
        _, _, _, dt, _ = self.__get_segment_info()
        metadata = self.get_population_metadata(pop_label)
        if metadata is None:
            return False

        pop_size, first_id, description = metadata
        with open(csv_file, 'w', newline='',  encoding="utf-8") as csvfile:
            csv_writer = csv.writer(csvfile, delimiter=',', quotechar='"',
                                    quoting=csv.QUOTE_MINIMAL)

            self._csv_block_metadata(
                csv_writer, pop_label, dt, pop_size, first_id, description,
                annotations)
        return True

    def __clean_variables(
            self, variables: Names, pop_label: str) -> Tuple[str, ...]:
        if variables is None:
            vs: Tuple[str, ...] = ("all", )
        elif isinstance(variables, str):
            vs = (variables, )
        else:
            vs = tuple(variables)
        if 'all' in vs:
            return self.get_recording_variables(pop_label)
        else:
            return vs

    def add_segment(
            self, block: neo.Block, pop_label: str,
            variables: Names, view_indexes: ViewIndices, allow_missing: bool):
        """
        Adds a segment to the block.

        :param  block:
        :param pop_label: The label for the population of interest

            .. note::
                This is actually the label of the Application Vertex.
                Typically the Population label, corrected for `None` or
                duplicate values

        :param variables:
            One or more variable names or `None` for all available
        :param view_indexes: List of neurons IDs to include or `None` for all
        :param allow_missing: If True silently skips any variables not recorded
        :raises \
            ~spinn_front_end_common.utilities.exceptions.ConfigurationException:
            If the recording metadata not setup correctly
        """
        segment_number, rec_datetime, t_stop, _, _ = \
            self.__get_segment_info()
        segment = self._insert_empty_segment(
            block, segment_number, rec_datetime)

        for variable in self.__clean_variables(variables, pop_label):
            self.__add_data(pop_label, variable, segment, view_indexes,
                            t_stop, allow_missing)

    def clear_data(self, pop_label: str, variables: Names):
        """
        Clears the data for one population and given variables.

        .. note:::
            The database must be writable for this to work!

        :param str pop_label: The label for the population of interest

            .. note::
                This is actually the label of the Application Vertex.
                Typical the Population label, corrected for `None` or
                duplicate values

        :param list(str) variables: names of variable to get data for
        """
        t_start = SpynnakerDataView.get_current_run_time_ms()
        variables = self.__clean_variables(variables, pop_label)
        region_ids = []
        for variable in variables:
            self.execute(
                """
                UPDATE recording SET
                    t_start = ?
                WHERE rec_id in (
                    SELECT rec_id
                    FROM recording_view
                    WHERE label = ? AND variable = ?)
                """, (t_start, pop_label, variable))

            for row in self.execute(
               """
                    SELECT region_id
                    FROM region_metadata NATURAL JOIN recording_view
                    WHERE label = ? AND variable = ?
                    """, (pop_label, variable)):
                region_ids.append(int((row["region_id"])))

        for region_id in region_ids:
            self._clear_recording_region(region_id)

    def write_metadata(self) -> None:
        """
        Write the current metadata to the database.

        The underlying call does not guarantee order
        so there order the metadata is added is not consistent,

        .. note::
            The database must be writable for this to work!
        """
        for population in SpynnakerDataView.iterate_populations():
            # pylint: disable=protected-access
            for variable in population._vertex.get_recording_variables():
                self.__write_metadata(population, variable)

    def __write_metadata(self, population: Population, variable: str):
        # pylint: disable=protected-access
        app_vertex = population._vertex
        assert app_vertex.label is not None
        buffered_data_type = \
            app_vertex.get_buffer_data_type(variable)
        data_type = app_vertex.get_data_type(variable)
        sampling_interval_ms = \
            app_vertex.get_sampling_interval_ms(variable)

        units = app_vertex.get_units(variable)
        n_colour_bits = app_vertex.n_colour_bits
        rec_id = self.__get_recording_id(
            app_vertex.label, variable,
            population, sampling_interval_ms, data_type,
            buffered_data_type, units, n_colour_bits)
        region = app_vertex.get_recording_region(variable)
        machine_vertices = app_vertex.splitter.machine_vertices_for_recording(
            variable)
        for vertex in machine_vertices:
            placement = SpynnakerDataView.get_placement_of_vertex(
                vertex)
            region_id = self._get_recording_region_id(
                placement.x, placement.y, placement.p, region)
            vertex_slice = vertex.vertex_slice
            neurons = app_vertex.get_neurons_recording(
                variable, vertex_slice)
            if neurons is None:
                recording_neurons_st = None
            elif len(neurons) == 0:
                continue
            else:
                recording_neurons_st = self.array_to_string(neurons)
            if buffered_data_type == BufferDataType.EIEIO_SPIKES:
                # Sneaky! An undeclared interface...
                assert isinstance(
                    vertex, ReverseIPTagMulticastSourceMachineVertex)
                base_key = vertex.get_virtual_key()
            else:
                base_key = None
            self.execute(
                """
                INSERT INTO region_metadata(
                    rec_id, region_id, recording_neurons_st,
                    base_key, vertex_slice)
                VALUES (?, ?, ?, ?, ?)
                """,
                (rec_id, region_id, recording_neurons_st,
                 base_key, str(vertex.vertex_slice)))

    @staticmethod
    def array_to_string(indexes: Collection[int]) -> str:
        """
        Converts a list of non-negative integers into a compact string.
        Works best if the list is sorted.

        IDs are comma separated, except when a series of IDs is sequential then
        the start:end is used.

        :param list(int) indexes:
        :rtype: str
        """
        if indexes is None or len(indexes) == 0:
            return ""

        previous = -1
        results = ""
        in_range = False
        for index in indexes:
            if previous < 0:
                previous = index
                results = str(previous)
            else:
                if index == previous + 1:
                    if not in_range:
                        results += ":"
                        in_range = True
                else:
                    if in_range:
                        results += str(previous)
                    results += ","
                    results += str(index)
                    in_range = False
                previous = index
        if in_range:
            results += str(previous)
        return results

    @classmethod
    def string_to_array(cls, string: str) -> List[int]:
        """
        Converts a string into a list of integers.
        Assumes the string was created by :py:meth:`array_to_string`

        :param str string:
        :rtype: list(int)
        """
        if not string:
            return []
        string = cls._string(string)
        results: List[int] = []
        parts = re.findall(r"\d+[,:]*", string)
        start = None
        for part in parts:
            if part.endswith(":"):
                start = int(part[:-1])
            else:
                if part.endswith(","):
                    val = int(part[:-1])
                else:
                    val = int(part)
                if start is not None:
                    results.extend(range(start, val+1))
                    start = None
                else:
                    results.append(val)

        return results<|MERGE_RESOLUTION|>--- conflicted
+++ resolved
@@ -201,7 +201,7 @@
             time = datetime.strptime(t_str, "%Y-%m-%d %H:%M:%S.%f")
             return (row[self._SEGMENT_NUMBER], time, row[self._T_STOP],
                     row[self._DT], self._string(row[self._SIMULATOR]))
-        raise ConfigurationException(
+            raise ConfigurationException(
             "No recorded data. Did the simulation run?")
 
     def __get_simulation_time_step_ms(self) -> float:
@@ -1096,13 +1096,8 @@
 
     def __add_data(
             self, pop_label: str, variable: str,
-<<<<<<< HEAD
-            segment: neo.Segment, view_indexes: ViewIndices,
-            t_stop: Optional[float]):
-=======
             segment: neo.Segment, view_indexes: ViewIndices, t_stop: float,
             allow_missing: bool) -> None:
->>>>>>> ab71f9e3
         """
         Gets the data as a Numpy array for one population and variable.
 
@@ -1113,15 +1108,10 @@
                 Typically the Population label, corrected for `None` or
                 duplicate values
 
-<<<<<<< HEAD
-        :param str variable:
-        :param ~neo.core.Segment segment: Segment to add data to
-=======
         :param variable:
         :param segment: Segment to add data to
         :param t_stop:
         :param allow_missing: If True silently skips is variable not recorded
->>>>>>> ab71f9e3
         :raises \
             ~spinn_front_end_common.utilities.exceptions.ConfigurationException:
             If the recording metadata not setup correctly
@@ -1189,6 +1179,7 @@
         :param ~csv.writer csv_writer: Open CSV writer to write to
         :param view_indexes:
         :type view_indexes: None, ~numpy.array or list(int)
+        :param t_stop:
         """
         metadata = self.__get_recording_metadata(pop_label, variable)
         if metadata is None:
