--- conflicted
+++ resolved
@@ -172,14 +172,10 @@
             The database must be writable for this to work!
         """
         t_stop = SpynnakerDataView.get_current_run_time_ms()
-<<<<<<< HEAD
         if t_stop == 0:
             if SpynnakerDataView.get_current_run_timesteps() is None:
                 return
-        self.execute(
-=======
         self.cursor().execute(
->>>>>>> e58a9df0
             """
             UPDATE segment
             SET t_stop = ?
