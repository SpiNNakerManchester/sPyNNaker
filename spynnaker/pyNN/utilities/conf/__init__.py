--- conflicted
+++ resolved
@@ -71,12 +71,8 @@
 elif found_pacmans:
     read = config.read(legacy_pacmans)
 else:
-<<<<<<< HEAD
+
     # Create a default pacman.cfg in the user home directory and get them
-=======
-
-    # Create a default spynnaker.cfg in the user home directory and get them
->>>>>>> f9d48d00
     # to update it.
     _install_cfg()
 
