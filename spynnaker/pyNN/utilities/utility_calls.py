"""
utility class containing simple helper methods
"""
<<<<<<< HEAD
from spinn_utilities.safe_eval import SafeEval
=======
from pyNN.random import RandomDistribution

>>>>>>> 13ee628f
from spynnaker.pyNN.utilities.random_stats.random_stats_scipy_impl \
    import RandomStatsScipyImpl
from spynnaker.pyNN.utilities.random_stats.random_stats_uniform_impl \
    import RandomStatsUniformImpl

from spinn_front_end_common.utilities import exceptions

import numpy
import os
import logging
import struct

from scipy.stats import binom


logger = logging.getLogger(__name__)


def check_directory_exists_and_create_if_not(filename):
    """ Create a parent directory for a file if it doesn't exist

    :param filename: The file whose parent directory is to be created
    """
    directory = os.path.dirname(filename)
    if directory != "" and not os.path.exists(directory):
        os.makedirs(directory)


def convert_param_to_numpy(param, no_atoms):
    """ Convert parameters into numpy arrays

    :param param: the param to convert
    :param no_atoms: the number of atoms available for conversion of param
    :return numpy.array: the converted param in whatever format it was given
    """

    # Deal with random distributions by generating values
    if isinstance(param, RandomDistribution):
<<<<<<< HEAD
        next_val = param.next(n=no_atoms)
        if no_atoms > 1:
            return numpy.asarray(next_val, dtype="float")
        else:
            return numpy.array([next_val], dtype="float")
    elif not hasattr(param, '__iter__'):
        return numpy.array([param] * no_atoms, dtype="float")
    elif len(param) != no_atoms:
        raise exceptions.ConfigurationException(
            "The number of params does not equal with the number of atoms in"
            " the vertex")
    else:
        return numpy.array(param, dtype="float")
=======

        if no_atoms > 1:
            return numpy.asarray(param.next(n=no_atoms), dtype="float")

        # numpy reduces a single valued array to a single value, so enforce
        # that it is an array
        return numpy.array([param.next(n=no_atoms)], dtype="float")

    # Deal with a single value by exploding to multiple values
    if not hasattr(param, '__iter__'):
        return numpy.array([param] * no_atoms, dtype="float")

    # Deal with multiple values, but not the correct number of them
    if len(param) != no_atoms:

        raise exceptions.ConfigurationException(
            "The number of params does not equal with the number of atoms in"
            " the vertex")

    # Deal with the correct number of multiple values
    return numpy.array(param, dtype="float")
>>>>>>> 13ee628f


def write_parameters_per_neuron(spec, vertex_slice, parameters):
    for atom in range(vertex_slice.lo_atom, vertex_slice.hi_atom + 1):
        for param in parameters:
            value = param.get_value()
            if hasattr(value, "__len__"):
                value = value[atom] if len(value) > 1 else value[0]
            spec.write_value(data=value,
                             data_type=param.get_dataspec_datatype())


def translate_parameters(types, byte_array, offset, vertex_slice):
    """ Translate an array of data into a set of parameters

    :param types: the DataType of each of the parameters to translate
    :param byte_array: the byte array to read parameters out of
    :param offset: where in the byte array to start reading from
    :param vertex_slice: the map of atoms from a application vertex
    :return: An array of arrays of parameter values, and the new offset
    """

    # If there are no parameters, return an empty list
    if len(types) == 0:
        return numpy.zeros((0, 0), dtype="float"), offset

    # Get the single-struct format
    struct_data_format = ""
    for param_type in types:
        struct_data_format += param_type.struct_encoding

    # Get the struct-array format, consisting of repeating the struct
    struct_array_format = "<" + (struct_data_format * vertex_slice.n_atoms)

    # unpack the params from the byte array
    translated_parameters = numpy.asarray(
        struct.unpack_from(struct_array_format, byte_array, offset),
        dtype="float")

    # scale values with required scaling factor
    scales = numpy.tile(
        [float(param_type.scale) for param_type in types],
        vertex_slice.n_atoms)
    scaled_parameters = translated_parameters / scales

    # sort the parameters into arrays of values, one array per parameter
    sorted_parameters = scaled_parameters.reshape(
        (vertex_slice.n_atoms, len(types))).swapaxes(0, 1)

    # Get the size of the parameters read
    parameter_size = sum([param_type.size for param_type in types])

    return sorted_parameters, offset + (parameter_size * vertex_slice.n_atoms)


def get_parameters_size_in_bytes(parameters):
    """ Get the total size of a list of parameters in bytes

    :param parameters: the parameters to compute the total size of
    :return: size of all the parameters in bytes
    :rtype: int
    """
    total = 0
    for parameter in parameters:
        total += parameter.get_dataspec_datatype().size
    return total


def set_slice_values(arrays, values, vertex_slice):
    """ Set a vertex slice of atoms in a set of arrays to the given values

    :param array: The array of arrays to set the values in
    :param value: The array of arrays of values to set
    :param vertex_slice: The slice of parameters to set
    """
    for i, array in enumerate(arrays):
        array[vertex_slice.as_slice] = values[i]


def read_in_data_from_file(
        file_path, min_atom, max_atom, min_time, max_time):
    """ Read in a file of data values where the values are in a format of:
        <time>\t<atom id>\t<data value>

    :param file_path: absolute path to a file containing the data
    :param min_atom: min neuron id to which neurons to read in
    :param max_atom: max neuron id to which neurons to read in
    :param min_time: min time slot to read neurons values of.
    :param max_time: max time slot to read neurons values of.
    :return: a numpy array of (time stamp, atom id, data value)
    """
    times = list()
    atom_ids = list()
    data_items = list()

    with open(file_path, 'r') as fsource:
        read_data = fsource.readlines()

    evaluator = SafeEval()
    for line in read_data:
        if not line.startswith('#'):
            values = line.split("\t")
            neuron_id = int(evaluator.eval(values[1]))
            time = float(evaluator.eval(values[0]))
            data_value = float(evaluator.eval(values[2]))
            if (min_atom <= neuron_id < max_atom and
                    min_time <= time < max_time):
                times.append(time)
                atom_ids.append(neuron_id)
                data_items.append(data_value)
            else:
                print "failed to enter {}:{}".format(neuron_id, time)

    result = numpy.dstack((atom_ids, times, data_items))[0]
    result = result[numpy.lexsort((times, atom_ids))]
    return result


def read_spikes_from_file(file_path, min_atom, max_atom, min_time, max_time,
                          split_value="\t"):
    """ Read spikes from a file formatted as:
        <time>\t<neuron id>

    :param file_path: absolute path to a file containing spike values
    :param min_atom: min neuron id to which neurons to read in
    :param max_atom: max neuron id to which neurons to read in
    :param min_time: min time slot to read neurons values of.
    :param max_time: max time slot to read neurons values of.
    :param split_value: the pattern to split by
    :return:\
        a numpy array with max_atom elements each of which is a list of\
        spike times.
    """
    with open(file_path, 'r') as fsource:
        read_data = fsource.readlines()

    evaluator = SafeEval()
    data = dict()
    max_atom_found = 0
    for line in read_data:
        if not line.startswith('#'):
            values = line.split(split_value)
            time = float(evaluator.eval(values[0]))
            neuron_id = int(evaluator.eval(values[1]))
            if ((min_atom is None or min_atom <= neuron_id) and
                    (max_atom is None or neuron_id < max_atom) and
                    (min_time is None or min_time <= time) and
                    (max_time is None or time < max_time)):
                if neuron_id not in data:
                    data[neuron_id] = list()
                data[neuron_id].append(time)
                if max_atom is None and neuron_id > max_atom_found:
                    max_atom_found = neuron_id

    if max_atom is None:
        result = numpy.ndarray(shape=max_atom_found, dtype=object)
    else:
        result = numpy.ndarray(shape=max_atom, dtype=object)
    for neuron_id in range(0, max_atom):
        result[neuron_id] = data[neuron_id] if neuron_id in data else list()
    return result


# Converts between a distribution name, and the appropriate scipy stats for\
# that distribution
_distribution_to_stats = {
    'binomial': RandomStatsScipyImpl("binom"),
    'gamma': RandomStatsScipyImpl("gamma"),
    'exponential': RandomStatsScipyImpl("expon"),
    'lognormal': RandomStatsScipyImpl("lognorm"),
    'normal': RandomStatsScipyImpl("norm"),
    'poisson': RandomStatsScipyImpl("poisson"),
    'uniform': RandomStatsUniformImpl(),
    'randint': RandomStatsScipyImpl("randint"),
    'vonmises': RandomStatsScipyImpl("vonmises"),
}


def get_probable_maximum_selected(
        n_total_selections, n_selected, selection_prob, chance=(1.0 / 100.0)):
    """ Get the likely maximum number of items that will be selected from a\
        set of n_selected from a total set of n_total_selections\
        with a probability of selection of selection_prob
    """
    prob = 1.0 - (chance / float(n_total_selections))
    return binom.ppf(prob, n_selected, selection_prob)


def get_probability_within_range(dist, lower, upper):
    """ Get the probability that a value will fall within the given range for\
        a given RandomDistribution
    """
    stats = _distribution_to_stats[dist.name]
    return (stats.cdf(dist, upper) - stats.cdf(dist, lower))


def get_maximum_probable_value(dist, n_items, chance=(1.0 / 100.0)):
    """ Get the likely maximum value of a RandomDistribution given a\
        number of draws
    """
    stats = _distribution_to_stats[dist.name]
    prob = 1.0 - (chance / float(n_items))
    return stats.ppf(dist, prob)


def get_minimum_probable_value(dist, n_items, chance=(1.0 / 100.0)):
    """ Get the likely minimum value of a RandomDistribution given a\
        number of draws
    """
    stats = _distribution_to_stats[dist.name]
    prob = chance / float(n_items)
    return stats.ppf(dist, prob)


def get_mean(dist):
    """ Get the mean of a RandomDistribution
    """
    stats = _distribution_to_stats[dist.name]
    return stats.mean(dist)


def get_standard_deviation(dist):
    """ Get the standard deviation of a RandomDistribution
    """
    stats = _distribution_to_stats[dist.name]
    return stats.std(dist)


def get_variance(dist):
    """ Get the variance of a RandomDistribution
    """
    stats = _distribution_to_stats[dist.name]
    return stats.var(dist)


def validate_mars_kiss_64_seed(seed):
    """ Update the seed to make it compatible with the rng algorithm
    """
    if seed[1] == 0:

        # y (<- seed[1]) can't be zero so set to arbitrary non-zero if so
        seed[1] = 13031301

    # avoid z=c=0 and make < 698769069
    seed[3] = seed[3] % 698769068 + 1<|MERGE_RESOLUTION|>--- conflicted
+++ resolved
@@ -1,12 +1,9 @@
 """
 utility class containing simple helper methods
 """
-<<<<<<< HEAD
 from spinn_utilities.safe_eval import SafeEval
-=======
 from pyNN.random import RandomDistribution
 
->>>>>>> 13ee628f
 from spynnaker.pyNN.utilities.random_stats.random_stats_scipy_impl \
     import RandomStatsScipyImpl
 from spynnaker.pyNN.utilities.random_stats.random_stats_uniform_impl \
@@ -45,43 +42,27 @@
 
     # Deal with random distributions by generating values
     if isinstance(param, RandomDistribution):
-<<<<<<< HEAD
-        next_val = param.next(n=no_atoms)
+
         if no_atoms > 1:
-            return numpy.asarray(next_val, dtype="float")
-        else:
-            return numpy.array([next_val], dtype="float")
-    elif not hasattr(param, '__iter__'):
+            return numpy.asarray(param.next(n=no_atoms), dtype="float")
+
+        # numpy reduces a single valued array to a single value, so enforce
+        # that it is an array
+        return numpy.array([param.next(n=no_atoms)], dtype="float")
+
+    # Deal with a single value by exploding to multiple values
+    if not hasattr(param, '__iter__'):
         return numpy.array([param] * no_atoms, dtype="float")
-    elif len(param) != no_atoms:
+
+    # Deal with multiple values, but not the correct number of them
+    if len(param) != no_atoms:
+
         raise exceptions.ConfigurationException(
             "The number of params does not equal with the number of atoms in"
             " the vertex")
-    else:
-        return numpy.array(param, dtype="float")
-=======
-
-        if no_atoms > 1:
-            return numpy.asarray(param.next(n=no_atoms), dtype="float")
-
-        # numpy reduces a single valued array to a single value, so enforce
-        # that it is an array
-        return numpy.array([param.next(n=no_atoms)], dtype="float")
-
-    # Deal with a single value by exploding to multiple values
-    if not hasattr(param, '__iter__'):
-        return numpy.array([param] * no_atoms, dtype="float")
-
-    # Deal with multiple values, but not the correct number of them
-    if len(param) != no_atoms:
-
-        raise exceptions.ConfigurationException(
-            "The number of params does not equal with the number of atoms in"
-            " the vertex")
 
     # Deal with the correct number of multiple values
     return numpy.array(param, dtype="float")
->>>>>>> 13ee628f
 
 
 def write_parameters_per_neuron(spec, vertex_slice, parameters):
