--- conflicted
+++ resolved
@@ -118,7 +118,6 @@
 
     result = numpy.dstack((spike_ids, spike_times))[0]
     result = result[numpy.lexsort((spike_times, spike_ids))]
-<<<<<<< HEAD
     return result
 
 
@@ -128,7 +127,4 @@
     :param param: the param to not use
     :return:
     """
-    pass
-=======
-    return result
->>>>>>> efdd9ac3
+    pass