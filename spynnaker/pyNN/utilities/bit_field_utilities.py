# Copyright (c) 2019-2020 The University of Manchester
#
# This program is free software: you can redistribute it and/or modify
# it under the terms of the GNU General Public License as published by
# the Free Software Foundation, either version 3 of the License, or
# (at your option) any later version.
#
# This program is distributed in the hope that it will be useful,
# but WITHOUT ANY WARRANTY; without even the implied warranty of
# MERCHANTABILITY or FITNESS FOR A PARTICULAR PURPOSE.  See the
# GNU General Public License for more details.
#
# You should have received a copy of the GNU General Public License
# along with this program.  If not, see <http://www.gnu.org/licenses/>.

import math

from pacman.utilities.constants import FULL_MASK
from spinn_front_end_common.utilities.constants import BYTES_PER_WORD
from spynnaker.pyNN.models.neural_projections import ProjectionApplicationEdge
from spynnaker.pyNN.models.utility_models.delays import DelayExtensionVertex

# number of elements
ELEMENTS_USED_IN_EACH_BIT_FIELD = 3  # n words, key, pointer to bitfield

# n_filters, pointer for array
ELEMENTS_USED_IN_BIT_FIELD_HEADER = 2

# n elements in each key to n atoms map for bitfield (key, n atoms)
N_ELEMENTS_IN_EACH_KEY_N_ATOM_MAP = 2

# the regions addresses needed (
#  pop table, synaptic matrix, direct matrix, bit_field, bit field builder,
# bit_field_key, structural region)
N_REGIONS_ADDRESSES = 6

# n key to n neurons maps size in words
N_KEYS_DATA_SET_IN_WORDS = 1

# the number of bits in a word (WHY IS THIS NOT A CONSTANT SOMEWHERE!)
BIT_IN_A_WORD = 32.0


def get_estimated_sdram_for_bit_field_region(app_graph, vertex):
    """ estimates the sdram for the bit field region
    :param app_graph: the app graph
    :param vertex: machine vertex
    :return: the estimated number of bytes used by the bit field region
    """
    sdram = 0
    for incoming_edge in app_graph.get_edges_ending_at_vertex(vertex):
        if isinstance(incoming_edge, ProjectionApplicationEdge):
            slices, _ = (
<<<<<<< HEAD
                incoming_edge.pre_vertex.splitter_object.
                get_out_going_slices())
=======
                incoming_edge.pre_vertex.splitter.get_out_going_slices())
>>>>>>> d3649b1c
            n_machine_vertices = len(slices)

            # TODO im sure this can be merged into the max function. but meh
            slice_atoms = list()
            for vertex_slice in slices:
                slice_atoms.append(vertex_slice.n_atoms)
            n_atoms_per_machine_vertex = max(slice_atoms)

            if isinstance(incoming_edge.pre_vertex, DelayExtensionVertex):
                n_atoms_per_machine_vertex *= \
                    incoming_edge.pre_vertex.n_delay_stages
            n_words_for_atoms = int(math.ceil(
                n_atoms_per_machine_vertex / BIT_IN_A_WORD))
            sdram += (
                (ELEMENTS_USED_IN_EACH_BIT_FIELD + (
                    n_words_for_atoms * n_machine_vertices)) *
                BYTES_PER_WORD)
    return sdram


def get_estimated_sdram_for_key_region(app_graph, vertex):
    """ gets an estimate of the bitfield builder region

    :param app_graph: the app graph
    :param vertex: machine vertex
    :return: sdram needed
    """

    # basic sdram
    sdram = N_KEYS_DATA_SET_IN_WORDS * BYTES_PER_WORD
    for in_edge in app_graph.get_edges_ending_at_vertex(vertex):

        # Get the number of likely vertices
<<<<<<< HEAD
        slices, _ = in_edge.pre_vertex.splitter_object.get_out_going_slices()
=======
        slices, _ = in_edge.pre_vertex.splitter.get_out_going_slices()
>>>>>>> d3649b1c
        sdram += (
            len(slices) * N_ELEMENTS_IN_EACH_KEY_N_ATOM_MAP * BYTES_PER_WORD)
    return sdram


def _exact_sdram_for_bit_field_region(
        machine_graph, vertex, n_key_map):
    """ calculates the correct sdram for the bitfield region based off \
        the machine graph and graph mapper

    :param machine_graph: machine graph
    :param vertex: the machine vertex
    :param n_key_map: n keys map
    :return: sdram in bytes
    """
    sdram = ELEMENTS_USED_IN_BIT_FIELD_HEADER * BYTES_PER_WORD
    for incoming_edge in machine_graph.get_edges_ending_at_vertex(vertex):
        n_keys = n_key_map.n_keys_for_partition(
            machine_graph.get_outgoing_partition_for_edge(incoming_edge))
        n_words_for_atoms = int(math.ceil(n_keys / BIT_IN_A_WORD))

        sdram += (
            (ELEMENTS_USED_IN_EACH_BIT_FIELD + n_words_for_atoms) *
            BYTES_PER_WORD)
    return sdram


def exact_sdram_for_bit_field_builder_region():
    """ returns the sdram requirement for the builder region
    :return: returns the sdram requirement for the builder region
    """
    return N_REGIONS_ADDRESSES * BYTES_PER_WORD


def _exact_sdram_for_bit_field_key_region(machine_graph, vertex):
    """ calcs the exact sdram for the bitfield key region

    :param machine_graph: machine graph
    :param vertex: machine vertex
    :return: bytes
    """
    return (
               N_KEYS_DATA_SET_IN_WORDS +
               len(machine_graph.get_edges_ending_at_vertex(vertex)) *
               N_ELEMENTS_IN_EACH_KEY_N_ATOM_MAP) * BYTES_PER_WORD


def reserve_bit_field_regions(
        spec, machine_graph, n_key_map, vertex, bit_field_builder_region,
        bit_filter_region, bit_field_key_region):
    """ reserves the regions for the bitfields

    :param spec: dsg file
    :param machine_graph: machine graph
    :param n_key_map: map between partitions and n keys
    :param vertex: machine vertex
    :param bit_field_builder_region: region id for the builder region
    :param bit_filter_region: region id for the bitfield region
    :param bit_field_key_region: region id for the key map
    :rtype: None
    """

    # reserve the final destination for the bitfields
    spec.reserve_memory_region(
        region=bit_filter_region,
        size=_exact_sdram_for_bit_field_region(
            machine_graph, vertex, n_key_map),
        label="bit_field region")

    # reserve region for the bitfield builder
    spec.reserve_memory_region(
        region=bit_field_builder_region,
        size=exact_sdram_for_bit_field_builder_region(),
        label="bit field builder region")

    # reserve memory region for the key region
    spec.reserve_memory_region(
        region=bit_field_key_region,
        size=_exact_sdram_for_bit_field_key_region(machine_graph, vertex),
        label="bit field key data")


def write_bitfield_init_data(
        spec, machine_vertex, machine_graph, routing_info, n_key_map,
        bit_field_builder_region, master_pop_region_id,
        synaptic_matrix_region_id, direct_matrix_region_id,
        bit_field_region_id, bit_field_key_map_region_id,
        structural_dynamics_region_id, has_structural_dynamics_region):
    """ writes the init data needed for the bitfield generator

    :param spec: data spec writer
    :param machine_vertex: machine vertex
    :param machine_graph: machine graph
    :param routing_info: keys
    :param n_key_map: map for edge to n keys
    :param bit_field_builder_region: the region id for the bitfield builder
    :param master_pop_region_id: the region id for the master pop table
    :param synaptic_matrix_region_id: the region id for the synaptic matrix
    :param direct_matrix_region_id: the region id for the direct matrix
    :param bit_field_region_id: the region id for the bit-fields
    :param bit_field_key_map_region_id: the region id for the key map
    :param structural_dynamics_region_id:  the region id for the structural
    :param has_structural_dynamics_region: \
        bool saying if the core has a has_structural_dynamics_region or not
    :rtype: None
    """

    spec.switch_write_focus(bit_field_builder_region)

    spec.write_value(master_pop_region_id)
    spec.write_value(synaptic_matrix_region_id)
    spec.write_value(direct_matrix_region_id)
    spec.write_value(bit_field_region_id)
    spec.write_value(bit_field_key_map_region_id)

    # save 4 bytes by making a key flag of full mask to avoid when not got
    # a structural
    if not has_structural_dynamics_region:
        spec.write_value(FULL_MASK)
    else:
        spec.write_value(structural_dynamics_region_id)

    spec.switch_write_focus(bit_field_key_map_region_id)

    # write n keys max atom map
    spec.write_value(
        len(machine_graph.get_edges_ending_at_vertex(machine_vertex)))

    # load in key to max atoms map
    for in_coming_edge in machine_graph.get_edges_ending_at_vertex(
            machine_vertex):
        out_going_partition = \
            machine_graph.get_outgoing_partition_for_edge(in_coming_edge)
        spec.write_value(
            routing_info.get_first_key_from_partition(out_going_partition))
        spec.write_value(
            n_key_map.n_keys_for_partition(out_going_partition))

    # ensure if nothing else that n bitfields in bitfield region set to 0
    spec.switch_write_focus(bit_field_region_id)
    spec.write_value(0)<|MERGE_RESOLUTION|>--- conflicted
+++ resolved
@@ -51,12 +51,7 @@
     for incoming_edge in app_graph.get_edges_ending_at_vertex(vertex):
         if isinstance(incoming_edge, ProjectionApplicationEdge):
             slices, _ = (
-<<<<<<< HEAD
-                incoming_edge.pre_vertex.splitter_object.
-                get_out_going_slices())
-=======
                 incoming_edge.pre_vertex.splitter.get_out_going_slices())
->>>>>>> d3649b1c
             n_machine_vertices = len(slices)
 
             # TODO im sure this can be merged into the max function. but meh
@@ -90,11 +85,7 @@
     for in_edge in app_graph.get_edges_ending_at_vertex(vertex):
 
         # Get the number of likely vertices
-<<<<<<< HEAD
-        slices, _ = in_edge.pre_vertex.splitter_object.get_out_going_slices()
-=======
         slices, _ = in_edge.pre_vertex.splitter.get_out_going_slices()
->>>>>>> d3649b1c
         sdram += (
             len(slices) * N_ELEMENTS_IN_EACH_KEY_N_ATOM_MAP * BYTES_PER_WORD)
     return sdram
