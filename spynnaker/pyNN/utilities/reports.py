import logging
import os
from spinn_machine.utilities.progress_bar import ProgressBar

from spynnaker.pyNN import exceptions, ProjectionPartitionableEdge
from spynnaker.pyNN.models.neuron.connection_holder import ConnectionHolder

logger = logging.getLogger(__name__)


<<<<<<< HEAD
def generate_synaptic_matrix_reports(common_report_directory,
                                     graph, graph_mapper):
    """

    :param common_report_directory:
    :param graph:
    :param graph_mapper:
    :return:
=======
def generate_synaptic_matrix_reports(
        common_report_directory, partitionable_graph, partitioned_graph,
        placements, txrx, routing_infos, graph_mapper,
        loaded_application_data_token):
    """converts synaptic matrix for every partitionable edge.

    :param loaded_application_data_token: needs to be done after loaded
    :param routing_infos: routing infos
    :param placements: placements
    :param txrx: the spinnman instance
    :param partitionable_graph: the application graph
    :param common_report_directory: the location for these reports
    :param partitioned_graph: the machine graph
    :param graph_mapper: the mapping between app and machine graphs.
    :return: None
>>>>>>> 55ee41a9
    """

    if not loaded_application_data_token:
        raise exceptions.SpynnakerException("Haven't loaded the app data yet.")

    top_level_folder = os.path.join(common_report_directory,
                                    "synaptic_matrix_reports")
    if not os.path.exists(top_level_folder):
        os.mkdir(top_level_folder)
<<<<<<< HEAD
    for edge in graph.edges:
        file_name = os.path.join(top_level_folder,
                                 "synaptic_matrix_for_patitioned_edge_{}"
                                 .format(edge))
        output = None
        try:
            output = open(file_name, "w")
        except IOError:
            logger.error("Generate_placement_reports: Can't open file"
                         " {} for writing.".format(file_name))

        # extract matrix
        synaptic_matrix = edge.get_synapse_sublist(graph_mapper)
        counter = 0
        for synaptic_row in synaptic_matrix.get_rows():
            output_string = "entry {} [ \n target_index[".format(counter)
            for target in synaptic_row.target_indices:
                output_string += str(target) + ", "
            output_string += "] \n"
            output_string += "weights["
            for weight in synaptic_row.weights:
                output_string += str(weight) + ", "
            output_string += "] \n"
            output_string += "delays["
            for delay in synaptic_row.delays:
                output_string += str(delay) + ", "
            output_string += "] \n"
            output_string += "types["
            for synapse_type in synaptic_row.synapse_types:
                output_string += str(synapse_type) + ", "
            output_string += "] \n ] \n"
            output.write(output_string)
            counter += 1
        output.flush()
        output.close()
=======
    for partitionable_edge in partitionable_graph.edges:

        if isinstance(partitionable_edge, ProjectionPartitionableEdge):
            file_name = os.path.join(
                top_level_folder, "synaptic_matrix_for_partitionable_edge_{}"
                                  .format(partitionable_edge))
            output = None
            try:
                output = open(file_name, "w")
            except IOError:
                logger.error("Generate_placement_reports: Can't open file"
                             " {} for writing.".format(file_name))
>>>>>>> 55ee41a9

            connection_holder = ConnectionHolder(
                None, True, partitionable_edge.pre_vertex.n_atoms,
                partitionable_edge.post_vertex.n_atoms)

<<<<<<< HEAD
def generate_synaptic_matrix_report(common_report_directory, edge):
    """

    :param common_report_directory:
    :param edge:
    :return:
    """
    top_level_folder = os.path.join(common_report_directory,
                                    "synaptic_matrix_reports")
    if not os.path.exists(top_level_folder):
        os.mkdir(top_level_folder)
    file_name = os.path.join(top_level_folder,
                             "synaptic_matrix_for_patitioned_edge_{}"
                             .format(edge))
    output = None
    try:
        output = open(file_name, "w")
    except IOError:
        logger.error("Generate_placement_reports: Can't open file"
                     " {} for writing.".format(file_name))

    # extract matrix
    synaptic_matrix = edge.synapse_sublist
    counter = 0
    for synaptic_row in synaptic_matrix.get_rows():
        output_string = "entry {} [ \n target_index[".format(counter)
        for target in synaptic_row.target_indices:
            output_string += str(target) + ", "
        output_string += "] \n"
        output_string += "weights["
        for weight in synaptic_row.weights:
            output_string += str(weight) + ", "
        output_string += "] \n"
        output_string += "delays["
        for delay in synaptic_row.delays:
            output_string += str(delay) + ", "
        output_string += "] \n"
        output_string += "types["
        for synapse_type in synaptic_row.synapse_types:
            output_string += str(synapse_type) + ", "
        output_string += "] \n ] \n"
        output.write(output_string)
        counter += 1
    output.flush()
    output.close()
=======
            subedges = graph_mapper.\
                get_partitioned_edges_from_partitionable_edge(
                    partitionable_edge)

            progress = ProgressBar(
                len(subedges),
                "Getting synaptic matrix for projection between {} and {}"
                .format(
                    partitionable_edge.pre_vertex.label,
                    partitionable_edge.post_vertex.label))

            for subedge in subedges:
                placement = placements.get_placement_of_subvertex(
                    subedge.post_subvertex)
                connections = partitionable_edge.post_vertex.\
                    get_connections_from_machine(
                        txrx, placement, subedge, graph_mapper, routing_infos,
                        partitionable_edge.synapse_information[0],
                    partitioned_graph)
                if connections is not None:
                    connection_holder.add_connections(connections)
                progress.update()
            progress.end()
            connection_holder.finish()

            output.write("{}".format(connection_holder))

            output.flush()
            output.close()
>>>>>>> 55ee41a9
<|MERGE_RESOLUTION|>--- conflicted
+++ resolved
@@ -8,16 +8,6 @@
 logger = logging.getLogger(__name__)
 
 
-<<<<<<< HEAD
-def generate_synaptic_matrix_reports(common_report_directory,
-                                     graph, graph_mapper):
-    """
-
-    :param common_report_directory:
-    :param graph:
-    :param graph_mapper:
-    :return:
-=======
 def generate_synaptic_matrix_reports(
         common_report_directory, partitionable_graph, partitioned_graph,
         placements, txrx, routing_infos, graph_mapper,
@@ -33,7 +23,6 @@
     :param partitioned_graph: the machine graph
     :param graph_mapper: the mapping between app and machine graphs.
     :return: None
->>>>>>> 55ee41a9
     """
 
     if not loaded_application_data_token:
@@ -43,43 +32,6 @@
                                     "synaptic_matrix_reports")
     if not os.path.exists(top_level_folder):
         os.mkdir(top_level_folder)
-<<<<<<< HEAD
-    for edge in graph.edges:
-        file_name = os.path.join(top_level_folder,
-                                 "synaptic_matrix_for_patitioned_edge_{}"
-                                 .format(edge))
-        output = None
-        try:
-            output = open(file_name, "w")
-        except IOError:
-            logger.error("Generate_placement_reports: Can't open file"
-                         " {} for writing.".format(file_name))
-
-        # extract matrix
-        synaptic_matrix = edge.get_synapse_sublist(graph_mapper)
-        counter = 0
-        for synaptic_row in synaptic_matrix.get_rows():
-            output_string = "entry {} [ \n target_index[".format(counter)
-            for target in synaptic_row.target_indices:
-                output_string += str(target) + ", "
-            output_string += "] \n"
-            output_string += "weights["
-            for weight in synaptic_row.weights:
-                output_string += str(weight) + ", "
-            output_string += "] \n"
-            output_string += "delays["
-            for delay in synaptic_row.delays:
-                output_string += str(delay) + ", "
-            output_string += "] \n"
-            output_string += "types["
-            for synapse_type in synaptic_row.synapse_types:
-                output_string += str(synapse_type) + ", "
-            output_string += "] \n ] \n"
-            output.write(output_string)
-            counter += 1
-        output.flush()
-        output.close()
-=======
     for partitionable_edge in partitionable_graph.edges:
 
         if isinstance(partitionable_edge, ProjectionPartitionableEdge):
@@ -92,59 +44,11 @@
             except IOError:
                 logger.error("Generate_placement_reports: Can't open file"
                              " {} for writing.".format(file_name))
->>>>>>> 55ee41a9
 
             connection_holder = ConnectionHolder(
                 None, True, partitionable_edge.pre_vertex.n_atoms,
                 partitionable_edge.post_vertex.n_atoms)
 
-<<<<<<< HEAD
-def generate_synaptic_matrix_report(common_report_directory, edge):
-    """
-
-    :param common_report_directory:
-    :param edge:
-    :return:
-    """
-    top_level_folder = os.path.join(common_report_directory,
-                                    "synaptic_matrix_reports")
-    if not os.path.exists(top_level_folder):
-        os.mkdir(top_level_folder)
-    file_name = os.path.join(top_level_folder,
-                             "synaptic_matrix_for_patitioned_edge_{}"
-                             .format(edge))
-    output = None
-    try:
-        output = open(file_name, "w")
-    except IOError:
-        logger.error("Generate_placement_reports: Can't open file"
-                     " {} for writing.".format(file_name))
-
-    # extract matrix
-    synaptic_matrix = edge.synapse_sublist
-    counter = 0
-    for synaptic_row in synaptic_matrix.get_rows():
-        output_string = "entry {} [ \n target_index[".format(counter)
-        for target in synaptic_row.target_indices:
-            output_string += str(target) + ", "
-        output_string += "] \n"
-        output_string += "weights["
-        for weight in synaptic_row.weights:
-            output_string += str(weight) + ", "
-        output_string += "] \n"
-        output_string += "delays["
-        for delay in synaptic_row.delays:
-            output_string += str(delay) + ", "
-        output_string += "] \n"
-        output_string += "types["
-        for synapse_type in synaptic_row.synapse_types:
-            output_string += str(synapse_type) + ", "
-        output_string += "] \n ] \n"
-        output.write(output_string)
-        counter += 1
-    output.flush()
-    output.close()
-=======
             subedges = graph_mapper.\
                 get_partitioned_edges_from_partitionable_edge(
                     partitionable_edge)
@@ -173,5 +77,4 @@
             output.write("{}".format(connection_holder))
 
             output.flush()
-            output.close()
->>>>>>> 55ee41a9
+            output.close()