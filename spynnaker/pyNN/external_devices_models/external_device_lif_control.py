--- conflicted
+++ resolved
@@ -100,14 +100,9 @@
     @overrides(AbstractPyNNNeuronModelStandard.create_vertex)
     def create_vertex(
             self, n_neurons, label, constraints, spikes_per_second,
-<<<<<<< HEAD
             ring_buffer_sigma, min_weights, weight_random_sigma,
             max_stdp_spike_delta, incoming_spike_buffer_size,
-            n_steps_per_timestep, drop_late_spikes):
-=======
-            ring_buffer_sigma, incoming_spike_buffer_size,
             n_steps_per_timestep, drop_late_spikes, splitter):
->>>>>>> 6ed8b6d3
         if n_neurons != len(self._devices):
             raise ConfigurationException(
                 "Number of neurons does not match number of devices in {}"
@@ -117,10 +112,6 @@
         return ExternalDeviceLifControlVertex(
             self._devices, self._create_edges, max_atoms, self._model, self,
             self._translator, spikes_per_second, label, ring_buffer_sigma,
-<<<<<<< HEAD
             min_weights, weight_random_sigma, max_stdp_spike_delta,
-            incoming_spike_buffer_size, constraints, drop_late_spikes)
-=======
-            incoming_spike_buffer_size, constraints,
-            drop_late_spikes, splitter)
->>>>>>> 6ed8b6d3
+            incoming_spike_buffer_size, constraints, drop_late_spikes,
+            splitter)