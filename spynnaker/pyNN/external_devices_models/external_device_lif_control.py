--- conflicted
+++ resolved
@@ -100,11 +100,7 @@
     def create_vertex(
             self, n_neurons, label, constraints, spikes_per_second,
             ring_buffer_sigma, incoming_spike_buffer_size,
-<<<<<<< HEAD
-            n_steps_per_timestep, splitter_object):
-=======
-            n_steps_per_timestep, drop_late_spikes):
->>>>>>> d5b28ed8
+            n_steps_per_timestep, drop_late_spikes, splitter_object):
         if n_neurons != len(self._devices):
             raise ConfigurationException(
                 "Number of neurons does not match number of devices in {}"
