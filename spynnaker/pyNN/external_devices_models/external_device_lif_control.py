# Copyright (c) 2017-2019 The University of Manchester
#
# This program is free software: you can redistribute it and/or modify
# it under the terms of the GNU General Public License as published by
# the Free Software Foundation, either version 3 of the License, or
# (at your option) any later version.
#
# This program is distributed in the hope that it will be useful,
# but WITHOUT ANY WARRANTY; without even the implied warranty of
# MERCHANTABILITY or FITNESS FOR A PARTICULAR PURPOSE.  See the
# GNU General Public License for more details.
#
# You should have received a copy of the GNU General Public License
# along with this program.  If not, see <http://www.gnu.org/licenses/>.

from spinn_utilities.overrides import overrides
from spinn_front_end_common.utilities.exceptions import ConfigurationException
from spynnaker.pyNN.models.neuron import AbstractPyNNNeuronModelStandard
from spynnaker.pyNN.models.defaults import (
    default_initial_values, default_parameters)
from spynnaker.pyNN.models.neuron.input_types import InputTypeCurrent
from spynnaker.pyNN.models.neuron.neuron_models import (
    NeuronModelLeakyIntegrateAndFire)
from spynnaker.pyNN.models.neuron.synapse_types import SynapseTypeExponential
from .external_device_lif_control_vertex import ExternalDeviceLifControlVertex
from .threshold_type_multicast_device_control import (
    ThresholdTypeMulticastDeviceControl)


class ExternalDeviceLifControl(AbstractPyNNNeuronModelStandard):
    """ Abstract control module for the PushBot, based on the LIF neuron,\
        but without spikes, and using the voltage as the output to the various\
        devices
    """
    __slots__ = [
        "_create_edges",
        "_devices",
        "_translator"]

    @default_initial_values({"v", "isyn_exc", "isyn_inh"})
    @default_parameters({
        "tau_m", "cm", "v_rest", "v_reset", "tau_syn_E", "tau_syn_I",
        "tau_refrac", "i_offset"})
    def __init__(
            self, devices, create_edges, translator=None,

            # default params for the neuron model type
            tau_m=20.0, cm=1.0, v_rest=0.0, v_reset=0.0, tau_syn_E=5.0,
            tau_syn_I=5.0, tau_refrac=0.1, i_offset=0.0, v=0.0,
            isyn_exc=0.0, isyn_inh=0.0):
        """
        :param list(AbstractMulticastControllableDevice) devices:
            The AbstractMulticastControllableDevice instances to be controlled
            by the population
        :param bool create_edges:
            True if edges to the devices should be added by this device (set
            to False if using the device over Ethernet using a translator)
        :param translator:
            Translator to be used when used for Ethernet communication.  Must
            be provided if the device is to be controlled over Ethernet.
        :type translator: AbstractEthernetTranslator or None
        :param float tau_m: (defaulted LIF neuron parameter)
        :param float cm: (defaulted LIF neuron parameter)
        :param float v_rest: (defaulted LIF neuron parameter)
        :param float v_reset: (defaulted LIF neuron parameter)
        :param float tau_syn_E: (defaulted LIF neuron parameter)
        :param float tau_syn_I: (defaulted LIF neuron parameter)
        :param float tau_refrac: (defaulted LIF neuron parameter)
        :param float i_offset: (defaulted LIF neuron parameter)
        :param float v: (defaulted LIF neuron state variable init)
        :param float isyn_exc: (defaulted LIF neuron state variable init)
        :param float isyn_inh: (defaulted LIF neuron state variable init)
        """
        # pylint: disable=too-many-arguments

        if not devices:
            raise ConfigurationException("No devices specified")

        neuron_model = NeuronModelLeakyIntegrateAndFire(
            v, v_rest, tau_m, cm, i_offset, v_reset, tau_refrac)
        synapse_type = SynapseTypeExponential(
            tau_syn_E, tau_syn_I, isyn_exc, isyn_inh)
        input_type = InputTypeCurrent()
        threshold_type = ThresholdTypeMulticastDeviceControl(devices)

        self._devices = devices
        self._translator = translator
        self._create_edges = create_edges

        super().__init__(
            model_name="ExternalDeviceLifControl",
            binary="external_device_lif_control.aplx",
            neuron_model=neuron_model, input_type=input_type,
            synapse_type=synapse_type, threshold_type=threshold_type)

    @overrides(AbstractPyNNNeuronModelStandard.create_vertex)
    def create_vertex(
            self, n_neurons, label, spikes_per_second,
            ring_buffer_sigma, incoming_spike_buffer_size,
<<<<<<< HEAD
            n_steps_per_timestep, drop_late_spikes, splitter, min_weights,
            weight_random_sigma, max_stdp_spike_delta):
=======
            n_steps_per_timestep, drop_late_spikes, splitter, seed,
            n_colour_bits):
>>>>>>> a0551729
        if n_neurons != len(self._devices):
            raise ConfigurationException(
                "Number of neurons does not match number of devices in {}"
                .format(label))
        self._model.n_steps_per_timestep = n_steps_per_timestep
        max_atoms = self.get_model_max_atoms_per_dimension_per_core()
        return ExternalDeviceLifControlVertex(
            self._devices, self._create_edges, max_atoms, self._model, self,
            self._translator, spikes_per_second, label, ring_buffer_sigma,
<<<<<<< HEAD
            incoming_spike_buffer_size, drop_late_spikes, splitter,
            min_weights, weight_random_sigma, max_stdp_spike_delta)
=======
            incoming_spike_buffer_size, drop_late_spikes, splitter, seed,
            n_colour_bits)
>>>>>>> a0551729
<|MERGE_RESOLUTION|>--- conflicted
+++ resolved
@@ -97,13 +97,9 @@
     def create_vertex(
             self, n_neurons, label, spikes_per_second,
             ring_buffer_sigma, incoming_spike_buffer_size,
-<<<<<<< HEAD
-            n_steps_per_timestep, drop_late_spikes, splitter, min_weights,
-            weight_random_sigma, max_stdp_spike_delta):
-=======
             n_steps_per_timestep, drop_late_spikes, splitter, seed,
-            n_colour_bits):
->>>>>>> a0551729
+            n_colour_bits, min_weights, weight_random_sigma,
+            max_stdp_spike_delta):
         if n_neurons != len(self._devices):
             raise ConfigurationException(
                 "Number of neurons does not match number of devices in {}"
@@ -113,10 +109,6 @@
         return ExternalDeviceLifControlVertex(
             self._devices, self._create_edges, max_atoms, self._model, self,
             self._translator, spikes_per_second, label, ring_buffer_sigma,
-<<<<<<< HEAD
-            incoming_spike_buffer_size, drop_late_spikes, splitter,
-            min_weights, weight_random_sigma, max_stdp_spike_delta)
-=======
             incoming_spike_buffer_size, drop_late_spikes, splitter, seed,
-            n_colour_bits)
->>>>>>> a0551729
+            n_colour_bits, min_weights, weight_random_sigma,
+            max_stdp_spike_delta)