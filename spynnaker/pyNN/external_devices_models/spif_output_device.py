--- conflicted
+++ resolved
@@ -49,16 +49,8 @@
     packet, but this can be controlled with the output_key_shift parameter.
     """
 
-<<<<<<< HEAD
-    __slots__ = ("__incoming_partition", "__create_database")
-
-    def __init__(self, board_address=None, chip_coords=None, label=None,
-                 create_database=True, database_notify_host=None,
-                 database_notify_port_num=None, database_ack_port_num=None):
-        super().__init__(
-=======
-    __slots__ = ["__incoming_partitions", "__create_database",
-                 "__output_key_shift", "__output_key_and_mask"]
+    __slots__ = ("__incoming_partitions", "__create_database",
+                 "__output_key_shift", "__output_key_and_mask")
 
     def __init__(self, board_address=None, chip_coords=None, label=None,
                  create_database=True, database_notify_host=None,
@@ -86,7 +78,6 @@
             The shift to apply to the population indices when added to the key
         """
         super(SPIFOutputDevice, self).__init__(
->>>>>>> e4b21850
             n_atoms=1,
             outgoing_fpga_connection=FPGAConnection(
                 SPIF_FPGA_ID, SPIF_OUTPUT_FPGA_LINK, board_address,
@@ -153,11 +144,8 @@
         """
         Get the payload for the command to set the router key.
 
-<<<<<<< HEAD
+        :param int index: The index of key to get
         :rtype: int
-=======
-        :param int index: The index of key to get
->>>>>>> e4b21850
         """
         r_infos = SpynnakerDataView.get_routing_infos()
         return r_infos.get_first_key_from_pre_vertex(
@@ -168,11 +156,8 @@
         """
         Get the payload for the command to set the router mask.
 
-<<<<<<< HEAD
+        :param int index: The index of the mask to get
         :rtype: int
-=======
-        :param int index: The index of the mask to get
->>>>>>> e4b21850
         """
         r_infos = SpynnakerDataView.get_routing_infos()
         return r_infos.get_routing_info_from_pre_vertex(
@@ -192,12 +177,10 @@
     def start_resume_commands(self):
         # The commands here are delayed, as at the time of providing them,
         # we don't know the key or mask of the incoming link...
-<<<<<<< HEAD
-        yield SpiNNFPGARegister.P_KEY.delayed_command(
-            self._get_set_key_payload)
-        yield SpiNNFPGARegister.P_MASK.delayed_command(
-            self._get_set_mask_payload)
-=======
+        #yield SpiNNFPGARegister.P_KEY.delayed_command(
+        #    self._get_set_key_payload)
+        #yield SpiNNFPGARegister.P_MASK.delayed_command(
+        #    self._get_set_mask_payload)
         commands = list()
         for i, part in enumerate(self.__incoming_partitions):
             commands.append(set_xp_key_delayed(i, self._get_set_key_payload))
@@ -214,7 +197,6 @@
             commands.append(set_distiller_shift(
                 i, part.pre_vertex.n_colour_bits))
         return commands
->>>>>>> e4b21850
 
     @property
     @overrides(AbstractSendMeMulticastCommandsVertex.pause_stop_commands)
