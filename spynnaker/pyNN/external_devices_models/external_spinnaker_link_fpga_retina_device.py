--- conflicted
+++ resolved
@@ -90,8 +90,8 @@
         fixed_n_neurons = self.get_n_neurons(mode, polarity)
         super().__init__(
             n_atoms=fixed_n_neurons, spinnaker_link_id=spinnaker_link_id,
-            label=label, max_atoms_per_core=fixed_n_neurons,
-            board_address=board_address)
+            label=label, board_address=board_address, incoming=True,
+            outgoing=True)
 
         self.__fixed_key = (retina_key & 0xFFFF) << 16
         self.__fixed_mask = 0xFFFF8000
@@ -100,15 +100,8 @@
 
         self.__fixed_mask = self._get_mask(mode)
 
-<<<<<<< HEAD
-        super().__init__(
-            n_atoms=fixed_n_neurons, spinnaker_link_id=spinnaker_link_id,
-            label=label, board_address=board_address, incoming=True,
-            outgoing=True)
-=======
         self.add_constraint(FixedKeyAndMaskConstraint([
             BaseKeyAndMask(self.__fixed_key, self.__fixed_mask)]))
->>>>>>> e92a9721
 
     def _get_mask(self, mode):
         if mode == ExternalFPGARetinaDevice.MODE_128:
