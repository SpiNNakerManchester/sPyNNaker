# Copyright (c) 2017-2019 The University of Manchester
#
# This program is free software: you can redistribute it and/or modify
# it under the terms of the GNU General Public License as published by
# the Free Software Foundation, either version 3 of the License, or
# (at your option) any later version.
#
# This program is distributed in the hope that it will be useful,
# but WITHOUT ANY WARRANTY; without even the implied warranty of
# MERCHANTABILITY or FITNESS FOR A PARTICULAR PURPOSE.  See the
# GNU General Public License for more details.
#
# You should have received a copy of the GNU General Public License
# along with this program.  If not, see <http://www.gnu.org/licenses/>.

import logging
from spinn_utilities.overrides import overrides
from pacman.executor.injection_decorator import inject, supports_injection
from pacman.model.graphs.application import ApplicationSpiNNakerLinkVertex
from spynnaker.pyNN.utilities.constants import SPIKE_PARTITION_ID
from spynnaker.pyNN.external_devices_models.push_bot import (
    AbstractPushBotRetinaDevice)

logger = logging.getLogger(__name__)


@supports_injection
class PushBotSpiNNakerLinkRetinaDevice(
        AbstractPushBotRetinaDevice, ApplicationSpiNNakerLinkVertex):
    __slots__ = ["__new_key_command"]

    default_parameters = {'label': None, 'board_address': None}

    def __init__(
            self, spinnaker_link_id, protocol, resolution,
            board_address=default_parameters['board_address'],
            label=default_parameters['label']):
        """
<<<<<<< HEAD
        :param int spinnaker_link_id:
        :param MunichIoSpiNNakerLinkProtocol protocol:
        :param PushBotRetinaResolution resolution:
        :param str board_address:
        :param str label:
        """
=======
        :param spinnaker_link_id:
        :param protocol:
        :type protocol: MunichIoSpiNNakerLinkProtocol
        :param resolution:
        :type resolution: PushBotRetinaResolution
        :param board_address:
        :param label:
        """

>>>>>>> 6cd54837
        AbstractPushBotRetinaDevice.__init__(self, protocol, resolution)
        ApplicationSpiNNakerLinkVertex.__init__(
            self, spinnaker_link_id=spinnaker_link_id,
            n_atoms=resolution.value.n_neurons,
            board_address=board_address, label=label)

        # stores for the injection aspects
        self.__new_key_command = None

    @inject("MemoryRoutingInfos")
    def routing_info(self, routing_info):
        key = routing_info.get_first_key_from_pre_vertex(
            list(self.machine_vertices)[0], SPIKE_PARTITION_ID)
        self.__new_key_command.payload = key

    @property
    @overrides(AbstractPushBotRetinaDevice.start_resume_commands)
    def start_resume_commands(self):
        # Note this is not undefined, it is just a property so, it can't
        # be statically analysed
        sr_cmds = AbstractPushBotRetinaDevice.start_resume_commands
        commands = sr_cmds.fget(self)  # pylint: disable=no-member

        # Update the commands with the additional one to set the key
        new_commands = list()
        for command in commands:
            if command.key == self._protocol.disable_retina_key:
                # This has to be stored so that the payload can be updated
                self.__new_key_command = self._protocol.set_retina_key(0)
                new_commands.append(self.__new_key_command)
            new_commands.append(command)
        return new_commands<|MERGE_RESOLUTION|>--- conflicted
+++ resolved
@@ -36,24 +36,12 @@
             board_address=default_parameters['board_address'],
             label=default_parameters['label']):
         """
-<<<<<<< HEAD
         :param int spinnaker_link_id:
         :param MunichIoSpiNNakerLinkProtocol protocol:
         :param PushBotRetinaResolution resolution:
         :param str board_address:
         :param str label:
         """
-=======
-        :param spinnaker_link_id:
-        :param protocol:
-        :type protocol: MunichIoSpiNNakerLinkProtocol
-        :param resolution:
-        :type resolution: PushBotRetinaResolution
-        :param board_address:
-        :param label:
-        """
-
->>>>>>> 6cd54837
         AbstractPushBotRetinaDevice.__init__(self, protocol, resolution)
         ApplicationSpiNNakerLinkVertex.__init__(
             self, spinnaker_link_id=spinnaker_link_id,
