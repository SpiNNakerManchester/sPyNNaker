import logging
from spinn_utilities.overrides import overrides
from pacman.executor.injection_decorator import inject_items
from pacman.model.constraints.key_allocator_constraints import (
    FixedMaskConstraint)
from pacman.model.graphs.machine import SimpleMachineVertex
from pacman.model.graphs.application import (
    ApplicationSpiNNakerLinkVertex, ApplicationVertex)
from pacman.model.resources import (
    CPUCyclesPerTickResource, DTCMResource, ResourceContainer, SDRAMResource)
from spinn_front_end_common.abstract_models import (
    AbstractGeneratesDataSpecification, AbstractHasAssociatedBinary,
    AbstractProvidesOutgoingPartitionConstraints,
    AbstractVertexWithEdgeToDependentVertices)
from spinn_front_end_common.abstract_models.impl import (
    ProvidesKeyToAtomMappingImpl)
from spinn_front_end_common.interface.simulation import simulation_utilities
<<<<<<< HEAD
from spinn_front_end_common.utilities.constants import \
    SYSTEM_BYTES_REQUIREMENT, SIMULATION_N_BYTES
=======
from spinn_front_end_common.utilities.utility_objs import ExecutableType
from spinn_front_end_common.utilities.constants import SYSTEM_BYTES_REQUIREMENT
>>>>>>> 0dd117f9
from spynnaker.pyNN.exceptions import SpynnakerException
from spynnaker.pyNN.models.defaults import defaults

logger = logging.getLogger(__name__)
MOTOR_PARTITION_ID = "MOTOR"


class _MunichMotorDevice(ApplicationSpiNNakerLinkVertex):
    __slots__ = []

    def __init__(self, spinnaker_link_id, board_address=None):
        super(_MunichMotorDevice, self).__init__(
            n_atoms=6, spinnaker_link_id=spinnaker_link_id,
            label="External Munich Motor", max_atoms_per_core=6,
            board_address=board_address)


@defaults
class MunichMotorDevice(
        ApplicationVertex, AbstractVertexWithEdgeToDependentVertices,
        AbstractGeneratesDataSpecification, AbstractHasAssociatedBinary,
        AbstractProvidesOutgoingPartitionConstraints,
        ProvidesKeyToAtomMappingImpl):
    """ An Omnibot motor control device - has a real vertex and an external\
        device vertex
    """
    __slots__ = [
        "_continue_if_not_different",
        "_delay_time",
        "_delta_threshold",
        "_dependent_vertices",
        "_sample_time",
        "_speed",
        "_update_time"]

    SYSTEM_REGION = 0
    PARAMS_REGION = 1

    PARAMS_SIZE = 7 * 4

    def __init__(
            self, spinnaker_link_id, board_address=None, speed=30,
            sample_time=4096, update_time=512, delay_time=5,
            delta_threshold=23, continue_if_not_different=True, label=None):
        # pylint: disable=too-many-arguments

        super(MunichMotorDevice, self).__init__(label)

        self._speed = speed
        self._sample_time = sample_time
        self._update_time = update_time
        self._delay_time = delay_time
        self._delta_threshold = delta_threshold
        self._continue_if_not_different = bool(continue_if_not_different)
        self._dependent_vertices = [
            _MunichMotorDevice(spinnaker_link_id, board_address)]

    @property
    @overrides(ApplicationVertex.n_atoms)
    def n_atoms(self):
        return 6

    @overrides(ApplicationVertex.create_machine_vertex)
    def create_machine_vertex(self, vertex_slice, resources_required,
                              label=None, constraints=None):
        return SimpleMachineVertex(
            resources_required, label, constraints)

    @overrides(ApplicationVertex.get_resources_used_by_atoms)
    def get_resources_used_by_atoms(self, vertex_slice):
        return ResourceContainer(
            sdram=SDRAMResource(
                SYSTEM_BYTES_REQUIREMENT + self.PARAMS_SIZE),
            dtcm=DTCMResource(0), cpu_cycles=CPUCyclesPerTickResource(0))

    @overrides(AbstractProvidesOutgoingPartitionConstraints.
               get_outgoing_partition_constraints)
    def get_outgoing_partition_constraints(self, partition):

        # Any key to the device will work, as long as it doesn't set the
        # management bit.  We also need enough for the configuration bits
        # and the management bit anyway
        return list([FixedMaskConstraint(0xFFFFF800)])

    @inject_items({
        "routing_info": "MemoryRoutingInfos",
        "machine_time_step": "MachineTimeStep",
        "time_scale_factor": "TimeScaleFactor"
    })
    @overrides(
        AbstractGeneratesDataSpecification.generate_data_specification,
        additional_arguments={
            "routing_info", "machine_time_step", "time_scale_factor"
        })
    def generate_data_specification(
            self, spec, placement, routing_info,
            machine_time_step, time_scale_factor):
        # pylint: disable=too-many-arguments, arguments-differ

        # reserve regions
        self.reserve_memory_regions(spec)

        # Write the setup region
        spec.comment("\n*** Spec for robot motor control ***\n\n")

        # handle simulation data
        spec.switch_write_focus(self.SYSTEM_REGION)
        spec.write_array(simulation_utilities.get_simulation_header_array(
            self.get_binary_file_name(), machine_time_step,
            time_scale_factor))

        # Get the key
        edge_key = routing_info.get_first_key_from_pre_vertex(
            placement.vertex, MOTOR_PARTITION_ID)
        if edge_key is None:
            raise SpynnakerException(
                "This motor should have one outgoing edge to the robot")

        # write params to memory
        spec.switch_write_focus(region=self.PARAMS_REGION)
        spec.write_value(data=edge_key)
        spec.write_value(data=self._speed)
        spec.write_value(data=self._sample_time)
        spec.write_value(data=self._update_time)
        spec.write_value(data=self._delay_time)
        spec.write_value(data=self._delta_threshold)
        spec.write_value(data=int(self._continue_if_not_different))

        # End-of-Spec:
        spec.end_specification()

    @overrides(AbstractHasAssociatedBinary.get_binary_file_name)
    def get_binary_file_name(self):
        return "robot_motor_control.aplx"

    @overrides(AbstractHasAssociatedBinary.get_binary_start_type)
    def get_binary_start_type(self):
        return ExecutableType.USES_SIMULATION_INTERFACE

    def reserve_memory_regions(self, spec):
        """ Reserve SDRAM space for memory areas:
        1) Area for information on what data to record
        2) area for start commands
        3) area for end commands
        """
        spec.comment("\nReserving memory space for data regions:\n\n")

        # Reserve memory:
        spec.reserve_memory_region(
            self.SYSTEM_REGION, SIMULATION_N_BYTES, label='setup')

        spec.reserve_memory_region(
            self.PARAMS_REGION, self.PARAMS_SIZE, label='params')

    @overrides(AbstractVertexWithEdgeToDependentVertices.dependent_vertices)
    def dependent_vertices(self):
        """ Return the vertices which this vertex depends upon
        """
        return self._dependent_vertices

    @overrides(AbstractVertexWithEdgeToDependentVertices.
               edge_partition_identifiers_for_dependent_vertex)
    def edge_partition_identifiers_for_dependent_vertex(self, vertex):
        """ Return the dependent edge identifier
        """
        return [MOTOR_PARTITION_ID]<|MERGE_RESOLUTION|>--- conflicted
+++ resolved
@@ -15,13 +15,8 @@
 from spinn_front_end_common.abstract_models.impl import (
     ProvidesKeyToAtomMappingImpl)
 from spinn_front_end_common.interface.simulation import simulation_utilities
-<<<<<<< HEAD
-from spinn_front_end_common.utilities.constants import \
-    SYSTEM_BYTES_REQUIREMENT, SIMULATION_N_BYTES
-=======
 from spinn_front_end_common.utilities.utility_objs import ExecutableType
 from spinn_front_end_common.utilities.constants import SYSTEM_BYTES_REQUIREMENT
->>>>>>> 0dd117f9
 from spynnaker.pyNN.exceptions import SpynnakerException
 from spynnaker.pyNN.models.defaults import defaults
 
@@ -171,7 +166,7 @@
 
         # Reserve memory:
         spec.reserve_memory_region(
-            self.SYSTEM_REGION, SIMULATION_N_BYTES, label='setup')
+            self.SYSTEM_REGION, SYSTEM_BYTES_REQUIREMENT, label='setup')
 
         spec.reserve_memory_region(
             self.PARAMS_REGION, self.PARAMS_SIZE, label='params')
