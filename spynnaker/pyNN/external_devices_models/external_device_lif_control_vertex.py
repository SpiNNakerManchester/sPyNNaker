--- conflicted
+++ resolved
@@ -44,12 +44,7 @@
             self, devices, create_edges, max_atoms_per_core, neuron_impl,
             pynn_model, translator=None, spikes_per_second=None, label=None,
             ring_buffer_sigma=None, incoming_spike_buffer_size=None,
-<<<<<<< HEAD
-            drop_late_spikes=None, constraints=None, splitter=None,
-            rb_left_shifts=None):
-=======
-            drop_late_spikes=None, splitter=None):
->>>>>>> 2c636291
+            drop_late_spikes=None, splitter=None, rb_left_shifts=None):
         """
         :param list(AbstractMulticastControllableDevice) devices:
             The AbstractMulticastControllableDevice instances to be controlled
