--- conflicted
+++ resolved
@@ -44,12 +44,8 @@
             self, devices, create_edges, max_atoms_per_core, neuron_impl,
             pynn_model, translator=None, spikes_per_second=None, label=None,
             ring_buffer_sigma=None, incoming_spike_buffer_size=None,
-<<<<<<< HEAD
-            drop_late_spikes=None, splitter=None, rb_left_shifts=None):
-=======
             drop_late_spikes=None, splitter=None, seed=None,
-            n_colour_bits=None):
->>>>>>> e247ec36
+            n_colour_bits=None, rb_left_shifts=None):
         """
         :param list(AbstractMulticastControllableDevice) devices:
             The AbstractMulticastControllableDevice instances to be controlled
@@ -77,13 +73,8 @@
         super().__init__(
             len(devices), label, max_atoms_per_core,
             spikes_per_second, ring_buffer_sigma, incoming_spike_buffer_size,
-<<<<<<< HEAD
-            neuron_impl, pynn_model, drop_late_spikes, splitter,
-            rb_left_shifts)
-=======
             neuron_impl, pynn_model, drop_late_spikes, splitter, seed,
-            n_colour_bits)
->>>>>>> e247ec36
+            n_colour_bits, rb_left_shifts)
 
         if not devices:
             raise ConfigurationException("No devices specified")
