--- conflicted
+++ resolved
@@ -52,14 +52,9 @@
     def __init__(
             self, devices, create_edges, max_atoms_per_core, neuron_impl,
             pynn_model, translator=None, spikes_per_second=None, label=None,
-<<<<<<< HEAD
             ring_buffer_sigma=None, min_weights=None, weight_random_sigma=None,
             max_stdp_spike_delta=None, incoming_spike_buffer_size=None,
             drop_late_spikes=None, constraints=None):
-=======
-            ring_buffer_sigma=None, incoming_spike_buffer_size=None,
-            drop_late_spikes=None, constraints=None, splitter=None):
->>>>>>> 6ed8b6d3
         """
         :param list(AbstractMulticastControllableDevice) devices:
             The AbstractMulticastControllableDevice instances to be controlled
@@ -117,15 +112,10 @@
 
         super(ExternalDeviceLifControlVertex, self).__init__(
             len(devices), label, constraints, max_atoms_per_core,
-<<<<<<< HEAD
             spikes_per_second, ring_buffer_sigma, min_weights,
             weight_random_sigma, max_stdp_spike_delta,
             incoming_spike_buffer_size, neuron_impl, pynn_model,
             drop_late_spikes)
-=======
-            spikes_per_second, ring_buffer_sigma, incoming_spike_buffer_size,
-            neuron_impl, pynn_model, drop_late_spikes, splitter)
->>>>>>> 6ed8b6d3
 
     def routing_key_partition_atom_mapping(self, routing_info, partition):
         # pylint: disable=arguments-differ
