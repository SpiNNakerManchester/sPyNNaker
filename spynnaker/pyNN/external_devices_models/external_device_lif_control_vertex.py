--- conflicted
+++ resolved
@@ -45,11 +45,7 @@
             ring_buffer_sigma=None, incoming_spike_buffer_size=None,
             drop_late_spikes=None, splitter=None, seed=None,
             n_colour_bits=None, min_weights=None, weight_random_sigma=None,
-<<<<<<< HEAD
             max_stdp_spike_delta=None, rb_left_shifts=None):
-=======
-            max_stdp_spike_delta=None):
->>>>>>> 7460fb87
         """
         :param list(AbstractMulticastControllableDevice) devices:
             The AbstractMulticastControllableDevice instances to be controlled
@@ -68,15 +64,9 @@
         :param str label:
         :param float ring_buffer_sigma:
         :param int incoming_spike_buffer_size:
-<<<<<<< HEAD
-        :param splitter: splitter from app to machine
-        :type splitter: None or
-            ~pacman.model.partitioner_splitters.abstract_splitters.AbstractSplitterCommon
-=======
         :param splitter: splitter from application vertices to machine vertices
         :type splitter:
             ~pacman.model.partitioner_splitters.AbstractSplitterCommon or None
->>>>>>> 7460fb87
         :param int seed: The seed to use
         :param int n_colour_bits: The number of colour bits to use
         :param list min_weights: The min_weights
@@ -89,11 +79,7 @@
             spikes_per_second, ring_buffer_sigma, incoming_spike_buffer_size,
             neuron_impl, pynn_model, drop_late_spikes, splitter, seed,
             n_colour_bits, min_weights, weight_random_sigma,
-<<<<<<< HEAD
             max_stdp_spike_delta, rb_left_shifts)
-=======
-            max_stdp_spike_delta)
->>>>>>> 7460fb87
 
         if not devices:
             raise ConfigurationException("No devices specified")
