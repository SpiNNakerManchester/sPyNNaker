--- conflicted
+++ resolved
@@ -78,7 +78,8 @@
         super().__init__(
             len(devices), label, constraints, max_atoms_per_core,
             spikes_per_second, ring_buffer_sigma, incoming_spike_buffer_size,
-            neuron_impl, pynn_model, drop_late_spikes, splitter)
+            neuron_impl, pynn_model, drop_late_spikes, splitter, min_weights,
+            weight_random_sigma, max_stdp_spike_delta)
 
         if not devices:
             raise ConfigurationException("No devices specified")
@@ -91,32 +92,11 @@
         if create_edges:
             self.__dependent_vertices = devices
 
-<<<<<<< HEAD
-        super().__init__(
-            len(devices), label, constraints, max_atoms_per_core,
-            spikes_per_second, ring_buffer_sigma,
-            incoming_spike_buffer_size, neuron_impl, pynn_model,
-            drop_late_spikes, splitter, min_weights,
-            weight_random_sigma, max_stdp_spike_delta)
-
-    def routing_key_partition_atom_mapping(self, routing_info, partition):
-        key = self.__partition_id_to_key[partition.identifier]
-        atom = self.__partition_id_to_atom[partition.identifier]
-        return [(atom, key)]
-
-    @overrides(AbstractProvidesOutgoingPartitionConstraints.
-               get_outgoing_partition_constraints)
-    def get_outgoing_partition_constraints(self, partition):
-        return [FixedKeyAndMaskConstraint([BaseKeyAndMask(
-            self.__partition_id_to_key[partition.identifier],
-            self._DEFAULT_COMMAND_MASK)])]
-=======
         for dev in devices:
             self.add_constraint(FixedKeyAndMaskConstraint([
                 BaseKeyAndMask(
                     dev.device_control_key, self._DEFAULT_COMMAND_MASK)],
                 partition=dev.device_control_partition_id))
->>>>>>> e92a9721
 
     @overrides(AbstractVertexWithEdgeToDependentVertices.dependent_vertices)
     def dependent_vertices(self):
