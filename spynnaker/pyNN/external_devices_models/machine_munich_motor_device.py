# Copyright (c) 2017-2019 The University of Manchester
#
# This program is free software: you can redistribute it and/or modify
# it under the terms of the GNU General Public License as published by
# the Free Software Foundation, either version 3 of the License, or
# (at your option) any later version.
#
# This program is distributed in the hope that it will be useful,
# but WITHOUT ANY WARRANTY; without even the implied warranty of
# MERCHANTABILITY or FITNESS FOR A PARTICULAR PURPOSE.  See the
# GNU General Public License for more details.
#
# You should have received a copy of the GNU General Public License
# along with this program.  If not, see <http://www.gnu.org/licenses/>.

from spinn_utilities.overrides import overrides
from pacman.executor.injection_decorator import inject_items
from pacman.model.graphs.common import Slice
from pacman.model.graphs.machine import MachineVertex
from pacman.model.resources import (
    ConstantSDRAM, CPUCyclesPerTickResource, DTCMResource, ResourceContainer)
from spinn_front_end_common.abstract_models import (
    AbstractHasAssociatedBinary)
from spinn_front_end_common.abstract_models import (
    AbstractGeneratesDataSpecification)
from spinn_front_end_common.abstract_models.impl import (
    ProvidesKeyToAtomMappingImpl)
from spinn_front_end_common.interface.provenance import (
    ProvidesProvenanceDataFromMachineImpl)
from spinn_front_end_common.interface.simulation import simulation_utilities
from spinn_front_end_common.utilities.constants import (
    SYSTEM_BYTES_REQUIREMENT, SIMULATION_N_BYTES, BYTES_PER_WORD)
from spinn_front_end_common.utilities.utility_objs import (
    ExecutableType, ProvenanceDataItem)
from spynnaker.pyNN.exceptions import SpynnakerException


class MachineMunichMotorDevice(
        MachineVertex, AbstractGeneratesDataSpecification,
        AbstractHasAssociatedBinary, ProvidesKeyToAtomMappingImpl,
        ProvidesProvenanceDataFromMachineImpl):
    """ An Omnibot motor control device. This has a real vertex and an \
        external device vertex.
    """
    __slots__ = [
        "__continue_if_not_different",
        "__delay_time",
        "__delta_threshold",
        "__sample_time",
        "__speed",
        "__update_time"]

    MOTOR_PARTITION_ID = "MOTOR"

    # By asking for this number of keys, we will get a mask of 0xFFFFF800,
    # which works with the motor control protocol correctly
    _MOTOR_N_KEYS = 2048

    _N_ATOMS = 6

    _SYSTEM_REGION = 0
    _PARAMS_REGION = 1
    _PROVENANCE_REGION = 2

    _PROVENANCE_ELEMENTS = 1

    _PARAMS_SIZE = 7 * BYTES_PER_WORD

    #: The name of the provenance item saying that packets were lost.
    INPUT_BUFFER_FULL_NAME = "Times_the_input_buffer_lost_packets"
    _INPUT_BUFFER_FULL_MESSAGE = (
        "The input buffer for {} on {}, {}, {} lost packets on {} "
        "occasions. This is often a sign that the system is running "
        "too quickly for the number of neurons per core.  Please "
        "increase the timer_tic or time_scale_factor or decrease the "
        "number of neurons per core.")

    def __init__(
            self, speed, sample_time, update_time, delay_time,
            delta_threshold, continue_if_not_different,
            label=None, constraints=None, app_vertex=None):
        """
        :param int speed:
        :param int sample_time:
        :param int update_time:
        :param int delay_time:
        :param int delta_threshold:
        :param bool continue_if_not_different:
        :param str label:
        :param constraints:
        :param app_vertex:
        """
        super(MachineMunichMotorDevice, self).__init__(
            label=label, constraints=constraints, app_vertex=app_vertex,
            vertex_slice=Slice(0, self._N_ATOMS - 1))
        self.__speed = speed
        self.__sample_time = sample_time
        self.__update_time = update_time
        self.__delay_time = delay_time
        self.__delta_threshold = delta_threshold
        self.__continue_if_not_different = bool(continue_if_not_different)

    @property
    @overrides(MachineVertex.resources_required)
    def resources_required(self):
        return ResourceContainer(
            sdram=ConstantSDRAM(
                SYSTEM_BYTES_REQUIREMENT + self._PARAMS_SIZE +
                self.get_provenance_data_size(self._PROVENANCE_ELEMENTS)),
            dtcm=DTCMResource(0), cpu_cycles=CPUCyclesPerTickResource(0))

    @overrides(AbstractHasAssociatedBinary.get_binary_file_name)
    def get_binary_file_name(self):
        return "robot_motor_control.aplx"

    @overrides(AbstractHasAssociatedBinary.get_binary_start_type)
    def get_binary_start_type(self):
        return ExecutableType.USES_SIMULATION_INTERFACE

    @property
    @overrides(ProvidesProvenanceDataFromMachineImpl._provenance_region_id)
    def _provenance_region_id(self):
        return self._PROVENANCE_REGION

    @property
    @overrides(ProvidesProvenanceDataFromMachineImpl._n_additional_data_items)
    def _n_additional_data_items(self):
        return self._PROVENANCE_ELEMENTS

<<<<<<< HEAD
    @overrides(
        ProvidesProvenanceDataFromMachineImpl._get_extra_provenance_items)
    def _get_extra_provenance_items(
            self, label, location, names, provenance_data):
        n_buffer_overflows, = provenance_data
        x, y, p = location

        yield ProvenanceDataItem(
            names + [self.INPUT_BUFFER_FULL_NAME], n_buffer_overflows,
            report=(n_buffer_overflows > 0),
            message=self.INPUT_BUFFER_FULL_MESSAGE.format(
                label, x, y, p, n_buffer_overflows))
=======
    @overrides(ProvidesProvenanceDataFromMachineImpl.
               get_provenance_data_from_machine)
    def get_provenance_data_from_machine(self, transceiver, placement):
        # get prov data
        provenance_data = self._read_provenance_data(transceiver, placement)
        # get system level prov
        provenance_items = self._read_basic_provenance_items(
            provenance_data, placement)
        # get left over prov
        provenance_data = self._get_remaining_provenance_data_items(
            provenance_data)
        # stuff for making prov data items
        label, x, y, p, names = self._get_placement_details(placement)

        # get the only app level prov item
        n_buffer_overflows = provenance_data[0]

        # build it
        provenance_items.append(ProvenanceDataItem(
            self._add_name(names, self.INPUT_BUFFER_FULL_NAME),
            n_buffer_overflows, report=n_buffer_overflows > 0,
            message=self._INPUT_BUFFER_FULL_MESSAGE.format(
                label, x, y, p, n_buffer_overflows)))
        return provenance_items
>>>>>>> b38ef9f1

    @inject_items({
        "routing_info": "MemoryRoutingInfos",
        "machine_time_step": "MachineTimeStep",
        "time_scale_factor": "TimeScaleFactor"
    })
    @overrides(
        AbstractGeneratesDataSpecification.generate_data_specification,
        additional_arguments={
            "routing_info", "machine_time_step", "time_scale_factor"
        })
    def generate_data_specification(
            self, spec, placement, routing_info,
            machine_time_step, time_scale_factor):
        # pylint: disable=too-many-arguments, arguments-differ

        # reserve regions
        self.reserve_memory_regions(spec)

        # Write the setup region
        spec.comment("\n*** Spec for robot motor control ***\n\n")

        # handle simulation data
        spec.switch_write_focus(self._SYSTEM_REGION)
        spec.write_array(simulation_utilities.get_simulation_header_array(
            placement.vertex.get_binary_file_name(), machine_time_step,
            time_scale_factor))

        # Get the key
        edge_key = routing_info.get_first_key_from_pre_vertex(
            placement.vertex, self.MOTOR_PARTITION_ID)
        if edge_key is None:
            raise SpynnakerException(
                "This motor should have one outgoing edge to the robot")

        # write params to memory
        spec.switch_write_focus(region=self._PARAMS_REGION)
        spec.write_value(data=edge_key)
        spec.write_value(data=self.__speed)
        spec.write_value(data=self.__sample_time)
        spec.write_value(data=self.__update_time)
        spec.write_value(data=self.__delay_time)
        spec.write_value(data=self.__delta_threshold)
        spec.write_value(data=int(self.__continue_if_not_different))

        # End-of-Spec:
        spec.end_specification()

    def reserve_memory_regions(self, spec):
        """ Reserve SDRAM space for memory areas:

        #. Area for information on what data to record
        #. area for start commands
        #. area for end commands

        :param spec: The data specification to write to
        :type spec: ~data_specification.DataSpecificationGenerator
        """
        spec.comment("\nReserving memory space for data regions:\n\n")

        # Reserve memory:
        spec.reserve_memory_region(
            self._SYSTEM_REGION, SIMULATION_N_BYTES, label='setup')

        spec.reserve_memory_region(
            self._PARAMS_REGION, self._PARAMS_SIZE, label='params')

        self.reserve_provenance_data_region(spec)

    @overrides(MachineVertex.get_n_keys_for_partition)
    def get_n_keys_for_partition(self, _partition):
        if _partition == self.MOTOR_PARTITION_ID:
            return self._MOTOR_N_KEYS
        return super(MachineMunichMotorDevice, self).get_n_keys_for_partition(
            _partition)<|MERGE_RESOLUTION|>--- conflicted
+++ resolved
@@ -127,7 +127,6 @@
     def _n_additional_data_items(self):
         return self._PROVENANCE_ELEMENTS
 
-<<<<<<< HEAD
     @overrides(
         ProvidesProvenanceDataFromMachineImpl._get_extra_provenance_items)
     def _get_extra_provenance_items(
@@ -138,34 +137,8 @@
         yield ProvenanceDataItem(
             names + [self.INPUT_BUFFER_FULL_NAME], n_buffer_overflows,
             report=(n_buffer_overflows > 0),
-            message=self.INPUT_BUFFER_FULL_MESSAGE.format(
+            message=self._INPUT_BUFFER_FULL_MESSAGE.format(
                 label, x, y, p, n_buffer_overflows))
-=======
-    @overrides(ProvidesProvenanceDataFromMachineImpl.
-               get_provenance_data_from_machine)
-    def get_provenance_data_from_machine(self, transceiver, placement):
-        # get prov data
-        provenance_data = self._read_provenance_data(transceiver, placement)
-        # get system level prov
-        provenance_items = self._read_basic_provenance_items(
-            provenance_data, placement)
-        # get left over prov
-        provenance_data = self._get_remaining_provenance_data_items(
-            provenance_data)
-        # stuff for making prov data items
-        label, x, y, p, names = self._get_placement_details(placement)
-
-        # get the only app level prov item
-        n_buffer_overflows = provenance_data[0]
-
-        # build it
-        provenance_items.append(ProvenanceDataItem(
-            self._add_name(names, self.INPUT_BUFFER_FULL_NAME),
-            n_buffer_overflows, report=n_buffer_overflows > 0,
-            message=self._INPUT_BUFFER_FULL_MESSAGE.format(
-                label, x, y, p, n_buffer_overflows)))
-        return provenance_items
->>>>>>> b38ef9f1
 
     @inject_items({
         "routing_info": "MemoryRoutingInfos",
