--- conflicted
+++ resolved
@@ -98,10 +98,7 @@
 from pacman.model.constraints.partitioner_maximum_size_constraint \
     import PartitionerMaximumSizeConstraint
 
-<<<<<<< HEAD
-=======
 #note importing star is a bad thing to do.
->>>>>>> 80eb33a3
 from pyNN.random import *
 
 #traditional logger
@@ -223,7 +220,6 @@
 
 def activate_live_recording_for(population):
     global _spinnaker
-
     _spinnaker.add_edge_to_recorder_vertex(population._vertex)
 
 
