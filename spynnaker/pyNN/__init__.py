--- conflicted
+++ resolved
@@ -416,7 +416,12 @@
     source.record_gsyn(to_file=filename)
 
 
-<<<<<<< HEAD
+def get_machine():
+    """ Get the spinnaker machine in use
+    """
+    return _spinnaker.machine
+
+
 def SpikeSourcePoisson(
         n_neurons, machine_time_step, timescale_factor, constraints=None,
         label="SpikeSourcePoisson", rate=1.0, start=0.0, duration=None,
@@ -448,10 +453,4 @@
 
     return SpikeSourcePoissonClass(
         n_neurons, machine_time_step, timescale_factor, constraints, label,
-        rate, start, duration, seed, port)
-=======
-def get_machine():
-    """ Get the spinnaker machine in use
-    """
-    return _spinnaker.machine
->>>>>>> 098217a4
+        rate, start, duration, seed, port)