# Copyright (c) 2017 The University of Manchester
#
# Licensed under the Apache License, Version 2.0 (the "License");
# you may not use this file except in compliance with the License.
# You may obtain a copy of the License at
#
#     https://www.apache.org/licenses/LICENSE-2.0
#
# Unless required by applicable law or agreed to in writing, software
# distributed under the License is distributed on an "AS IS" BASIS,
# WITHOUT WARRANTIES OR CONDITIONS OF ANY KIND, either express or implied.
# See the License for the specific language governing permissions and
# limitations under the License.
"""
The :py:mod:`spynnaker.pyNN` package contains the front end specifications
and implementation for the PyNN High-level API
(https://neuralensemble.org/trac/PyNN).

This package contains the profile of that code for PyNN 0.9.
"""

# common imports
import logging
from typing import (
    Any, Callable, Dict, Iterable, List, Optional, Sequence, Tuple, Type,
    TypedDict, Union, cast)
from typing_extensions import Literal
import numpy as __numpy
from numpy.typing import NDArray
from pyNN import common as pynn_common
from pyNN.common import control as _pynn_control
from pyNN.recording import get_io
from pyNN.random import NumpyRNG
from pyNN.space import (
    Space, Line, Grid2D, Grid3D, Cuboid, Sphere, RandomStructure)
from pyNN.space import distance as _pynn_distance
from neo import Block

from spinn_utilities.exceptions import SimulatorNotSetupException
from spinn_utilities.log import FormatAdapter
from spinn_utilities.helpful_functions import is_singleton
from spinn_front_end_common.utilities.exceptions import (
    ConfigurationException)
from spinn_utilities.socket_address import SocketAddress

from spinn_machine.machine import Machine

from spynnaker.pyNN.random_distribution import RandomDistribution
from spynnaker.pyNN.data import SpynnakerDataView
from spynnaker.pyNN.models.abstract_pynn_model import AbstractPyNNModel

# connections
# noinspection PyUnresolvedReferences
from spynnaker.pyNN.models.neural_projections.connectors import (
    AbstractConnector, AllToAllConnector, ArrayConnector, CSAConnector,
    DistanceDependentProbabilityConnector, FixedNumberPostConnector,
    FixedNumberPreConnector, FixedProbabilityConnector,
    FromFileConnector, FromListConnector, IndexBasedProbabilityConnector,
    KernelConnector, MultapseConnector as FixedTotalNumberConnector,
    OneToOneConnector, SmallWorldConnector, ConvolutionConnector,
    PoolDenseConnector)
# synapse structures
from spynnaker.pyNN.models.neuron.synapse_dynamics import (
    AbstractStaticSynapseDynamics,
    SynapseDynamicsStatic as StaticSynapse)

# plastic stuff
from spynnaker.pyNN.models.neuron.synapse_dynamics import (
    SynapseDynamicsSTDP as
    STDPMechanism, SynapseDynamicsStructuralStatic as
    StructuralMechanismStatic, SynapseDynamicsStructuralSTDP as
    StructuralMechanismSTDP)
from spynnaker.pyNN.models.neuron.plasticity.stdp.weight_dependence import (
    WeightDependenceAdditive as
    AdditiveWeightDependence, WeightDependenceMultiplicative as
    MultiplicativeWeightDependence)
from spynnaker.pyNN.models.neuron.plasticity.stdp.timing_dependence import (
    TimingDependenceSpikePair as
    SpikePairRule)
from spynnaker.pyNN.models.neuron.structural_plasticity.synaptogenesis\
    .partner_selection import (
        LastNeuronSelection, RandomSelection)
from spynnaker.pyNN.models.neuron.structural_plasticity.synaptogenesis\
    .formation import (
        DistanceDependentFormation)
from spynnaker.pyNN.models.neuron.structural_plasticity.synaptogenesis\
    .elimination import (
        RandomByWeightElimination)

# local-only synapses
from spynnaker.pyNN.models.neuron.local_only import (
    LocalOnlyConvolution as Convolution,
    LocalOnlyPoolDense as PoolDense)

# neuron stuff
# noinspection PyUnresolvedReferences
from spynnaker.pyNN.models.neuron.builds.if_cond_exp_base import (
    IFCondExpBase as IF_cond_exp)
# noinspection PyUnresolvedReferences
from spynnaker.pyNN.models.neuron.builds.if_curr_exp_base import (
    IFCurrExpBase as IF_curr_exp)
# noinspection PyUnresolvedReferences
from spynnaker.pyNN.models.neuron.builds.if_curr_alpha import (
    IFCurrAlpha as IF_curr_alpha)
# noinspection PyUnresolvedReferences
from spynnaker.pyNN.models.neuron.builds.if_curr_delta import (
    IFCurrDelta as IF_curr_delta)
# noinspection PyUnresolvedReferences
from spynnaker.pyNN.models.neuron.builds.izk_curr_exp_base import (
    IzkCurrExpBase as Izhikevich)
# noinspection PyUnresolvedReferences
from spynnaker.pyNN.models.spike_source.spike_source_array import (
    SpikeSourceArray)
# noinspection PyUnresolvedReferences
from spynnaker.pyNN.models.spike_source.spike_source_poisson import (
    SpikeSourcePoisson)

# pops
# noinspection PyUnresolvedReferences
from spynnaker.pyNN.models.populations import (
    Assembly, Population, PopulationView, IDMixin, PopulationBase)

# projection
# noinspection PyUnresolvedReferences
from spynnaker.pyNN.models.projection import Projection as SpiNNakerProjection

# current sources
# noinspection PyUnresolvedReferences
from spynnaker.pyNN.models.current_sources import (
    DCSource, ACSource, StepCurrentSource, NoisyCurrentSource)

from spynnaker.pyNN import external_devices
from spynnaker.pyNN import extra_models

# big stuff
from spynnaker.pyNN.spinnaker import SpiNNaker

from spynnaker._version import __version__  # NOQA
from spynnaker._version import __version_name__  # NOQA
from spynnaker._version import __version_month__  # NOQA
from spynnaker._version import __version_year__  # NOQA


#: The timestep to use of "auto" is specified as a timestep
SPYNNAKER_AUTO_TIMESTEP = 1.0

logger = FormatAdapter(logging.getLogger(__name__))

__all__ = [
    # PyNN imports
    'Cuboid', 'distance', 'Grid2D', 'Grid3D', 'Line', 'NumpyRNG',
    'RandomDistribution', 'RandomStructure', 'Space', 'Sphere',

    # connections
    'AllToAllConnector', 'ArrayConnector', 'CSAConnector',
    'DistanceDependentProbabilityConnector', 'FixedNumberPostConnector',
    'FixedNumberPreConnector', 'FixedProbabilityConnector',
    'FromFileConnector', 'FromListConnector', 'IndexBasedProbabilityConnector',
    'FixedTotalNumberConnector', 'KernelConnector', 'OneToOneConnector',
    'SmallWorldConnector', 'ConvolutionConnector', 'PoolDenseConnector',
    # Local-only
    'Convolution', 'PoolDense',
    # synapse structures
    'StaticSynapse',
    # plastic stuff
    'STDPMechanism', 'AdditiveWeightDependence',
    'MultiplicativeWeightDependence', 'SpikePairRule',
    # Structural plasticity by Petrut Bogdan
    'StructuralMechanismStatic', 'StructuralMechanismSTDP',
    'LastNeuronSelection', 'RandomSelection',
    'DistanceDependentFormation', 'RandomByWeightElimination',
    # neuron stuff
    'IF_cond_exp', 'IF_curr_exp', "IF_curr_alpha", "IF_curr_delta",
    'Izhikevich', 'SpikeSourceArray', 'SpikeSourcePoisson',
    # pops
    'Assembly', 'Population', 'PopulationView',
    # projection
    'SpiNNakerProjection',
    # External devices and extra models
    'external_devices', 'extra_models',
    # CurrentSources
    'DCSource', 'ACSource', 'StepCurrentSource', 'NoisyCurrentSource',
    # Stuff that we define
    'end', 'setup', 'run', 'run_until', 'run_for', 'num_processes', 'rank',
    'reset', 'set_number_of_neurons_per_core',
    'Projection',
    'get_current_time', 'create', 'connect', 'get_time_step', 'get_min_delay',
    'get_max_delay', 'initialize', 'list_standard_models', 'name',
    'record', "get_machine"]


class __PynnOperations(TypedDict, total=False):
    run: Callable[[float, Any], float]
    run_until: Callable[[float, Any], float]
    get_current_time: Callable[[], float]
    get_time_step: Callable[[], float]
    get_max_delay: Callable[[], int]
    get_min_delay: Callable[[], int]
    num_processes: Callable[[], int]
    rank: Callable[[], int]
    reset: Callable[[Dict[str, Any]], None]
    create: Callable[
        [Union[Type, AbstractPyNNModel], Optional[Dict[str, Any]], int],
        Population]
    connect: Callable[
        [Population, Population, float, Optional[float], Optional[str], int,
         Optional[NumpyRNG]], None]
    record: Callable[
        [Union[str, Sequence[str]], PopulationBase, str, Optional[float],
         Optional[Dict[str, Any]]], Block]


# Dynamically-extracted operations from PyNN
__pynn: __PynnOperations = {}
# Cache of the simulator created by setup
__simulator: Optional[SpiNNaker] = None


# Patch the bugs in the PyNN documentation... Ugh!
def distance(src_cell: IDMixin, tgt_cell: IDMixin,
             mask: Optional[NDArray] = None,
             scale_factor: float = 1.0, offset: float = 0.0,
             periodic_boundaries=None) -> float:
    """
    Return the Euclidean distance between two cells.

    :param src_cell: Measure from this cell
    :param tgt_cell: To this cell
    :param ~numpy.ndarray mask:
        allows only certain dimensions to be considered, e.g.:

        * to ignore the z-dimension, use ``mask=array([0,1])``
        * to ignore y, ``mask=array([0,2])``
        * to just consider z-distance, ``mask=array([2])``
    :param float scale_factor:
        allows for different units in the pre- and post-position
        (the post-synaptic position is multiplied by this quantity).
    :param float offset:
    :param periodic_boundaries:
    """
    return _pynn_distance(
        src_cell, tgt_cell, mask, scale_factor, offset, periodic_boundaries)


def setup(timestep: float = _pynn_control.DEFAULT_TIMESTEP,
          min_delay: Union[float, Literal["auto"]] = (
              _pynn_control.DEFAULT_MIN_DELAY),
          max_delay: Optional[Union[float, Literal["auto"]]] = None,
          database_socket_addresses: Optional[Iterable[SocketAddress]] = None,
          time_scale_factor: Optional[int] = None,
          n_chips_required: Optional[int] = None,
          n_boards_required: Optional[int] = None, **extra_params) -> int:
    """
    The main method needed to be called to make the PyNN 0.8 setup.
    Needs to be called before any other function

    :param timestep:
        the time step of the simulations in microseconds;
        if `None`, the configuration value is used
    :type timestep: float or None
    :param min_delay: the minimum delay of the simulation
    :type min_delay: float or str
    :param max_delay: Ignored and logs a warning if provided
    :type max_delay: float or str or None
    :param database_socket_addresses: the sockets used by external devices
        for the database notification protocol
    :type database_socket_addresses:
        iterable(~spinn_utilities.socket_address.SocketAddress)
    :param time_scale_factor: multiplicative factor to the machine time step
        (does not affect the neuron models accuracy)
    :type time_scale_factor: int or None
    :param n_chips_required:
        Deprecated! Use n_boards_required instead.
        Must be `None` if n_boards_required specified.
    :type n_chips_required: int or None
    :param n_boards_required:
        if you need to be allocated a machine (for spalloc) before building
        your graph, then fill this in with a general idea of the number of
        boards you need so that the spalloc system can allocate you a machine
        big enough for your needs.
    :type n_boards_required: int or None
    :param extra_params: other keyword arguments used to configure PyNN
    :return: MPI rank (always 0 on SpiNNaker)
    :rtype: int
    :raises \
        ~spinn_front_end_common.utilities.exceptions.ConfigurationException:
        if both ``n_chips_required`` and ``n_boards_required`` are used.
    """
    # pylint: disable=global-statement,too-many-arguments
    global __simulator
    # Check for "auto" values
    if timestep == "auto":
        timestep = SPYNNAKER_AUTO_TIMESTEP
    if min_delay == "auto":
        min_delay = timestep
    if max_delay:
        logger.warning(
            "max_delay is not supported by sPyNNaker so will be ignored")

    # setup PyNN common stuff
    pynn_common.setup(timestep, min_delay, **extra_params)

    # create stuff simulator
    if SpynnakerDataView.is_setup():
        logger.warning("Calling setup a second time causes the previous "
                       "simulator to be stopped and cleared.")
        # if already exists, kill and rebuild
        try:
            assert __simulator is not None
            __simulator.clear()
        except Exception:  # pylint: disable=broad-except
            logger.exception("Error forcing previous simulation to clear")

    # create the main object for all stuff related software
    __simulator = SpiNNaker(
        time_scale_factor=time_scale_factor, timestep=timestep,
        min_delay=min_delay,
        n_chips_required=n_chips_required,
        n_boards_required=n_boards_required)
    # pylint: disable=protected-access
    external_devices._set_simulator(__simulator)

    # warn about kwargs arguments
    if extra_params:
        logger.warning("Extra params {} have been applied to the setup "
                       "command which we do not consider", extra_params)

    # get overloaded functions from PyNN in relation of our simulator object
    _create_overloaded_functions(__simulator)
    SpynnakerDataView.add_database_socket_addresses(database_socket_addresses)
    return rank()


def name() -> str:
    """
    Returns the name of the simulator.

    :rtype: str
    """
    return SpynnakerDataView.get_sim_name()


def Projection(
        presynaptic_population: Population,
        postsynaptic_population: Population,
        connector: AbstractConnector,
        synapse_type: Optional[AbstractStaticSynapseDynamics] = None,
        source: None = None, receptor_type: str = "excitatory",
        space: Optional[Space] = None, label: Optional[str] = None):
    """
    Used to support PEP 8 spelling correctly.

    :param presynaptic_population: the source pop
    :type presynaptic_population:
        ~spynnaker.pyNN.models.populations.Population
    :param postsynaptic_population: the destination population
    :type postsynaptic_population:
        ~spynnaker.pyNN.models.populations.Population
    :param AbstractConnector connector: the connector type
    :param AbstractStaticSynapseDynamics synapse_type: the synapse type
    :param None source: Unsupported; must be ``None``
    :param str receptor_type: the receptor type
    :param space: the space object
    :type space: ~pyNN.space.Space or None
    :param label: the label
    :type label: str or None
    :return: a projection object for SpiNNaker
    :rtype: ~spynnaker.pyNN.models.projection.Projection
    """
    # pylint: disable=too-many-arguments
    return SpiNNakerProjection(
        pre_synaptic_population=presynaptic_population,
        post_synaptic_population=postsynaptic_population, connector=connector,
        synapse_type=synapse_type, source=source, receptor_type=receptor_type,
        space=space, label=label)


def _create_overloaded_functions(spinnaker_simulator: SpiNNaker):
    """
    Creates functions that the main PyNN interface supports
    (given from PyNN)

    :param spinnaker_simulator: the simulator object we use underneath
    """
    # overload the failed ones with now valid ones, now that we're in setup
    # phase.
    __pynn["run"], __pynn["run_until"] = pynn_common.build_run(
        spinnaker_simulator)

    __pynn["get_current_time"], __pynn["get_time_step"], \
        __pynn["get_min_delay"], __pynn["get_max_delay"], \
        __pynn["num_processes"], __pynn["rank"] = \
        pynn_common.build_state_queries(spinnaker_simulator)

    __pynn["reset"] = pynn_common.build_reset(spinnaker_simulator)
    __pynn["create"] = pynn_common.build_create(Population)

    __pynn["connect"] = pynn_common.build_connect(
        Projection, FixedProbabilityConnector, StaticSynapse)

    __pynn["record"] = pynn_common.build_record(spinnaker_simulator)


def end(_=True) -> None:
    """
    Cleans up the SpiNNaker machine and software

    :param _: was named `compatible_output`, which we don't care about,
        so is a non-existent parameter
    """
    if SpynnakerDataView.is_shutdown():
        logger.warning("Second call to end ignored")
        return
    try:
        SpynnakerDataView.check_valid_simulator()
    except SimulatorNotSetupException:
        logger.exception("Calling end before setup makes no sense ignoring!")
        return
    assert __simulator is not None, "no current simulator"
    for (population, variables, filename) in \
            __simulator.write_on_end:
        io = get_io(filename)
        population.write_data(io, variables)
    __simulator.write_on_end = []
    __simulator.stop()


<<<<<<< HEAD
def record_v(source: PopulationBase, filename: str):
    """
    Deprecated method for getting voltage.
    This is not documented in the public facing API.

    .. deprecated:: 5.0

    :param source: the population / view / assembly to record
    :type source: ~spynnaker.pyNN.models.populations.Population or
        ~spynnaker.pyNN.models.populations.PopulationView
    :param str filename: the neo file to write to
    """
    logger.warning(
        "Using record_v is deprecated.  Use record('v') function instead")
    record(['v'], source, filename)


def record_gsyn(source: PopulationBase, filename: str):
    """
    Deprecated method for getting both types of gsyn.
    This is not documented in the public facing API

    .. deprecated:: 5.0

    :param source: the population / view / assembly to record
    :type source: ~spynnaker.pyNN.models.populations.Population or
        ~spynnaker.pyNN.models.populations.PopulationView
    :param str filename: the neo file to write to
    """
    logger.warning(
        "Using record_gsyn is deprecated.  Use record('gsyn_exc') and/or"
        " record('gsyn_inh') function instead")
    record(['gsyn_exc', 'gsyn_inh'], source, filename)


def list_standard_models() -> List[str]:
=======
def list_standard_models():
>>>>>>> da8ea4cf
    """
    Return a list of all the StandardCellType classes available for this
    simulator.

    :rtype: list(str)
    """
    return [
        key
        for (key, obj) in globals().items()
        if isinstance(obj, type) and issubclass(obj, AbstractPyNNModel)]


def set_number_of_neurons_per_core(
        neuron_type: Type, max_permitted: Union[int, Tuple[int, ...], None]):
    """
    Sets a ceiling on the number of neurons of a given model that can be
    placed on a single core.
    This can be overridden by the individual Population.

    The new value can be `None`, meaning that the maximum is the same as
    the number of atoms, an int, meaning all Populations of this model
    must have one dimension, or a tuple of n integers, meaning all
    Populations of this model must have n dimensions.
    If not all Populations of this model have the same number of
    dimensions, it is recommended to set this to `None` here and then
    set the maximum on each Population.

    :param type(AbstractPopulationVertex) neuron_type: neuron type
    :param int max_permitted: the number to set to
    """
    if isinstance(neuron_type, str):
        raise ConfigurationException(
            "set_number_of_neurons_per_core call now expects "
            "neuron_type as a class instead of as a str")
    if max_permitted is not None:
        if is_singleton(max_permitted):
            max_neurons = cast('Tuple[int, ...]', (max_permitted, ))
        else:
            max_neurons = cast('Tuple[int, ...]', max_permitted)
        for m in max_neurons:
            # Make sure integer values are passed in here; warn if not
            m_int = int(m)
            if (m_int - m) != 0:
                logger.warning(
                    "The number of neurons per core requested {} is not an "
                    "integer; the value has been set to {}", m, m_int)

    SpynnakerDataView.set_number_of_neurons_per_dimension_per_core(
        neuron_type, max_permitted)


# These methods will defer to PyNN methods if a simulator exists


def connect(pre: Population, post: Population, weight: float = 0.0,
            delay: Optional[float] = None, receptor_type: Optional[str] = None,
            p: int = 1, rng: Optional[NumpyRNG] = None):
    """
    Builds a projection.

    :param ~spynnaker.pyNN.models.populations.Population pre: source pop
    :param ~spynnaker.pyNN.models.populations.Population post: destination pop
    :param float weight: weight of the connections
    :param float delay: the delay of the connections
    :param str receptor_type: excitatory / inhibitory
    :param float p: probability
    :param ~pyNN.random.NumpyRNG rng: random number generator
    """
    # pylint: disable=too-many-arguments
    SpynnakerDataView.check_user_can_act()
    __pynn["connect"](pre, post, weight, delay, receptor_type, p, rng)


def create(
        cellclass: Union[Type, AbstractPyNNModel],
        cellparams: Optional[Dict[str, Any]] = None,
        n: int = 1) -> Population:
    """
    Builds a population with certain parameters.

    :param cellclass: population class
    :type cellclass: type or AbstractPyNNModel
    :param cellparams: population parameters.
    :param int n: number of neurons
    :rtype: ~spynnaker.pyNN.models.populations.Population
    """
    SpynnakerDataView.check_user_can_act()
    return __pynn["create"](cellclass, cellparams, n)


def NativeRNG(seed_value: Union[int, List[int], NDArray]) -> None:
    """
    Fixes the random number generator's seed.

    :param seed_value:
    :type seed_value: int or list(int) or ~numpy.ndarray(int32)
    """
    __numpy.random.seed(seed_value)


def get_current_time() -> float:
    """
    Gets the time within the simulation.

    :return: returns the current time
    """
    SpynnakerDataView.check_user_can_act()
    return __pynn["get_current_time"]()


def get_min_delay() -> int:
    """
    The minimum allowed synaptic delay; delays will be clamped to be at
    least this.

    :return: returns the min delay of the simulation
    :rtype: int
    """
    SpynnakerDataView.check_user_can_act()
    return __pynn["get_min_delay"]()


def get_max_delay() -> int:
    """
    Part of the PyNN API but does not make sense for sPyNNaker as
    different Projection, Vertex splitter combination could have different
    delays they can support.

    Most likely value is timestep * 144

    :raises NotImplementedError: As there is no system wide max_delay
    """
    raise NotImplementedError(
        "sPyNNaker does not have a system wide max_delay")


def get_time_step() -> float:
    """
    The integration time step.

    :return: get the time step of the simulation (in ms)
    :rtype: float
    """
    SpynnakerDataView.check_user_can_act()
    return float(__pynn["get_time_step"]())


def initialize(cells: PopulationBase, **initial_values):
    """
    Sets cells to be initialised to the given values.

    :param cells: the cells to change parameters on
    :type cells: ~spynnaker.pyNN.models.populations.Population or
        ~spynnaker.pyNN.models.populations.PopulationView
    :param initial_values: the parameters and their values to change
    """
    SpynnakerDataView.check_user_can_act()
    pynn_common.initialize(cells, **initial_values)


def num_processes() -> int:
    """
    The number of MPI processes.

    .. note::
        Always 1 on SpiNNaker, which doesn't use MPI.

    :return: the number of MPI processes
    :rtype: int
    """
    SpynnakerDataView.check_user_can_act()
    return __pynn["num_processes"]()


def rank() -> int:
    """
    The MPI rank of the current node.

    .. note::
        Always 0 on SpiNNaker, which doesn't use MPI.

    :return: MPI rank
    :rtype: int
    """
    SpynnakerDataView.check_user_can_act()
    return __pynn["rank"]()


def record(variables: Union[str, Sequence[str]], source: PopulationBase,
           filename: str, sampling_interval: Optional[float] = None,
           annotations: Optional[Dict[str, Any]] = None) -> Block:
    """
    Sets variables to be recorded.

    :param variables: may be either a single variable name or a list of
        variable names. For a given `celltype` class, `celltype.recordable`
        contains a list of variables that can be recorded for that `celltype`.
    :type variables: str or list(str)
    :param source: where to record from
    :type source: ~spynnaker.pyNN.models.populations.Population or
        ~spynnaker.pyNN.models.populations.PopulationView
    :param str filename: file name to write data to
    :param sampling_interval:
        how often to sample the recording, not ignored so far
    :param annotations: the annotations to data writers
    :type annotations: dict(str, ...)
    :return: neo object
    :rtype: ~neo.core.Block
    """
    SpynnakerDataView.check_user_can_act()
    return __pynn["record"](variables, source, filename, sampling_interval,
                            annotations)


def reset(annotations: Optional[Dict[str, Any]] = None):
    """
    Resets the simulation to t = 0.

    :param annotations: the annotations to the data objects
    :type annotations: dict(str, ...)
    """
    if annotations is None:
        annotations = {}
    SpynnakerDataView.check_user_can_act()
    __pynn["reset"](annotations)


def run(simtime: float, callbacks=None) -> float:
    """
    The run() function advances the simulation for a given number of
    milliseconds.

    :param float simtime: time to run for (in milliseconds)
    :param callbacks: callbacks to run
    :return: the actual simulation time that the simulation stopped at
    :rtype: float
    """
    SpynnakerDataView.check_user_can_act()
    return __pynn["run"](simtime, callbacks)


# left here because needs to be done, and no better place to put it
# (ABS don't like it, but will put up with it)
run_for = run


def run_until(tstop: float) -> float:
    """
    Run until a (simulation) time period has completed.

    :param float tstop: the time to stop at (in milliseconds)
    :return: the actual simulation time that the simulation stopped at
    :rtype: float
    """
    SpynnakerDataView.check_user_can_act()
    return __pynn["run_until"](tstop, None)


def get_machine() -> Machine:
    """
    Get the SpiNNaker machine in use.

    :return: the machine object
    :rtype: ~spinn_machine.Machine
    """
    SpynnakerDataView.check_user_can_act()
    return SpynnakerDataView.get_machine()<|MERGE_RESOLUTION|>--- conflicted
+++ resolved
@@ -425,46 +425,7 @@
     __simulator.stop()
 
 
-<<<<<<< HEAD
-def record_v(source: PopulationBase, filename: str):
-    """
-    Deprecated method for getting voltage.
-    This is not documented in the public facing API.
-
-    .. deprecated:: 5.0
-
-    :param source: the population / view / assembly to record
-    :type source: ~spynnaker.pyNN.models.populations.Population or
-        ~spynnaker.pyNN.models.populations.PopulationView
-    :param str filename: the neo file to write to
-    """
-    logger.warning(
-        "Using record_v is deprecated.  Use record('v') function instead")
-    record(['v'], source, filename)
-
-
-def record_gsyn(source: PopulationBase, filename: str):
-    """
-    Deprecated method for getting both types of gsyn.
-    This is not documented in the public facing API
-
-    .. deprecated:: 5.0
-
-    :param source: the population / view / assembly to record
-    :type source: ~spynnaker.pyNN.models.populations.Population or
-        ~spynnaker.pyNN.models.populations.PopulationView
-    :param str filename: the neo file to write to
-    """
-    logger.warning(
-        "Using record_gsyn is deprecated.  Use record('gsyn_exc') and/or"
-        " record('gsyn_inh') function instead")
-    record(['gsyn_exc', 'gsyn_inh'], source, filename)
-
-
 def list_standard_models() -> List[str]:
-=======
-def list_standard_models():
->>>>>>> da8ea4cf
     """
     Return a list of all the StandardCellType classes available for this
     simulator.
