# Copyright (c) 2019-2020 The University of Manchester
#
# This program is free software: you can redistribute it and/or modify
# it under the terms of the GNU General Public License as published by
# the Free Software Foundation, either version 3 of the License, or
# (at your option) any later version.
#
# This program is distributed in the hope that it will be useful,
# but WITHOUT ANY WARRANTY; without even the implied warranty of
# MERCHANTABILITY or FITNESS FOR A PARTICULAR PURPOSE.  See the
# GNU General Public License for more details.
#
# You should have received a copy of the GNU General Public License
# along with this program.  If not, see <http://www.gnu.org/licenses/>.

import logging
from spinnman.model import ExecutableTargets
from spinnman.model.enums import CPUState
from spinn_front_end_common.abstract_models import (
    AbstractSupportsBitFieldGeneration)
from spinn_front_end_common.interface.interface_functions.\
    machine_bit_field_router_compressor import (
        MachineBitFieldRouterCompressor)
from spinn_front_end_common.utilities import system_control_logic
from spinn_front_end_common.utilities.utility_objs import ExecutableType
from spynnaker.pyNN.models.utility_models.synapse_expander. \
    synapse_expander import (
        SYNAPSE_EXPANDER)

logger = logging.getLogger(__name__)


class SpynnakerMachineBitFieldRouterCompressor(object):

    def __call__(
            self, routing_tables, transceiver, machine, app_id,
            provenance_file_path, machine_graph,
            placements, executable_finder, read_algorithm_iobuf,
            produce_report, default_report_folder, target_length,
            routing_infos, time_to_try_for_each_iteration, use_timer_cut_off,
            machine_time_step, time_scale_factor,
            no_sync_changes, threshold_percentage,
            executable_targets, compress_only_when_needed=True,
            compress_as_much_as_possible=False, provenance_data_objects=None):
        """ entrance for routing table compression with bit field

<<<<<<< HEAD
        :param ~.MulticastRoutingTables routing_tables: routing tables
        :param ~.Transceiver transceiver: spinnman instance
        :param ~.Machine machine: spinnMachine instance
        :param int app_id: app id of the application
        :param str provenance_file_path: file path for prov data
        :param ~.MachineGraph machine_graph: machine graph
        :param graph_mapper: mapping between graphs
        :param ~.Placements placements: placements on machine
        :param int threshold_percentage:
            the percentage of bitfields to do on chip before its considered
            a success
        :param ~.ExecutableFinder executable_finder:
            where are binaries are located
        :param bool read_algorithm_iobuf: whether to read iobuf
        :param bool compress_only_when_needed:
            whether to compress only when needed
        :param bool compress_as_much_as_possible:
            whether to compress as much as possible
=======
        :param routing_tables: routing tables
        :param transceiver: spinnman instance
        :param machine: spinnMachine instance
        :param app_id: app id of the application
        :param provenance_file_path: file path for prov data
        :param machine_graph: machine graph
        :param placements: placements on machine
        :param threshold_percentage: the percentage of bitfields to do on chip\
         before its considered a success
        :param executable_finder: where are binaries are located
        :param read_algorithm_iobuf: bool flag saying if read iobuf
        :param compress_only_when_needed: bool flag asking if compress only \
        when needed
        :param compress_as_much_as_possible: bool flag asking if should \
        compress as much as possible
        :rtype: None
>>>>>>> 6cd54837
        """

        # build machine compressor
        machine_bit_field_router_compressor = MachineBitFieldRouterCompressor()
        (compressor_executable_targets, prov_items) = \
            machine_bit_field_router_compressor(
                routing_tables=routing_tables, transceiver=transceiver,
                machine=machine, app_id=app_id,
                provenance_file_path=provenance_file_path,
                machine_graph=machine_graph,
                placements=placements, executable_finder=executable_finder,
                read_algorithm_iobuf=read_algorithm_iobuf,
                produce_report=produce_report,
                default_report_folder=default_report_folder,
                target_length=target_length, routing_infos=routing_infos,
                time_to_try_for_each_iteration=time_to_try_for_each_iteration,
                use_timer_cut_off=use_timer_cut_off,
                machine_time_step=machine_time_step,
                time_scale_factor=time_scale_factor,
                no_sync_changes=no_sync_changes,
                threshold_percentage=threshold_percentage,
                compress_only_when_needed=compress_only_when_needed,
                compress_as_much_as_possible=compress_as_much_as_possible,
                executable_targets=executable_targets)

        # adjust cores to exclude the ones which did not give sdram.
        expander_chip_cores = self._locate_synaptic_expander_cores(
            compressor_executable_targets, executable_finder,
            placements, machine)

        # just rerun the synaptic expander for safety purposes
        self._rerun_synaptic_cores(
            expander_chip_cores, transceiver, provenance_file_path,
            executable_finder, True, no_sync_changes)

        return prov_items

    @staticmethod
    def _locate_synaptic_expander_cores(
            cores, executable_finder, placements, machine):
        """ removes host based cores for synaptic matrix regeneration

<<<<<<< HEAD
        :param ~.ExecutableTargets cores: the cores for everything
        :param ~.ExecutableFinder executable_finder: way to get binary path
        :param graph_mapper: mapping between graphs
        :param ~.Machinemachine: spiNNMachine instance.
=======
        :param cores: the cores for everything
        :param executable_finder: way to get binary path
        :param machine: spiNNMachine instance.
>>>>>>> 6cd54837
        :return: new targets for synaptic expander
        """
        new_cores = ExecutableTargets()

        # locate expander executable path
        expander_executable_path = executable_finder.get_executable_path(
            SYNAPSE_EXPANDER)

        # if any ones are going to be ran on host, ignore them from the new
        # core setup
        for core_subset in cores.all_core_subsets:
            chip = machine.get_chip_at(core_subset.x, core_subset.y)
            for processor_id in range(0, chip.n_processors):
                if placements.is_processor_occupied(
                        core_subset.x, core_subset.y, processor_id):
                    vertex = placements.get_vertex_on_processor(
                        core_subset.x, core_subset.y, processor_id)
                    app_vertex = vertex.app_vertex
                    if isinstance(vertex, AbstractSupportsBitFieldGeneration):
                        if app_vertex.gen_on_machine(vertex.vertex_slice):
                            new_cores.add_processor(
                                expander_executable_path,
                                core_subset.x, core_subset.y, processor_id,
                                executable_type=ExecutableType.SYSTEM)
        return new_cores

    @staticmethod
    def _rerun_synaptic_cores(
            synaptic_expander_rerun_cores, transceiver,
            provenance_file_path, executable_finder, needs_sync_barrier,
            no_sync_changes):
        """ reruns the synaptic expander

        :param ~.ExecutableTargets synaptic_expander_rerun_cores:
            the cores to rerun the synaptic matrix generator for
        :param ~.Transceiver transceiver: spinnman instance
        :param str provenance_file_path: prov file path
        :param ~.ExecutableFinder executable_finder:
            finder of binary file paths
        """
        if synaptic_expander_rerun_cores.total_processors != 0:
            logger.info("rerunning synaptic expander")
            expander_app_id = transceiver.app_id_tracker.get_new_id()
            system_control_logic.run_system_application(
                synaptic_expander_rerun_cores, expander_app_id, transceiver,
                provenance_file_path, executable_finder, True, None, None,
                [CPUState.FINISHED], needs_sync_barrier, no_sync_changes,
                "rerun_of_synaptic_expander_on_{}_{}_{}.txt")<|MERGE_RESOLUTION|>--- conflicted
+++ resolved
@@ -44,14 +44,12 @@
             compress_as_much_as_possible=False, provenance_data_objects=None):
         """ entrance for routing table compression with bit field
 
-<<<<<<< HEAD
         :param ~.MulticastRoutingTables routing_tables: routing tables
         :param ~.Transceiver transceiver: spinnman instance
         :param ~.Machine machine: spinnMachine instance
         :param int app_id: app id of the application
         :param str provenance_file_path: file path for prov data
         :param ~.MachineGraph machine_graph: machine graph
-        :param graph_mapper: mapping between graphs
         :param ~.Placements placements: placements on machine
         :param int threshold_percentage:
             the percentage of bitfields to do on chip before its considered
@@ -63,24 +61,6 @@
             whether to compress only when needed
         :param bool compress_as_much_as_possible:
             whether to compress as much as possible
-=======
-        :param routing_tables: routing tables
-        :param transceiver: spinnman instance
-        :param machine: spinnMachine instance
-        :param app_id: app id of the application
-        :param provenance_file_path: file path for prov data
-        :param machine_graph: machine graph
-        :param placements: placements on machine
-        :param threshold_percentage: the percentage of bitfields to do on chip\
-         before its considered a success
-        :param executable_finder: where are binaries are located
-        :param read_algorithm_iobuf: bool flag saying if read iobuf
-        :param compress_only_when_needed: bool flag asking if compress only \
-        when needed
-        :param compress_as_much_as_possible: bool flag asking if should \
-        compress as much as possible
-        :rtype: None
->>>>>>> 6cd54837
         """
 
         # build machine compressor
@@ -123,17 +103,11 @@
             cores, executable_finder, placements, machine):
         """ removes host based cores for synaptic matrix regeneration
 
-<<<<<<< HEAD
         :param ~.ExecutableTargets cores: the cores for everything
         :param ~.ExecutableFinder executable_finder: way to get binary path
-        :param graph_mapper: mapping between graphs
-        :param ~.Machinemachine: spiNNMachine instance.
-=======
-        :param cores: the cores for everything
-        :param executable_finder: way to get binary path
-        :param machine: spiNNMachine instance.
->>>>>>> 6cd54837
+        :param ~.Machine machine: spiNNMachine instance.
         :return: new targets for synaptic expander
+        :rtype: ~.ExecutableTargets
         """
         new_cores = ExecutableTargets()
 
