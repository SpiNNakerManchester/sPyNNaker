# Copyright (c) 2019-2020 The University of Manchester
#
# This program is free software: you can redistribute it and/or modify
# it under the terms of the GNU General Public License as published by
# the Free Software Foundation, either version 3 of the License, or
# (at your option) any later version.
#
# This program is distributed in the hope that it will be useful,
# but WITHOUT ANY WARRANTY; without even the implied warranty of
# MERCHANTABILITY or FITNESS FOR A PARTICULAR PURPOSE.  See the
# GNU General Public License for more details.
#
# You should have received a copy of the GNU General Public License
# along with this program.  If not, see <http://www.gnu.org/licenses/>.

from collections import defaultdict
import logging
import os
import struct
from spinn_utilities.progress_bar import ProgressBar
from spinnman.model import ExecutableTargets
from spinnman.model.enums import CPUState
from spinn_front_end_common.abstract_models import (
    AbstractSupportsBitFieldGeneration)
from spinn_front_end_common.utilities import system_control_logic
from spinn_front_end_common.utilities.constants import BYTES_PER_WORD
from spinn_front_end_common.utilities.utility_objs import ExecutableType

logger = logging.getLogger(__name__)


def _percent(a, b):
    if b == 0:
        return 0
    return 100.0 / b * a


class OnChipBitFieldGenerator(object):
    """ Executes bitfield and routing table entries for atom-based routing.
    """

    __slots__ = ("__placements", "__txrx")

    # flag which states that the binary finished cleanly.
    _SUCCESS = 0

    # the number of bytes needed to read the user2 register
    _USER_BYTES = 4

    # n key to n neurons maps size in words
    _N_KEYS_DATA_SET_IN_WORDS = 1

    # bits in a word
    _BITS_IN_A_WORD = 32

    # bit to mask a bit
    _BIT_MASK = 1

    # n region data sets size in words
    _N_REGION_DATA_SETS_IN_WORDS = 1

    # n elements in each key to n atoms map
    _N_ELEMENTS_IN_EACH_KEY_N_ATOM_MAP = 2

    _BYTES_PER_FILTER = 12

    _ONE_WORDS = struct.Struct("<I")

    # bit field report file name
    _BIT_FIELD_REPORT_FILENAME = "generated_bit_fields.rpt"
    _BIT_FIELD_SUMMARY_REPORT_FILENAME = "bit_field_summary.rpt"

    # binary name
    _BIT_FIELD_EXPANDER_APLX = "bit_field_expander.aplx"

    def __call__(
            self, placements, app_graph, executable_finder,
            provenance_file_path, transceiver,
            read_bit_field_generator_iobuf, generating_bitfield_report,
            default_report_folder, machine_graph, routing_infos,
            generating_bit_field_summary_report):
        """ loads and runs the bit field generator on chip

<<<<<<< HEAD
        :param ~.Placements placements: placements
        :param ~.ApplicationGraph app_graph: the app graph
        :param ~.ExecutableFinder executable_finder: the executable finder
        :param str provenance_file_path:
            the path to where provenance data items is written
        :param ~.Transceiver transceiver: the SpiNNMan instance
        :param graph_mapper: mapper between application an machine graphs.
        :param bool read_bit_field_generator_iobuf: flag for report
        :param bool generating_bitfield_report: flag for report
        :param str default_report_folder: the file path for reports
        :param ~.MachineGraph machine_graph: the machine graph
        :param ~.RoutingInfo routing_infos: the key to edge map
        :param bool generating_bit_field_summary_report:
            flag for making summary report
=======
        :param placements: placements
        :param app_graph: the app graph
        :param executable_finder: the executable finder
        :param provenance_file_path: the path to where provenance data items\
                                     is written
        :param transceiver: the SpiNNMan instance
        :param read_bit_field_generator_iobuf: bool flag for report
        :param generating_bitfield_report: bool flag for report
        :param default_report_folder: the file path for reports
        :param machine_graph: the machine graph
        :param routing_infos: the key to edge map
        :param generating_bit_field_summary_report: bool flag for making \
        summary report
        :rtype: None
>>>>>>> 6cd54837
        """
        self.__placements = placements
        self.__txrx = transceiver

        # progress bar
        progress = ProgressBar(
            len(app_graph.vertices) + 2,
            "Running bitfield generation on chip")

        # get data
        expander_cores = self._calculate_core_data(
<<<<<<< HEAD
            app_graph, graph_mapper, progress, executable_finder)
=======
            app_graph, placements, progress, executable_finder, transceiver)
>>>>>>> 6cd54837

        # load data
        bit_field_app_id = transceiver.app_id_tracker.get_new_id()
        progress.update()

        # run app
        system_control_logic.run_system_application(
            expander_cores, bit_field_app_id, transceiver,
            provenance_file_path, executable_finder,
            read_bit_field_generator_iobuf, self.__check_for_success,
            None, [CPUState.FINISHED], False, 0,
            "bit_field_expander_on_{}_{}_{}.txt")
        # update progress bar
        progress.end()

        # read in bit fields for debugging purposes
        if generating_bitfield_report:
<<<<<<< HEAD
            self._full_report_bit_fields(
                app_graph, graph_mapper, default_report_folder,
                self._BIT_FIELD_REPORT_FILENAME)
        if generating_bit_field_summary_report:
            self._summarise_bit_fields(
                app_graph, graph_mapper, default_report_folder,
                self._BIT_FIELD_SUMMARY_REPORT_FILENAME)

    def _summarise_bit_fields(
            self, app_graph, graph_mapper,
            default_report_folder, bit_field_summary_report_name):
        """ summary report of the bitfields that were generated

        :param ~.ApplicationGraph app_graph: app graph
        :param graph_mapper: the graph mapper
        :param str default_report_folder: the file path for where reports are
        :param str bit_field_summary_report_name: the name of the summary file
=======
            self._read_back_bit_fields(
                app_graph, transceiver, placements,
                default_report_folder, self._BIT_FIELD_REPORT_FILENAME)
        if generating_bit_field_summary_report:
            self._read_back_and_summarise_bit_fields(
                app_graph, transceiver, placements,
                default_report_folder, self._BIT_FIELD_SUMMARY_REPORT_FILENAME)

    def _read_back_and_summarise_bit_fields(
            self, app_graph, transceiver, placements,
            default_report_folder, bit_field_summary_report_name):
        """ summary report of the bitfields that were generated

        :param app_graph: app graph
        :param transceiver: the SPiNNMan instance
        :param placements: The placements
        :param default_report_folder:the file path for where reports are.
        :param bit_field_summary_report_name: the name of the summary file
        :rtype: None
>>>>>>> 6cd54837
        """
        progress = ProgressBar(
            app_graph.n_vertices,
            "reading back bitfields from chip for summary report")

        chip_packet_count = defaultdict(int)
        chip_redundant_count = defaultdict(int)

        file_path = os.path.join(
            default_report_folder, bit_field_summary_report_name)
<<<<<<< HEAD
        output = open(file_path, "w")

        # read in for each app vertex that would have a bitfield
        for app_vertex in progress.over(app_graph.vertices):
            for vertex in graph_mapper.get_machine_vertices(app_vertex):
                if isinstance(vertex, AbstractSupportsBitFieldGeneration):
                    self.__summarise_vertex_bitfields(
                        vertex, chip_packet_count, chip_redundant_count,
                        output)

        output.write("\n\n\n")

        # overall summary
        total_packets = 0
        total_redundant_packets = 0
        for xy in chip_packet_count:
            x, y = xy
            output.write(
                "chip {}:{} has a total incoming packet count of {} and a "
                "redundant packet count of {} given a redundant "
                "percentage of {} \n".format(
                    x, y, chip_packet_count[xy], chip_redundant_count[xy],
                    _percent(chip_redundant_count[xy], chip_packet_count[xy])))

            total_packets += chip_packet_count[xy]
            total_redundant_packets += chip_redundant_count[xy]

        percentage = _percent(total_redundant_packets, total_packets)

        output.write(
            "overall the application has estimated {} packets flying around "
            "of which {} are redundant at reception. this is a {} percentage "
            "of the packets".format(
                total_packets, total_redundant_packets, percentage))
        output.close()

    def __summarise_vertex_bitfields(
            self, vertex, chip_count, redundant_count, f):
        """
        :param AbstractSupportsBitFieldGeneration vertex:
        :param dict(tuple(int,int),int) chip_count:
        :param dict(tuple(int,int),int) redundant_count:
        :param ~io.TextIOBase f:
        """
        local_total = 0
        local_redundant = 0
        placement = self.__placements.get_placement_of_vertex(vertex)

        # read in each bitfield
        for _master_pop_key, bit_field in self.__bitfields(vertex):
            for neuron_id in range(0, len(bit_field) * self._BITS_IN_A_WORD):
                if self._bit_for_neuron_id(bit_field, neuron_id) == 0:
                    redundant_count[placement.x, placement.y] += 1
                    local_redundant += 1
                chip_count[placement.x, placement.y] += 1
                local_total += 1

        redundant_packet_percentage = _percent(local_redundant, local_total)

        f.write(
            "vertex on {}:{}:{} has total incoming packet count of {} and a "
            "redundant packet count of {}, making a redundancy rate of {}%"
            "\n".format(
                placement.x, placement.y, placement.p,
                local_total, local_redundant, redundant_packet_percentage))

    def _full_report_bit_fields(
            self, app_graph, graph_mapper,
            default_report_folder, bit_field_report_name):
        """ report of the bitfields that were generated

        :param ~.ApplicationGraph app_graph: app graph
        :param graph_mapper: the graph mapper
        :param str default_report_folder: the file path for where reports are.
        :param str bit_field_report_name: the name of the file
=======
        with open(file_path, "w") as output:
            # read in for each app vertex that would have a bitfield
            for app_vertex in progress.over(app_graph.vertices):
                local_total = 0
                local_redundant = 0

                # get machine verts
                for vertex in app_vertex.machine_vertices:
                    if isinstance(vertex, AbstractSupportsBitFieldGeneration):
                        placement = placements.get_placement_of_vertex(vertex)

                        # get bitfield address
                        bit_field_address = vertex.bit_field_base_address(
                            transceiver, placement)

                        # read how many bitfields there are
                        n_bit_field_entries, = struct.unpack(
                            "<I", transceiver.read_memory(
                                placement.x, placement.y, bit_field_address,
                                BYTES_PER_WORD))
                        reading_address = bit_field_address + BYTES_PER_WORD

                        # read in each bitfield
                        for _bit_field_index in range(0, n_bit_field_entries):
                            # master pop key, n words and read pointer
                            _master_pop_key, n_words_to_read, read_pointer = \
                                struct.unpack("<III", transceiver.read_memory(
                                    placement.x, placement.y,
                                    reading_address,
                                    self._BYTES_PER_FILTER))
                            reading_address += self._BYTES_PER_FILTER

                            # get bitfield words
                            bit_field = struct.unpack(
                                "<{}I".format(n_words_to_read),
                                transceiver.read_memory(
                                    placement.x, placement.y, read_pointer,
                                    n_words_to_read * BYTES_PER_WORD))

                            n_neurons = n_words_to_read * self._BITS_IN_A_WORD
                            for neuron_id in range(0, n_neurons):
                                if (self._bit_for_neuron_id(
                                        bit_field, neuron_id) == 0):
                                    chip_redundant_count[
                                        placement.x, placement.y] += 1
                                    local_redundant += 1
                                chip_packet_count[
                                    placement.x, placement.y] += 1
                                local_total += 1

                        redundant_packet_percentage = 0
                        if local_total != 0:
                            redundant_packet_percentage = (
                                (100.0 / float(local_total)) *
                                float(local_redundant))

                        output.write(
                            "vertex on {}:{}:{} has total incoming packet "
                            "count of {} and a redundant packet count of {}. "
                            "Making a redundant packet percentage of "
                            "{}\n".format(
                                placement.x, placement.y, placement.p,
                                local_total, local_redundant,
                                redundant_packet_percentage))
                        output.flush()

            output.write("\n\n\n")

            # overall summary
            total_packets = 0
            total_redundant_packets = 0
            for (x, y) in chip_packet_count:
                output.write(
                    "chip {}:{} has a total incoming packet count of {} and "
                    "a redundant packet count of {} given a redundant "
                    "percentage of {} \n".format(
                        x, y, chip_packet_count[(x, y)],
                        chip_redundant_count[(x, y)],
                        ((100.0 / float(chip_packet_count[(x, y)])) *
                         float(chip_redundant_count[(x, y)]))))

                total_packets += chip_packet_count[(x, y)]
                total_redundant_packets += chip_redundant_count[(x, y)]

            percentage = 0.0
            if total_packets:
                percentage = (100.0 * total_redundant_packets) / total_packets

            output.write(
                "overall the application has estimated {} packets flying "
                "around of which {} are redundant at reception. this is "
                "{}% of the packets".format(
                    total_packets, total_redundant_packets, percentage))

    def _read_back_bit_fields(
            self, app_graph, transceiver, placements,
            default_report_folder, bit_field_report_name):
        """ report of the bitfields that were generated

        :param app_graph: app graph
        :param transceiver: the SPiNNMan instance
        :param placements: The placements
        :param default_report_folder:the file path for where reports are.
        :param bit_field_report_name: the name of the file
        :rtype: None
>>>>>>> 6cd54837
        """

        # generate file
        progress = ProgressBar(
            app_graph.n_vertices, "reading back bitfields from chip")

        file_path = os.path.join(default_report_folder, bit_field_report_name)
        with open(file_path, "w") as output:
            # read in for each app vertex that would have a bitfield
            for app_vertex in progress.over(app_graph.vertices):
<<<<<<< HEAD
                for vertex in graph_mapper.get_machine_vertices(app_vertex):
                    if isinstance(vertex, AbstractSupportsBitFieldGeneration):
                        self.__report_vertex_bitfields(vertex, output)

    def __report_vertex_bitfields(self, vertex, f):
        """
        :param AbstractSupportsBitFieldGeneration vertex:
        :param ~io.TextIOBase f:
        """
        placement = self.__placements.get_placement_of_vertex(vertex)
        f.write("For core {}:{}:{}. Bitfields as follows:\n\n".format(
            placement.x, placement.y, placement.p))

        # read in each bitfield
        for master_pop_key, bit_field in self.__bitfields(vertex):
            # put into report
            n_neurons = len(bit_field) * self._BITS_IN_A_WORD
            for neuron_id in range(0, n_neurons):
                f.write("for key {} neuron id {} has bit {} set\n".format(
                    master_pop_key, neuron_id,
                    self._bit_for_neuron_id(bit_field, neuron_id)))

    def __bitfields(self, vertex):
        """ Reads the bitfields of a machine vertex off the machine.

        :param AbstractSupportsBitFieldGeneration vertex:
        :return: sequence of bitfield records, one per bitfield.
            Each contains a bitfield's `master_pop_key`, `bitfield_data`
        :rtype: iterable(tuple(int,list(int)))
        """
        # get bitfield address
        placement = self.__placements.get_placement_of_vertex(vertex)
        address = vertex.bit_field_base_address(self.__txrx, placement)

        # read how many bitfields there are
        n_bit_fields, = struct.unpack("<I", self.__txrx.read_memory(
            placement.x, placement.y, address, BYTES_PER_WORD))
        address += BYTES_PER_WORD

        # read in each bitfield
        for _index in range(0, n_bit_fields):
            master_pop_key, size, addr = struct.unpack(
                "<III", self.__txrx.read_memory(
                    placement.x, placement.y, address, self._BYTES_PER_FILTER))
            address += self._BYTES_PER_FILTER
            data = struct.unpack(
                "<{}I".format(size), self.__txrx.read_memory(
                    placement.x, placement.y, addr, size * BYTES_PER_WORD))
            yield master_pop_key, data

    def _bit_for_neuron_id(self, bitfield_data, neuron_id):
=======
                # get machine verts
                for machine_vertex in app_vertex.machine_vertices:
                    if isinstance(machine_vertex,
                                  AbstractSupportsBitFieldGeneration):
                        self.__read_back_single_core_data(
                            machine_vertex, placements, transceiver, output)

    def __read_back_single_core_data(self, vertex, placements, transceiver, f):
        placement = placements.get_placement_of_vertex(vertex)
        f.write("For core {}:{}:{}. Bitfields as follows: \n\n".format(
            placement.x, placement.y, placement.p))

        # get bitfield address
        bit_field_address = vertex.bit_field_base_address(
            transceiver, placement)

        # read how many bitfields there are
        n_bit_field_entries, = struct.unpack("<I", transceiver.read_memory(
            placement.x, placement.y, bit_field_address, BYTES_PER_WORD))
        reading_address = bit_field_address + BYTES_PER_WORD

        # read in each bitfield
        for _bit_field_index in range(0, n_bit_field_entries):

            # master pop key, n words and read pointer
            master_pop_key, n_words_to_read, read_pointer = struct.unpack(
                "<III", transceiver.read_memory(
                    placement.x, placement.y, reading_address,
                    self._BYTES_PER_FILTER))
            reading_address += self._BYTES_PER_FILTER

            # get bitfield words
            bit_field = struct.unpack(
                "<{}I".format(n_words_to_read),
                transceiver.read_memory(
                    placement.x, placement.y, read_pointer,
                    n_words_to_read * BYTES_PER_WORD))

            # put into report
            for neuron_id in range(0, n_words_to_read * self._BITS_IN_A_WORD):
                f.write("for key {} neuron id {} has bit {} set \n".format(
                    master_pop_key, neuron_id,
                    self._bit_for_neuron_id(bit_field, neuron_id)))

    def _bit_for_neuron_id(self, bit_field, neuron_id):
>>>>>>> 6cd54837
        """ locate the bit for the neuron in the bitfield

        :param list(int) bitfield_data:
            the block of words which represent the bitfield
        :param int neuron_id: the neuron id to find the bit in the bitfield
        :return: the bit
        :rtype: int
        """
        word_id, bit_in_word = divmod(neuron_id, self._BITS_IN_A_WORD)
        flag = (bitfield_data[word_id] >> bit_in_word) & self._BIT_MASK
        return flag

    def _calculate_core_data(
<<<<<<< HEAD
            self, app_graph, graph_mapper, progress, executable_finder):
        """ gets the data needed for the bit field expander for the machine

        :param ~.ApplicationGraph app_graph: app graph
        :param graph_mapper: graph mapper between app graph and machine graph
        :param ~.ProgressBar progress: progress bar
        :param ~.ExecutableFinder executable_finder:
            where to find the executable
        :return: expander cores
        :rtype: ~.ExecutableTargets
=======
            self, app_graph, placements, progress,
            executable_finder, transceiver):
        """ gets the data needed for the bit field expander for the machine

        :param app_graph: app graph
        :param placements: placements
        :param progress: progress bar
        :param executable_finder: where to find the executable
        :param transceiver: spinnman instance
        :return: data and expander cores
>>>>>>> 6cd54837
        """

        # cores to place bitfield expander
        expander_cores = ExecutableTargets()

        # bit field expander executable file path
        binary_path = executable_finder.get_executable_path(
            self._BIT_FIELD_EXPANDER_APLX)

        # locate verts which can have a synaptic matrix to begin with
        for app_vertex in progress.over(app_graph.vertices, False):
<<<<<<< HEAD
            machine_verts = graph_mapper.get_machine_vertices(app_vertex)
            for vertex in machine_verts:
                if isinstance(vertex, AbstractSupportsBitFieldGeneration):
                    self.__set_bitfield_builder_region(
                        vertex, expander_cores, binary_path)
        return expander_cores

    def __set_bitfield_builder_region(
            self, vertex, targets, binary_path):
        """ helper for :py:meth:`_calculate_core_data`

        :param AbstractSupportsBitFieldGeneration vertex:
        :param ~.ExecutableTargets targets:
        :param str binary_path:
        """
        placement = self.__placements.get_placement_of_vertex(vertex)

        # check if the chip being considered already.
        targets.add_processor(
            binary_path, placement.x, placement.y, placement.p,
            executable_type=ExecutableType.SYSTEM)

        region_address = vertex.bit_field_builder_region(
            self.__txrx, placement)

        # update user 1 with location
        self.__txrx.write_memory(
            placement.x, placement.y,
            self.__txrx.get_user_1_register_address_from_core(placement.p),
            self._ONE_WORDS.pack(region_address), self._USER_BYTES)

    def __check_for_success(self, executable_targets, transceiver):
=======
            for machine_vertex in app_vertex.machine_vertices:
                if (isinstance(
                        machine_vertex, AbstractSupportsBitFieldGeneration)):
                    self.__write_single_core_data(
                        machine_vertex, placements, transceiver,
                        bit_field_expander_path, expander_cores)

        return expander_cores

    def __write_single_core_data(
            self, vertex, placements, transceiver, bit_field_expander_path,
            expander_cores):
        placement = placements.get_placement_of_vertex(vertex)

        # check if the chip being considered already.
        expander_cores.add_processor(
            bit_field_expander_path, placement.x, placement.y,
            placement.p, executable_type=ExecutableType.SYSTEM)

        bit_field_builder_region = vertex.bit_field_builder_region(
            transceiver, placement)
        # update user 1 with location
        user_1_base_address = \
            transceiver.get_user_1_register_address_from_core(placement.p)
        transceiver.write_memory(
            placement.x, placement.y, user_1_base_address,
            self._ONE_WORDS.pack(bit_field_builder_region),
            self._USER_BYTES)

    def _check_for_success(self, executable_targets, transceiver):
>>>>>>> 6cd54837
        """ Goes through the cores checking for cores that have failed to\
            expand the bitfield to the core

        :param ~.ExecutableTargets executable_targets:
            cores to load bitfield on
        :param ~.Transceiver transceiver: SpiNNMan instance
        :rtype: bool
        """
        for core_subset in executable_targets.all_core_subsets:
            x = core_subset.x
            y = core_subset.y
            for p in core_subset.processor_ids:
                # Read the result from USER0 register
                user_2_base_address = \
                    transceiver.get_user_2_register_address_from_core(p)
                result, = struct.unpack("<I", transceiver.read_memory(
                    x, y, user_2_base_address, self._USER_BYTES))

                # The result is 0 if success, otherwise failure
                if result != self._SUCCESS:
                    return False
        return True<|MERGE_RESOLUTION|>--- conflicted
+++ resolved
@@ -81,14 +81,12 @@
             generating_bit_field_summary_report):
         """ loads and runs the bit field generator on chip
 
-<<<<<<< HEAD
         :param ~.Placements placements: placements
         :param ~.ApplicationGraph app_graph: the app graph
         :param ~.ExecutableFinder executable_finder: the executable finder
         :param str provenance_file_path:
             the path to where provenance data items is written
         :param ~.Transceiver transceiver: the SpiNNMan instance
-        :param graph_mapper: mapper between application an machine graphs.
         :param bool read_bit_field_generator_iobuf: flag for report
         :param bool generating_bitfield_report: flag for report
         :param str default_report_folder: the file path for reports
@@ -96,22 +94,6 @@
         :param ~.RoutingInfo routing_infos: the key to edge map
         :param bool generating_bit_field_summary_report:
             flag for making summary report
-=======
-        :param placements: placements
-        :param app_graph: the app graph
-        :param executable_finder: the executable finder
-        :param provenance_file_path: the path to where provenance data items\
-                                     is written
-        :param transceiver: the SpiNNMan instance
-        :param read_bit_field_generator_iobuf: bool flag for report
-        :param generating_bitfield_report: bool flag for report
-        :param default_report_folder: the file path for reports
-        :param machine_graph: the machine graph
-        :param routing_infos: the key to edge map
-        :param generating_bit_field_summary_report: bool flag for making \
-        summary report
-        :rtype: None
->>>>>>> 6cd54837
         """
         self.__placements = placements
         self.__txrx = transceiver
@@ -123,11 +105,7 @@
 
         # get data
         expander_cores = self._calculate_core_data(
-<<<<<<< HEAD
-            app_graph, graph_mapper, progress, executable_finder)
-=======
-            app_graph, placements, progress, executable_finder, transceiver)
->>>>>>> 6cd54837
+            app_graph, progress, executable_finder)
 
         # load data
         bit_field_app_id = transceiver.app_id_tracker.get_new_id()
@@ -145,45 +123,21 @@
 
         # read in bit fields for debugging purposes
         if generating_bitfield_report:
-<<<<<<< HEAD
-            self._full_report_bit_fields(
-                app_graph, graph_mapper, default_report_folder,
+            self._read_back_bit_fields(
+                app_graph, default_report_folder,
                 self._BIT_FIELD_REPORT_FILENAME)
         if generating_bit_field_summary_report:
-            self._summarise_bit_fields(
-                app_graph, graph_mapper, default_report_folder,
+            self._read_back_and_summarise_bit_fields(
+                app_graph, default_report_folder,
                 self._BIT_FIELD_SUMMARY_REPORT_FILENAME)
 
-    def _summarise_bit_fields(
-            self, app_graph, graph_mapper,
-            default_report_folder, bit_field_summary_report_name):
+    def _read_back_and_summarise_bit_fields(
+            self, app_graph, report_folder, report_name):
         """ summary report of the bitfields that were generated
 
         :param ~.ApplicationGraph app_graph: app graph
-        :param graph_mapper: the graph mapper
-        :param str default_report_folder: the file path for where reports are
-        :param str bit_field_summary_report_name: the name of the summary file
-=======
-            self._read_back_bit_fields(
-                app_graph, transceiver, placements,
-                default_report_folder, self._BIT_FIELD_REPORT_FILENAME)
-        if generating_bit_field_summary_report:
-            self._read_back_and_summarise_bit_fields(
-                app_graph, transceiver, placements,
-                default_report_folder, self._BIT_FIELD_SUMMARY_REPORT_FILENAME)
-
-    def _read_back_and_summarise_bit_fields(
-            self, app_graph, transceiver, placements,
-            default_report_folder, bit_field_summary_report_name):
-        """ summary report of the bitfields that were generated
-
-        :param app_graph: app graph
-        :param transceiver: the SPiNNMan instance
-        :param placements: The placements
-        :param default_report_folder:the file path for where reports are.
-        :param bit_field_summary_report_name: the name of the summary file
-        :rtype: None
->>>>>>> 6cd54837
+        :param str report_folder: the file path for where reports are
+        :param str report_name: the name of the summary file
         """
         progress = ProgressBar(
             app_graph.n_vertices,
@@ -192,44 +146,41 @@
         chip_packet_count = defaultdict(int)
         chip_redundant_count = defaultdict(int)
 
-        file_path = os.path.join(
-            default_report_folder, bit_field_summary_report_name)
-<<<<<<< HEAD
-        output = open(file_path, "w")
-
-        # read in for each app vertex that would have a bitfield
-        for app_vertex in progress.over(app_graph.vertices):
-            for vertex in graph_mapper.get_machine_vertices(app_vertex):
-                if isinstance(vertex, AbstractSupportsBitFieldGeneration):
-                    self.__summarise_vertex_bitfields(
-                        vertex, chip_packet_count, chip_redundant_count,
-                        output)
-
-        output.write("\n\n\n")
-
-        # overall summary
-        total_packets = 0
-        total_redundant_packets = 0
-        for xy in chip_packet_count:
-            x, y = xy
+        file_path = os.path.join(report_folder, report_name)
+        with open(file_path, "w") as output:
+            # read in for each app vertex that would have a bitfield
+            for app_vertex in progress.over(app_graph.vertices):
+                for vertex in app_vertex.machine_vertices:
+                    if isinstance(vertex, AbstractSupportsBitFieldGeneration):
+                        self.__summarise_vertex_bitfields(
+                            vertex, chip_packet_count, chip_redundant_count,
+                            output)
+
+            output.write("\n\n\n")
+
+            # overall summary
+            total_packets = 0
+            total_redundant_packets = 0
+            for xy in chip_packet_count:
+                x, y = xy
+                output.write(
+                    "chip {}:{} has a total incoming packet count of {} and "
+                    "a redundant packet count of {} given a redundant "
+                    "percentage of {} \n".format(
+                        x, y, chip_packet_count[xy], chip_redundant_count[xy],
+                        _percent(chip_redundant_count[xy],
+                                 chip_packet_count[xy])))
+
+                total_packets += chip_packet_count[xy]
+                total_redundant_packets += chip_redundant_count[xy]
+
+            percentage = _percent(total_redundant_packets, total_packets)
+
             output.write(
-                "chip {}:{} has a total incoming packet count of {} and a "
-                "redundant packet count of {} given a redundant "
-                "percentage of {} \n".format(
-                    x, y, chip_packet_count[xy], chip_redundant_count[xy],
-                    _percent(chip_redundant_count[xy], chip_packet_count[xy])))
-
-            total_packets += chip_packet_count[xy]
-            total_redundant_packets += chip_redundant_count[xy]
-
-        percentage = _percent(total_redundant_packets, total_packets)
-
-        output.write(
-            "overall the application has estimated {} packets flying around "
-            "of which {} are redundant at reception. this is a {} percentage "
-            "of the packets".format(
-                total_packets, total_redundant_packets, percentage))
-        output.close()
+                "overall the application has estimated {} packets flying "
+                "around of which {} are redundant at reception. this is "
+                "{}% of the packets".format(
+                    total_packets, total_redundant_packets, percentage))
 
     def __summarise_vertex_bitfields(
             self, vertex, chip_count, redundant_count, f):
@@ -261,134 +212,23 @@
                 placement.x, placement.y, placement.p,
                 local_total, local_redundant, redundant_packet_percentage))
 
-    def _full_report_bit_fields(
-            self, app_graph, graph_mapper,
-            default_report_folder, bit_field_report_name):
+    def _read_back_bit_fields(self, app_graph, report_folder, report_name):
         """ report of the bitfields that were generated
 
         :param ~.ApplicationGraph app_graph: app graph
-        :param graph_mapper: the graph mapper
-        :param str default_report_folder: the file path for where reports are.
-        :param str bit_field_report_name: the name of the file
-=======
+        :param str report_folder: the file path for where reports are.
+        :param str report_name: the name of the file
+        """
+
+        # generate file
+        progress = ProgressBar(
+            app_graph.n_vertices, "reading back bitfields from chip")
+
+        file_path = os.path.join(report_folder, report_name)
         with open(file_path, "w") as output:
             # read in for each app vertex that would have a bitfield
             for app_vertex in progress.over(app_graph.vertices):
-                local_total = 0
-                local_redundant = 0
-
-                # get machine verts
                 for vertex in app_vertex.machine_vertices:
-                    if isinstance(vertex, AbstractSupportsBitFieldGeneration):
-                        placement = placements.get_placement_of_vertex(vertex)
-
-                        # get bitfield address
-                        bit_field_address = vertex.bit_field_base_address(
-                            transceiver, placement)
-
-                        # read how many bitfields there are
-                        n_bit_field_entries, = struct.unpack(
-                            "<I", transceiver.read_memory(
-                                placement.x, placement.y, bit_field_address,
-                                BYTES_PER_WORD))
-                        reading_address = bit_field_address + BYTES_PER_WORD
-
-                        # read in each bitfield
-                        for _bit_field_index in range(0, n_bit_field_entries):
-                            # master pop key, n words and read pointer
-                            _master_pop_key, n_words_to_read, read_pointer = \
-                                struct.unpack("<III", transceiver.read_memory(
-                                    placement.x, placement.y,
-                                    reading_address,
-                                    self._BYTES_PER_FILTER))
-                            reading_address += self._BYTES_PER_FILTER
-
-                            # get bitfield words
-                            bit_field = struct.unpack(
-                                "<{}I".format(n_words_to_read),
-                                transceiver.read_memory(
-                                    placement.x, placement.y, read_pointer,
-                                    n_words_to_read * BYTES_PER_WORD))
-
-                            n_neurons = n_words_to_read * self._BITS_IN_A_WORD
-                            for neuron_id in range(0, n_neurons):
-                                if (self._bit_for_neuron_id(
-                                        bit_field, neuron_id) == 0):
-                                    chip_redundant_count[
-                                        placement.x, placement.y] += 1
-                                    local_redundant += 1
-                                chip_packet_count[
-                                    placement.x, placement.y] += 1
-                                local_total += 1
-
-                        redundant_packet_percentage = 0
-                        if local_total != 0:
-                            redundant_packet_percentage = (
-                                (100.0 / float(local_total)) *
-                                float(local_redundant))
-
-                        output.write(
-                            "vertex on {}:{}:{} has total incoming packet "
-                            "count of {} and a redundant packet count of {}. "
-                            "Making a redundant packet percentage of "
-                            "{}\n".format(
-                                placement.x, placement.y, placement.p,
-                                local_total, local_redundant,
-                                redundant_packet_percentage))
-                        output.flush()
-
-            output.write("\n\n\n")
-
-            # overall summary
-            total_packets = 0
-            total_redundant_packets = 0
-            for (x, y) in chip_packet_count:
-                output.write(
-                    "chip {}:{} has a total incoming packet count of {} and "
-                    "a redundant packet count of {} given a redundant "
-                    "percentage of {} \n".format(
-                        x, y, chip_packet_count[(x, y)],
-                        chip_redundant_count[(x, y)],
-                        ((100.0 / float(chip_packet_count[(x, y)])) *
-                         float(chip_redundant_count[(x, y)]))))
-
-                total_packets += chip_packet_count[(x, y)]
-                total_redundant_packets += chip_redundant_count[(x, y)]
-
-            percentage = 0.0
-            if total_packets:
-                percentage = (100.0 * total_redundant_packets) / total_packets
-
-            output.write(
-                "overall the application has estimated {} packets flying "
-                "around of which {} are redundant at reception. this is "
-                "{}% of the packets".format(
-                    total_packets, total_redundant_packets, percentage))
-
-    def _read_back_bit_fields(
-            self, app_graph, transceiver, placements,
-            default_report_folder, bit_field_report_name):
-        """ report of the bitfields that were generated
-
-        :param app_graph: app graph
-        :param transceiver: the SPiNNMan instance
-        :param placements: The placements
-        :param default_report_folder:the file path for where reports are.
-        :param bit_field_report_name: the name of the file
-        :rtype: None
->>>>>>> 6cd54837
-        """
-
-        # generate file
-        progress = ProgressBar(
-            app_graph.n_vertices, "reading back bitfields from chip")
-
-        file_path = os.path.join(default_report_folder, bit_field_report_name)
-        with open(file_path, "w") as output:
-            # read in for each app vertex that would have a bitfield
-            for app_vertex in progress.over(app_graph.vertices):
-<<<<<<< HEAD
-                for vertex in graph_mapper.get_machine_vertices(app_vertex):
                     if isinstance(vertex, AbstractSupportsBitFieldGeneration):
                         self.__report_vertex_bitfields(vertex, output)
 
@@ -439,53 +279,6 @@
             yield master_pop_key, data
 
     def _bit_for_neuron_id(self, bitfield_data, neuron_id):
-=======
-                # get machine verts
-                for machine_vertex in app_vertex.machine_vertices:
-                    if isinstance(machine_vertex,
-                                  AbstractSupportsBitFieldGeneration):
-                        self.__read_back_single_core_data(
-                            machine_vertex, placements, transceiver, output)
-
-    def __read_back_single_core_data(self, vertex, placements, transceiver, f):
-        placement = placements.get_placement_of_vertex(vertex)
-        f.write("For core {}:{}:{}. Bitfields as follows: \n\n".format(
-            placement.x, placement.y, placement.p))
-
-        # get bitfield address
-        bit_field_address = vertex.bit_field_base_address(
-            transceiver, placement)
-
-        # read how many bitfields there are
-        n_bit_field_entries, = struct.unpack("<I", transceiver.read_memory(
-            placement.x, placement.y, bit_field_address, BYTES_PER_WORD))
-        reading_address = bit_field_address + BYTES_PER_WORD
-
-        # read in each bitfield
-        for _bit_field_index in range(0, n_bit_field_entries):
-
-            # master pop key, n words and read pointer
-            master_pop_key, n_words_to_read, read_pointer = struct.unpack(
-                "<III", transceiver.read_memory(
-                    placement.x, placement.y, reading_address,
-                    self._BYTES_PER_FILTER))
-            reading_address += self._BYTES_PER_FILTER
-
-            # get bitfield words
-            bit_field = struct.unpack(
-                "<{}I".format(n_words_to_read),
-                transceiver.read_memory(
-                    placement.x, placement.y, read_pointer,
-                    n_words_to_read * BYTES_PER_WORD))
-
-            # put into report
-            for neuron_id in range(0, n_words_to_read * self._BITS_IN_A_WORD):
-                f.write("for key {} neuron id {} has bit {} set \n".format(
-                    master_pop_key, neuron_id,
-                    self._bit_for_neuron_id(bit_field, neuron_id)))
-
-    def _bit_for_neuron_id(self, bit_field, neuron_id):
->>>>>>> 6cd54837
         """ locate the bit for the neuron in the bitfield
 
         :param list(int) bitfield_data:
@@ -498,30 +291,15 @@
         flag = (bitfield_data[word_id] >> bit_in_word) & self._BIT_MASK
         return flag
 
-    def _calculate_core_data(
-<<<<<<< HEAD
-            self, app_graph, graph_mapper, progress, executable_finder):
+    def _calculate_core_data(self, app_graph, progress, executable_finder):
         """ gets the data needed for the bit field expander for the machine
 
         :param ~.ApplicationGraph app_graph: app graph
-        :param graph_mapper: graph mapper between app graph and machine graph
         :param ~.ProgressBar progress: progress bar
         :param ~.ExecutableFinder executable_finder:
             where to find the executable
         :return: expander cores
         :rtype: ~.ExecutableTargets
-=======
-            self, app_graph, placements, progress,
-            executable_finder, transceiver):
-        """ gets the data needed for the bit field expander for the machine
-
-        :param app_graph: app graph
-        :param placements: placements
-        :param progress: progress bar
-        :param executable_finder: where to find the executable
-        :param transceiver: spinnman instance
-        :return: data and expander cores
->>>>>>> 6cd54837
         """
 
         # cores to place bitfield expander
@@ -533,9 +311,7 @@
 
         # locate verts which can have a synaptic matrix to begin with
         for app_vertex in progress.over(app_graph.vertices, False):
-<<<<<<< HEAD
-            machine_verts = graph_mapper.get_machine_vertices(app_vertex)
-            for vertex in machine_verts:
+            for vertex in app_vertex.machine_vertices:
                 if isinstance(vertex, AbstractSupportsBitFieldGeneration):
                     self.__set_bitfield_builder_region(
                         vertex, expander_cores, binary_path)
@@ -566,38 +342,6 @@
             self._ONE_WORDS.pack(region_address), self._USER_BYTES)
 
     def __check_for_success(self, executable_targets, transceiver):
-=======
-            for machine_vertex in app_vertex.machine_vertices:
-                if (isinstance(
-                        machine_vertex, AbstractSupportsBitFieldGeneration)):
-                    self.__write_single_core_data(
-                        machine_vertex, placements, transceiver,
-                        bit_field_expander_path, expander_cores)
-
-        return expander_cores
-
-    def __write_single_core_data(
-            self, vertex, placements, transceiver, bit_field_expander_path,
-            expander_cores):
-        placement = placements.get_placement_of_vertex(vertex)
-
-        # check if the chip being considered already.
-        expander_cores.add_processor(
-            bit_field_expander_path, placement.x, placement.y,
-            placement.p, executable_type=ExecutableType.SYSTEM)
-
-        bit_field_builder_region = vertex.bit_field_builder_region(
-            transceiver, placement)
-        # update user 1 with location
-        user_1_base_address = \
-            transceiver.get_user_1_register_address_from_core(placement.p)
-        transceiver.write_memory(
-            placement.x, placement.y, user_1_base_address,
-            self._ONE_WORDS.pack(bit_field_builder_region),
-            self._USER_BYTES)
-
-    def _check_for_success(self, executable_targets, transceiver):
->>>>>>> 6cd54837
         """ Goes through the cores checking for cores that have failed to\
             expand the bitfield to the core
 
