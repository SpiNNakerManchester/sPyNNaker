--- conflicted
+++ resolved
@@ -26,13 +26,8 @@
 
     def __call__(self, machine_graph):
         """
-<<<<<<< HEAD
         :param ~.MachineGraph machine_graph:
             the machine_graph whose edges are to be updated
-        :param graph_mapper: the graph mapper between graphs
-=======
-        :param machine_graph: the machine_graph whose edges are to be updated
->>>>>>> 6cd54837
         """
         # create progress bar
         progress = ProgressBar(
