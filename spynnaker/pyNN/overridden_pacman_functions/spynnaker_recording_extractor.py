--- conflicted
+++ resolved
@@ -21,12 +21,7 @@
 
         if not ran_token:
             raise exceptions.InvalidParameterType(
-<<<<<<< HEAD
-                "The ran token is set to false, and therfore recordings cannot"
-                "be executed correctly. Please fix and try again")
-=======
                 "The ran token has not been set")
->>>>>>> 7e8924af
 
         logger.info(
             "Extracting recorded data from the PyNN application space for "
