# Copyright (c) 2017 The University of Manchester
#
# Licensed under the Apache License, Version 2.0 (the "License");
# you may not use this file except in compliance with the License.
# You may obtain a copy of the License at
#
#     https://www.apache.org/licenses/LICENSE-2.0
#
# Unless required by applicable law or agreed to in writing, software
# distributed under the License is distributed on an "AS IS" BASIS,
# WITHOUT WARRANTIES OR CONDITIONS OF ANY KIND, either express or implied.
# See the License for the specific language governing permissions and
# limitations under the License.

import logging
import os
from typing import Any, Collection, Optional, Union, cast

from lazyarray import __version__ as lazyarray_version

from neo import __version__ as neo_version
from quantities import __version__ as quantities_version
from pyNN.common import control as pynn_control
from pyNN import __version__ as pynn_version
from typing_extensions import Literal, Never


from spinn_utilities.log import FormatAdapter
from spinn_utilities.config_holder import (
    get_config_bool, get_config_str_or_none)
from spinn_utilities.overrides import overrides

from spinn_front_end_common.interface.abstract_spinnaker_base import (
    AbstractSpinnakerBase)
from spinn_front_end_common.interface.provenance import (
    FecTimer, GlobalProvenance, TimerCategory, TimerWork)
from spinn_front_end_common.utilities.exceptions import ConfigurationException

from spynnaker import _version
from spynnaker.pyNN import model_binaries
from spynnaker.pyNN.config_setup import setup_configs
from spynnaker.pyNN.models.recorder import Recorder
from spynnaker.pyNN.models.neuron import AbstractPyNNNeuronModel
from spynnaker.pyNN.data import SpynnakerDataView
from spynnaker.pyNN.data.spynnaker_data_writer import SpynnakerDataWriter
from spynnaker.pyNN.extra_algorithms import (
    delay_support_adder, neuron_expander, synapse_expander,
    redundant_packet_count_report,
    spynnaker_neuron_graph_network_specification_report)
from spynnaker.pyNN.extra_algorithms.connection_holder_finisher import (
    finish_connection_holders)
from spynnaker.pyNN.extra_algorithms.splitter_components import (
    spynnaker_splitter_selector)
from spynnaker.pyNN.utilities.neo_buffer_database import NeoBufferDatabase


logger = FormatAdapter(logging.getLogger(__name__))


class SpiNNaker(AbstractSpinnakerBase, pynn_control.BaseState):
    """
    Main interface for the sPyNNaker implementation of PyNN 0.8/0.9.
    """

    __slots__ = ("__recorders", )

    def __init__(
            self, time_scale_factor: Optional[int],
            min_delay: Union[float, None, Literal["auto"]],
            n_chips_required: Optional[int] = None,
            n_boards_required: Optional[int] = None,
            timestep: Optional[float] = 0.1):
        """
        :param time_scale_factor:
            multiplicative factor to the machine time step
            (does not affect the neuron models accuracy)
        :param min_delay:
        :param n_chips_required:
            Deprecated! Use n_boards_required instead.
            Must be `None` if n_boards_required specified.
        :param n_boards_required:
            if you need to be allocated a machine (for spalloc) before
            building your graph, then fill this in with a general idea of
            the number of boards you need so that the spalloc system can
            allocate you a machine big enough for your needs.
        :param timestep:
            the time step of the simulations in microseconds;
            if `None` the cfg value is used
        """
        # change min delay auto to be the min delay supported by simulator
        if min_delay == "auto":
            min_delay = timestep

        # pynn demanded objects
        self.__recorders: Collection[Recorder] = set()

        # main pynn interface inheritance
        pynn_control.BaseState.__init__(self)

        # SpiNNaker setup
        setup_configs()

        # add model binaries
        # called before super.init as that logs the paths
        SpynnakerDataView.register_binary_search_path(
            os.path.dirname(model_binaries.__file__))

<<<<<<< HEAD
        super().__init__(timestep, time_scale_factor, SpynnakerDataWriter)
=======
        super().__init__(
            n_boards_required, n_chips_required, SpynnakerDataWriter)
>>>>>>> f06670b3

        # set up machine targeted data

        self.__writer.set_min_delay(min_delay)

        with GlobalProvenance() as db:
            db.insert_version("sPyNNaker_version", _version.__version__)
            db.insert_version("pyNN_version", pynn_version)
            db.insert_version("quantities_version", quantities_version)
            db.insert_version("neo_version", neo_version)
            db.insert_version("lazyarray_version", lazyarray_version)

        # Clears all previously added ceiling on the number of neurons per
        # core, the number of synapse cores and allowing of delay extensions
        AbstractPyNNNeuronModel.reset_all()

    @property
    def __writer(self) -> SpynnakerDataWriter:
        return cast(SpynnakerDataWriter, self._data_writer)

    def _clear_and_run(self, run_time: Optional[float],
                       sync_time: float = 0.0) -> None:
        """
        Clears the projections and Run the model created.

        :param run_time: the time (in milliseconds) to run the simulation for
        :param sync_time:
            If not 0, this specifies that the simulation should pause after
            this duration.  The continue_simulation() method must then be
            called for the simulation to continue.
        """
        # sPyNNaker specific algorithms to do before starting a run
        self.__flush_post_vertex_caches()

        super(SpiNNaker, self).run(run_time, sync_time)

        # PyNNaker specific algorithms to do after finishing a run
        self.__flush_post_vertex_caches()

    def __flush_post_vertex_caches(self) -> None:
        # pylint: disable=protected-access
        for projection in self.__writer.iterate_projections():
            projection._clear_cache()

    def run(self, run_time: Optional[float], sync_time: float = 0.0) -> None:
        """
        Run the simulation for a span of simulation time.

        :param run_time: the time to run for, in milliseconds
        :param sync_time:
            If not 0, this specifies that the simulation should pause after
            this duration.  The continue_simulation() method must then be
            called for the simulation to continue.
        """
        self._clear_and_run(run_time, sync_time)

    def run_until(self, tstop: float) -> None:
        """
        Run the simulation until the given simulation time.

        :param tstop: when to run until in milliseconds
        """
        # Build data
        self._clear_and_run(tstop - self.t)

    def clear(self) -> None:
        """
        Clear the current recordings and reset the simulation.
        """
        self.recorders = set()
        self.reset()

        # Stop any currently running SpiNNaker application
        self.stop()

    @property
    def state(self) -> 'SpiNNaker':
        """
        In SpyNNaker the state and SpiNNaker object are the same
        """
        return self

    @property
    def mpi_rank(self) -> int:
        """
        The MPI rank of the simulator.

        .. note::
            Meaningless on SpiNNaker,
            so we pretend we're the head node with a value of 0

            While there is a setter (for PyNN compatibility)
            any set call is ignored
        """
        return 0

    @mpi_rank.setter
    def mpi_rank(self, new_value: int) -> None:
        """
         sPyNNaker does not use this value meaningfully.

        :param new_value: Ignored
        """

    @property
    def num_processes(self) -> int:
        """
        The number of MPI worker processes.

        Settable.

        .. note::
            While there is a setter (for PyNN compatibility)
            any set call is ignored
        """
        return 1

    @num_processes.setter
    def num_processes(self, new_value: int) -> None:
        """
        sPyNNaker does not use this value meaningfully.

        :param new_value: Ignored
        """

    @property
    def dt(self) -> float:
        """
        The simulation time step in milliseconds.

       .. note::
            While there is a setter (for PyNN compatibility)
            any set call is ignored
        """
        return self.__writer.get_simulation_time_step_ms()

    @dt.setter
    def dt(self, _: Any) -> Never:
        """
        We do not support setting the time step except during setup.

        :raises NotImplementedError
        """
        raise NotImplementedError(
            "We do not support setting dt/ time step except during setup")

    @property
    def t(self) -> float:
        """
        The current simulation time in milliseconds.
        """
        return self.__writer.get_current_run_time_ms()

    @property
    def segment_counter(self) -> int:
        """
        The number of the current recording segment being generated.

        .. note::
            While there is a setter (for PyNN compatibility)
            any set call is ignored
        """
        return self.__writer.get_reset_number()

    @segment_counter.setter
    def segment_counter(self, _: Any) -> Never:
        """
        We do not support externally altering the segment counter

        raises: NotImplementedError
        """
        raise NotImplementedError(
            "We do not support externally altering the segment counter")

    @property
    def name(self) -> str:
        """
        The name of the simulator. Used to ensure PyNN recording neo
        blocks are correctly labelled.
        """
        return _version.NAME

    @property
    def recorders(self) -> Collection[Recorder]:
        """
        The recorders, used by the PyNN state object.
        """
        return self.__recorders

    @recorders.setter
    def recorders(self, new_value: Collection[Recorder]) -> None:
        """
        Setter for the internal recorders object

        :param new_value: the new value for the recorder
        """
        self.__recorders = set(new_value)

    def stop(self) -> None:
        """
        End running of the simulation. Notifying each Population of the end.
        """
        # pylint: disable=protected-access
        FecTimer.start_category(TimerCategory.SHUTTING_DOWN)
        for population in self.__writer.iterate_populations():
            population._end()

        super().stop()

    @staticmethod
    def register_binary_search_path(search_path: str) -> None:
        """
        Register an additional binary search path for executables.

        .. deprecated:: 7.0
            Use :py:meth:`SpynnakerDataView.register_binary_search_path`.

        :param search_path: absolute search path for binaries
        """
        SpynnakerDataView.register_binary_search_path(search_path)

    def _execute_write_neo_metadata(self) -> None:
        with FecTimer("Write Neo Metadata", TimerWork.OTHER):
            with NeoBufferDatabase() as db:
                db.write_segment_metadata()
                db.write_metadata()

    @overrides(AbstractSpinnakerBase._do_write_metadata)
    def _do_write_metadata(self) -> None:
        self._execute_write_neo_metadata()
        super()._do_write_metadata()

    def _execute_synapse_expander(self) -> None:
        with FecTimer("Synapse expander", TimerWork.SYNAPSE) as timer:
            if timer.skip_if_virtual_board():
                return
            synapse_expander()

    def _execute_neuron_expander(self) -> None:
        with FecTimer("Neuron expander", TimerWork.SYNAPSE) as timer:
            if timer.skip_if_virtual_board():
                return
            neuron_expander()

    def _execute_finish_connection_holders(self) -> None:
        with FecTimer("Finish connection holders", TimerWork.OTHER):
            finish_connection_holders()

    @overrides(AbstractSpinnakerBase._do_extra_load_algorithms)
    def _do_extra_load_algorithms(self) -> None:
        self._execute_neuron_expander()
        self._execute_synapse_expander()
        self._execute_finish_connection_holders()

    def _report_write_network_graph(self) -> None:
        with FecTimer("SpYNNakerNeuronGraphNetworkSpecificationReport",
                      TimerWork.REPORT) as timer:
            if timer.skip_if_cfg_false("Reports", "write_network_graph"):
                return
            spynnaker_neuron_graph_network_specification_report()

    @overrides(AbstractSpinnakerBase._do_extra_mapping_algorithms,
               extend_doc=False)
    def _do_extra_mapping_algorithms(self) -> None:
        self._report_write_network_graph()

    @overrides(AbstractSpinnakerBase._do_provenance_reports)
    def _do_provenance_reports(self) -> None:
        AbstractSpinnakerBase._do_provenance_reports(self)
        self._report_redundant_packet_count()

    def _report_redundant_packet_count(self) -> None:
        with FecTimer("Redundant packet count report",
                      TimerWork.REPORT) as timer:
            if timer.skip_if_cfg_false(
                    "Reports", "write_redundant_packet_count_report"):
                return
            redundant_packet_count_report()

    @overrides(AbstractSpinnakerBase._execute_splitter_selector)
    def _execute_splitter_selector(self) -> None:
        with FecTimer("Spynnaker splitter selector", TimerWork.OTHER):
            spynnaker_splitter_selector()

    @overrides(AbstractSpinnakerBase._execute_delay_support_adder,
               extend_doc=False)
    def _execute_delay_support_adder(self) -> None:
        """
        Runs, times and logs the DelaySupportAdder if required.
        """
        name = get_config_str_or_none("Mapping", "delay_support_adder")
        if name is None:
            return
        with FecTimer("DelaySupportAdder", TimerWork.OTHER):
            if name == "DelaySupportAdder":
                d_vertices, d_edges = delay_support_adder()
                for vertex in d_vertices:
                    self.__writer.add_vertex(vertex)
                for edge, partition_id in d_edges:
                    self.__writer.add_edge(edge, partition_id)
                return
            raise ConfigurationException(
                f"Unexpected cfg setting delay_support_adder: {name}")

    @overrides(AbstractSpinnakerBase._execute_buffer_extractor)
    def _execute_buffer_extractor(self) -> None:
        super()._execute_buffer_extractor()
        if not get_config_bool("Machine", "virtual_board"):
            with NeoBufferDatabase() as db:
                db.write_t_stop()<|MERGE_RESOLUTION|>--- conflicted
+++ resolved
@@ -105,12 +105,9 @@
         SpynnakerDataView.register_binary_search_path(
             os.path.dirname(model_binaries.__file__))
 
-<<<<<<< HEAD
-        super().__init__(timestep, time_scale_factor, SpynnakerDataWriter)
-=======
         super().__init__(
-            n_boards_required, n_chips_required, SpynnakerDataWriter)
->>>>>>> f06670b3
+            n_boards_required, n_chips_required, timestep, time_scale_factor,
+            SpynnakerDataWriter)
 
         # set up machine targeted data
 
