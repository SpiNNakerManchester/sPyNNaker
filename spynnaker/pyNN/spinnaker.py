
# pacman imports
from pacman.model.partitionable_graph.partitionable_graph import \
    PartitionableGraph
from pacman.model.partitionable_graph.multi_cast_partitionable_edge\
    import MultiCastPartitionableEdge
from pacman.operations.pacman_algorithm_executor import PACMANAlgorithmExecutor


# common front end imports
from spinn_front_end_common.utilities import exceptions as common_exceptions
from spinn_front_end_common.utility_models.command_sender import CommandSender
from spinn_front_end_common.utilities import helpful_functions
from spinn_front_end_common.interface.buffer_management\
    .buffer_models.abstract_receive_buffers_to_host \
    import AbstractReceiveBuffersToHost
from spinn_front_end_common.abstract_models.abstract_data_specable_vertex \
    import AbstractDataSpecableVertex
from spinn_front_end_common.interface.executable_finder import ExecutableFinder

# local front end imports
from spynnaker.pyNN.models.common.abstract_gsyn_recordable\
    import AbstractGSynRecordable
from spynnaker.pyNN.models.common.abstract_v_recordable\
    import AbstractVRecordable
from spynnaker.pyNN.models.common.abstract_spike_recordable \
    import AbstractSpikeRecordable
from spynnaker.pyNN.models.pynn_population import Population
from spynnaker.pyNN.models.pynn_projection import Projection
from spynnaker.pyNN import overridden_pacman_functions
from spynnaker.pyNN.utilities.conf import config
from spynnaker.pyNN import model_binaries
from spynnaker.pyNN.models.abstract_models\
    .abstract_send_me_multicast_commands_vertex \
    import AbstractSendMeMulticastCommandsVertex
from spynnaker.pyNN.models.abstract_models\
    .abstract_vertex_with_dependent_vertices \
    import AbstractVertexWithEdgeToDependentVertices
from spynnaker.pyNN.utilities import constants
from spynnaker.pyNN.models.abstract_models\
    .abstract_has_first_machine_time_step \
    import AbstractHasFirstMachineTimeStep


# general imports
from collections import defaultdict
import logging
import math
import os

logger = logging.getLogger(__name__)

executable_finder = ExecutableFinder()


class Spinnaker(object):

    def __init__(self, host_name=None, timestep=None, min_delay=None,
                 max_delay=None, graph_label=None,
                 database_socket_addresses=None):

        self._hostname = host_name

        # update graph label if needed
        if graph_label is None:
            graph_label = "Application_graph"

        # delays parameters
        self._min_supported_delay = None
        self._max_supported_delay = None

        # pacman objects
        self._partitionable_graph = PartitionableGraph(label=graph_label)
        self._mapping_outputs = None
        self._load_outputs = None
        self._partitioned_graph = None
        self._graph_mapper = None
        self._placements = None
        self._router_tables = None
        self._routing_infos = None
        self._tags = None
        self._machine = None
        self._txrx = None
        self._buffer_manager = None

        # database objects
        self._database_socket_addresses = set()
        if database_socket_addresses is not None:
            self._database_socket_addresses.union(database_socket_addresses)

        # Determine default executable folder location
        # and add this default to end of list of search paths
        executable_finder.add_path(os.path.dirname(model_binaries.__file__))

        # population holders
        self._populations = list()
        self._projections = list()
        self._multi_cast_vertex = None
        self._edge_count = 0

        # holder for timing related values
        self._has_ran = False
        self._has_reset_last = False
        self._current_run_timesteps = 0
        self._no_machine_time_steps = None
        self._machine_time_step = None
        self._no_sync_changes = 0
        self._minimum_step_generated = None

        self._app_id = config.getint("Machine", "appID")

        # set up reports default folder
        self._report_default_directory, this_run_time_string = \
            helpful_functions.set_up_report_specifics(
                default_report_file_path=config.get(
                    "Reports", "defaultReportFilePath"),
                max_reports_kept=config.getint(
                    "Reports", "max_reports_kept"),
                app_id=self._app_id)

        # set up application report folder
        self._app_data_runtime_folder = \
            helpful_functions.set_up_output_application_data_specifics(
                max_application_binaries_kept=config.getint(
                    "Reports", "max_application_binaries_kept"),
                where_to_write_application_data_files=config.get(
                    "Reports", "defaultApplicationDataFilePath"),
                app_id=self._app_id,
                this_run_time_string=this_run_time_string)

        # make a folder for the json files to be stored in
        self._json_folder = os.path.join(
            self._report_default_directory, "json_files")
        if not os.path.exists(self._json_folder):
            os.makedirs(self._json_folder)
        self._provenance_file_path = os.path.join(
            self._report_default_directory, "provenance_data")
        if not os.path.exists(self._provenance_file_path):
            os.makedirs(self._provenance_file_path)

        self._xml_paths = self._create_xml_paths()
        self._do_timings = config.getboolean(
            "Reports", "outputTimesForSections")
        self._exec_dse_on_host = config.getboolean(
            "SpecExecution", "specExecOnHost")

        # set up machine targeted data
        self._set_up_machine_specifics(
            timestep, min_delay, max_delay, host_name)

        logger.info("Setting time scale factor to {}.".format(
            self._time_scale_factor))

        logger.info("Setting appID to %d." % self._app_id)

        # get the machine time step
        logger.info("Setting machine time step to {} micro-seconds.".format(
            self._machine_time_step))

    def _set_up_machine_specifics(self, timestep, min_delay, max_delay,
                                  hostname):
        self._machine_time_step = config.getint("Machine", "machineTimeStep")

        # deal with params allowed via the setup options
        if timestep is not None:

            # convert into milliseconds from microseconds
            timestep *= 1000
            self._machine_time_step = timestep

        if min_delay is not None and float(min_delay * 1000) < 1.0 * timestep:
            raise common_exceptions.ConfigurationException(
                "Pacman does not support min delays below {} ms with the "
                "current machine time step"
                .format(constants.MIN_SUPPORTED_DELAY * timestep))

        natively_supported_delay_for_models = \
            constants.MAX_SUPPORTED_DELAY_TICS
        delay_extention_max_supported_delay = \
            constants.MAX_DELAY_BLOCKS \
            * constants.MAX_TIMER_TICS_SUPPORTED_PER_BLOCK

        max_delay_tics_supported = \
            natively_supported_delay_for_models + \
            delay_extention_max_supported_delay

        if max_delay is not None\
           and float(max_delay * 1000) > max_delay_tics_supported * timestep:
            raise common_exceptions.ConfigurationException(
                "Pacman does not support max delays above {} ms with the "
                "current machine time step".format(0.144 * timestep))
        if min_delay is not None:
            self._min_supported_delay = min_delay
        else:
            self._min_supported_delay = timestep / 1000.0

        if max_delay is not None:
            self._max_supported_delay = max_delay
        else:
            self._max_supported_delay = (max_delay_tics_supported *
                                         (timestep / 1000.0))

        if (config.has_option("Machine", "timeScaleFactor") and
                config.get("Machine", "timeScaleFactor") != "None"):
            self._time_scale_factor = \
                config.getint("Machine", "timeScaleFactor")
            if timestep * self._time_scale_factor < 1000:
                logger.warn("the combination of machine time step and the "
                            "machine time scale factor results in a real "
                            "timer tick that is currently not reliably "
                            "supported by the spinnaker machine.")
        else:
            self._time_scale_factor = max(1,
                                          math.ceil(1000.0 / float(timestep)))
            if self._time_scale_factor > 1:
                logger.warn("A timestep was entered that has forced pacman103 "
                            "to automatically slow the simulation down from "
                            "real time by a factor of {}. To remove this "
                            "automatic behaviour, please enter a "
                            "timescaleFactor value in your .pacman.cfg"
                            .format(self._time_scale_factor))

        if hostname is not None:
            self._hostname = hostname
            logger.warn("The machine name from PYNN setup is overriding the "
                        "machine name defined in the spynnaker.cfg file")
        elif config.has_option("Machine", "machineName"):
            self._hostname = config.get("Machine", "machineName")
        else:
            raise Exception("A SpiNNaker machine must be specified in "
                            "spynnaker.cfg.")
        use_virtual_board = config.getboolean("Machine", "virtual_board")
        if self._hostname == 'None' and not use_virtual_board:
            raise Exception("A SpiNNaker machine must be specified in "
                            "spynnaker.cfg.")

    def run(self, run_time):

        n_machine_time_steps = None
        if run_time is not None:
            n_machine_time_steps = int(
                (run_time * 1000.0) / self._machine_time_step)

        # If we have never run before, or the graph has changed,
        # start by performing mapping
        application_graph_changed = self._detect_if_graph_has_changed(True)
        if not self._has_ran or application_graph_changed:
            if (application_graph_changed and self._has_ran and
                    not self._has_reset_last):
                raise NotImplementedError(
                    "The network cannot be changed between runs without"
                    " resetting")
            self._do_mapping(run_time, n_machine_time_steps)

        # Work out an array of timesteps to perform
        steps = None
        if not config.getboolean("Buffers", "use_auto_pause_and_resume"):

            # If reset without application graph change, the run time must be
            # the same as the first run time
            if (self._has_reset_last and
                    self._minimum_step_generated != n_machine_time_steps):
                raise common_exceptions.ConfigurationException(
                    "The run time after a reset must be the same as the first"
                    "run time")

            # Not currently possible to run the second time for more than the
            # first time without auto pause and resume
            if (self._minimum_step_generated is not None and
                    self._minimum_step_generated < n_machine_time_steps):
                raise common_exceptions.ConfigurationException(
                    "Second and subsequent run time must be less than or equal"
                    " to the first run time")

            steps = [n_machine_time_steps]
            self._minimum_step_generated = steps[0]
        else:

            # With auto pause and resume, any time step is possible but run
            # time more than the first will guarantee that run will be called
            # more than once
            if self._minimum_step_generated is not None:
                steps = self._generate_steps(
                    n_machine_time_steps, self._minimum_step_generated)
            else:
                steps = self._deduce_number_of_iterations(n_machine_time_steps)
                self._minimum_step_generated = steps[0]

        # If we have never run before, or the graph has changed, or a reset
        # has been requested, load the data
        if (not self._has_ran or application_graph_changed or
                self._has_reset_last):

            # Data generation needs to be done if not already done
            if application_graph_changed:
                self._do_data_generation(steps[0])
            self._do_load()

        # Run for each of the given steps
        for step in steps:
            self._do_run(step)

    def _deduce_number_of_iterations(self, n_machine_time_steps):

        # Go through the placements and find how much SDRAM is available
        # on each chip
        sdram_tracker = dict()
        vertex_by_chip = defaultdict(list)
        for placement in self._placements.placements:
            vertex = placement.subvertex
            if isinstance(vertex, AbstractReceiveBuffersToHost):
                resources = vertex.resources_required
                if (placement.x, placement.y) not in sdram_tracker:
                    sdram_tracker[placement.x, placement.y] = \
                        self._machine.get_chip_at(
                            placement.x, placement.y).sdram.size
                sdram = (
                    resources.sdram.get_value() -
                    vertex.get_minimum_buffer_sdram_usage())
                sdram_tracker[placement.x, placement.y] -= sdram
                vertex_by_chip[placement.x, placement.y].append(vertex)

        # Go through the chips and divide up the remaining SDRAM, finding
        # the minimum number of machine timesteps to assign
        min_time_steps = None
        for x, y in vertex_by_chip:
            vertices_on_chip = vertex_by_chip[x, y]
            sdram = sdram_tracker[x, y]
            sdram_per_vertex = int(sdram / len(vertices_on_chip))
            for vertex in vertices_on_chip:
                n_time_steps = vertex.get_n_timesteps_in_buffer_space(
                    sdram_per_vertex)
                if min_time_steps is None or n_time_steps < min_time_steps:
                    min_time_steps = n_time_steps

        return self._generate_steps(n_machine_time_steps, min_time_steps)

    @staticmethod
    def _generate_steps(n_machine_time_steps, min_machine_time_steps):
        number_of_full_iterations = int(math.floor(
            n_machine_time_steps / min_machine_time_steps))
        left_over_time_steps = int(
            n_machine_time_steps -
            (number_of_full_iterations * min_machine_time_steps))

        steps = [int(min_machine_time_steps)] * number_of_full_iterations
        if left_over_time_steps != 0:
            steps.append(int(left_over_time_steps))
        return steps

    def _update_n_machine_time_steps(self, n_machine_time_steps):
        for vertex in self._partitionable_graph.vertices:
            if isinstance(vertex, AbstractDataSpecableVertex):
                vertex.set_no_machine_time_steps(n_machine_time_steps)

    def _read_config(self, section, item):
        value = config.get(section, item)
        if value == "None":
            return None
        return value

    def _read_config_int(self, section, item):
        value = self._read_config(section, item)
        if value is None:
            return value
        return int(value)

    def _do_mapping(self, run_time, n_machine_time_steps):

        # Set the initial n_machine_time_steps to all of them for mapping
        # (note that the underlying vertices will know about
        # auto-pause-and-resume and so they will work correctly here regardless
        # of the setting)
        self._update_n_machine_time_steps(n_machine_time_steps)

        inputs = dict()
        inputs["RunTime"] = run_time
        inputs["MemoryPartitionableGraph"] = self._partitionable_graph
        inputs['ReportFolder'] = self._report_default_directory
        inputs["ApplicationDataFolder"] = self._app_data_runtime_folder
        inputs['IPAddress'] = self._hostname
        inputs["BMPDetails"] = config.get("Machine", "bmp_names")
        inputs["DownedChipsDetails"] = config.get("Machine", "down_chips")
        inputs["DownedCoresDetails"] = config.get("Machine", "down_cores")
        inputs["BoardVersion"] = config.getint("Machine", "version")
        inputs["NumberOfBoards"] = self._read_config_int(
            "Machine", "number_of_boards")
        inputs["MachineWidth"] = self._read_config_int("Machine", "width")
        inputs["MachineHeight"] = self._read_config_int("Machine", "height")
        inputs["AutoDetectBMPFlag"] = config.getboolean(
            "Machine", "auto_detect_bmp")
        inputs["EnableReinjectionFlag"] = config.getboolean(
            "Machine", "enable_reinjection")
        inputs["ScampConnectionData"] = self._read_config(
            "Machine", "scamp_connections_data")
        inputs["BootPortNum"] = self._read_config_int(
            "Machine", "boot_connection_port_num")
        inputs["APPID"] = self._app_id
        inputs["DSEAPPID"] = config.getint("Machine", "DSEappID")
        inputs["TimeScaleFactor"] = self._time_scale_factor
        inputs["MachineTimeStep"] = self._machine_time_step
        inputs["DatabaseSocketAddresses"] = self._database_socket_addresses
        inputs["DatabaseWaitOnConfirmationFlag"] = config.getboolean(
            "Database", "wait_on_confirmation")
        inputs["WriteCheckerFlag"] = config.getboolean(
            "Mode", "verify_writes")
        inputs["WriteTextSpecsFlag"] = config.getboolean(
            "Reports", "writeTextSpecs")
        inputs["ExecutableFinder"] = executable_finder
        inputs["MachineHasWrapAroundsFlag"] = config.getboolean(
            "Machine", "requires_wrap_arounds")
        inputs["UserCreateDatabaseFlag"] = config.get(
            "Database", "create_database")
        inputs["ExecuteMapping"] = config.getboolean(
            "Database", "create_routing_info_to_neuron_id_mapping")
        inputs["SendStartNotifications"] = config.getboolean(
            "Database", "send_start_notification")
        inputs["ResetMachineOnStartupFlag"] = config.getboolean(
            "Machine", "reset_machine_on_startup")
        inputs["MaxSDRAMSize"] = self._read_config_int(
            "Machine", "max_sdram_allowed_per_chip")

        # add paths for each file based version
        inputs["FileCoreAllocationsFilePath"] = os.path.join(
            self._json_folder, "core_allocations.json")
        inputs["FileSDRAMAllocationsFilePath"] = os.path.join(
            self._json_folder, "sdram_allocations.json")
        inputs["FileMachineFilePath"] = os.path.join(
            self._json_folder, "machine.json")
        inputs["FilePartitionedGraphFilePath"] = os.path.join(
            self._json_folder, "partitioned_graph.json")
        inputs["FilePlacementFilePath"] = os.path.join(
            self._json_folder, "placements.json")
        inputs["FileRouingPathsFilePath"] = os.path.join(
            self._json_folder, "routing_paths.json")
        inputs["FileConstraintsFilePath"] = os.path.join(
            self._json_folder, "constraints.json")

        algorithms = list()

        # handle virtual machine and its linking to multi-run
        if config.getboolean("Machine", "virtual_board"):
            algorithms.append("FrontEndCommonVirtualMachineInterfacer")
        else:
            if self._machine is None and self._txrx is None:
                algorithms.append("FrontEndCommonMachineInterfacer")
            else:
                inputs["MemoryMachine"] = self._machine
                inputs["MemoryTransceiver"] = self._txrx

        # always add extended machine builder
        algorithms.append("MallocBasedChipIDAllocator")

        # Add reports
        if config.getboolean("Reports", "reportsEnabled"):
            if config.getboolean("Reports", "writeTagAllocationReports"):
                algorithms.append("TagReport")
            if config.getboolean("Reports", "writeRouterInfoReport"):
                algorithms.append("routingInfoReports")
            if config.getboolean("Reports", "writeRouterReports"):
                algorithms.append("RouterReports")
            if config.getboolean("Reports", "writePartitionerReports"):
                algorithms.append("PartitionerReport")
            if config.getboolean(
                    "Reports", "writePlacerReportWithPartitionable"):
                algorithms.append("PlacerReportWithPartitionableGraph")
            if config.getboolean(
                    "Reports", "writePlacerReportWithoutPartitionable"):
                algorithms.append("PlacerReportWithoutPartitionableGraph")
            if config.getboolean("Reports", "writeNetworkSpecificationReport"):
                algorithms.append(
                    "FrontEndCommonNetworkSpecificationPartitionableReport")

        algorithms.extend(config.get("Mapping", "algorithms").split(","))

        outputs = [
            "MemoryTransceiver", "MemoryPlacements", "MemoryRoutingTables",
            "MemoryTags", "MemoryGraphMapper", "MemoryPartitionedGraph",
            "MemoryMachine", "MemoryRoutingInfos"]

        # Execute the mapping algorithms
        executor = PACMANAlgorithmExecutor(
            algorithms, [], inputs, self._xml_paths, outputs, self._do_timings)
        executor.execute_mapping()
        self._mapping_outputs = executor.get_items()

        # Get the outputs needed
        if not config.getboolean("Machine", "virtual_board"):
            self._txrx = executor.get_item("MemoryTransceiver")
        self._placements = executor.get_item("MemoryPlacements")
        self._router_tables = executor.get_item("MemoryRoutingTables")
        self._tags = executor.get_item("MemoryTags")
        self._graph_mapper = executor.get_item("MemoryGraphMapper")
        self._partitioned_graph = executor.get_item("MemoryPartitionedGraph")
        self._machine = executor.get_item("MemoryMachine")
        self._routing_infos = executor.get_item("MemoryRoutingInfos")

    def _do_data_generation(self, n_machine_time_steps):

        # Update the machine timesteps again for the data generation
        self._update_n_machine_time_steps(n_machine_time_steps)

        # The initial inputs are the mapping outputs
        inputs = dict(self._mapping_outputs)

        # Run the data generation algorithms
        algorithms = [
            "FrontEndCommomPartitionableGraphDataSpecificationWriter"]

        executor = PACMANAlgorithmExecutor(
            algorithms, [], inputs, self._xml_paths, [], self._do_timings)
        executor.execute_mapping()
        self._mapping_outputs = executor.get_items()

    def _do_load(self):

        # The initial inputs are the mapping outputs
        inputs = dict(self._mapping_outputs)
        inputs["WriteReloadFilesFlag"] = (
            config.getboolean("Reports", "reportsEnabled") and
            config.getboolean("Reports", "writeReloadSteps")
        )
        inputs["WriteMemoryMapReportFlag"] = (
            config.getboolean("Reports", "reportsEnabled") and
            config.getboolean("Reports", "writeMemoryMapReport")
        )

        algorithms = list()
        optional_algorithms = list()
        optional_algorithms.append("FrontEndCommonRoutingTableLoader")
        optional_algorithms.append("FrontEndCommonTagsLoader")
        if self._exec_dse_on_host:
            optional_algorithms.append(
                "FrontEndCommonPartitionableGraphHostExecuteDataSpecification")
            if config.getboolean("Reports", "writeMemoryMapReport"):
                optional_algorithms.append(
                    "FrontEndCommonMemoryMapOnHostReport")
        else:
            optional_algorithms.append(
                "FrontEndCommonPartitionableGraphMachineExecuteDataSpecification")  # @IgnorePep8
            if config.getboolean("Reports", "writeMemoryMapReport"):
                optional_algorithms.append(
                    "FrontEndCommonMemoryMapOnChipReport")
        optional_algorithms.append("FrontEndCommonLoadExecutableImages")

        # always make the buffer manager
        algorithms.append("FrontEndCommonBufferManagerCreater")

        if (not self._has_ran and
                config.getboolean("Reports", "writeReloadSteps")):
            algorithms.append("FrontEndCommonReloadScriptCreator")
        elif (self.has_ran and
                config.getboolean("Reports", "writeReloadSteps")):
            logger.warn(
                "The reload script cannot handle multi-runs, nor can"
                "it handle resets, therefore it will only contain the "
                "initial run")

        outputs = [
            "LoadedReverseIPTagsToken", "LoadedIPTagsToken",
            "LoadedRoutingTablesToken", "LoadBinariesToken",
            "LoadedApplicationDataToken"
        ]

        executor = PACMANAlgorithmExecutor(
            algorithms, optional_algorithms, inputs, self._xml_paths,
            outputs, self._do_timings)
        executor.execute_mapping()
        self._load_outputs = executor.get_items()

    def _do_run(self, n_machine_time_steps):

        # calculate number of machine time steps
        total_run_timesteps = self._calculate_number_of_machine_time_steps(
            n_machine_time_steps)
        self._update_n_machine_time_steps(total_run_timesteps)
        run_time = (
            n_machine_time_steps * (float(self._machine_time_step) / 1000.0))

        # Calculate the first machine time step to start from and set this
        # where necessary
        first_machine_time_step = self._current_run_timesteps
        for vertex in self._partitionable_graph.vertices:
            if isinstance(vertex, AbstractHasFirstMachineTimeStep):
                vertex.set_first_machine_time_step(first_machine_time_step)

        inputs = dict(self._load_outputs)
        inputs["RanToken"] = self._has_ran
        inputs["NoSyncChanges"] = self._no_sync_changes
        inputs["ProvenanceFilePath"] = self._provenance_file_path
        inputs["RunTimeMachineTimeSteps"] = n_machine_time_steps
        inputs["RunTime"] = run_time

        algorithms = list()
        if self._has_ran and not self._has_reset_last:

            # add function for extracting all the recorded data from
            # recorded populations
            algorithms.append("SpyNNakerRecordingExtractor")

            algorithms.append("FrontEndCommonRuntimeUpdater")

        # Add the database writer in case it is needed
        algorithms.append("SpynnakerDatabaseWriter")
        algorithms.append("FrontEndCommonNotificationProtocol")
        algorithms.append("FrontEndCommonApplicationRunner")

        if (config.get("Reports", "reportsEnabled") and
                config.get("Reports", "writeProvenanceData") and
                not config.getboolean("Machine", "virtual_board")):
            algorithms.append("FrontEndCommonProvenanceGatherer")

        executor = PACMANAlgorithmExecutor(
            algorithms, [], inputs, self._xml_paths, [], self._do_timings)
        executor.execute_mapping()

        # gather provenance data from the executor itself if needed
        if (config.get("Reports", "writeProvenanceData") and
                not config.getboolean("Machine", "virtual_board")):
            pacman_executor_file_path = os.path.join(
                self._provenance_file_path, "PACMAN_provancence_data.xml")
            executor.write_provenance_data_in_xml(
                pacman_executor_file_path, self._txrx)

        self._current_run_timesteps = total_run_timesteps
        self._no_sync_changes = executor.get_item("NoSyncChanges")
        self._buffer_manager = executor.get_item("BufferManager")
        self._has_reset_last = False
        self._has_ran = True

    def reset(self):
        """ Code that puts the simulation back at time zero
        """

        logger.info("Starting reset progress")
        if self._txrx is not None:
            self._txrx.stop_application(self._app_id)

        # rewind the buffers from the buffer manager, to start at the beginning
        # of the simulation again and clear buffered out
        if self._buffer_manager is not None:
            self._buffer_manager.reset()

        # reset the current count of how many milliseconds the application
        # has ran for over multiple calls to run
        self._current_run_timesteps = 0

        # change number of resets as loading the binary again resets the sync\
        # to 0
        self._no_sync_changes = 0

        # sets the reset last flag to true, so that when run occurs, the tools
        # know to update the vertices which need to know a reset has occurred
        self._has_reset_last = True

    @staticmethod
    def _create_xml_paths():

        # add the extra xml files from the config file
        xml_paths = config.get("Mapping", "extra_xmls_paths")
        if xml_paths == "None":
            xml_paths = list()
        else:
            xml_paths = xml_paths.split(",")

        # add extra xml paths for pynn algorithms
        xml_paths.append(os.path.join(
            os.path.dirname(overridden_pacman_functions.__file__),
            "algorithms_metadata.xml"))
        xml_paths.extend(
            helpful_functions.get_front_end_common_pacman_xml_paths())
        return xml_paths

<<<<<<< HEAD
    def _create_algorithm_list(
            self, in_debug_mode, application_graph_changed, executing_reset):
        algorithms = list()

        # if you've not ran before, add the buffer manager
        if (application_graph_changed and
                not config.getboolean("Machine", "virtual_board")):
            algorithms.append("FrontEndCommonBufferManagerCreater")

        # if you're needing a reset, you need to clean the binaries
        # (unless you've not ran yet)
        if executing_reset and self._has_ran:

            # kill binaries
            # TODO: when SARK 1.34 appears, this only needs to send a signal
            algorithms.append("FrontEndCommonApplicationExiter")

        # if the allocation graph has changed, need to go through mapping
        if application_graph_changed and not executing_reset:

            # if the system has ran before, kill the apps and run mapping
            # add debug algorithms if needed
            if in_debug_mode:
                algorithms.append("ValidRoutesChecker")

            algorithm_names = \
                config.get("Mapping", "algorithms")

            algorithm_strings = algorithm_names.split(",")
            for algorithm_string in algorithm_strings:
                split_string = algorithm_string.split(":")
                if len(split_string) == 1:
                    algorithms.append(split_string[0])
                else:
                    raise common_exceptions.ConfigurationException(
                        "The tool chain expects config params of list of 1 "
                        "element with ,. Where the elements are either: the "
                        "algorithum_name:algorithm_config_file_path, or "
                        "algorithum_name if its a interal to pacman algorithm."
                        " Please rectify this and try again")

            # if using virtual machine, add to list of algorithms the virtual
            # machine generator, otherwise add the standard machine generator
            if config.getboolean("Machine", "virtual_board"):
                algorithms.append("FrontEndCommonVirtualMachineInterfacer")
            else:
                # protect against the situation where the system has already
                # got a transceiver (overriding does not lose sockets)
                if self._txrx is not None:
                    self._txrx.close()
                    self._txrx = None

                algorithms.append("FrontEndCommonMachineInterfacer")
                algorithms.append("FrontEndCommonApplicationRunner")
                algorithms.append("FrontEndCommonNotificationProtocol")
                algorithms.append(
                    "FrontEndCommonPartitionableGraphApplicationDataLoader")
                algorithms.append("FrontEndCommonPartitionableGraphHost"
                                  "ExecuteDataSpecification")
                algorithms.append("FrontEndCommomLoadExecutableImages")
                algorithms.append("FrontEndCommonRoutingTableLoader")
                algorithms.append("FrontEndCommonTagsLoader")
                algorithms.append("FrontEndCommomPartitionableGraphData"
                                  "SpecificationWriter")

                # if the end user wants reload script, add the reload script
                # creator to the list (reload script currently only supported
                # for the original run)
                if (not self._has_ran and
                        config.getboolean("Reports", "writeReloadSteps")):
                    algorithms.append("FrontEndCommonReloadScriptCreator")
                elif (self.has_ran and
                        config.getboolean("Reports", "writeReloadSteps")):
                    logger.warn(
                        "The reload script cannot handle multi-runs, nor can"
                        "it handle resets, therefore it will only contain the "
                        "initial run")

            if (config.getboolean("Reports", "writeMemoryMapReport") and
                    not config.getboolean("Machine", "virtual_board")):
                algorithms.append("FrontEndCommonMemoryMapReport")

            if config.getboolean("Reports", "writeNetworkSpecificationReport"):
                algorithms.append(
                    "FrontEndCommonNetworkSpecificationPartitionableReport")

            # if going to write provenance data after the run add the two
            # provenance gatherers
            if (config.get("Reports", "writeProvanceData") and
                    not config.getboolean("Machine", "virtual_board")):
                algorithms.append("FrontEndCommonProvenanceGatherer")

            # define mapping between output types and reports
            if self._reports_states is not None \
                    and self._reports_states.tag_allocation_report:
                algorithms.append("TagReport")
            if self._reports_states is not None \
                    and self._reports_states.routing_info_report:
                algorithms.append("routingInfoReports")
                algorithms.append("unCompressedRoutingTableReports")
                algorithms.append("compressedRoutingTableReports")
                algorithms.append("comparisonOfRoutingTablesReport")
            if self._reports_states is not None \
                    and self._reports_states.router_report:
                algorithms.append("RouterReports")
            if self._reports_states is not None \
                    and self._reports_states.partitioner_report:
                algorithms.append("PartitionerReport")
            if (self._reports_states is not None and
                    self._reports_states.
                    placer_report_with_partitionable_graph):
                algorithms.append("PlacerReportWithPartitionableGraph")
            if (self._reports_states is not None and
                    self._reports_states.
                    placer_report_without_partitionable_graph):
                algorithms.append("PlacerReportWithoutPartitionableGraph")
        else:

            # add function for extracting all the recorded data from
            # recorded populations
            if self._has_ran and not executing_reset:
                algorithms.append("SpyNNakerRecordingExtractor")

                # add functions for updating the models
                algorithms.append("FrontEndCommonRuntimeUpdater")
            if not self._has_ran and not executing_reset:
                algorithms.append(
                    "FrontEndCommonPartitionableGraphApplicationDataLoader")
                algorithms.append("FrontEndCommomLoadExecutableImages")
            if not executing_reset:
                algorithms.append("FrontEndCommonNotificationProtocol")

                # add functions for setting off the models again
                algorithms.append("FrontEndCommonApplicationRunner")

                # if going to write provenance data after the run add the two
                # provenance gatherers
                if config.get("Reports", "writeProvanceData"):
                    algorithms.append("FrontEndCommonProvenanceGatherer")
        return algorithms

    def _create_pacman_executor_outputs(
            self, requires_reset, application_graph_changed):

        # explicitly define what outputs spynnaker expects
        required_outputs = list()
        if config.getboolean("Machine", "virtual_board"):
            if application_graph_changed:
                required_outputs.extend([
                    "MemoryPlacements", "MemoryRoutingTables",
                    "MemoryRoutingInfos", "MemoryTags",
                    "MemoryPartitionedGraph", "MemoryGraphMapper"])
        else:
            if not requires_reset:
                required_outputs.append("RanToken")

        # if front end wants reload script, add requires reload token
        if (config.getboolean("Reports", "writeReloadSteps") and
                not self._has_ran and application_graph_changed and
                not config.getboolean("Machine", "virtual_board")):
            required_outputs.append("ReloadToken")
        return required_outputs

    def _create_pacman_executor_inputs(
            self, this_run_time, is_resetting=False):

        application_graph_changed = \
            self._detect_if_graph_has_changed(not is_resetting)
        inputs = list()

        # file path to store any provenance data to
        provenance_file_path = \
            os.path.join(self._report_default_directory, "provance_data")
        if not os.path.exists(provenance_file_path):
                os.mkdir(provenance_file_path)

        # all modes need the NoSyncChanges
        if application_graph_changed:
            self._no_sync_changes = 0
        inputs.append(
            {'type': "NoSyncChanges", 'value': self._no_sync_changes})

        # support resetting the machine during start up
        if (config.getboolean("Machine", "reset_machine_on_startup") and
                not self._has_ran and not is_resetting):
            inputs.append(
                {"type": "ResetMachineOnStartupFlag", 'value': True})
        else:
            inputs.append(
                {"type": "ResetMachineOnStartupFlag", 'value': False})

        # support runtime updater
        if self._has_ran and not is_resetting:
            no_machine_time_steps =\
                int((this_run_time * 1000.0) /
                    self._machine_time_step)
            inputs.append({'type': "RunTimeMachineTimeSteps",
                           'value': no_machine_time_steps})

        # FrontEndCommonPartitionableGraphApplicationDataLoader after a
        # reset and no changes
        if not self._has_ran and not application_graph_changed:
            inputs.append(({
                'type': "ProcessorToAppDataBaseAddress",
                "value": self._processor_to_app_data_base_address_mapper}))
            inputs.append({"type": "PlacementToAppDataFilePaths",
                           'value': self._placement_to_app_data_file_paths})
            inputs.append({'type': "WriteCheckerFlag",
                           'value': config.getboolean(
                               "Mode", "verify_writes")})

        # support resetting when there's changes in the application graph
        # (only need to exit)
        if application_graph_changed and is_resetting:
            inputs.append({"type": "MemoryTransciever", 'value': self._txrx})
            inputs.append({'type': "ExecutableTargets",
                           'value': self._executable_targets})
            inputs.append({'type': "MemoryPlacements",
                           'value': self._placements})
            inputs.append({'type': "MemoryGraphMapper",
                           'value': self._graph_mapper})
            inputs.append({'type': "APPID", 'value': self._app_id})
            inputs.append({'type': "RanToken", 'value': self._has_ran})

        elif application_graph_changed and not is_resetting:

            # make a folder for the json files to be stored in
            json_folder = os.path.join(
                self._report_default_directory, "json_files")
            if not os.path.exists(json_folder):
                os.mkdir(json_folder)

            # translate config "None" to None
            width = config.get("Machine", "width")
            height = config.get("Machine", "height")
            if width == "None":
                width = None
            else:
                width = int(width)
            if height == "None":
                height = None
            else:
                height = int(height)

            number_of_boards = config.get("Machine", "number_of_boards")
            if number_of_boards == "None":
                number_of_boards = None

            scamp_socket_addresses = config.get("Machine",
                                                "scamp_connections_data")
            if scamp_socket_addresses == "None":
                scamp_socket_addresses = None

            boot_port_num = config.get("Machine", "boot_connection_port_num")
            if boot_port_num == "None":
                boot_port_num = None
            else:
                boot_port_num = int(boot_port_num)

            inputs.append({'type': "MemoryPartitionableGraph",
                           'value': self._partitionable_graph})
            inputs.append({'type': 'ReportFolder',
                           'value': self._report_default_directory})
            inputs.append({'type': "ApplicationDataFolder",
                           'value': self._app_data_runtime_folder})
            inputs.append({'type': 'IPAddress', 'value': self._hostname})

            # basic input stuff
            inputs.append({'type': "BMPDetails",
                           'value': config.get("Machine", "bmp_names")})
            inputs.append({'type': "DownedChipsDetails",
                           'value': config.get("Machine", "down_chips")})
            inputs.append({'type': "DownedCoresDetails",
                           'value': config.get("Machine", "down_cores")})
            inputs.append({'type': "BoardVersion",
                           'value': config.getint("Machine", "version")})
            inputs.append({'type': "NumberOfBoards",
                           'value': number_of_boards})
            inputs.append({'type': "MachineWidth", 'value': width})
            inputs.append({'type': "MachineHeight", 'value': height})
            inputs.append({'type': "AutoDetectBMPFlag",
                           'value': config.getboolean("Machine",
                                                      "auto_detect_bmp")})
            inputs.append({'type': "EnableReinjectionFlag",
                           'value': config.getboolean("Machine",
                                                      "enable_reinjection")})
            inputs.append({'type': "ScampConnectionData",
                           'value': scamp_socket_addresses})
            inputs.append({'type': "BootPortNum", 'value': boot_port_num})
            inputs.append({'type': "APPID", 'value': self._app_id})
            inputs.append({'type': "RunTime", 'value': this_run_time})
            inputs.append({'type': "TimeScaleFactor",
                           'value': self._time_scale_factor})
            inputs.append({'type': "MachineTimeStep",
                           'value': self._machine_time_step})
            inputs.append({'type': "DatabaseSocketAddresses",
                           'value': self._database_socket_addresses})
            inputs.append({'type': "DatabaseWaitOnConfirmationFlag",
                           'value': config.getboolean(
                               "Database", "wait_on_confirmation")})
            inputs.append({'type': "WriteCheckerFlag",
                           'value': config.getboolean(
                               "Mode", "verify_writes")})
            inputs.append({'type': "WriteTextSpecsFlag",
                           'value': config.getboolean(
                               "Reports", "writeTextSpecs")})
            inputs.append({'type': "ExecutableFinder",
                           'value': executable_finder})
            inputs.append({'type': "MachineHasWrapAroundsFlag",
                           'value': config.getboolean(
                               "Machine", "requires_wrap_arounds")})
            inputs.append({'type': "ReportStates",
                           'value': self._reports_states})
            inputs.append({'type': "UserCreateDatabaseFlag",
                           'value': config.get("Database", "create_database")})
            inputs.append({'type': "ExecuteMapping",
                           'value': config.getboolean(
                               "Database",
                               "create_routing_info_to_neuron_id_mapping")})
            inputs.append({'type': "DatabaseSocketAddresses",
                           'value': self._database_socket_addresses})
            inputs.append({'type': "SendStartNotifications",
                           'value': config.getboolean(
                               "Database", "send_start_notification")})
            inputs.append({'type': "ProvenanceFilePath",
                           'value': provenance_file_path})

            # add paths for each file based version
            inputs.append({'type': "FileCoreAllocationsFilePath",
                           'value': os.path.join(
                               json_folder, "core_allocations.json")})
            inputs.append({'type': "FileSDRAMAllocationsFilePath",
                           'value': os.path.join(
                               json_folder, "sdram_allocations.json")})
            inputs.append({'type': "FileMachineFilePath",
                           'value': os.path.join(
                               json_folder, "machine.json")})
            inputs.append({'type': "FilePartitionedGraphFilePath",
                           'value': os.path.join(
                               json_folder, "partitioned_graph.json")})
            inputs.append({'type': "FilePlacementFilePath",
                           'value': os.path.join(
                               json_folder, "placements.json")})
            inputs.append({'type': "FileRouingPathsFilePath",
                           'value': os.path.join(
                               json_folder, "routing_paths.json")})
            inputs.append({'type': "FileConstraintsFilePath",
                           'value': os.path.join(
                               json_folder, "constraints.json")})

            if self._has_ran:
                logger.warn(
                    "The network has changed, and therefore mapping will be"
                    " done again.  Any recorded data will be erased.")
        else:
            # mapping does not need to be executed, therefore add
            # the data elements needed for the application runner and
            # runtime re-setter
            inputs.append({"type": "BufferManager",
                           "value": self._buffer_manager})
            inputs.append({'type': "DatabaseWaitOnConfirmationFlag",
                           'value': config.getboolean(
                               "Database", "wait_on_confirmation")})
            inputs.append({'type': "SendStartNotifications",
                           'value': config.getboolean(
                               "Database", "send_start_notification")})
            inputs.append({'type': "DatabaseInterface",
                           'value': self._database_interface})
            inputs.append({"type": "DatabaseSocketAddresses",
                           'value': self._database_socket_addresses})
            inputs.append({'type': "DatabaseFilePath",
                           'value': self._database_file_path})
            inputs.append({'type': "ExecutableTargets",
                           'value': self._executable_targets})
            inputs.append({'type': "APPID", 'value': self._app_id})
            inputs.append({"type": "MemoryTransciever", 'value': self._txrx})
            inputs.append({"type": "RunTime",
                           'value': this_run_time})
            inputs.append({'type': "TimeScaleFactor",
                           'value': self._time_scale_factor})
            inputs.append({'type': "LoadedReverseIPTagsToken",
                           'value': True})
            inputs.append({'type': "LoadedIPTagsToken", 'value': True})
            inputs.append({'type': "LoadedRoutingTablesToken",
                           'value': True})
            inputs.append({'type': "LoadBinariesToken", 'value': True})
            inputs.append({'type': "LoadedApplicationDataToken",
                           'value': True})
            inputs.append({'type': "MemoryPlacements",
                           'value': self._placements})
            inputs.append({'type': "MemoryGraphMapper",
                           'value': self._graph_mapper})
            inputs.append({'type': "MemoryPartitionableGraph",
                           'value': self._partitionable_graph})
            inputs.append({'type': "MemoryExtendedMachine",
                           'value': self._machine})
            inputs.append({'type': "MemoryRoutingTables",
                           'value': self._router_tables})
            inputs.append({'type': "ProvenanceFilePath",
                           'value': provenance_file_path})
            inputs.append({'type': "RanToken", 'value': self._has_ran})

        return inputs, application_graph_changed

    def _calculate_number_of_machine_time_steps(self, next_run_time):
        total_run_time = next_run_time
        if next_run_time is not None:
            total_run_time += self._current_run_ms
=======
    def _calculate_number_of_machine_time_steps(self, next_run_timesteps):
        total_run_timesteps = next_run_timesteps
        if next_run_timesteps is not None:
            total_run_timesteps += self._current_run_timesteps
>>>>>>> f485748f
            machine_time_steps = (
                (total_run_timesteps * 1000.0) / self._machine_time_step)
            if machine_time_steps != int(machine_time_steps):
                logger.warn(
                    "The runtime and machine time step combination result in "
                    "a fractional number of machine time steps")
            self._no_machine_time_steps = int(math.ceil(machine_time_steps))
        else:
            self._no_machine_time_steps = None
            for vertex in self._partitionable_graph.vertices:
                if ((isinstance(vertex, AbstractSpikeRecordable) and
                        vertex.is_recording_spikes()) or
                        (isinstance(vertex, AbstractVRecordable) and
                            vertex.is_recording_v()) or
                        (isinstance(vertex, AbstractGSynRecordable) and
                            vertex.is_recording_gsyn)):
                    raise common_exceptions.ConfigurationException(
                        "recording a population when set to infinite runtime "
                        "is not currently supported")
        return total_run_timesteps

    def _detect_if_graph_has_changed(self, reset_flags=True):
        """ Iterates though the graph and looks changes
        """
        changed = False
        for population in self._populations:
            if population.requires_mapping:
                changed = True
            if reset_flags:
                population.mark_no_changes()

        for projection in self._projections:
            if projection.requires_mapping:
                changed = True
            if reset_flags:
                projection.mark_no_changes()

        return changed

    @property
    def has_ran(self):
        """

        :return:
        """
        return self._has_ran

    @property
    def machine_time_step(self):
        """

        :return:
        """
        return self._machine_time_step

    @property
    def no_machine_time_steps(self):
        """

        :return:
        """
        return self._no_machine_time_steps

    @property
    def timescale_factor(self):
        """

        :return:
        """
        return self._time_scale_factor

    @property
    def partitioned_graph(self):
        """

        :return:
        """
        return self._partitioned_graph

    @property
    def partitionable_graph(self):
        """

        :return:
        """
        return self._partitionable_graph

    @property
    def routing_infos(self):
        """

        :return:
        """
        return self._routing_infos

    @property
    def placements(self):
        """

        :return:
        """
        return self._placements

    @property
    def transceiver(self):
        """

        :return:
        """
        return self._txrx

    @property
    def graph_mapper(self):
        """

        :return:
        """
        return self._graph_mapper

    @property
    def min_supported_delay(self):
        """
        the min supported delay based in milliseconds
        :return:
        """
        return self._min_supported_delay

    @property
    def max_supported_delay(self):
        """
        the max supported delay based in milliseconds
        :return:
        """
        return self._max_supported_delay

    @property
    def buffer_manager(self):
        return self._buffer_manager

    def get_current_time(self):
        """

        :return:
        """
        if self._has_ran:
            return (
                float(self._current_run_timesteps) *
                (float(self._machine_time_step) / 1000.0))
        return 0.0

    def __repr__(self):
        return "Spinnaker object for machine {}".format(self._hostname)

    def add_vertex(self, vertex_to_add):
        """

        :param vertex_to_add:
        :return:
        """
        if isinstance(vertex_to_add, CommandSender):
            self._multi_cast_vertex = vertex_to_add

        self._partitionable_graph.add_vertex(vertex_to_add)

        if isinstance(vertex_to_add, AbstractSendMeMulticastCommandsVertex):
            if self._multi_cast_vertex is None:
                self._multi_cast_vertex = CommandSender(
                    self._machine_time_step, self._time_scale_factor)
                self.add_vertex(self._multi_cast_vertex)
            edge = MultiCastPartitionableEdge(
                self._multi_cast_vertex, vertex_to_add)
            self._multi_cast_vertex.add_commands(vertex_to_add.commands, edge)
            self.add_edge(edge)

        # add any dependent edges and vertices if needed
        if isinstance(vertex_to_add,
                      AbstractVertexWithEdgeToDependentVertices):
            for dependant_vertex in vertex_to_add.dependent_vertices:
                self.add_vertex(dependant_vertex)
                dependant_edge = MultiCastPartitionableEdge(
                    pre_vertex=vertex_to_add, post_vertex=dependant_vertex)
                self.add_edge(
                    dependant_edge,
                    vertex_to_add.edge_partition_identifier_for_dependent_edge)

    def add_edge(self, edge_to_add, partition_identifier=None,
                 partition_constraints=None):
        """

        :param edge_to_add:
        :param partition_identifier: the partition identfer for the outgoing
                    edge partition
        :param partition_constraints: the constraints of a partition
        associated with this edge
        :return:
        """
        self._partitionable_graph.add_edge(edge_to_add, partition_identifier,
                                           partition_constraints)

    def create_population(self, size, cellclass, cellparams, structure, label):
        """

        :param size:
        :param cellclass:
        :param cellparams:
        :param structure:
        :param label:
        :return:
        """
        return Population(
            size=size, cellclass=cellclass, cellparams=cellparams,
            structure=structure, label=label, spinnaker=self)

    def _add_population(self, population):
        """ Called by each population to add itself to the list
        """
        self._populations.append(population)

    def _add_projection(self, projection):
        """ called by each projection to add itself to the list
        :param projection:
        :return:
        """
        self._projections.append(projection)

    def create_projection(
            self, presynaptic_population, postsynaptic_population, connector,
            source, target, synapse_dynamics, label, rng):
        """

        :param presynaptic_population:
        :param postsynaptic_population:
        :param connector:
        :param source:
        :param target:
        :param synapse_dynamics:
        :param label:
        :param rng:
        :return:
        """
        if label is None:
            label = "Projection {}".format(self._edge_count)
            self._edge_count += 1
        return Projection(
            presynaptic_population=presynaptic_population, label=label,
            postsynaptic_population=postsynaptic_population, rng=rng,
            connector=connector, source=source, target=target,
            synapse_dynamics=synapse_dynamics, spinnaker_control=self,
            machine_time_step=self._machine_time_step,
            timescale_factor=self._time_scale_factor,
            user_max_delay=self.max_supported_delay)

    def stop(self, turn_off_machine=None, clear_routing_tables=None,
             clear_tags=None):
        """
        :param turn_off_machine: decides if the machine should be powered down\
            after running the execution. Note that this powers down all boards\
            connected to the BMP connections given to the transceiver
        :type turn_off_machine: bool
        :param clear_routing_tables: informs the tool chain if it\
            should turn off the clearing of the routing tables
        :type clear_routing_tables: bool
        :param clear_tags: informs the tool chain if it should clear the tags\
            off the machine at stop
        :type clear_tags: boolean
        :return: None
        """
        for population in self._populations:
            population._end()

        # if not a virtual machine, then shut down stuff on the board
        if not config.getboolean("Machine", "virtual_board"):

            if turn_off_machine is None:
                turn_off_machine = \
                    config.getboolean("Machine", "turn_off_machine")

            if clear_routing_tables is None:
                clear_routing_tables = config.getboolean(
                    "Machine", "clear_routing_tables")

            if clear_tags is None:
                clear_tags = config.getboolean("Machine", "clear_tags")

            # if stopping on machine, clear iptags and
            if clear_tags:
                for ip_tag in self._tags.ip_tags:
                    self._txrx.clear_ip_tag(
                        ip_tag.tag, board_address=ip_tag.board_address)
                for reverse_ip_tag in self._tags.reverse_ip_tags:
                    self._txrx.clear_ip_tag(
                        reverse_ip_tag.tag,
                        board_address=reverse_ip_tag.board_address)

            # if clearing routing table entries, clear
            if clear_routing_tables:
                for router_table in self._router_tables.routing_tables:
                    if not self._machine.get_chip_at(router_table.x,
                                                     router_table.y).virtual:
                        self._txrx.clear_multicast_routes(router_table.x,
                                                          router_table.y)

            # clear values
            self._no_sync_changes = 0

            # app stop command
            self._txrx.stop_application(self._app_id)

            if self._buffer_manager is not None:
                self._buffer_manager.stop()

            # stop the transceiver
            if turn_off_machine:
                logger.info("Turning off machine")
            self._txrx.close(power_off_machine=turn_off_machine)

    def _add_socket_address(self, socket_address):
        """

        :param socket_address:
        :return:
        """
        self._database_socket_addresses.add(socket_address)<|MERGE_RESOLUTION|>--- conflicted
+++ resolved
@@ -459,6 +459,10 @@
                 algorithms.append("routingInfoReports")
             if config.getboolean("Reports", "writeRouterReports"):
                 algorithms.append("RouterReports")
+            if config.getboolean("Reports", "writeRoutingTableReports"):
+                algorithms.append("unCompressedRoutingTableReports")
+                algorithms.append("compressedRoutingTableReports")
+                algorithms.append("comparisonOfRoutingTablesReport")
             if config.getboolean("Reports", "writePartitionerReports"):
                 algorithms.append("PartitionerReport")
             if config.getboolean(
@@ -671,421 +675,10 @@
             helpful_functions.get_front_end_common_pacman_xml_paths())
         return xml_paths
 
-<<<<<<< HEAD
-    def _create_algorithm_list(
-            self, in_debug_mode, application_graph_changed, executing_reset):
-        algorithms = list()
-
-        # if you've not ran before, add the buffer manager
-        if (application_graph_changed and
-                not config.getboolean("Machine", "virtual_board")):
-            algorithms.append("FrontEndCommonBufferManagerCreater")
-
-        # if you're needing a reset, you need to clean the binaries
-        # (unless you've not ran yet)
-        if executing_reset and self._has_ran:
-
-            # kill binaries
-            # TODO: when SARK 1.34 appears, this only needs to send a signal
-            algorithms.append("FrontEndCommonApplicationExiter")
-
-        # if the allocation graph has changed, need to go through mapping
-        if application_graph_changed and not executing_reset:
-
-            # if the system has ran before, kill the apps and run mapping
-            # add debug algorithms if needed
-            if in_debug_mode:
-                algorithms.append("ValidRoutesChecker")
-
-            algorithm_names = \
-                config.get("Mapping", "algorithms")
-
-            algorithm_strings = algorithm_names.split(",")
-            for algorithm_string in algorithm_strings:
-                split_string = algorithm_string.split(":")
-                if len(split_string) == 1:
-                    algorithms.append(split_string[0])
-                else:
-                    raise common_exceptions.ConfigurationException(
-                        "The tool chain expects config params of list of 1 "
-                        "element with ,. Where the elements are either: the "
-                        "algorithum_name:algorithm_config_file_path, or "
-                        "algorithum_name if its a interal to pacman algorithm."
-                        " Please rectify this and try again")
-
-            # if using virtual machine, add to list of algorithms the virtual
-            # machine generator, otherwise add the standard machine generator
-            if config.getboolean("Machine", "virtual_board"):
-                algorithms.append("FrontEndCommonVirtualMachineInterfacer")
-            else:
-                # protect against the situation where the system has already
-                # got a transceiver (overriding does not lose sockets)
-                if self._txrx is not None:
-                    self._txrx.close()
-                    self._txrx = None
-
-                algorithms.append("FrontEndCommonMachineInterfacer")
-                algorithms.append("FrontEndCommonApplicationRunner")
-                algorithms.append("FrontEndCommonNotificationProtocol")
-                algorithms.append(
-                    "FrontEndCommonPartitionableGraphApplicationDataLoader")
-                algorithms.append("FrontEndCommonPartitionableGraphHost"
-                                  "ExecuteDataSpecification")
-                algorithms.append("FrontEndCommomLoadExecutableImages")
-                algorithms.append("FrontEndCommonRoutingTableLoader")
-                algorithms.append("FrontEndCommonTagsLoader")
-                algorithms.append("FrontEndCommomPartitionableGraphData"
-                                  "SpecificationWriter")
-
-                # if the end user wants reload script, add the reload script
-                # creator to the list (reload script currently only supported
-                # for the original run)
-                if (not self._has_ran and
-                        config.getboolean("Reports", "writeReloadSteps")):
-                    algorithms.append("FrontEndCommonReloadScriptCreator")
-                elif (self.has_ran and
-                        config.getboolean("Reports", "writeReloadSteps")):
-                    logger.warn(
-                        "The reload script cannot handle multi-runs, nor can"
-                        "it handle resets, therefore it will only contain the "
-                        "initial run")
-
-            if (config.getboolean("Reports", "writeMemoryMapReport") and
-                    not config.getboolean("Machine", "virtual_board")):
-                algorithms.append("FrontEndCommonMemoryMapReport")
-
-            if config.getboolean("Reports", "writeNetworkSpecificationReport"):
-                algorithms.append(
-                    "FrontEndCommonNetworkSpecificationPartitionableReport")
-
-            # if going to write provenance data after the run add the two
-            # provenance gatherers
-            if (config.get("Reports", "writeProvanceData") and
-                    not config.getboolean("Machine", "virtual_board")):
-                algorithms.append("FrontEndCommonProvenanceGatherer")
-
-            # define mapping between output types and reports
-            if self._reports_states is not None \
-                    and self._reports_states.tag_allocation_report:
-                algorithms.append("TagReport")
-            if self._reports_states is not None \
-                    and self._reports_states.routing_info_report:
-                algorithms.append("routingInfoReports")
-                algorithms.append("unCompressedRoutingTableReports")
-                algorithms.append("compressedRoutingTableReports")
-                algorithms.append("comparisonOfRoutingTablesReport")
-            if self._reports_states is not None \
-                    and self._reports_states.router_report:
-                algorithms.append("RouterReports")
-            if self._reports_states is not None \
-                    and self._reports_states.partitioner_report:
-                algorithms.append("PartitionerReport")
-            if (self._reports_states is not None and
-                    self._reports_states.
-                    placer_report_with_partitionable_graph):
-                algorithms.append("PlacerReportWithPartitionableGraph")
-            if (self._reports_states is not None and
-                    self._reports_states.
-                    placer_report_without_partitionable_graph):
-                algorithms.append("PlacerReportWithoutPartitionableGraph")
-        else:
-
-            # add function for extracting all the recorded data from
-            # recorded populations
-            if self._has_ran and not executing_reset:
-                algorithms.append("SpyNNakerRecordingExtractor")
-
-                # add functions for updating the models
-                algorithms.append("FrontEndCommonRuntimeUpdater")
-            if not self._has_ran and not executing_reset:
-                algorithms.append(
-                    "FrontEndCommonPartitionableGraphApplicationDataLoader")
-                algorithms.append("FrontEndCommomLoadExecutableImages")
-            if not executing_reset:
-                algorithms.append("FrontEndCommonNotificationProtocol")
-
-                # add functions for setting off the models again
-                algorithms.append("FrontEndCommonApplicationRunner")
-
-                # if going to write provenance data after the run add the two
-                # provenance gatherers
-                if config.get("Reports", "writeProvanceData"):
-                    algorithms.append("FrontEndCommonProvenanceGatherer")
-        return algorithms
-
-    def _create_pacman_executor_outputs(
-            self, requires_reset, application_graph_changed):
-
-        # explicitly define what outputs spynnaker expects
-        required_outputs = list()
-        if config.getboolean("Machine", "virtual_board"):
-            if application_graph_changed:
-                required_outputs.extend([
-                    "MemoryPlacements", "MemoryRoutingTables",
-                    "MemoryRoutingInfos", "MemoryTags",
-                    "MemoryPartitionedGraph", "MemoryGraphMapper"])
-        else:
-            if not requires_reset:
-                required_outputs.append("RanToken")
-
-        # if front end wants reload script, add requires reload token
-        if (config.getboolean("Reports", "writeReloadSteps") and
-                not self._has_ran and application_graph_changed and
-                not config.getboolean("Machine", "virtual_board")):
-            required_outputs.append("ReloadToken")
-        return required_outputs
-
-    def _create_pacman_executor_inputs(
-            self, this_run_time, is_resetting=False):
-
-        application_graph_changed = \
-            self._detect_if_graph_has_changed(not is_resetting)
-        inputs = list()
-
-        # file path to store any provenance data to
-        provenance_file_path = \
-            os.path.join(self._report_default_directory, "provance_data")
-        if not os.path.exists(provenance_file_path):
-                os.mkdir(provenance_file_path)
-
-        # all modes need the NoSyncChanges
-        if application_graph_changed:
-            self._no_sync_changes = 0
-        inputs.append(
-            {'type': "NoSyncChanges", 'value': self._no_sync_changes})
-
-        # support resetting the machine during start up
-        if (config.getboolean("Machine", "reset_machine_on_startup") and
-                not self._has_ran and not is_resetting):
-            inputs.append(
-                {"type": "ResetMachineOnStartupFlag", 'value': True})
-        else:
-            inputs.append(
-                {"type": "ResetMachineOnStartupFlag", 'value': False})
-
-        # support runtime updater
-        if self._has_ran and not is_resetting:
-            no_machine_time_steps =\
-                int((this_run_time * 1000.0) /
-                    self._machine_time_step)
-            inputs.append({'type': "RunTimeMachineTimeSteps",
-                           'value': no_machine_time_steps})
-
-        # FrontEndCommonPartitionableGraphApplicationDataLoader after a
-        # reset and no changes
-        if not self._has_ran and not application_graph_changed:
-            inputs.append(({
-                'type': "ProcessorToAppDataBaseAddress",
-                "value": self._processor_to_app_data_base_address_mapper}))
-            inputs.append({"type": "PlacementToAppDataFilePaths",
-                           'value': self._placement_to_app_data_file_paths})
-            inputs.append({'type': "WriteCheckerFlag",
-                           'value': config.getboolean(
-                               "Mode", "verify_writes")})
-
-        # support resetting when there's changes in the application graph
-        # (only need to exit)
-        if application_graph_changed and is_resetting:
-            inputs.append({"type": "MemoryTransciever", 'value': self._txrx})
-            inputs.append({'type': "ExecutableTargets",
-                           'value': self._executable_targets})
-            inputs.append({'type': "MemoryPlacements",
-                           'value': self._placements})
-            inputs.append({'type': "MemoryGraphMapper",
-                           'value': self._graph_mapper})
-            inputs.append({'type': "APPID", 'value': self._app_id})
-            inputs.append({'type': "RanToken", 'value': self._has_ran})
-
-        elif application_graph_changed and not is_resetting:
-
-            # make a folder for the json files to be stored in
-            json_folder = os.path.join(
-                self._report_default_directory, "json_files")
-            if not os.path.exists(json_folder):
-                os.mkdir(json_folder)
-
-            # translate config "None" to None
-            width = config.get("Machine", "width")
-            height = config.get("Machine", "height")
-            if width == "None":
-                width = None
-            else:
-                width = int(width)
-            if height == "None":
-                height = None
-            else:
-                height = int(height)
-
-            number_of_boards = config.get("Machine", "number_of_boards")
-            if number_of_boards == "None":
-                number_of_boards = None
-
-            scamp_socket_addresses = config.get("Machine",
-                                                "scamp_connections_data")
-            if scamp_socket_addresses == "None":
-                scamp_socket_addresses = None
-
-            boot_port_num = config.get("Machine", "boot_connection_port_num")
-            if boot_port_num == "None":
-                boot_port_num = None
-            else:
-                boot_port_num = int(boot_port_num)
-
-            inputs.append({'type': "MemoryPartitionableGraph",
-                           'value': self._partitionable_graph})
-            inputs.append({'type': 'ReportFolder',
-                           'value': self._report_default_directory})
-            inputs.append({'type': "ApplicationDataFolder",
-                           'value': self._app_data_runtime_folder})
-            inputs.append({'type': 'IPAddress', 'value': self._hostname})
-
-            # basic input stuff
-            inputs.append({'type': "BMPDetails",
-                           'value': config.get("Machine", "bmp_names")})
-            inputs.append({'type': "DownedChipsDetails",
-                           'value': config.get("Machine", "down_chips")})
-            inputs.append({'type': "DownedCoresDetails",
-                           'value': config.get("Machine", "down_cores")})
-            inputs.append({'type': "BoardVersion",
-                           'value': config.getint("Machine", "version")})
-            inputs.append({'type': "NumberOfBoards",
-                           'value': number_of_boards})
-            inputs.append({'type': "MachineWidth", 'value': width})
-            inputs.append({'type': "MachineHeight", 'value': height})
-            inputs.append({'type': "AutoDetectBMPFlag",
-                           'value': config.getboolean("Machine",
-                                                      "auto_detect_bmp")})
-            inputs.append({'type': "EnableReinjectionFlag",
-                           'value': config.getboolean("Machine",
-                                                      "enable_reinjection")})
-            inputs.append({'type': "ScampConnectionData",
-                           'value': scamp_socket_addresses})
-            inputs.append({'type': "BootPortNum", 'value': boot_port_num})
-            inputs.append({'type': "APPID", 'value': self._app_id})
-            inputs.append({'type': "RunTime", 'value': this_run_time})
-            inputs.append({'type': "TimeScaleFactor",
-                           'value': self._time_scale_factor})
-            inputs.append({'type': "MachineTimeStep",
-                           'value': self._machine_time_step})
-            inputs.append({'type': "DatabaseSocketAddresses",
-                           'value': self._database_socket_addresses})
-            inputs.append({'type': "DatabaseWaitOnConfirmationFlag",
-                           'value': config.getboolean(
-                               "Database", "wait_on_confirmation")})
-            inputs.append({'type': "WriteCheckerFlag",
-                           'value': config.getboolean(
-                               "Mode", "verify_writes")})
-            inputs.append({'type': "WriteTextSpecsFlag",
-                           'value': config.getboolean(
-                               "Reports", "writeTextSpecs")})
-            inputs.append({'type': "ExecutableFinder",
-                           'value': executable_finder})
-            inputs.append({'type': "MachineHasWrapAroundsFlag",
-                           'value': config.getboolean(
-                               "Machine", "requires_wrap_arounds")})
-            inputs.append({'type': "ReportStates",
-                           'value': self._reports_states})
-            inputs.append({'type': "UserCreateDatabaseFlag",
-                           'value': config.get("Database", "create_database")})
-            inputs.append({'type': "ExecuteMapping",
-                           'value': config.getboolean(
-                               "Database",
-                               "create_routing_info_to_neuron_id_mapping")})
-            inputs.append({'type': "DatabaseSocketAddresses",
-                           'value': self._database_socket_addresses})
-            inputs.append({'type': "SendStartNotifications",
-                           'value': config.getboolean(
-                               "Database", "send_start_notification")})
-            inputs.append({'type': "ProvenanceFilePath",
-                           'value': provenance_file_path})
-
-            # add paths for each file based version
-            inputs.append({'type': "FileCoreAllocationsFilePath",
-                           'value': os.path.join(
-                               json_folder, "core_allocations.json")})
-            inputs.append({'type': "FileSDRAMAllocationsFilePath",
-                           'value': os.path.join(
-                               json_folder, "sdram_allocations.json")})
-            inputs.append({'type': "FileMachineFilePath",
-                           'value': os.path.join(
-                               json_folder, "machine.json")})
-            inputs.append({'type': "FilePartitionedGraphFilePath",
-                           'value': os.path.join(
-                               json_folder, "partitioned_graph.json")})
-            inputs.append({'type': "FilePlacementFilePath",
-                           'value': os.path.join(
-                               json_folder, "placements.json")})
-            inputs.append({'type': "FileRouingPathsFilePath",
-                           'value': os.path.join(
-                               json_folder, "routing_paths.json")})
-            inputs.append({'type': "FileConstraintsFilePath",
-                           'value': os.path.join(
-                               json_folder, "constraints.json")})
-
-            if self._has_ran:
-                logger.warn(
-                    "The network has changed, and therefore mapping will be"
-                    " done again.  Any recorded data will be erased.")
-        else:
-            # mapping does not need to be executed, therefore add
-            # the data elements needed for the application runner and
-            # runtime re-setter
-            inputs.append({"type": "BufferManager",
-                           "value": self._buffer_manager})
-            inputs.append({'type': "DatabaseWaitOnConfirmationFlag",
-                           'value': config.getboolean(
-                               "Database", "wait_on_confirmation")})
-            inputs.append({'type': "SendStartNotifications",
-                           'value': config.getboolean(
-                               "Database", "send_start_notification")})
-            inputs.append({'type': "DatabaseInterface",
-                           'value': self._database_interface})
-            inputs.append({"type": "DatabaseSocketAddresses",
-                           'value': self._database_socket_addresses})
-            inputs.append({'type': "DatabaseFilePath",
-                           'value': self._database_file_path})
-            inputs.append({'type': "ExecutableTargets",
-                           'value': self._executable_targets})
-            inputs.append({'type': "APPID", 'value': self._app_id})
-            inputs.append({"type": "MemoryTransciever", 'value': self._txrx})
-            inputs.append({"type": "RunTime",
-                           'value': this_run_time})
-            inputs.append({'type': "TimeScaleFactor",
-                           'value': self._time_scale_factor})
-            inputs.append({'type': "LoadedReverseIPTagsToken",
-                           'value': True})
-            inputs.append({'type': "LoadedIPTagsToken", 'value': True})
-            inputs.append({'type': "LoadedRoutingTablesToken",
-                           'value': True})
-            inputs.append({'type': "LoadBinariesToken", 'value': True})
-            inputs.append({'type': "LoadedApplicationDataToken",
-                           'value': True})
-            inputs.append({'type': "MemoryPlacements",
-                           'value': self._placements})
-            inputs.append({'type': "MemoryGraphMapper",
-                           'value': self._graph_mapper})
-            inputs.append({'type': "MemoryPartitionableGraph",
-                           'value': self._partitionable_graph})
-            inputs.append({'type': "MemoryExtendedMachine",
-                           'value': self._machine})
-            inputs.append({'type': "MemoryRoutingTables",
-                           'value': self._router_tables})
-            inputs.append({'type': "ProvenanceFilePath",
-                           'value': provenance_file_path})
-            inputs.append({'type': "RanToken", 'value': self._has_ran})
-
-        return inputs, application_graph_changed
-
-    def _calculate_number_of_machine_time_steps(self, next_run_time):
-        total_run_time = next_run_time
-        if next_run_time is not None:
-            total_run_time += self._current_run_ms
-=======
     def _calculate_number_of_machine_time_steps(self, next_run_timesteps):
         total_run_timesteps = next_run_timesteps
         if next_run_timesteps is not None:
             total_run_timesteps += self._current_run_timesteps
->>>>>>> f485748f
             machine_time_steps = (
                 (total_run_timesteps * 1000.0) / self._machine_time_step)
             if machine_time_steps != int(machine_time_steps):
@@ -1276,7 +869,7 @@
         """
 
         :param edge_to_add:
-        :param partition_identifier: the partition identfer for the outgoing
+        :param partition_identifier: the partition identifier for the outgoing
                     edge partition
         :param partition_constraints: the constraints of a partition
         associated with this edge
