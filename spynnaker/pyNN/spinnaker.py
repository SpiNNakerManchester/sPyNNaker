--- conflicted
+++ resolved
@@ -268,13 +268,8 @@
                 vertex.set_first_machine_time_step(first_machine_time_step)
 
         # get inputs
-<<<<<<< HEAD
         inputs, application_graph_changed, uses_auto_pause_and_resume = \
-            self._create_pacman_executor_inputs(total_run_time)
-=======
-        inputs, application_graph_changed = \
             self._create_pacman_executor_inputs(run_time)
->>>>>>> 5f182241
 
         if application_graph_changed and self._has_ran:
             raise common_exceptions.ConfigurationException(
@@ -288,36 +283,20 @@
             self._txrx.stop_application(self._app_id)
 
         # get outputs
-<<<<<<< HEAD
-        required_outputs = \
-            self._create_pacman_executor_outputs(
-                requires_reset=False,
-                application_graph_changed=application_graph_changed)
-=======
         required_outputs = self._create_pacman_executor_outputs(
             requires_reset=False,
             application_graph_changed=application_graph_changed)
->>>>>>> 5f182241
 
         # algorithms listing
         algorithms, optional_algorithms = self._create_algorithm_list(
             config.get("Mode", "mode") == "Debug", application_graph_changed,
-<<<<<<< HEAD
             executing_reset=False,
             using_auto_pause_and_resume=uses_auto_pause_and_resume)
 
         # xml paths to the algorthims metadata
         xml_paths = self._create_xml_paths()
 
-        # run pacman exeuctor
-=======
-            executing_reset=False)
-
-        # xml paths to the algorithms metadata
-        xml_paths = self._create_xml_paths()
-
         # run pacman executor
->>>>>>> 5f182241
         pacman_exeuctor = helpful_functions.do_mapping(
             inputs, algorithms, optional_algorithms, required_outputs,
             xml_paths, config.getboolean("Reports", "outputTimesForSections"))
@@ -477,18 +456,11 @@
         algorithms = list()
         optional_algorithms = list()
 
-<<<<<<< HEAD
         # if youve not ran before, add the buffer manager
         using_virtual_board = config.getboolean("Machine", "virtual_board")
         if application_graph_changed and not using_virtual_board:
             if not using_auto_pause_and_resume:
                 optional_algorithms.append("FrontEndCommonBufferManagerCreater")
-=======
-        # if you've not ran before, add the buffer manager
-        if (application_graph_changed and
-                not config.getboolean("Machine", "virtual_board")):
-            algorithms.append("FrontEndCommonBufferManagerCreater")
->>>>>>> 5f182241
 
         # if you're needing a reset, you need to clean the binaries
         # (unless you've not ran yet)
@@ -556,13 +528,8 @@
                 # if the end user wants reload script, add the reload script
                 # creator to the list (reload script currently only supported
                 # for the original run)
-<<<<<<< HEAD
                 write_reload = config.getboolean("Reports", "writeReloadSteps")
                 if not self._has_ran and write_reload:
-=======
-                if (not self._has_ran and
-                        config.getboolean("Reports", "writeReloadSteps")):
->>>>>>> 5f182241
                     algorithms.append("FrontEndCommonReloadScriptCreator")
                 elif self.has_ran and write_reload:
                     logger.warn(
@@ -570,13 +537,8 @@
                         "it handle resets, therefore it will only contain the "
                         "initial run")
 
-<<<<<<< HEAD
             if (config.getboolean("Reports", "writeMemoryMapReport")
                     and not using_virtual_board):
-=======
-            if (config.getboolean("Reports", "writeMemoryMapReport") and
-                    not config.getboolean("Machine", "virtual_board")):
->>>>>>> 5f182241
                 algorithms.append("FrontEndCommonMemoryMapReport")
 
             if config.getboolean("Reports", "writeNetworkSpecificationReport"):
@@ -585,13 +547,8 @@
 
             # if going to write provenance data after the run add the two
             # provenance gatherers
-<<<<<<< HEAD
             if (config.get("Reports", "writeProvanceData")
                     and not using_virtual_board):
-=======
-            if (config.get("Reports", "writeProvanceData") and
-                    not config.getboolean("Machine", "virtual_board")):
->>>>>>> 5f182241
                 algorithms.append("FrontEndCommonProvenanceGatherer")
 
             # define mapping between output types and reports
@@ -615,29 +572,18 @@
                     self._reports_states.
                     placer_report_without_partitionable_graph):
                 algorithms.append("PlacerReportWithoutPartitionableGraph")
-<<<<<<< HEAD
-                
+
         elif not executing_reset:
             # add function for extracting all the recorded data from
             # recorded populations
             if self._has_ran:
                 algorithms.append("SpyNNakerRecordingExtracter")
-=======
-        else:
-
-            # add function for extracting all the recorded data from
-            # recorded populations
-            if self._has_ran and not executing_reset:
-                algorithms.append("SpyNNakerRecordingExtractor")
-
->>>>>>> 5f182241
                 # add functions for updating the models
                 algorithms.append("FrontEndCommonRuntimeUpdater")
             if not self._has_ran:
                 optional_algorithms.append(
                     "FrontEndCommonPartitionableGraphApplicationDataLoader")
                 algorithms.append("FrontEndCommomLoadExecutableImages")
-<<<<<<< HEAD
 
             # add defualt algortihms
             algorithms.append("FrontEndCommonNotificationProtocol")
@@ -654,19 +600,6 @@
                 algorithms.append("FrontEndCommonProvenanceGatherer")
 
         return algorithms, optional_algorithms
-=======
-            if not executing_reset:
-                algorithms.append("FrontEndCommonNotificationProtocol")
-
-                # add functions for setting off the models again
-                algorithms.append("FrontEndCommonApplicationRunner")
-
-                # if going to write provenance data after the run add the two
-                # provenance gatherers
-                if config.get("Reports", "writeProvanceData"):
-                    algorithms.append("FrontEndCommonProvenanceGatherer")
-        return algorithms
->>>>>>> 5f182241
 
     def _create_pacman_executor_outputs(
             self, requires_reset, application_graph_changed):
@@ -718,24 +651,21 @@
                        'value': no_machine_time_steps})
 
         # support resetting the machine during start up
-        if (config.getboolean("Machine", "reset_machine_on_startup") and
+        if (config.getboolean("Machine", "ResetMachineOnStartupFlag") and
                 not self._has_ran and not is_resetting):
-            inputs.append(
-                {"type": "ResetMachineOnStartupFlag", 'value': True})
+            inputs.append({"type": "ResetMachineOnStartupFlag", 'value': True})
         else:
-            inputs.append(
-                {"type": "ResetMachineOnStartupFlag", 'value': False})
-
-<<<<<<< HEAD
+            inputs.append({"type": "ResetMachineOnStartupFlag", 'value': False})
+
         # stuff most versions need
         inputs.append({'type': "WriteCheckerFlag",
                        'value': config.getboolean("Mode", "verify_writes")})
-MemoryRoutingInfos
-MemoryPartitionedGraph
-MemoryTags
-ReportStates
-ApplicationDataFolder
-MachineTimeStep
+#MemoryRoutingInfos
+#MemoryPartitionedGraph
+#MemoryTags
+#ReportStates
+#ApplicationDataFolder
+#MachineTimeStep
 
 
         # all algorithms need to know if they are used in an
@@ -784,15 +714,6 @@
                            'value': application_graph_changed})
             inputs.append({'type': "HasResetBefore",
                            'value': self._has_reset_last})
-=======
-        # support runtime updater
-        if self._has_ran and not is_resetting:
-            no_machine_time_steps =\
-                int((this_run_time * 1000.0) /
-                    self._machine_time_step)
-            inputs.append({'type': "RunTimeMachineTimeSteps",
-                           'value': no_machine_time_steps})
->>>>>>> 5f182241
 
         # FrontEndCommonPartitionableGraphApplicationDataLoader after a
         # reset and no changes
@@ -911,8 +832,6 @@
                            'value': config.getboolean(
                                "Database",
                                "create_routing_info_to_neuron_id_mapping")})
-            inputs.append({'type': "DatabaseSocketAddresses",
-                           'value': self._database_socket_addresses})
             inputs.append({'type': "SendStartNotifications",
                            'value': config.getboolean(
                                "Database", "send_start_notification")})
