# Copyright (c) 2017-2019 The University of Manchester
#
# This program is free software: you can redistribute it and/or modify
# it under the terms of the GNU General Public License as published by
# the Free Software Foundation, either version 3 of the License, or
# (at your option) any later version.
#
# This program is distributed in the hope that it will be useful,
# but WITHOUT ANY WARRANTY; without even the implied warranty of
# MERCHANTABILITY or FITNESS FOR A PARTICULAR PURPOSE.  See the
# GNU General Public License for more details.
#
# You should have received a copy of the GNU General Public License
# along with this program.  If not, see <http://www.gnu.org/licenses/>.

import logging
from lazyarray import __version__ as lazyarray_version
from quantities import __version__ as quantities_version
import math
from neo import __version__ as neo_version
import os
from pyNN.common import control as pynn_control
from pyNN import __version__ as pynn_version

from spinn_utilities.log import FormatAdapter
from spinn_utilities.config_holder import get_config_bool, get_config_str
from spinn_utilities.overrides import overrides

from spinn_front_end_common.interface.abstract_spinnaker_base import (
    AbstractSpinnakerBase)
from spinn_front_end_common.interface.provenance import (
    DATA_GENERATION, LOADING, MAPPING, ProvenanceWriter, RUN_LOOP)
from spinn_front_end_common.utilities import FecTimer
from spinn_front_end_common.utilities.constants import (
    MICRO_TO_MILLISECOND_CONVERSION)
from spinn_front_end_common.utilities.exceptions import ConfigurationException
from spinn_front_end_common.utility_models import CommandSender
from spinn_front_end_common.utilities.utility_objs import ExecutableFinder

from spynnaker import _version
from spynnaker.pyNN import model_binaries
from spynnaker.pyNN.config_setup import CONFIG_FILE_NAME, setup_configs
from spynnaker.pyNN.exceptions import SpynnakerException
from spynnaker.pyNN.extra_algorithms import (
    delay_support_adder, on_chip_bitfield_generator,
    redundant_packet_count_report,
    spynnaker_data_specification_writer,
    spynnaker_neuron_graph_network_specification_report)
from spynnaker.pyNN.extra_algorithms.\
    spynnaker_machine_bit_field_router_compressor import (
        spynnaker_machine_bitfield_ordered_covering_compressor,
        spynnaker_machine_bitField_pair_router_compressor)
from spynnaker.pyNN.extra_algorithms.connection_holder_finisher import (
    finish_connection_holders)
from spynnaker.pyNN.extra_algorithms.splitter_components import (
    spynnaker_splitter_partitioner, spynnaker_splitter_selector)
from spynnaker.pyNN.extra_algorithms.synapse_expander import synapse_expander
from spynnaker.pyNN.utilities import constants

logger = FormatAdapter(logging.getLogger(__name__))

_NAME = "SpiNNaker_under_version({}-{})".format(
    _version.__version__, _version.__version_name__)


class SpiNNaker(AbstractSpinnakerBase, pynn_control.BaseState):
    """ Main interface for the sPyNNaker implementation of PyNN 0.8/0.9
    """

    __slots__ = [
        "__id_counter",
        "__min_delay",
        "__neurons_per_core_set",
        "_populations",
        "_projections"]

    __EXECUTABLE_FINDER = ExecutableFinder()

    def __init__(
            self, database_socket_addresses,
            time_scale_factor, min_delay, graph_label,
            n_chips_required=None, n_boards_required=None, timestep=0.1):
        # pylint: disable=too-many-arguments, too-many-locals

        # change min delay auto to be the min delay supported by simulator
        if min_delay == "auto":
            min_delay = timestep

        # population and projection holders
        self._populations = list()
        self._projections = list()

        # pynn demanded objects
        self.__segment_counter = 0
        self.__recorders = set([])

        # main pynn interface inheritance
        pynn_control.BaseState.__init__(self)

        # SpiNNaker setup
        setup_configs()

        # add model binaries
        self.__EXECUTABLE_FINDER.add_path(
            os.path.dirname(model_binaries.__file__))

        # pynn population objects
        self._populations = []
        self._projections = []
        self.__id_counter = 0

        # timing parameters
        self.__min_delay = None

        self.__neurons_per_core_set = set()

        super().__init__(
            executable_finder=self.__EXECUTABLE_FINDER,
            graph_label=graph_label,
            database_socket_addresses=database_socket_addresses,
            n_chips_required=n_chips_required,
            n_boards_required=n_boards_required)

        # set up machine targeted data
        self._set_up_timings(timestep, min_delay, time_scale_factor)
        self.check_machine_specifics()

        logger.info(f'Setting time scale factor to '
                    f'{self.time_scale_factor}.')

        # get the machine time step
        logger.info(f'Setting machine time step to '
                    f'{self.machine_time_step} '
                    f'micro-seconds.')

        with ProvenanceWriter() as db:
            db.insert_version("sPyNNaker_version", _version.__version__)
            db.insert_version("pyNN_version", pynn_version)
            db.insert_version("quantities_version", quantities_version)
            db.insert_version("neo_version", neo_version)
            db.insert_version("lazyarray_version", lazyarray_version)

    def _clear_and_run(self, run_time, sync_time=0.0):
        """ Clears the projections and Run the model created.

        :param run_time: the time (in milliseconds) to run the simulation for
        :type run_time: float or int
        :param float sync_time:
            If not 0, this specifies that the simulation should pause after
            this duration.  The continue_simulation() method must then be
            called for the simulation to continue.
        :rtype: None
        """
        # pylint: disable=protected-access

        # extra post run algorithms
        for projection in self._projections:
            projection._clear_cache()

        super(SpiNNaker, self).run(run_time, sync_time)
        for projection in self._projections:
            projection._clear_cache()

    def run(self, run_time, sync_time=0.0):
        """ Run the simulation for a span of simulation time.
        :param run_time: the time to run for, in milliseconds
        :return: None
        """
        self._clear_and_run(run_time, sync_time)

    def run_until(self, tstop):
        """ Run the simulation until the given simulation time.

        :param tstop: when to run until in milliseconds
        """
        # Build data
        self._clear_and_run(tstop - self.t)

    def clear(self):
        """ Clear the current recordings and reset the simulation
        """
        self.recorders = set([])
        self.id_counter = 0
        self.__segment_counter = -1
        self.reset()

        # Stop any currently running SpiNNaker application
        self.stop()

    def reset(self):
        """ Reset the state of the current network to time t = 0.
        """
        for population in self._populations:
            population._cache_data()   # pylint: disable=protected-access

        self.__segment_counter += 1

        # Call superclass implementation
        AbstractSpinnakerBase.reset(self)

    @property
    def state(self):
        """ Used to bypass the dual level object

        :return: the SpiNNaker object
        :rtype: ~spynnaker8.spinnaker.SpiNNaker
        """
        return self

    @property
    def mpi_rank(self):
        """ Gets the MPI rank of the simulator

        .. note::
            Meaningless on SpiNNaker, so we pretend we're the head node.

        :return: Constant: 0
        :rtype: int
        """
        return 0

    @mpi_rank.setter
    def mpi_rank(self, new_value):
        """ sPyNNaker does not use this value meaningfully

        :param new_value: Ignored
        """

    @property
    def num_processes(self):
        """ Gets the number of MPI worker processes

        .. note::
            Meaningless on SpiNNaker, so we pretend there's one MPI process

        :return: Constant: 1
        :rtype: int
        """
        return 1

    @num_processes.setter
    def num_processes(self, new_value):
        """ sPyNNaker does not use this value meaningfully

        :param new_value: Ignored
        """

    @property
    def dt(self):
        """ The machine time step in milliseconds

        :return: the machine time step
        :rtype: float
        """
        return self.machine_time_step_ms

    @dt.setter
    def dt(self, new_value):
        """ The machine time step in milliseconds

        :param float new_value: new value for machine time step in microseconds
        """
        self.machine_time_step = new_value * MICRO_TO_MILLISECOND_CONVERSION

    @property
    def t(self):
        """ The current simulation time in milliseconds

        :return: the current runtime already executed
        :rtype: float
        """
        return self._current_run_timesteps * self.machine_time_step_ms

    @property
    def segment_counter(self):
        """ The number of the current recording segment being generated.

        :return: the segment counter
        :rtype: int
        """
        return self.__segment_counter

    @segment_counter.setter
    def segment_counter(self, new_value):
        """ The number of the current recording segment being generated.

        :param int new_value: new value for the segment counter
        """
        self.__segment_counter = new_value

    @property
    def running(self):
        """ Whether the simulation is running or has run.

        .. note::
            Ties into our has_ran parameter for automatic pause and resume.

        :return: the has_ran variable from the SpiNNaker main interface
        :rtype: bool
        """
        return self._has_ran

    @running.setter
    def running(self, new_value):
        """ Setter for the has_ran parameter, only used by the PyNN interface,\
            supports tracking where it thinks its setting this parameter.

        :param bool new_value: the new value for the simulation
        """
        self._has_ran = new_value

    @property
    def name(self):
        """ The name of the simulator. Used to ensure PyNN recording neo\
            blocks are correctly labelled.

        :return: the name of the simulator.
        :rtype: str
        """
        return _NAME

    @property
    def populations(self):
        """ The list of all populations in the simulation.

        :return: list of populations
        :rtype: list(~spynnaker.pyNN.models.population.Population)
        """
        # needed by the population class
        return self._populations

    @property
    def projections(self):
        """ The list of all projections in the simulation.

        :return: list of projections
        :rtype: list(~spynnaker.pyNN.models.projection.Projection)
        """
        # needed by the projection class.
        return self._projections

    @property
    def recorders(self):
        """ The recorders, used by the PyNN state object

        :return: the internal recorders object
        :rtype: list(~spynnaker.pyNN.models.recorder.Recorder)
        """
        return self.__recorders

    @recorders.setter
    def recorders(self, new_value):
        """ Setter for the internal recorders object

        :param new_value: the new value for the recorder
        """
        self.__recorders = new_value

    def _set_up_timings(self, timestep, min_delay, time_scale_factor):
        """
        :param timestep: machine_time_Step in milli seconds
        :type timestep: float or None
        :tpye min_delay: int or None
        :type time_scale_factor: int or None
        """

        # Get the standard values
        if timestep is None:
            self.set_up_timings(timestep, time_scale_factor)
        else:
            self.set_up_timings(
                math.ceil(timestep * MICRO_TO_MILLISECOND_CONVERSION),
                time_scale_factor)

        # Sort out the minimum delay
        if (min_delay is not None and
                min_delay < self.machine_time_step_ms):
            raise ConfigurationException(
                f"Pacman does not support min delays below "
                f"{constants.MIN_SUPPORTED_DELAY * self.machine_time_step} "
                f"ms with the current machine time step")
        if min_delay is not None:
            self.__min_delay = min_delay
        else:
            self.__min_delay = self.machine_time_step_ms

        # Sort out the time scale factor if not user specified
        # (including config)
        if self.time_scale_factor is None:
            self.time_scale_factor = max(
                1.0, math.ceil(
                    MICRO_TO_MILLISECOND_CONVERSION / self.machine_time_step))
            if self.time_scale_factor > 1:
                logger.warning(
                    "A timestep was entered that has forced sPyNNaker to "
                    "automatically slow the simulation down from real time "
                    "by a factor of {}. To remove this automatic behaviour, "
                    "please enter a timescaleFactor value in your .{}",
                    self.time_scale_factor, CONFIG_FILE_NAME)

        # Check the combination of machine time step and time scale factor
        if (self.machine_time_step_ms * self.time_scale_factor < 1):
            if not get_config_bool(
                    "Mode", "violate_1ms_wall_clock_restriction"):
                raise ConfigurationException(
                    "The combination of simulation time step and the machine "
                    "time scale factor results in a wall clock timer tick "
                    "that is currently not reliably supported by the"
                    "SpiNNaker machine.  If you would like to override this"
                    "behaviour (at your own risk), please add "
                    "violate_1ms_wall_clock_restriction = True to the [Mode] "
                    "section of your .{} file".format(CONFIG_FILE_NAME))
            logger.warning(
                "****************************************************")
            logger.warning(
                "*** The combination of simulation time step and  ***")
            logger.warning(
                "*** the machine time scale factor results in a   ***")
            logger.warning(
                "*** wall clock timer tick that is currently not  ***")
            logger.warning(
                "*** reliably supported by the SpiNNaker machine. ***")
            logger.warning(
                "****************************************************")

    def _detect_if_graph_has_changed(self, reset_flags=True):
        """ Iterate though the graph and look for changes.

        :param bool reset_flags:
        """
        changed, data_changed = super()._detect_if_graph_has_changed(
            reset_flags)

        # Additionally check populations for changes
        for population in self._populations:
            if population.requires_mapping:
                changed = True
            if reset_flags:
                population.mark_no_changes()

        # Additionally check projections for changes
        for projection in self._projections:
            if projection.requires_mapping:
                changed = True
            if reset_flags:
                projection.mark_no_changes()

        return changed, data_changed

    @property
    def min_delay(self):
        """ The minimum supported delay, in milliseconds.
        """
        return self.__min_delay

    def add_application_vertex(self, vertex):
        if isinstance(vertex, CommandSender):
            raise NotImplementedError(
                "Please contact spinnker team as adding a CommandSender "
                "currently disabled")
        super().add_application_vertex(vertex)

    @staticmethod
    def _count_unique_keys(commands):
        unique_keys = {command.key for command in commands}
        return len(unique_keys)

    def add_population(self, population):
        """ Called by each population to add itself to the list.
        """
        self._populations.append(population)

    def add_projection(self, projection):
        """ Called by each projection to add itself to the list.
        """
        self._projections.append(projection)

    def stop(self):
        """
        :rtype: None
        """
        # pylint: disable=protected-access
        for population in self._populations:
            population._end()

        super().stop()
        self.reset_number_of_neurons_per_core()

    @staticmethod
    def register_binary_search_path(search_path):
        """ Register an additional binary search path for executables.

        :param str search_path: absolute search path for binaries
        :rtype: None
        """
        # pylint: disable=protected-access
        SpiNNaker.__EXECUTABLE_FINDER.add_path(search_path)

    def set_number_of_neurons_per_core(self, neuron_type, max_permitted):
        if not hasattr(neuron_type, "set_model_max_atoms_per_core"):
            raise Exception("{} is not a Vertex type".format(neuron_type))

        if hasattr(neuron_type, "get_max_atoms_per_core"):
            previous = neuron_type.get_max_atoms_per_core()
            if previous < max_permitted:
                raise SpynnakerException(
                    f"Attempt to increase number_of_neurons_per_core "
                    f"from {previous} to {max_permitted} not supported")
        neuron_type.set_model_max_atoms_per_core(max_permitted)
        self.__neurons_per_core_set.add(neuron_type)
        if self._populations:
            logger.warning("Calling set_number_of_neurons_per_core will not "
                           "affect previously created Populations")

    def reset_number_of_neurons_per_core(self):
        for neuron_type in self.__neurons_per_core_set:
            neuron_type.set_model_max_atoms_per_core()

    def _locate_receivers_from_projections(
            self, projections, gatherers, extra_monitors_per_chip):
        """ Locate receivers and their corresponding monitor cores for\
            setting router time-outs.

        :param list projections: the projections going to be read
        :param gatherers: the gatherers per Ethernet chip
        :param extra_monitors_per_chip: the extra monitor cores per chip
        :return: list of tuples with gatherer and its extra monitor cores
        :rtype: list
        """
        # pylint: disable=protected-access
        important_gathers = set()

        # iterate though projections
        for projection in projections:
            # iteration though the projections machine edges to locate chips
            for edge in projection._projection_edge.machine_edges:
                placement = self._placements.get_placement_of_vertex(
                    edge.post_vertex)
                chip = self._machine.get_chip_at(placement.x, placement.y)

                # locate extra monitor cores on the board of this chip
                extra_monitor_cores_on_board = set(
                    extra_monitors_per_chip[xy]
                    for xy in self._machine.get_existing_xys_on_board(chip))

                # map gatherer to extra monitor cores for board
                important_gathers.add((
                    gatherers[(chip.nearest_ethernet_x,
                               chip.nearest_ethernet_y)],
                    frozenset(extra_monitor_cores_on_board)))
        return list(important_gathers)

    @property
    def id_counter(self):
        """ The id_counter, currently used by the populations.

        .. note::
            Maybe it could live in the pop class???

        :rtype: int
        """
        return self.__id_counter

    @id_counter.setter
    def id_counter(self, new_value):
        """ Setter for id_counter, currently used by the populations.

        .. note::
            Maybe it could live in the pop class???

        :param int new_value: new value for id_counter
        """
        self.__id_counter = new_value

    @overrides(AbstractSpinnakerBase._execute_graph_data_specification_writer)
    def _execute_graph_data_specification_writer(self):
        with FecTimer(DATA_GENERATION, "Spynnaker data specification writer"):
            self._dsg_targets = spynnaker_data_specification_writer(
                self._placements, self._ipaddress, self._machine,
                self._app_id, self._max_run_time_steps)

    def _execute_spynnaker_ordered_covering_compressor(self):
        with FecTimer(
                LOADING,
                "Spynnaker machine bitfield ordered covering compressor") \
                as timer:
            if timer.skip_if_virtual_board():
                return
            spynnaker_machine_bitfield_ordered_covering_compressor(
                self._router_tables, self._txrx, self._machine, self._app_id,
                self._application_graph, self._placements,
                self._executable_finder, self._routing_infos,
                self._executable_targets,
                get_config_bool("Reports", "write_expander_iobuf"))
            self._multicast_routes_loaded = True
            return None

    def _execute_spynnaker_pair_compressor(self):
        with FecTimer(
                LOADING, "Spynnaker machine bitfield pair router compressor") \
                as timer:
            if timer.skip_if_virtual_board():
                return
            spynnaker_machine_bitField_pair_router_compressor(
                self._router_tables, self._txrx, self._machine, self._app_id,
                self._application_graph, self._placements,
                self._executable_finder, self._routing_infos,
                self._executable_targets,
                get_config_bool("Reports", "write_expander_iobuf"))
            self._multicast_routes_loaded = True
            return None

    @overrides(AbstractSpinnakerBase._do_delayed_compression)
    def _do_delayed_compression(self, name, compressed):
        if name == "SpynnakerMachineBitFieldOrderedCoveringCompressor":
            return self._execute_spynnaker_ordered_covering_compressor()

        if name == "SpynnakerMachineBitFieldPairRouterCompressor":
            return self._execute_spynnaker_pair_compressor()

        return AbstractSpinnakerBase._do_delayed_compression(
            self, name, compressed)

    def _execute_synapse_expander(self):
        with FecTimer(LOADING, "Synapse expander") as timer:
            if timer.skip_if_virtual_board():
                return
            synapse_expander(
                self.placements, self._txrx, self._executable_finder,
                get_config_bool("Reports", "write_expander_iobuf"))

    def _execute_on_chip_bit_field_generator(self):
        with FecTimer(LOADING, "Execute on chip bitfield generator") as timer:
            if timer.skip_if_virtual_board():
                return
            on_chip_bitfield_generator(
                self.placements, self.application_graph,
<<<<<<< HEAD
                self._executable_finder,  self._txrx)
=======
                self._executable_finder,  self._txrx, self._machine_graph)
>>>>>>> 8a55f2cf

    def _execute_finish_connection_holders(self):
        with FecTimer(LOADING, "Finish connection holders"):
            finish_connection_holders(self.application_graph)

    @overrides(AbstractSpinnakerBase._do_extra_load_algorithms)
    def _do_extra_load_algorithms(self):
        self._execute_synapse_expander()
        self._execute_on_chip_bit_field_generator()
        self._execute_finish_connection_holders()

    def _execute_write_network_graph(self):
        with FecTimer(
                MAPPING,
                "SpYNNakerNeuronGraphNetworkSpecificationReport") as timer:
            if timer.skip_if_cfg_false("Reports", "write_network_graph"):
                return
            spynnaker_neuron_graph_network_specification_report(
                self._application_graph)

    @overrides(AbstractSpinnakerBase._do_extra_mapping_algorithms,
               extend_doc=False)
    def _do_extra_mapping_algorithms(self):
        self._execute_write_network_graph()

    @overrides(AbstractSpinnakerBase._do_provenance_reports)
    def _do_provenance_reports(self):
        AbstractSpinnakerBase._do_provenance_reports(self)
        self._report_redundant_packet_count()

    def _report_redundant_packet_count(self):
        with FecTimer(RUN_LOOP, "Redundant packet count report") as timer:
            if timer.skip_if_cfg_false(
                    "Reports", "write_redundant_packet_count_report"):
                return
            redundant_packet_count_report()

    @overrides(AbstractSpinnakerBase._execute_splitter_selector)
    def _execute_splitter_selector(self):
        with FecTimer(MAPPING, "Spynnaker splitter selector"):
            spynnaker_splitter_selector(self._application_graph)

    @overrides(AbstractSpinnakerBase._execute_delay_support_adder,
               extend_doc=False)
    def _execute_delay_support_adder(self):
        """
        Runs, times and logs the DelaySupportAdder if required
        """
        name = get_config_str("Mapping", "delay_support_adder")
        if name is None:
            return
        with FecTimer(MAPPING, "DelaySupportAdder"):
            if name == "DelaySupportAdder":
                delay_support_adder(self._application_graph)
                return
            raise ConfigurationException(
                f"Unexpected cfg setting delay_support_adder: {name}")

    @overrides(AbstractSpinnakerBase._execute_splitter_partitioner)
    def _execute_splitter_partitioner(self):
        if not self._application_graph.n_vertices:
            return
        with FecTimer(MAPPING,  "SpynnakerSplitterPartitioner"):
            self._n_chips_needed = spynnaker_splitter_partitioner(
                self._application_graph, self._plan_n_timesteps)<|MERGE_RESOLUTION|>--- conflicted
+++ resolved
@@ -635,11 +635,7 @@
                 return
             on_chip_bitfield_generator(
                 self.placements, self.application_graph,
-<<<<<<< HEAD
                 self._executable_finder,  self._txrx)
-=======
-                self._executable_finder,  self._txrx, self._machine_graph)
->>>>>>> 8a55f2cf
 
     def _execute_finish_connection_holders(self):
         with FecTimer(LOADING, "Finish connection holders"):
