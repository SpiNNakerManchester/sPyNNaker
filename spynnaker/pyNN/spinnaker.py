--- conflicted
+++ resolved
@@ -276,10 +276,6 @@
             self._minimum_step_generated = steps[0]
         else:
 
-<<<<<<< HEAD
-        if self._original_first_run is None:
-            self._original_first_run = run_time
-=======
             # With auto pause and resume, any time step is possible but run
             # time more than the first will guarantee that run will be called
             # more than once
@@ -289,7 +285,6 @@
             else:
                 steps = self._deduce_number_of_iterations(n_machine_time_steps)
                 self._minimum_step_generated = steps[0]
->>>>>>> f5c68381
 
         # If we are using a virtual board, stop here
         if not config.getboolean("Machine", "virtual_board"):
@@ -687,246 +682,6 @@
             helpful_functions.get_front_end_common_pacman_xml_paths())
         return xml_paths
 
-<<<<<<< HEAD
-    def _create_algorithm_list(
-            self, in_debug_mode, application_graph_changed, executing_reset,
-            using_auto_pause_and_resume):
-        """
-        creates the list of algorithms to use within the system
-        :param in_debug_mode: if the tools should be operating in debug mode
-        :param application_graph_changed: has the graph changed since last run
-        :param executing_reset: are we executing a reset function
-        :param using_auto_pause_and_resume: check if the system is to use
-        auto pasue and resume functionality
-        :return: list of algorithums to use and a list of optional
-        algotihms to use
-        """
-        algorithms = list()
-        optional_algorithms = list()
-
-        if not executing_reset:
-            # needed for multi-run/SSA's to work correctly.
-            algorithms.append("SpyNNakerRuntimeUpdator")
-
-            # add functions for updating the models
-            algorithms.append("FrontEndCommonRuntimeUpdater")
-
-        # if youve not ran before, add the buffer manager
-        using_virtual_board = config.getboolean("Machine", "virtual_board")
-        if application_graph_changed and not using_virtual_board:
-            if not using_auto_pause_and_resume:
-                optional_algorithms.append("FrontEndCommonBufferManagerCreater")
-
-        # if you're needing a reset, you need to clean the binaries
-        # (unless you've not ran yet)
-        if executing_reset and self._has_ran:
-
-            # kill binaries
-            # TODO: when SARK 1.34 appears, this only needs to send a signal
-            algorithms.append("FrontEndCommonApplicationExiter")
-
-        # if the allocation graph has changed, need to go through mapping
-        if application_graph_changed and not executing_reset:
-
-            # if the system has ran before, kill the apps and run mapping
-            # add debug algorithms if needed
-            if in_debug_mode:
-                algorithms.append("ValidRoutesChecker")
-
-            algorithm_names = \
-                config.get("Mapping", "algorithms")
-
-            algorithm_strings = algorithm_names.split(",")
-            for algorithm_string in algorithm_strings:
-                split_string = algorithm_string.split(":")
-                if len(split_string) == 1:
-                    algorithms.append(split_string[0])
-                else:
-                    raise common_exceptions.ConfigurationException(
-                        "The tool chain expects config params of list of 1 "
-                        "element with ,. Where the elements are either: the "
-                        "algorithm_name:algorithm_config_file_path, or "
-                        "algorithm_name if its a internal to pacman algorithm."
-                        " Please rectify this and try again")
-
-            # if using virtual machine, add to list of algorithms the virtual
-            # machine generator, otherwise add the standard machine generator
-            if using_virtual_board:
-                algorithms.append("FrontEndCommonVirtualMachineInterfacer")
-            else:
-                # protect against the situation where the system has already
-                # got a transceiver (overriding does not lose sockets)
-                if self._txrx is not None:
-                    self._txrx.close()
-                    self._txrx = None
-
-                algorithms.append("FrontEndCommonMachineInterfacer")
-                algorithms.append("FrontEndCommonNotificationProtocol")
-                optional_algorithms.append("FrontEndCommonRoutingTableLoader")
-                optional_algorithms.append("FrontEndCommonTagsLoader")
-
-                # add algorithms that the auto supplies if not using it
-                if not using_auto_pause_and_resume:
-                    optional_algorithms.append(
-                        "FrontEndCommonLoadExecutableImages")
-                    algorithms.append("FrontEndCommonApplicationRunner")
-                    optional_algorithms.append(
-                        "FrontEndCommonApplicationDataLoader")
-                    algorithms.append("FrontEndCommonPartitionableGraphHost"
-                                      "ExecuteDataSpecification")
-                    algorithms.append("FrontEndCommonLoadExecutableImages")
-                    algorithms.append("FrontEndCommomPartitionableGraphData"
-                                      "SpecificationWriter")
-                else:
-                    algorithms.append("FrontEndCommonAutoPauseAndResumer")
-
-                # if the end user wants reload script, add the reload script
-                # creator to the list (reload script currently only supported
-                # for the original run)
-                write_reload = config.getboolean("Reports", "writeReloadSteps")
-
-                # if reload and auto pause and resume are on, raise exception
-                if write_reload and using_auto_pause_and_resume:
-                    raise common_exceptions.ConfigurationException(
-                        "You cannot use auto pause and resume with a "
-                        "reload script. This is due to reload not being able to"
-                        "extract data from the machine. Please fix"
-                        " and try again")
-
-                # if first run, create reload
-                if not self._has_ran and write_reload:
-                    algorithms.append("FrontEndCommonReloadScriptCreator")
-
-                # if ran before, warn that reload is only available for
-                # first run
-                elif self.has_ran and write_reload:
-                    logger.warn(
-                        "The reload script cannot handle multi-runs, nor can"
-                        "it handle resets, therefore it will only contain the "
-                        "initial run")
-
-            if (config.getboolean("Reports", "writeMemoryMapReport")
-                    and not using_virtual_board):
-                algorithms.append("FrontEndCommonMemoryMapReport")
-
-            if config.getboolean("Reports", "writeNetworkSpecificationReport"):
-                algorithms.append(
-                    "FrontEndCommonNetworkSpecificationPartitionableReport")
-
-            # if going to write provenance data after the run add the two
-            # provenance gatherers
-            if (config.getboolean("Reports", "writeProvenanceData")
-                    and not using_virtual_board):
-                algorithms.append("FrontEndCommonProvenanceGatherer")
-
-            # define mapping between output types and reports
-            if self._reports_states is not None \
-                    and self._reports_states.tag_allocation_report:
-                algorithms.append("TagReport")
-            if self._reports_states is not None \
-                    and self._reports_states.routing_info_report:
-                algorithms.append("routingInfoReports")
-            if self._reports_states is not None \
-                    and self._reports_states.router_report:
-                algorithms.append("RouterReports")
-            if self._reports_states is not None \
-                    and self._reports_states.partitioner_report:
-                algorithms.append("PartitionerReport")
-            if (self._reports_states is not None and
-                    self._reports_states.
-                    placer_report_with_partitionable_graph):
-                algorithms.append("PlacerReportWithPartitionableGraph")
-            if (self._reports_states is not None and
-                    self._reports_states.
-                    placer_report_without_partitionable_graph):
-                algorithms.append("PlacerReportWithoutPartitionableGraph")
-
-        elif not executing_reset:
-            # add function for extracting all the recorded data from
-            # recorded populations
-            if self._has_ran:
-                algorithms.append("SpyNNakerRecordingExtractor")
-            if not self._has_ran:
-                optional_algorithms.append(
-                    "FrontEndCommonApplicationDataLoader")
-                algorithms.append("FrontEndCommonLoadExecutableImages")
-
-            # add default algorithms
-            algorithms.append("FrontEndCommonNotificationProtocol")
-
-            # add functions for setting off the models again
-            if using_auto_pause_and_resume:
-                algorithms.append("FrontEndCommonAutoPauseAndResumer")
-            else:
-                algorithms.append("FrontEndCommonApplicationRunner")
-
-            # if going to write provanence data after the run add the two
-            # provenance gatherers
-            if config.getboolean("Reports", "writeProvenanceData"):
-                algorithms.append("FrontEndCommonProvenanceGatherer")
-
-        return algorithms, optional_algorithms
-
-    def _create_pacman_executor_outputs(
-            self, requires_reset, application_graph_changed):
-
-        # explicitly define what outputs spynnaker expects
-        required_outputs = list()
-        if config.getboolean("Machine", "virtual_board"):
-            if application_graph_changed:
-                required_outputs.extend([
-                    "MemoryPlacements", "MemoryRoutingTables",
-                    "MemoryRoutingInfos", "MemoryTags",
-                    "MemoryPartitionedGraph", "MemoryGraphMapper"])
-        else:
-            if not requires_reset:
-                required_outputs.append("RanToken")
-
-        # if front end wants reload script, add requires reload token
-        if (config.getboolean("Reports", "writeReloadSteps") and
-                not self._has_ran and application_graph_changed and
-                not config.getboolean("Machine", "virtual_board")):
-            required_outputs.append("ReloadToken")
-        return required_outputs
-
-    def _create_pacman_executor_inputs(
-            self, this_run_time, is_resetting=False):
-
-        inputs = list()
-
-        application_graph_changed, provenance_file_path, \
-            self._no_sync_changes, no_machine_time_steps, json_folder, width, \
-            height, number_of_boards, scamp_socket_addresses, boot_port_num, \
-            using_auto_pause_and_resume, max_sdram_size = \
-                self._deduce_standard_input_params(is_resetting, this_run_time)
-
-        inputs = self._add_standard_basic_inputs(
-            inputs, no_machine_time_steps, is_resetting, max_sdram_size,
-            this_run_time)
-
-        # if using auto_pause and resume, add basic pause and resume inputs
-        if using_auto_pause_and_resume:
-            inputs = self._add_auto_pause_and_resume_inputs(
-                inputs, application_graph_changed, is_resetting)
-
-        # FrontEndCommonApplicationDataLoader after a reset and no changes
-        if not self._has_ran and not application_graph_changed:
-            inputs = self._add_resetted_last_and_no_change_inputs(inputs)
-
-        # support resetting when there's changes in the application graph
-        # (only need to exit)
-        if application_graph_changed and is_resetting:
-            inputs = self._add_inputs_for_reset_with_changes(inputs)
-
-        # mapping required
-        elif application_graph_changed and not is_resetting:
-            inputs = self._add_mapping_inputs(
-                inputs, width, height, scamp_socket_addresses, boot_port_num,
-                provenance_file_path, json_folder, number_of_boards)
-
-            # if already ran, this is a remapping, thus needs to warn end user
-            if self._has_ran:
-=======
     def _calculate_number_of_machine_time_steps(self, next_run_timesteps):
         total_run_timesteps = next_run_timesteps
         if next_run_timesteps is not None:
@@ -934,394 +689,11 @@
             machine_time_steps = (
                 (total_run_timesteps * 1000.0) / self._machine_time_step)
             if machine_time_steps != int(machine_time_steps):
->>>>>>> f5c68381
                 logger.warn(
                     "The runtime and machine time step combination result in "
                     "a fractional number of machine time steps")
             self._no_machine_time_steps = int(math.ceil(machine_time_steps))
         else:
-<<<<<<< HEAD
-            max_sdram_size = int(max_sdram_size)
-
-        return \
-            application_graph_changed, provenance_file_path, \
-            self._no_sync_changes, no_machine_time_steps, json_folder, width,\
-            height, number_of_boards, scamp_socket_addresses, boot_port_num, \
-            using_auto_pause_and_resume, max_sdram_size
-
-    def _add_extra_run_inputs(self, inputs, provenance_file_path):
-        # mapping does not need to be executed, therefore add
-        # the data elements needed for the application runner and
-        # runtime re-setter
-        inputs.append({
-            "type": "BufferManager",
-            "value": self._buffer_manager})
-        inputs.append({
-            'type': "DatabaseWaitOnConfirmationFlag",
-            'value': config.getboolean("Database", "wait_on_confirmation")})
-        inputs.append({
-            'type': "SendStartNotifications",
-            'value': config.getboolean("Database", "send_start_notification")})
-        inputs.append({
-            'type': "DatabaseInterface",
-            'value': self._database_interface})
-        inputs.append({
-            "type": "DatabaseSocketAddresses",
-            'value': self._database_socket_addresses})
-        inputs.append({
-            'type': "DatabaseFilePath",
-            'value': self._database_file_path})
-        inputs.append({
-            'type': "ExecutableTargets",
-            'value': self._executable_targets})
-        inputs.append({
-            'type': "APPID",
-            'value': self._app_id})
-        inputs.append({
-            "type": "MemoryTransciever",
-            'value': self._txrx})
-        inputs.append({
-            'type': "TimeScaleFactor",
-            'value': self._time_scale_factor})
-        inputs.append({
-            'type': "LoadedReverseIPTagsToken",
-            'value': True})
-        inputs.append({
-            'type': "LoadedIPTagsToken",
-            'value': True})
-        inputs.append({
-            'type': "LoadedRoutingTablesToken",
-            'value': True})
-        if not self._has_reset_last:
-            inputs.append({
-                'type': "LoadBinariesToken",
-                'value': True})
-        inputs.append({
-            'type': "LoadedApplicationDataToken",
-            'value': True})
-        inputs.append({
-            'type': "MemoryPlacements",
-            'value': self._placements})
-        inputs.append({
-            'type': "MemoryGraphMapper",
-            'value': self._graph_mapper})
-        inputs.append({
-            'type': "MemoryPartitionableGraph",
-            'value': self._partitionable_graph})
-        inputs.append({
-            'type': "MemoryExtendedMachine",
-            'value': self._machine})
-        inputs.append({
-            'type': "MemoryRoutingTables",
-            'value': self._router_tables})
-        inputs.append({
-            'type': "ProvenanceFilePath",
-            'value': provenance_file_path})
-        inputs.append({
-            'type': "RanToken",
-            'value': self._has_ran})
-        return inputs
-
-    def _add_mapping_inputs(
-            self, inputs, width, height, scamp_socket_addresses, boot_port_num,
-            provenance_file_path, json_folder, number_of_boards):
-
-        # basic input stuff
-        inputs.append({
-            'type': "MemoryPartitionableGraph",
-            'value': self._partitionable_graph})
-        inputs.append({
-            'type': 'ReportFolder',
-            'value': self._report_default_directory})
-        inputs.append({
-            'type': 'IPAddress',
-            'value': self._hostname})
-        inputs.append({
-            'type': "BMPDetails",
-            'value': config.get("Machine", "bmp_names")})
-        inputs.append({
-            'type': "DownedChipsDetails",
-            'value': config.get("Machine", "down_chips")})
-        inputs.append({
-            'type': "DownedCoresDetails",
-            'value': config.get("Machine", "down_cores")})
-        inputs.append({
-            'type': "BoardVersion",
-            'value': config.getint("Machine", "version")})
-        inputs.append({
-            'type': "NumberOfBoards",
-            'value': number_of_boards})
-        inputs.append({
-            'type': "MachineWidth",
-            'value': width})
-        inputs.append({
-            'type': "MachineHeight",
-            'value': height})
-        inputs.append({
-            'type': "AutoDetectBMPFlag",
-            'value': config.getboolean("Machine", "auto_detect_bmp")})
-        inputs.append({
-            'type': "EnableReinjectionFlag",
-            'value': config.getboolean("Machine", "enable_reinjection")})
-        inputs.append({
-            'type': "ScampConnectionData",
-            'value': scamp_socket_addresses})
-        inputs.append({
-            'type': "BootPortNum",
-            'value': boot_port_num})
-        inputs.append({
-            'type': "APPID",
-            'value': self._app_id})
-        inputs.append({
-            'type': "TimeScaleFactor",
-            'value': self._time_scale_factor})
-        inputs.append({
-            'type': "DatabaseSocketAddresses",
-            'value': self._database_socket_addresses})
-        inputs.append({
-            'type': "DatabaseWaitOnConfirmationFlag",
-            'value': config.getboolean("Database", "wait_on_confirmation")})
-        inputs.append({
-            'type': "WriteTextSpecsFlag",
-            'value': config.getboolean("Reports", "writeTextSpecs")})
-        inputs.append({
-            'type': "ExecutableFinder",
-            'value': executable_finder})
-        inputs.append({
-            'type': "MachineHasWrapAroundsFlag",
-            'value': config.getboolean("Machine", "requires_wrap_arounds")})
-        inputs.append({
-            'type': "ReportStates",
-            'value': self._reports_states})
-        inputs.append({
-            'type': "UserCreateDatabaseFlag",
-            'value': config.get("Database", "create_database")})
-        inputs.append({
-            'type': "ExecuteMapping",
-            'value': config.getboolean(
-                "Database", "create_routing_info_to_neuron_id_mapping")})
-        inputs.append({
-            'type': "SendStartNotifications",
-            'value': config.getboolean("Database", "send_start_notification")})
-        inputs.append({
-            'type': "ProvenanceFilePath",
-            'value': provenance_file_path})
-
-        # add paths for each file based version
-        inputs.append({
-            'type': "FileCoreAllocationsFilePath",
-            'value': os.path.join(json_folder, "core_allocations.json")})
-        inputs.append({
-            'type': "FileSDRAMAllocationsFilePath",
-            'value': os.path.join(json_folder, "sdram_allocations.json")})
-        inputs.append({
-            'type': "FileMachineFilePath",
-            'value': os.path.join(json_folder, "machine.json")})
-        inputs.append({
-            'type': "FilePartitionedGraphFilePath",
-            'value': os.path.join(json_folder, "partitioned_graph.json")})
-        inputs.append({
-            'type': "FilePlacementFilePath",
-            'value': os.path.join(json_folder, "placements.json")})
-        inputs.append({
-            'type': "FileRouingPathsFilePath",
-            'value': os.path.join(json_folder, "routing_paths.json")})
-        inputs.append({'type': "FileConstraintsFilePath",
-                       'value': os.path.join(json_folder, "constraints.json")})
-        return inputs
-
-    def _add_inputs_for_reset_with_changes(self, inputs):
-        inputs.append({
-            "type": "MemoryTransciever",
-            'value': self._txrx})
-        inputs.append({
-            'type': "ExecutableTargets",
-            'value': self._executable_targets})
-        inputs.append({
-            'type': "MemoryPlacements",
-            'value': self._placements})
-        inputs.append({
-            'type': "MemoryGraphMapper",
-            'value': self._graph_mapper})
-        inputs.append({
-            'type': "APPID",
-            'value': self._app_id})
-        inputs.append({
-            'type': "RanToken",
-            'value': self._has_ran})
-        return inputs
-
-    def _add_standard_basic_inputs(
-            self, inputs, no_machine_time_steps, is_resetting, max_sdram_size,
-            this_run_time):
-
-        # support resetting the machine during start up
-        reset_machine_on_startup = \
-            config.getboolean("Machine", "reset_machine_on_startup")
-        needs_to_reset_machine = \
-            (reset_machine_on_startup and not self._has_ran
-             and not is_resetting)
-
-        inputs.append({
-            'type': "RunTime",
-            'value': this_run_time})
-        inputs.append({
-            'type': "TotalCommunitiveRunTime",
-            'value': self._current_run_ms})
-        inputs.append({
-            'type': "UseAutoPauseAndResume",
-            'value': True})
-        inputs.append({
-            'type': "MaxSDRAMSize",
-            'value': max_sdram_size})
-        inputs.append({
-            'type': "NoSyncChanges",
-            'value': self._no_sync_changes})
-        inputs.append({
-            'type': "RunTimeMachineTimeSteps",
-            'value': no_machine_time_steps})
-        inputs.append({
-            'type': "MachineTimeStep",
-            'value': self._machine_time_step})
-        inputs.append({
-            "type": "ResetMachineOnStartupFlag",
-            'value': needs_to_reset_machine})
-        # stuff most versions need
-        inputs.append({
-            'type': "WriteCheckerFlag",
-            'value': config.getboolean("Mode", "verify_writes")})
-        inputs.append({
-            'type': "ReportStates",
-            'value': self._reports_states})
-        inputs.append({
-            'type': "ApplicationDataFolder",
-            'value': self._app_data_runtime_folder})
-
-        return inputs
-
-    def _add_resetted_last_and_no_change_inputs(self, inputs):
-        inputs.append(({
-            'type': "ProcessorToAppDataBaseAddress",
-            "value": self._processor_to_app_data_base_address_mapper}))
-        inputs.append({
-            "type": "PlacementToAppDataFilePaths",
-            'value': self._placement_to_app_data_file_paths})
-        inputs.append({
-            'type': "WriteCheckerFlag",
-            'value': config.getboolean("Mode", "verify_writes")})
-        return inputs
-
-    def _add_auto_pause_and_resume_inputs(
-            self, inputs, application_graph_changed, is_resetting):
-        # due to the mismatch between dsg's and dse's in different front
-        # end, the inputs not given to the multile pause and resume but
-        # which are needed for dsg/dse need to be put in the extra inputs
-
-        spynnaker_xml_file = os.path.join(
-            os.path.dirname(overridden_pacman_functions.__file__),
-            "algorithms_metadata.xml")
-        extra_xmls = list()
-        extra_xmls.append(spynnaker_xml_file)
-
-        extra_inputs = list()
-        extra_inputs.append({
-            'type': 'ExecutableFinder',
-            'value': executable_finder})
-        extra_inputs.append({
-            'type': 'IPAddress',
-            'value': self._hostname})
-        extra_inputs.append({
-            'type': 'ReportFolder',
-            'value': self._report_default_directory})
-        extra_inputs.append({
-            'type': 'WriteTextSpecsFlag',
-            'value': config.getboolean("Reports", "writeTextSpecs")})
-        extra_inputs.append({
-            'type': 'ApplicationDataFolder',
-            'value': self._app_data_runtime_folder})
-        extra_inputs.append({
-            'type': "TotalCommunitiveRunTime",
-            'value': self._current_run_ms})
-        extra_inputs.append({
-            'type': "MachineTimeStep",
-            'value': self._machine_time_step})
-
-        # standard inputs
-        inputs.append({
-            'type': "ExtraAlgorithms",
-            'value': ["SpyNNakerRecordingExtractor",
-                      "SpyNNakerRuntimeUpdatorAfterRun"]})
-        inputs.append({
-            'type': "ExtraInputs",
-            'value': extra_inputs})
-        inputs.append({
-            'type': "ExtraXMLS",
-            'value': extra_xmls})
-        inputs.append({
-            'type': "DSGeneratorAlgorithm",
-            'value': "FrontEndCommomPartitionableGraphDataSpecificationWriter"})
-        inputs.append({
-            'type': "DSExecutorAlgorithm",
-            'value':
-                "FrontEndCommonPartitionableGraphHostExecuteDataSpecification"})
-        inputs.append({
-            'type': "HasRanBefore",
-            'value': self._has_ran})
-        inputs.append({
-            'type': "ApplicationGraphChanged",
-            'value': application_graph_changed})
-        inputs.append({
-            'type': "HasResetBefore",
-            'value': self._has_reset_last})
-        inputs.append({
-            'type': "Steps",
-            'value': self._steps})
-
-        # add extra needed by auto_pause and resume if reset has occurred
-        if not application_graph_changed and not is_resetting:
-            inputs.append({
-                'type': "MemoryRoutingInfos",
-                'value': self._routing_infos})
-            inputs.append({
-                'type': "MemoryPartitionedGraph",
-                'value': self._partitioned_graph})
-            inputs.append({
-                'type': "MemoryTags",
-                'value': self._tags})
-            extra_inputs.append({
-                'type': "LoadedApplicationDataToken",
-                'value': True})
-            extra_inputs.append({
-                'type': "ExecutableTargets",
-                'value': self._executable_targets})
-            extra_inputs.append({
-                'type': "DataSpecificationTargets",
-                'value': self._dsg_targets})
-            extra_inputs.append({
-                'type': "ProcessorToAppDataBaseAddress",
-                'value':self._processor_to_app_data_base_address_mapper})
-            extra_inputs.append({
-                'type': "PlacementToAppDataFilePaths",
-                'value':self._placement_to_app_data_file_paths})
-            extra_inputs.append({
-                'type': "LoadBinariesToken",
-                'value': True})
-
-        # multi run mode
-        if not application_graph_changed and self._has_ran:
-            extra_inputs.append({
-                'type': "LoadBinariesToken",
-                'value': True})
-            extra_inputs.append({
-                'type': "RanToken",
-                'value': True})
-        if self._buffer_manager is not None:
-            extra_inputs.append({
-                'type': "BufferManager",
-                'value': self._buffer_manager})
-
-        return inputs
-=======
             self._no_machine_time_steps = None
             for vertex in self._partitionable_graph.vertices:
                 if ((isinstance(vertex, AbstractSpikeRecordable) and
@@ -1334,7 +706,6 @@
                         "recording a population when set to infinite runtime "
                         "is not currently supported")
         return total_run_timesteps
->>>>>>> f5c68381
 
     def _detect_if_graph_has_changed(self, reset_flags=True):
         """ Iterates though the graph and looks changes
