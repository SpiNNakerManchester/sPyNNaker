--- conflicted
+++ resolved
@@ -102,15 +102,10 @@
         SpynnakerDataView.register_binary_search_path(
             os.path.dirname(model_binaries.__file__))
 
-<<<<<<< HEAD
         super().__init__(
             n_boards_required=n_boards_required,
             n_chips_required=n_chips_required,
-            timestep=timestep, time_scale_factor=time_scale_factor,
-            data_writer_cls=SpynnakerDataWriter)
-=======
-        super().__init__()
->>>>>>> d2b715d8
+            timestep=timestep, time_scale_factor=time_scale_factor)
 
         # set up machine targeted data
 
