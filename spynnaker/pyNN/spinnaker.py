
# pacman imports
from pacman.model.graphs.application.impl.application_edge import \
    ApplicationEdge

# common front end imports
from spinn_front_end_common.interface.spinnaker_main_interface import \
    SpinnakerMainInterface
from spinn_front_end_common.utilities import exceptions as common_exceptions
from spinn_front_end_common.utility_models.command_sender import CommandSender
from spinn_front_end_common.utilities.utility_objs.executable_finder \
    import ExecutableFinder

# local front end imports
from spynnaker.pyNN.models.pynn_population import Population
from spynnaker.pyNN.models.pynn_projection import Projection
from spynnaker.pyNN import overridden_pacman_functions
from spynnaker.pyNN.utilities.conf import config
from spynnaker.pyNN import model_binaries
from spynnaker.pyNN.models.abstract_models\
    .abstract_send_me_multicast_commands_vertex \
    import AbstractSendMeMulticastCommandsVertex
from spynnaker.pyNN.models.abstract_models\
    .abstract_vertex_with_dependent_vertices \
    import AbstractVertexWithEdgeToDependentVertices
from spynnaker.pyNN.utilities import constants

# general imports
import logging
import math
import os

# global objects
logger = logging.getLogger(__name__)
executable_finder = ExecutableFinder()


class Spinnaker(SpinnakerMainInterface):
    """
    Spinnaker: the main entrance for the spynnaker front end
    """

    def __init__(
            self, host_name=None, timestep=None, min_delay=None,
            max_delay=None, graph_label=None, database_socket_addresses=None,
            n_chips_required=None):

        # Determine default executable folder location
        # and add this default to end of list of search paths
        executable_finder.add_path(os.path.dirname(model_binaries.__file__))

        # population holders
        self._populations = list()
        self._projections = list()
        self._command_sender = None
        self._edge_count = 0

        # the number of edges that are associated with commands being sent to
        # a vertex
        self._command_edge_count = 0
        self._live_spike_recorder = dict()

        # create xml path for where to locate spynnaker related functions when
        # using auto pause and resume
        extra_algorithm_xml_path = list()
        extra_algorithm_xml_path.append(os.path.join(
            os.path.dirname(overridden_pacman_functions.__file__),
            "algorithms_metadata.xml"))

        extra_mapping_inputs = dict()
        extra_mapping_inputs['CreateAtomToEventIdMapping'] = config.getboolean(
            "Database", "create_routing_info_to_neuron_id_mapping")

        extra_mapping_algorithms = list()
        extra_load_algorithms = list()
        extra_algorithms_pre_run = list()

        if config.getboolean("Reports", "draw_network_graph"):
            extra_mapping_algorithms.append(
                "SpYNNakerConnectionHolderGenerator")
            extra_load_algorithms.append(
                "SpYNNakerNeuronGraphNetworkSpecificationReport")

        if config.getboolean("Reports", "ReportsEnabled"):
            if config.getboolean("Reports", "writeSynapticReport"):
                extra_algorithms_pre_run.append("SynapticMatrixReport")

        SpinnakerMainInterface.__init__(
            self, config, graph_label=graph_label,
            executable_finder=executable_finder,
            database_socket_addresses=database_socket_addresses,
            extra_algorithm_xml_paths=extra_algorithm_xml_path,
            extra_mapping_inputs=extra_mapping_inputs,
            extra_mapping_algorithms=extra_mapping_algorithms,
            extra_load_algorithms=extra_load_algorithms,
            n_chips_required=n_chips_required,
            extra_pre_run_algorithms=extra_algorithms_pre_run)

        # timing parameters
        self._min_supported_delay = None
        self._max_supported_delay = None
        self._time_scale_factor = None

        # set up machine targeted data
        self._set_up_timings(timestep, min_delay, max_delay)
        self.set_up_machine_specifics(host_name)

        logger.info("Setting time scale factor to {}."
                    .format(self._time_scale_factor))

        # get the machine time step
        logger.info("Setting machine time step to {} micro-seconds."
                    .format(self._machine_time_step))

    def _set_up_timings(self, timestep, min_delay, max_delay):
        self._machine_time_step = config.getint("Machine", "machineTimeStep")

        # deal with params allowed via the setup options
        if timestep is not None:

            # convert into milliseconds from microseconds
            timestep *= 1000
            self._machine_time_step = timestep

        if min_delay is not None and float(min_delay * 1000) < 1.0 * timestep:
            raise common_exceptions.ConfigurationException(
                "Pacman does not support min delays below {} ms with the "
                "current machine time step"
                .format(constants.MIN_SUPPORTED_DELAY * timestep))

        natively_supported_delay_for_models = \
            constants.MAX_SUPPORTED_DELAY_TICS
        delay_extension_max_supported_delay = \
            constants.MAX_DELAY_BLOCKS \
            * constants.MAX_TIMER_TICS_SUPPORTED_PER_BLOCK

        max_delay_tics_supported = \
            natively_supported_delay_for_models + \
            delay_extension_max_supported_delay

        if max_delay is not None\
           and float(max_delay * 1000) > max_delay_tics_supported * timestep:
            raise common_exceptions.ConfigurationException(
                "Pacman does not support max delays above {} ms with the "
                "current machine time step".format(0.144 * timestep))
        if min_delay is not None:
            self._min_supported_delay = min_delay
        else:
            self._min_supported_delay = timestep / 1000.0

        if max_delay is not None:
            self._max_supported_delay = max_delay
        else:
            self._max_supported_delay = (max_delay_tics_supported *
                                         (timestep / 1000.0))

        if (config.has_option("Machine", "timeScaleFactor") and
                config.get("Machine", "timeScaleFactor") != "None"):
            self._time_scale_factor = \
                config.getint("Machine", "timeScaleFactor")
            if timestep * self._time_scale_factor < 1000:
                if config.getboolean(
                        "Mode", "violate_1ms_wall_clock_restriction"):
                    logger.warn(
                        "****************************************************")
                    logger.warn(
                        "*** The combination of simulation time step and  ***")
                    logger.warn(
                        "*** the machine time scale factor results in a   ***")
                    logger.warn(
                        "*** wall clock timer tick that is currently not  ***")
                    logger.warn(
                        "*** reliably supported by the spinnaker machine. ***")
                    logger.warn(
                        "****************************************************")
                else:
                    raise common_exceptions.ConfigurationException(
                        "The combination of simulation time step and the"
                        " machine time scale factor results in a wall clock "
                        "timer tick that is currently not reliably supported "
                        "by the spinnaker machine.  If you would like to "
                        "override this behaviour (at your own risk), please "
                        "add violate_1ms_wall_clock_restriction = True to the "
                        "[Mode] section of your .spynnaker.cfg file")
        else:
            self._time_scale_factor = max(1,
                                          math.ceil(1000.0 / float(timestep)))
            if self._time_scale_factor > 1:
                logger.warn("A timestep was entered that has forced sPyNNaker "
                            "to automatically slow the simulation down from "
                            "real time by a factor of {}. To remove this "
                            "automatic behaviour, please enter a "
                            "timescaleFactor value in your .spynnaker.cfg"
                            .format(self._time_scale_factor))

    def _detect_if_graph_has_changed(self, reset_flags=True):
        """ Iterates though the graph and looks changes
        """
        changed = False
        for population in self._populations:
            if population.requires_mapping:
                changed = True
            if reset_flags:
                population.mark_no_changes()

        for projection in self._projections:
            if projection.requires_mapping:
                changed = True
            if reset_flags:
                projection.mark_no_changes()

        return changed

    @property
    def min_supported_delay(self):
        """ The minimum supported delay based in milliseconds
        """
        return self._min_supported_delay

    @property
    def max_supported_delay(self):
        """ The maximum supported delay based in milliseconds
        """
        return self._max_supported_delay

    def add_application_vertex(self, vertex_to_add):
        if isinstance(vertex_to_add, CommandSender):
            self._command_sender = vertex_to_add

        self._application_graph.add_vertex(vertex_to_add)

        if isinstance(vertex_to_add, AbstractSendMeMulticastCommandsVertex):

            # if there's no command sender yet, build one
            if self._command_sender is None:
                self._command_sender = CommandSender(
                    "auto_added_command_sender", None)
                self.add_application_vertex(self._command_sender)

            # Count the number of unique keys
            n_partitions = self._count_unique_keys(vertex_to_add.commands)

            # build the number of edges accordingly and then add them to the
            # graph.
            partitions = list()
            for _ in range(0, n_partitions):
                edge = ApplicationEdge(self._command_sender, vertex_to_add)
                partition_id = "COMMANDS{}".format(self._command_edge_count)

                # add to the command count, so that each set of commands is in
                # its own partition
                self._command_edge_count += 1

                # add edge with new partition id to graph
                self.add_application_edge(edge, partition_id)

                # locate the partition object for the edge we just added
                partition = self._application_graph.\
                    get_outgoing_edge_partition_starting_at_vertex(
                        self._command_sender, partition_id)

                # store the partition for the command sender to use for its
                # key map
                partitions.append(partition)

            # allow the command sender to create key to partition map
            self._command_sender.add_commands(
                vertex_to_add.commands, partitions)

        # add any dependent edges and vertices if needed
        if isinstance(vertex_to_add,
                      AbstractVertexWithEdgeToDependentVertices):
            for dependant_vertex in vertex_to_add.dependent_vertices:
                self.add_application_vertex(dependant_vertex)
                dependant_edge = ApplicationEdge(
                    pre_vertex=vertex_to_add, post_vertex=dependant_vertex)
                self.add_application_edge(
                    dependant_edge,
                    vertex_to_add.
                    edge_partition_identifier_for_dependent_edge)

    def _count_unique_keys(self, commands):
        unique_keys = {command.key for command in commands}
        return len(unique_keys)

    def create_population(self, size, cellclass, cellparams, structure, label):
        return Population(
            size=size, cellclass=cellclass, cellparams=cellparams,
            structure=structure, label=label, spinnaker=self)

    def _add_population(self, population):
        """ Called by each population to add itself to the list
        """
        self._populations.append(population)

    def _add_projection(self, projection):
        """ Called by each projection to add itself to the list
        """
        self._projections.append(projection)

    def create_projection(
            self, presynaptic_population, postsynaptic_population, connector,
            source, target, synapse_dynamics, label, rng):
        """

        :param presynaptic_population: source pop this projection goes from
        :param postsynaptic_population: dest pop this projection goes to
        :param connector: the definition of which neurons connect to each other
        :param source:
        :param target: type of projection
        :param synapse_dynamics: plasticity object
        :param label: human readable version of the projection
        :param rng: the random number generator to use on this projection
        :return Projection:
        """
        if label is None:
            label = "Projection {}".format(self._edge_count)
            self._edge_count += 1
        return Projection(
            presynaptic_population=presynaptic_population, label=label,
            postsynaptic_population=postsynaptic_population, rng=rng,
            connector=connector, source=source, target=target,
            synapse_dynamics=synapse_dynamics, spinnaker_control=self,
            machine_time_step=self._machine_time_step,
            timescale_factor=self._time_scale_factor,
            user_max_delay=self.max_supported_delay)

    def stop(self, turn_off_machine=None, clear_routing_tables=None,
             clear_tags=None):
        """
        :param turn_off_machine: decides if the machine should be powered down\
            after running the execution. Note that this powers down all boards\
            connected to the BMP connections given to the transceiver
        :type turn_off_machine: bool
        :param clear_routing_tables: informs the tool chain if it\
            should turn off the clearing of the routing tables
        :type clear_routing_tables: bool
        :param clear_tags: informs the tool chain if it should clear the tags\
            off the machine at stop
        :type clear_tags: boolean
<<<<<<< HEAD
        :param extract_provenance_data: informs the tools if it should \
            try to extract provenance data.
        :type extract_provenance_data: bool
        :param extract_iobuf: tells the tools if it should try to \
            extract iobuf
        :type extract_iobuf: bool
        :return None:
=======
        :return: None
>>>>>>> bae8d502
        """
        for population in self._populations:
            population._end()

        SpinnakerMainInterface.stop(
            self, turn_off_machine, clear_routing_tables, clear_tags)

    def run(self, run_time):
        """ Run the model created

        :param run_time: the time in ms to run the simulation for
        """

        # extra post run algorithms
        self._dsg_algorithm = "SpynnakerDataSpecificationWriter"
        SpinnakerMainInterface.run(self, run_time)<|MERGE_RESOLUTION|>--- conflicted
+++ resolved
@@ -224,6 +224,11 @@
         return self._max_supported_delay
 
     def add_application_vertex(self, vertex_to_add):
+        """
+
+        :param vertex_to_add:
+        :return:
+        """
         if isinstance(vertex_to_add, CommandSender):
             self._command_sender = vertex_to_add
 
@@ -284,6 +289,15 @@
         return len(unique_keys)
 
     def create_population(self, size, cellclass, cellparams, structure, label):
+        """
+
+        :param size:
+        :param cellclass:
+        :param cellparams:
+        :param structure:
+        :param label:
+        :return:
+        """
         return Population(
             size=size, cellclass=cellclass, cellparams=cellparams,
             structure=structure, label=label, spinnaker=self)
@@ -311,7 +325,7 @@
         :param synapse_dynamics: plasticity object
         :param label: human readable version of the projection
         :param rng: the random number generator to use on this projection
-        :return Projection:
+        :return:
         """
         if label is None:
             label = "Projection {}".format(self._edge_count)
@@ -338,17 +352,7 @@
         :param clear_tags: informs the tool chain if it should clear the tags\
             off the machine at stop
         :type clear_tags: boolean
-<<<<<<< HEAD
-        :param extract_provenance_data: informs the tools if it should \
-            try to extract provenance data.
-        :type extract_provenance_data: bool
-        :param extract_iobuf: tells the tools if it should try to \
-            extract iobuf
-        :type extract_iobuf: bool
-        :return None:
-=======
         :return: None
->>>>>>> bae8d502
         """
         for population in self._populations:
             population._end()
