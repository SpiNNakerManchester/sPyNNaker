# Copyright (c) 2017-2019 The University of Manchester
#
# This program is free software: you can redistribute it and/or modify
# it under the terms of the GNU General Public License as published by
# the Free Software Foundation, either version 3 of the License, or
# (at your option) any later version.
#
# This program is distributed in the hope that it will be useful,
# but WITHOUT ANY WARRANTY; without even the implied warranty of
# MERCHANTABILITY or FITNESS FOR A PARTICULAR PURPOSE.  See the
# GNU General Public License for more details.
#
# You should have received a copy of the GNU General Public License
# along with this program.  If not, see <http://www.gnu.org/licenses/>.

import logging
from lazyarray import __version__ as lazyarray_version
from quantities import __version__ as quantities_version
import math
from neo import __version__ as neo_version
import os
from pyNN.common import control as pynn_control
from pyNN import __version__ as pynn_version

from spinn_utilities.log import FormatAdapter
from spinn_utilities.config_holder import get_config_bool, get_config_str
from spinn_utilities.overrides import overrides

from spinn_front_end_common.interface.abstract_spinnaker_base import (
    AbstractSpinnakerBase)
from spinn_front_end_common.interface.provenance import (
    LOADING, MAPPING, ProvenanceWriter, RUN_LOOP)
from spinn_front_end_common.data import FecTimer
from spinn_front_end_common.utilities.constants import (
    MICRO_TO_MILLISECOND_CONVERSION)
from spinn_front_end_common.utilities.exceptions import ConfigurationException

from spynnaker import _version
from spynnaker.pyNN import model_binaries
from spynnaker.pyNN.config_setup import CONFIG_FILE_NAME, setup_configs
from spynnaker.pyNN.data import SpynnakerDataView
from spynnaker.pyNN.data.spynnaker_data_writer import SpynnakerDataWriter
from spynnaker.pyNN.extra_algorithms import (
    delay_support_adder, neuron_expander, synapse_expander,
    redundant_packet_count_report,
    spynnaker_neuron_graph_network_specification_report,
    spynnaker_data_specification_reloader)
from spynnaker.pyNN.extra_algorithms.\
    spynnaker_machine_bit_field_router_compressor import (
        spynnaker_machine_bitfield_ordered_covering_compressor,
        spynnaker_machine_bitField_pair_router_compressor)
from spynnaker.pyNN.extra_algorithms.connection_holder_finisher import (
    finish_connection_holders)
from spynnaker.pyNN.extra_algorithms.splitter_components import (
    spynnaker_splitter_partitioner, spynnaker_splitter_selector)
from spynnaker.pyNN.utilities.utility_calls import (
    moved_in_v7_warning)

logger = FormatAdapter(logging.getLogger(__name__))


class SpiNNaker(AbstractSpinnakerBase, pynn_control.BaseState):
    """ Main interface for the sPyNNaker implementation of PyNN 0.8/0.9
    """

    __slots__ = []

    def __init__(
            self, time_scale_factor, min_delay,
            n_chips_required=None, n_boards_required=None, timestep=0.1):
        """

        :param time_scale_factor:
            multiplicative factor to the machine time step
            (does not affect the neuron models accuracy)
        :type time_scale_factor: int or None
        :param min_delay:
        :param n_chips_required:
            Deprecated! Use n_boards_required instead.
            Must be None if n_boards_required specified.
        :type n_chips_required: int or None
        :param n_boards_required:
            if you need to be allocated a machine (for spalloc) before
            building your graph, then fill this in with a general idea of
            the number of boards you need so that the spalloc system can
            allocate you a machine big enough for your needs.
        :type n_boards_required: int or None
        :param timestep:
            the time step of the simulations in micro seconds
            if None the cfg value is used
        :type timestep: float or None
        """
        # pylint: disable=too-many-arguments, too-many-locals

        # change min delay auto to be the min delay supported by simulator
        if min_delay == "auto":
            min_delay = timestep

        # pynn demanded objects
        self.__recorders = set([])

        # main pynn interface inheritance
        pynn_control.BaseState.__init__(self)

        # SpiNNaker setup
        setup_configs()

        # add model binaries
        # called before super.init as that logs the paths
        SpynnakerDataView.register_binary_search_path(
            os.path.dirname(model_binaries.__file__))

        super().__init__(
            data_writer_cls=SpynnakerDataWriter)

        self._data_writer.set_n_required(n_boards_required, n_chips_required)
        # set up machine targeted data
        self._set_up_timings(timestep, min_delay, time_scale_factor)

        with ProvenanceWriter() as db:
            db.insert_version("sPyNNaker_version", _version.__version__)
            db.insert_version("pyNN_version", pynn_version)
            db.insert_version("quantities_version", quantities_version)
            db.insert_version("neo_version", neo_version)
            db.insert_version("lazyarray_version", lazyarray_version)

    def _clear_and_run(self, run_time, sync_time=0.0):
        """ Clears the projections and Run the model created.

        :param run_time: the time (in milliseconds) to run the simulation for
        :type run_time: float or int
        :param float sync_time:
            If not 0, this specifies that the simulation should pause after
            this duration.  The continue_simulation() method must then be
            called for the simulation to continue.
        :rtype: None
        """
        # pylint: disable=protected-access

        # extra post run algorithms
        for projection in self._data_writer.iterate_projections():
            projection._clear_cache()

        super(SpiNNaker, self).run(run_time, sync_time)
        for projection in self._data_writer.iterate_projections():
            projection._clear_cache()

    def run(self, run_time, sync_time=0.0):
        """ Run the simulation for a span of simulation time.
        :param run_time: the time to run for, in milliseconds
        :return: None
        """
        self._clear_and_run(run_time, sync_time)

    def run_until(self, tstop):
        """ Run the simulation until the given simulation time.

        :param tstop: when to run until in milliseconds
        """
        # Build data
        self._clear_and_run(tstop - self.t)

    def clear(self):
        """ Clear the current recordings and reset the simulation
        """
        self.recorders = set([])
        self.reset()

        # Stop any currently running SpiNNaker application
        self.stop()

    def reset(self):
        """ Reset the state of the current network to time t = 0.
        """
        if not self._data_writer.is_ran_last():
            if not self._data_writer.is_ran_ever():
                logger.error("Ignoring the reset before the run")
            else:
                logger.error("Ignoring the repeated reset call")
            return
        for population in self._data_writer.iterate_populations():
            population._cache_data()  # pylint: disable=protected-access

        # Call superclass implementation
        AbstractSpinnakerBase.reset(self)

    @property
    def state(self):
        """ Used to bypass the dual level object

        :return: the SpiNNaker object
        :rtype: ~spynnaker8.spinnaker.SpiNNaker
        """
        return self

    @property
    def mpi_rank(self):
        """ Gets the MPI rank of the simulator

        .. note::
            Meaningless on SpiNNaker, so we pretend we're the head node.

        :return: Constant: 0
        :rtype: int
        """
        return 0

    @mpi_rank.setter
    def mpi_rank(self, new_value):
        """ sPyNNaker does not use this value meaningfully

        :param new_value: Ignored
        """

    @property
    def num_processes(self):
        """ Gets the number of MPI worker processes

        .. note::
            Meaningless on SpiNNaker, so we pretend there's one MPI process

        :return: Constant: 1
        :rtype: int
        """
        return 1

    @num_processes.setter
    def num_processes(self, new_value):
        """ sPyNNaker does not use this value meaningfully

        :param new_value: Ignored
        """

    @property
    def dt(self):
        """ The simulation time step in milliseconds

        :return: the machine time step
        :rtype: float
        """
        return self._data_writer.get_simulation_time_step_ms()

    @dt.setter
    def dt(self, _):
        """ We do not support setting dt/ time step except during setup

        :raises NotImplementedError
        """
        raise NotImplementedError(
            "We do not support setting dt/ time step except during setup")

    @property
    def t(self):
        """ The current simulation time in milliseconds

        :return: the current runtime already executed
        :rtype: float
        """
        return self._data_writer.get_current_run_time_ms()

    @property
    def segment_counter(self):
        """ The number of the current recording segment being generated.

        :return: the segment counter
        :rtype: int
        """
        return self._data_writer.get_segment_counter()

    @segment_counter.setter
    def segment_counter(self, _):
        """ We do not support externally altering the segment counter

        raises: NotImplementedError
        """
        raise NotImplementedError(
            "We do not support externally altering the segment counter")

    @property
    def running(self):
        """ Whether the simulation is running or has run.

        .. note::
            Ties into our has_ran parameter for automatic pause and resume.

        :return: the has_ran variable from the SpiNNaker main interface
        :rtype: bool
        """
        return self._has_ran

    @running.setter
    def running(self, new_value):
        """ Setter for the has_ran parameter, only used by the PyNN interface,\
            supports tracking where it thinks its setting this parameter.

        :param bool new_value: the new value for the simulation
        """
        self._has_ran = new_value

    @property
    def name(self):
        """ The name of the simulator. Used to ensure PyNN recording neo\
            blocks are correctly labelled.

        :return: the name of the simulator.
        :rtype: str
        """
        return _version._NAME  # pylint: disable=protected-access

    @property
    def recorders(self):
        """ The recorders, used by the PyNN state object

        :return: the internal recorders object
        :rtype: list(~spynnaker.pyNN.models.recorder.Recorder)
        """
        return self.__recorders

    @recorders.setter
    def recorders(self, new_value):
        """ Setter for the internal recorders object

        :param new_value: the new value for the recorder
        """
        self.__recorders = new_value

    def _set_up_timings(self, timestep, min_delay, time_scale_factor):
        """
        :param timestep: machine_time_Step in milli seconds
        :type timestep: float or None
        :tpye min_delay: int or None
        :type time_scale_factor: int or None
        """

        # Get the standard values
        if timestep is None:
            self._data_writer.set_up_timings_and_delay(
                timestep, time_scale_factor, min_delay)
        else:
            self._data_writer.set_up_timings_and_delay(
                math.ceil(timestep * MICRO_TO_MILLISECOND_CONVERSION),
                time_scale_factor, min_delay)

        # Check the combination of machine time step and time scale factor
        if (self._data_writer.get_simulation_time_step_ms() *
                self._data_writer.get_time_scale_factor() < 1):
            if not get_config_bool(
                    "Mode", "violate_1ms_wall_clock_restriction"):
                raise ConfigurationException(
                    "The combination of simulation time step and the machine "
                    "time scale factor results in a wall clock timer tick "
                    "that is currently not reliably supported by the"
                    "SpiNNaker machine.  If you would like to override this"
                    "behaviour (at your own risk), please add "
                    "violate_1ms_wall_clock_restriction = True to the [Mode] "
                    "section of your .{} file".format(CONFIG_FILE_NAME))
            logger.warning(
                "****************************************************")
            logger.warning(
                "*** The combination of simulation time step and  ***")
            logger.warning(
                "*** the machine time scale factor results in a   ***")
            logger.warning(
                "*** wall clock timer tick that is currently not  ***")
            logger.warning(
                "*** reliably supported by the SpiNNaker machine. ***")
            logger.warning(
                "****************************************************")

    def _detect_if_graph_has_changed(self):
        """ Iterate though the graph and look for changes.

        """
        changed, data_changed = super()._detect_if_graph_has_changed()

        # Additionally check populations for changes
        for population in self._data_writer.iterate_populations():
            if population.requires_mapping:
                changed = True
            population.mark_no_changes()

        # Additionally check projections for changes
        for projection in self._data_writer.iterate_projections():
            if projection.requires_mapping:
                changed = True
            projection.mark_no_changes()

        return changed, data_changed

    @staticmethod
    def _count_unique_keys(commands):
        unique_keys = {command.key for command in commands}
        return len(unique_keys)

    def stop(self):
        """
        :rtype: None
        """
        # pylint: disable=protected-access
        for population in self._data_writer.iterate_populations():
            population._end()

        super().stop()

    @staticmethod
    def register_binary_search_path(search_path):
        """ Register an additional binary search path for executables.

        :param str search_path: absolute search path for binaries
        :rtype: None
        """
        # pylint: disable=protected-access
        moved_in_v7_warning("register_binary_search_path is now a View method")
        SpynnakerDataView.register_binary_search_path(search_path)

<<<<<<< HEAD
    def _locate_receivers_from_projections(
            self, projections, gatherers, extra_monitors_per_chip):
        """ Locate receivers and their corresponding monitor cores for\
            setting router time-outs.

        :param list projections: the projections going to be read
        :param gatherers: the gatherers per Ethernet chip
        :param extra_monitors_per_chip: the extra monitor cores per chip
        :return: list of tuples with gatherer and its extra monitor cores
        :rtype: list
        """
        # pylint: disable=protected-access
        important_gathers = set()

        machine = self._data_writer.get_machine()
        placements = self._data_writer.get_placements()
        # iterate though projections
        for projection in projections:
            # iteration though the projections machine edges to locate chips
            for edge in projection._projection_edge.machine_edges:
                placement = placements.get_placement_of_vertex(
                    edge.post_vertex)
                chip = machine.get_chip_at(placement.x, placement.y)

                # locate extra monitor cores on the board of this chip
                extra_monitor_cores_on_board = set(
                    extra_monitors_per_chip[xy]
                    for xy in machine.get_existing_xys_on_board(chip))

                # map gatherer to extra monitor cores for board
                important_gathers.add((
                    gatherers[(chip.nearest_ethernet_x,
                               chip.nearest_ethernet_y)],
                    frozenset(extra_monitor_cores_on_board)))
        return list(important_gathers)
=======
    @overrides(AbstractSpinnakerBase._execute_graph_data_specification_writer)
    def _execute_graph_data_specification_writer(self):
        with FecTimer(DATA_GENERATION, "Spynnaker data specification writer"):
            self._data_writer.set_dsg_targets(
                spynnaker_data_specification_writer())
>>>>>>> 446a6486

    def _execute_spynnaker_ordered_covering_compressor(self):
        with FecTimer(
                LOADING,
                "Spynnaker machine bitfield ordered covering compressor") \
                as timer:
            if timer.skip_if_virtual_board():
                return
            spynnaker_machine_bitfield_ordered_covering_compressor()
            # pylint: disable=attribute-defined-outside-init
            self._multicast_routes_loaded = True
            return None

    def _execute_spynnaker_pair_compressor(self):
        with FecTimer(
                LOADING, "Spynnaker machine bitfield pair router compressor") \
                as timer:
            if timer.skip_if_virtual_board():
                return
            spynnaker_machine_bitField_pair_router_compressor()
            # pylint: disable=attribute-defined-outside-init
            self._multicast_routes_loaded = True
            return None

    @overrides(AbstractSpinnakerBase._do_delayed_compression)
    def _do_delayed_compression(self, name, compressed):
        if name == "SpynnakerMachineBitFieldOrderedCoveringCompressor":
            return self._execute_spynnaker_ordered_covering_compressor()

        if name == "SpynnakerMachineBitFieldPairRouterCompressor":
            return self._execute_spynnaker_pair_compressor()

        return AbstractSpinnakerBase._do_delayed_compression(
            self, name, compressed)

    def _execute_synapse_expander(self):
        with FecTimer(LOADING, "Synapse expander") as timer:
            if timer.skip_if_virtual_board():
                return
            synapse_expander()

    def _execute_neuron_expander(self):
        with FecTimer(LOADING, "Neuron expander") as timer:
            if timer.skip_if_virtual_board():
                return
            neuron_expander()

    def _execute_finish_connection_holders(self):
        with FecTimer(LOADING, "Finish connection holders"):
            finish_connection_holders()

    @overrides(AbstractSpinnakerBase._do_extra_load_algorithms)
    def _do_extra_load_algorithms(self):
        self._execute_neuron_expander()
        self._execute_synapse_expander()
        self._execute_finish_connection_holders()

    def _execute_write_network_graph(self):
        with FecTimer(
                MAPPING,
                "SpYNNakerNeuronGraphNetworkSpecificationReport") as timer:
            if timer.skip_if_cfg_false("Reports", "write_network_graph"):
                return
            spynnaker_neuron_graph_network_specification_report()

    @overrides(AbstractSpinnakerBase._do_extra_mapping_algorithms,
               extend_doc=False)
    def _do_extra_mapping_algorithms(self):
        self._execute_write_network_graph()

    @overrides(AbstractSpinnakerBase._do_provenance_reports)
    def _do_provenance_reports(self):
        AbstractSpinnakerBase._do_provenance_reports(self)
        self._report_redundant_packet_count()

    def _report_redundant_packet_count(self):
        with FecTimer(RUN_LOOP, "Redundant packet count report") as timer:
            if timer.skip_if_cfg_false(
                    "Reports", "write_redundant_packet_count_report"):
                return
            redundant_packet_count_report()

    @overrides(AbstractSpinnakerBase._execute_splitter_selector)
    def _execute_splitter_selector(self):
        with FecTimer(MAPPING, "Spynnaker splitter selector"):
            spynnaker_splitter_selector()

    @overrides(AbstractSpinnakerBase._execute_delay_support_adder,
               extend_doc=False)
    def _execute_delay_support_adder(self):
        """
        Runs, times and logs the DelaySupportAdder if required
        """
        name = get_config_str("Mapping", "delay_support_adder")
        if name is None:
            return
        with FecTimer(MAPPING, "DelaySupportAdder"):
            if name == "DelaySupportAdder":
                delay_support_adder()
                return
            raise ConfigurationException(
                f"Unexpected cfg setting delay_support_adder: {name}")

    @overrides(AbstractSpinnakerBase._execute_splitter_partitioner)
    def _execute_splitter_partitioner(self):
        if self._data_writer.get_n_vertices() == 0:
            return
        with FecTimer(MAPPING, "SpynnakerSplitterPartitioner"):
            n_chips_in_graph = spynnaker_splitter_partitioner()
            self._data_writer.set_n_chips_in_graph(n_chips_in_graph)

    @overrides(AbstractSpinnakerBase._execute_dsg_region_reloader)
    def _execute_dsg_region_reloader(self):
        """
            Runs, times and logs the DSGRegionReloader if required

            Reload any parameters over the loaded data if we have already
            run and not using a virtual board and the data hasn't already
            been regenerated

        """
        if not self._data_writer.is_ran_ever():
            return
        if self._data_writer.is_hard_reset():
            return
        with FecTimer(RUN_LOOP, "SpyNNaker DSG region reloader") as timer:
            if timer.skip_if_virtual_board():
                return
            spynnaker_data_specification_reloader()<|MERGE_RESOLUTION|>--- conflicted
+++ resolved
@@ -413,50 +413,6 @@
         moved_in_v7_warning("register_binary_search_path is now a View method")
         SpynnakerDataView.register_binary_search_path(search_path)
 
-<<<<<<< HEAD
-    def _locate_receivers_from_projections(
-            self, projections, gatherers, extra_monitors_per_chip):
-        """ Locate receivers and their corresponding monitor cores for\
-            setting router time-outs.
-
-        :param list projections: the projections going to be read
-        :param gatherers: the gatherers per Ethernet chip
-        :param extra_monitors_per_chip: the extra monitor cores per chip
-        :return: list of tuples with gatherer and its extra monitor cores
-        :rtype: list
-        """
-        # pylint: disable=protected-access
-        important_gathers = set()
-
-        machine = self._data_writer.get_machine()
-        placements = self._data_writer.get_placements()
-        # iterate though projections
-        for projection in projections:
-            # iteration though the projections machine edges to locate chips
-            for edge in projection._projection_edge.machine_edges:
-                placement = placements.get_placement_of_vertex(
-                    edge.post_vertex)
-                chip = machine.get_chip_at(placement.x, placement.y)
-
-                # locate extra monitor cores on the board of this chip
-                extra_monitor_cores_on_board = set(
-                    extra_monitors_per_chip[xy]
-                    for xy in machine.get_existing_xys_on_board(chip))
-
-                # map gatherer to extra monitor cores for board
-                important_gathers.add((
-                    gatherers[(chip.nearest_ethernet_x,
-                               chip.nearest_ethernet_y)],
-                    frozenset(extra_monitor_cores_on_board)))
-        return list(important_gathers)
-=======
-    @overrides(AbstractSpinnakerBase._execute_graph_data_specification_writer)
-    def _execute_graph_data_specification_writer(self):
-        with FecTimer(DATA_GENERATION, "Spynnaker data specification writer"):
-            self._data_writer.set_dsg_targets(
-                spynnaker_data_specification_writer())
->>>>>>> 446a6486
-
     def _execute_spynnaker_ordered_covering_compressor(self):
         with FecTimer(
                 LOADING,
