# pacman imports
<<<<<<< HEAD
=======
from pacman.model.constraints.utility_constraints\
    .vertex_requires_virtual_chip_in_machine_constraint import \
    VertexRequiresVirtualChipInMachineConstraint
from pacman.operations.tag_allocator_algorithms import BasicTagAllocator
from spynnaker.pyNN.utilities.data_generator_interface import \
    DataGeneratorInterface
>>>>>>> c381407c
from pacman.operations.router_check_functionality.valid_routes_checker import \
    ValidRouteChecker
from pacman.utilities import reports as pacman_reports
from pacman.operations.partition_algorithms.basic_partitioner import \
    BasicPartitioner
<<<<<<< HEAD
from spynnaker.pyNN.models.abstract_models.abstract_virtual_vertex import \
    AbstractVirtualVertex
from spynnaker.pyNN.models.abstract_models.abstract_provides_n_keys_for_edge\
    import AbstractProvidesNKeysForEdge
from spynnaker.pyNN.models.abstract_models\
    .abstract_provides_outgoing_edge_constraints \
    import AbstractProvidesOutgoingEdgeConstraints
from spynnaker.pyNN.models.abstract_models\
    .abstract_provides_incoming_edge_constraints \
    import AbstractProvidesIncomingEdgeConstraints
from spynnaker.pyNN.models.abstract_models\
    .abstract_send_me_multicast_commands_vertex \
    import AbstractSendMeMulticastCommandsVertex
from spynnaker.pyNN.models.abstract_models\
    .abstract_vertex_with_dependent_vertices \
    import AbstractVertexWithEdgeToDependentVertices
from pacman.model.partitionable_graph.partitionable_edge \
    import PartitionableEdge
from pacman.model.routing_info.dict_based_partitioned_edge_n_keys_map \
    import DictBasedPartitionedEdgeNKeysMap
=======
from spinn_machine.virutal_machine import VirtualMachine
>>>>>>> c381407c
from pacman.operations.router_algorithms.basic_dijkstra_routing \
    import BasicDijkstraRouting
from pacman.operations.placer_algorithms.basic_placer import BasicPlacer
from pacman.operations.routing_info_allocator_algorithms.\
    basic_routing_info_allocator import BasicRoutingInfoAllocator
from pacman.utilities.progress_bar import ProgressBar

<<<<<<< HEAD
=======

>>>>>>> c381407c
# spinnmachine imports
from spinn_machine.sdram import SDRAM
from spinn_machine.router import Router as MachineRouter
from spinn_machine.link import Link
from spinn_machine.processor import Processor
from spinn_machine.chip import Chip

<<<<<<< HEAD
# internal imports
from spynnaker.pyNN import exceptions
from spynnaker.pyNN.models.abstract_models.abstract_iptagable_vertex import \
    AbstractIPTagableVertex
from spynnaker.pyNN.models.abstract_models.abstract_reverse_iptagable_vertex \
    import AbstractReverseIPTagableVertex
=======

# internal imports
from spynnaker.pyNN import exceptions
>>>>>>> c381407c
from spynnaker.pyNN.models.utility_models.command_sender import CommandSender
from spynnaker.pyNN.spynnaker_comms_functions import SpynnakerCommsFunctions
from spynnaker.pyNN.spynnaker_configuration import SpynnakerConfiguration
from spynnaker.pyNN.utilities import conf
from spynnaker.pyNN.utilities.database.data_base_interface \
    import DataBaseInterface
from spynnaker.pyNN.utilities.database.socket_address import SocketAddress
from spynnaker.pyNN.utilities.timer import Timer
from spynnaker.pyNN.utilities import reports
from spynnaker.pyNN.models.abstract_models.abstract_data_specable_vertex \
    import AbstractDataSpecableVertex
from spynnaker.pyNN.models.pynn_population import Population
from spynnaker.pyNN.models.pynn_projection import Projection
from spynnaker.pyNN.overridden_pacman_functions.graph_edge_filter \
    import GraphEdgeFilter
from spynnaker.pyNN.utilities.data_generator_interface import \
    DataGeneratorInterface

# spinnman imports
from spinnman.model.core_subsets import CoreSubsets
from spinnman.model.core_subset import CoreSubset
<<<<<<< HEAD
from spinnman.model.iptag.reverse_iptag import ReverseIPTag
=======
>>>>>>> c381407c

import logging
import math
import os
import sys
from multiprocessing.pool import ThreadPool

logger = logging.getLogger(__name__)


class Spinnaker(SpynnakerConfiguration, SpynnakerCommsFunctions):

    def __init__(self, host_name=None, timestep=None, min_delay=None,
<<<<<<< HEAD
                 max_delay=None, graph_label=None, binary_search_paths=None,
                 database_socket_addresses=None):
=======
                 max_delay=None, graph_label=None, binary_search_paths=None):
>>>>>>> c381407c
        SpynnakerConfiguration.__init__(self, host_name, graph_label)

        if binary_search_paths is None:
            binary_search_paths = []

<<<<<<< HEAD
        if database_socket_addresses is None:
            database_socket_addresses = list()
            listen_port = conf.config.getint("Database", "listen_port")
            notify_port = conf.config.getint("Database", "notify_port")
            noftiy_hostname = conf.config.get("Database", "notify_hostname")
            database_socket_addresses.append(
                SocketAddress(noftiy_hostname, notify_port, listen_port))
        self._database_socket_addresses = database_socket_addresses

=======
>>>>>>> c381407c
        if self._app_id is None:
            self._set_up_main_objects()
            self._set_up_pacman_algorthms_listings()
            self._set_up_executable_specifics()
            self._set_up_report_specifics()
            self._set_up_output_application_data_specifics()
        self._set_up_machine_specifics(timestep, min_delay, max_delay,
                                       host_name)
        self._spikes_per_second = float(conf.config.getfloat(
            "Simulation", "spikes_per_second"))
        self._ring_buffer_sigma = float(conf.config.getfloat(
            "Simulation", "ring_buffer_sigma"))

        SpynnakerCommsFunctions.__init__(self, self._reports_states,
                                         self._report_default_directory)

        logger.info("Setting time scale factor to {}."
                    .format(self._time_scale_factor))

        logger.info("Setting appID to %d." % self._app_id)

        # get the machine time step
        logger.info("Setting machine time step to {} micro-seconds."
                    .format(self._machine_time_step))

        # Begin list of binary search paths
        # With those passed to constructor
        self._binary_search_paths = binary_search_paths

        # Determine default executable folder location
        binary_path = os.path.abspath(exceptions.__file__)
        binary_path = os.path.abspath(os.path.join(binary_path, os.pardir))
        binary_path = os.path.join(binary_path, "model_binaries")

        # add this default to end of list of search paths
        self._binary_search_paths.append(binary_path)
        self._edge_count = 0

    def run(self, run_time):
        self._setup_interfaces(hostname=self._hostname)

        # add database generation if requested
        if self._create_database:
            wait_on_confirmation = \
                conf.config.getboolean("Database", "wait_on_confirmation")
            self._database_interface = DataBaseInterface(
                self._app_data_runtime_folder, wait_on_confirmation,
                self._database_socket_addresses)

        # create network report if needed
        if self._reports_states is not None:
            reports.network_specification_report(
                self._report_default_directory, self._partitionable_graph,
                self._hostname)

        # calculate number of machine time steps
        if run_time is not None:
            self._no_machine_time_steps =\
                int((run_time * 1000.0) / self._machine_time_step)
            ceiled_machine_time_steps = \
                math.ceil((run_time * 1000.0) / self._machine_time_step)
            if self._no_machine_time_steps != ceiled_machine_time_steps:
                raise exceptions.ConfigurationException(
                    "The runtime and machine time step combination result in "
                    "a factional number of machine runable time steps and "
                    "therefore spinnaker cannot determine how many to run for")
            for vertex in self._partitionable_graph.vertices:
                if isinstance(vertex, AbstractDataSpecableVertex):
                    vertex.set_no_machine_time_steps(
                        self._no_machine_time_steps)
        else:
            self._no_machine_time_steps = None
            logger.warn("You have set a runtime that will never end, this may"
                        "cause the neural models to fail to partition "
                        "correctly")
            for vertex in self._partitionable_graph.vertices:
                if vertex.is_set_to_record_spikes():
                    raise exceptions.ConfigurationException(
                        "recording a population when set to infinite runtime "
                        "is not currently supportable in this tool chain."
                        "watch this space")

        do_timing = conf.config.getboolean("Reports", "outputTimesForSections")
        if do_timing:
            timer = Timer()
        else:
            timer = None

        self.set_runtime(run_time)
        logger.info("*** Running Mapper *** ")
        if do_timing:
            timer.start_timing()
        self.map_model()
        if do_timing:
            timer.take_sample()

        # load database if needed
        if self._create_database:
<<<<<<< HEAD
            self._database_interface.add_system_params(
                self._time_scale_factor, self._machine_time_step,
                self._runtime)
            self._database_interface.add_machine_objects(self._machine)
            self._database_interface.add_partitionable_vertices(
                self._partitionable_graph)
            self._database_interface.add_partitioned_vertices(
                self._partitioned_graph, self._graph_mapper,
                self._partitionable_graph)
            self._database_interface.add_placements(self._placements,
                                                    self._partitioned_graph)
            self._database_interface.add_routing_infos(
                self._routing_infos, self._partitioned_graph)
            self._database_interface.add_routing_tables(self._router_tables)
            execute_mapping = conf.config.getboolean(
                "Database", "create_routing_info_to_neuron_id_mapping")
            if execute_mapping:
                self._database_interface.create_neuron_to_key_mapping(
                    graph_mapper=self._graph_mapper,
                    partitionable_graph=self._partitionable_graph,
                    partitioned_graph=self._partitioned_graph,
                    routing_infos=self._routing_infos,
                    placements=self._placements)
            self._database_interface.send_visualiser_notifcation()

        # extract iptags required by the graph
        self._set_iptags()
        self._set_reverse_ip_tags()
=======
            self._database_thread.add_system_params(
                self._time_scale_factor, self._machine_time_step,
                self._runtime)
            self._database_thread.add_machine_objects(self._machine)
            self._database_thread.add_partitionable_vertices(
                self._partitionable_graph)
            self._database_thread.add_partitioned_vertices(
                self._partitioned_graph, self._graph_mapper)
            self._database_thread.add_placements(self._placements)
            self._database_thread.add_routing_infos(self._routing_infos)
            self._database_thread.add_routing_tables(self._router_tables)
>>>>>>> c381407c

        # execute data spec generation
        if do_timing:
            timer.start_timing()
        logger.info("*** Generating Output *** ")
        logger.debug("")
        executable_targets = self.generate_data_specifications()
        if do_timing:
            timer.take_sample()

        # execute data spec execution
        if do_timing:
            timer.start_timing()
        processor_to_app_data_base_address = \
            self.execute_data_specification_execution(
                conf.config.getboolean("SpecExecution", "specExecOnHost"),
                self._hostname, self._placements, self._graph_mapper)

        if self._reports_states is not None:
            reports.write_memory_map_report(self._report_default_directory,
                                            processor_to_app_data_base_address)

        if do_timing:
            timer.take_sample()

        if (not isinstance(self._machine, VirtualMachine)
                and conf.config.getboolean("Execute", "run_simulation")):
            if do_timing:
                timer.start_timing()

            logger.info("*** Loading tags ***")
            self._load_tags(self._tags)

            if self._do_load is True:
                logger.info("*** Loading data ***")
                self._load_application_data(
                    self._placements, self._router_tables, self._graph_mapper,
                    processor_to_app_data_base_address, self._hostname,
                    self._app_id)
                logger.info("*** Loading executables ***")
                self._load_executable_images(executable_targets, self._app_id)
            if do_timing:
                timer.take_sample()

            if self._do_run is True:
                logger.info("*** Running simulation... *** ")
                if self._reports_states.transciever_report:
                    binary_folder = conf.config.get("SpecGeneration",
                                                    "Binary_folder")
                    reports.re_load_script_running_aspects(
                        binary_folder, executable_targets, self._hostname,
                        self._app_id, run_time)

                wait_on_confirmation = \
                    conf.config.getboolean("Database", "wait_on_confirmation")
                self._start_execution_on_machine(
                    executable_targets, self._app_id, self._runtime,
                    self._time_scale_factor, wait_on_confirmation,
                    self._database_interface, self._in_debug_mode)
                self._has_ran = True
                if self._retrieve_provance_data:
<<<<<<< HEAD
=======

>>>>>>> c381407c
                    # retrieve provance data
                    self._retieve_provance_data_from_machine(
                        executable_targets, self._router_tables, self._machine)
        elif isinstance(self._machine, VirtualMachine):
            logger.info(
                "*** Using a Virtual Machine so no simulation will occur")
        else:
            logger.info("*** No simulation requested: Stopping. ***")

<<<<<<< HEAD
    def _set_iptags(self):
        for vertex in self._partitionable_graph.vertices:
            if isinstance(vertex, AbstractIPTagableVertex):
                iptag = vertex.get_ip_tag()
                if iptag.tag is not None:
                    if iptag.tag > self._current_max_tag_value:
                        self._current_max_tag_value = iptag.tag
                self._add_iptag(iptag)
        for vertex in self._partitionable_graph.vertices:
            if isinstance(vertex, AbstractIPTagableVertex):
                iptag = vertex.get_ip_tag()
                if iptag.tag is None:
                    iptag.set_tag(self._current_max_tag_value + 1)
                    vertex.set_tag(self._current_max_tag_value + 1)
                    self._current_max_tag_value += 1
                    self._add_iptag(iptag)

    def _set_reverse_ip_tags(self):

        # extract reverse iptags required by the graph
        for vertex in self._partitionable_graph.vertices:
            if isinstance(vertex, AbstractReverseIPTagableVertex):
                reverse_iptag = vertex.get_reverse_ip_tag()
                if reverse_iptag.tag is not None:
                    if reverse_iptag.tag > self._current_max_tag_value:
                        self._current_max_tag_value = reverse_iptag.tag
                    reverse_iptag = self._create_reverse_iptag_from_iptag(
                        reverse_iptag, vertex)
                    self._add_reverse_tag(reverse_iptag)
        for vertex in self._partitionable_graph.vertices:
            if isinstance(vertex, AbstractReverseIPTagableVertex):
                reverse_iptag = vertex.get_reverse_ip_tag()
                if reverse_iptag.tag is None:
                    reverse_iptag.set_tag(self._current_max_tag_value + 1)
                    vertex.set_reverse_iptag_tag(
                        self._current_max_tag_value + 1)
                    self._current_max_tag_value += 1
                    reverse_iptag = self._create_reverse_iptag_from_iptag(
                        reverse_iptag, vertex)
                    self._add_reverse_tag(reverse_iptag)

    def _create_reverse_iptag_from_iptag(self, reverse_iptag, vertex):
        subverts = self._graph_mapper.get_subvertices_from_vertex(vertex)
        if len(subverts) > 1:
            raise exceptions.ConfigurationException(
                "reverse iptaggable populations can only be supported if they"
                " are partitoned in a 1 to 1 ratio. Please reduce the number "
                "of neurons per core, or the max-atoms per core to support a "
                "one core mapping for your iptaggable population.")
        subvert = next(iter(subverts))
        placement = self._placements.get_placement_of_subvertex(subvert)
        return ReverseIPTag(
            port=reverse_iptag.port, tag=reverse_iptag.tag,
            destination_x=placement.x, destination_y=placement.y,
            destination_p=placement.p)

=======
>>>>>>> c381407c
    @property
    def app_id(self):
        return self._app_id

    @property
    def has_ran(self):
        return self._has_ran

    @property
    def machine_time_step(self):
        return self._machine_time_step

    @property
    def no_machine_time_steps(self):
        return self._no_machine_time_steps

    @property
    def timescale_factor(self):
        return self._time_scale_factor

    @property
    def spikes_per_second(self):
        return self._spikes_per_second

    @property
    def ring_buffer_sigma(self):
        return self._ring_buffer_sigma

    @property
    def get_multi_cast_source(self):
        return self._multi_cast_vertex

    @property
    def partitioned_graph(self):
        return self._partitioned_graph

    @property
    def partitionable_graph(self):
        return self._partitionable_graph

    @property
    def placements(self):
        return self._placements

    @property
    def transceiver(self):
        return self._txrx

    @property
    def graph_mapper(self):
        return self._graph_mapper

    @property
    def routing_infos(self):
        return self._routing_infos

    def set_app_id(self, value):
        self._app_id = value

    def set_runtime(self, value):
        self._runtime = value

    def get_current_time(self):
        if self._has_ran:
            return float(self._runtime)
        return 0.0

    def __repr__(self):
        return "Spinnaker object for machine {}".format(self._hostname)

    def map_model(self):
        """
        executes the pacman compilation stack
        """
        pacman_report_state = \
            self._reports_states.generate_pacman_report_states()

        self._add_virtual_chips()

        # execute partitioner
        self._execute_partitioner(pacman_report_state)

        # execute placer
        self._execute_placer(pacman_report_state)

<<<<<<< HEAD
=======
        # exeucte tag allocator
        self._execute_tag_allocator(pacman_report_state)

>>>>>>> c381407c
        # execute pynn subedge pruning
        self._partitioned_graph, self._graph_mapper = \
            GraphEdgeFilter(self._report_default_directory)\
            .run(self._partitioned_graph, self._graph_mapper)

        # execute key allocator
        self._execute_key_allocator(pacman_report_state)

        # execute router
        self._execute_router(pacman_report_state)

    def _execute_tag_allocator(self, pacman_report_state):
        """

        :param pacman_report_state:
        :return:
        """
        if self._tag_allocator_algorithm is None:
            self._tag_allocator_algorithm = BasicTagAllocator()
        else:
            self._tag_allocator_algorithm = self._tag_allocator_algorithm()

        # execute tag allocation
        self._tags = self._tag_allocator_algorithm.allocate_tags(
            self._machine, self._placements)

        # generate reports
        if (pacman_report_state is not None and
                pacman_report_state.tag_allocation_report):
            pacman_reports.tag_allocator_report(
                self._report_default_directory, self._tags)

    def _execute_key_allocator(self, pacman_report_state):
        """ executes the key allocator

        :param pacman_report_state:
        :return:
        """
        if self._key_allocator_algorithm is None:
            self._key_allocator_algorithm = BasicRoutingInfoAllocator()
        else:
            self._key_allocator_algorithm = self._key_allocator_algorithm()

<<<<<<< HEAD
        # Generate an n_keys map for the graph and add constraints
        n_keys_map = DictBasedPartitionedEdgeNKeysMap()
        for edge in self._partitioned_graph.subedges:
            vertex_slice = self._graph_mapper.get_subvertex_slice(
                edge.pre_subvertex)
            super_edge = (self._graph_mapper
                          .get_partitionable_edge_from_partitioned_edge(edge))
            if vertex_slice.n_atoms > 2048:
                raise exceptions.ConfigurationException(
                    "The current models can only support up to 2048 atoms"
                    " per core (restricted by the supported key format)")

            if not isinstance(super_edge.pre_vertex,
                              AbstractProvidesNKeysForEdge):
                n_keys_map.set_n_keys_for_patitioned_edge(edge,
                                                          vertex_slice.n_atoms)
            else:
                n_keys_map.set_n_keys_for_patitioned_edge(
                    super_edge.pre_vertex.get_n_keys_for_partitioned_edge(
                        edge, self._graph_mapper))

            if isinstance(super_edge.pre_vertex,
                          AbstractProvidesOutgoingEdgeConstraints):
                edge.add_constraints(
                    super_edge.pre_vertex.get_outgoing_edge_constraints(
                        edge, self._graph_mapper))
            if isinstance(super_edge.post_vertex,
                          AbstractProvidesIncomingEdgeConstraints):
                edge.add_constraints(
                    super_edge.post_vertex.get_incoming_edge_constraints(
                        edge, self._graph_mapper))

=======
>>>>>>> c381407c
        # execute routing info generator
        self._routing_infos = \
            self._key_allocator_algorithm.allocate_routing_info(
                self._partitioned_graph, self._placements, n_keys_map)

        # generate reports
        if (pacman_report_state is not None and
                pacman_report_state.routing_info_report):
            pacman_reports.routing_info_reports(
                self._report_default_directory, self._partitioned_graph,
                self._routing_infos)

    def _execute_router(self, pacman_report_state):
<<<<<<< HEAD
=======
        """ exectes the router algorithum

        :param pacman_report_state:
        :return:
        """

>>>>>>> c381407c
        # set up a default placer algorithm if none are specified
        if self._router_algorithm is None:
            self._router_algorithm = BasicDijkstraRouting()
        else:
            self._router_algorithm = self._router_algorithm()

        self._router_tables = \
            self._router_algorithm.route(
                self._routing_infos, self._placements, self._machine,
                self._partitioned_graph)

<<<<<<< HEAD
=======
        if self._in_debug_mode:

            # check that all routes are valid and no cycles exist
            valid_route_checker = ValidRouteChecker(
                placements=self._placements, routing_infos=self._routing_infos,
                routing_tables=self._router_tables, machine=self._machine,
                partitioned_graph=self._partitioned_graph)
            valid_route_checker.validate_routes()

>>>>>>> c381407c
        if pacman_report_state is not None and \
                pacman_report_state.router_report:
            pacman_reports.router_reports(
                graph=self._partitionable_graph, hostname=self._hostname,
                graph_to_sub_graph_mapper=self._graph_mapper,
                placements=self._placements,
                report_folder=self._report_default_directory,
                include_dat_based=pacman_report_state.router_dat_based_report,
                routing_tables=self._router_tables,
                routing_info=self._routing_infos, machine=self._machine)

        if self._in_debug_mode:

            # check that all routes are valid and no cycles exist
            valid_route_checker = ValidRouteChecker(
                placements=self._placements, routing_infos=self._routing_infos,
                routing_tables=self._router_tables, machine=self._machine,
                partitioned_graph=self._partitioned_graph)
            valid_route_checker.validate_routes()

    def _execute_partitioner(self, pacman_report_state):
<<<<<<< HEAD
=======
        """ executes the partitioner function
        (does reports, adds placer and tag if needed)

        :param pacman_report_state:
        :return:
        """
>>>>>>> c381407c

        # execute partitioner or default partitioner (as seen fit)
        if self._partitioner_algorithm is None:
            self._partitioner_algorithm = BasicPartitioner()
        else:
            self._partitioner_algorithm = self._partitioner_algorithm()

        # execute partitioner
        self._partitioned_graph, self._graph_mapper = \
            self._partitioner_algorithm.partition(self._partitionable_graph,
                                                  self._machine)

        # execute reports
        if (pacman_report_state is not None and
                pacman_report_state.partitioner_report):
            pacman_reports.partitioner_reports(
                self._report_default_directory, self._hostname,
                self._partitionable_graph, self._graph_mapper)

    def _execute_placer(self, pacman_report_state):
<<<<<<< HEAD
=======
        """ executes the placer, will add a tag allocator if needed

        :param pacman_report_state:
        :return:
        """
>>>>>>> c381407c

        # execute placer or default placer (as seen fit)
        if self._placer_algorithm is None:
            self._placer_algorithm = BasicPlacer()
        else:
<<<<<<< HEAD
            self._placer_algorithm = self._placer_algorithm(self._machine)
        self._placements = self._placer_algorithm.place(
            self._partitioned_graph)

=======
            self._placer_algorithm = self._placer_algorithm()

        # execute placer
        self._placements = self._placer_algorithm.place(
            self._partitioned_graph, self._machine)

>>>>>>> c381407c
        # execute placer reports if needed
        if (pacman_report_state is not None and
                pacman_report_state.placer_report):
            pacman_reports.placer_reports(
                graph=self._partitionable_graph,
                graph_mapper=self._graph_mapper, hostname=self._hostname,
                machine=self._machine, placements=self._placements,
                report_folder=self._report_default_directory)

    def generate_data_specifications(self):
<<<<<<< HEAD

=======
        """ generates the dsg for the graph.

        :return:
        """
>>>>>>> c381407c
        # iterate though subvertexes and call generate_data_spec for each
        # vertex
        executable_targets = dict()
        no_processors = conf.config.getint("Threading", "dsg_threads")
        thread_pool = ThreadPool(processes=no_processors)

        # create a progress bar for end users
        progress_bar = ProgressBar(len(list(self._placements.placements)),
                                   "on generating data specifications")
        data_generator_interfaces = list()
        for placement in self._placements.placements:
            associated_vertex =\
                self._graph_mapper.get_vertex_from_subvertex(
                    placement.subvertex)

            # if the vertex can generate a DSG, call it
            if isinstance(associated_vertex, AbstractDataSpecableVertex):

                ip_tags = self._tags.get_ip_tags_for_vertex(
                    placement.subvertex)
                reverse_ip_tags = self._tags.get_reverse_ip_tags_for_vertex(
                    placement.subvertex)
                data_generator_interface = DataGeneratorInterface(
                    associated_vertex, placement.subvertex, placement,
                    self._partitioned_graph, self._partitionable_graph,
                    self._routing_infos, self._hostname, self._graph_mapper,
                    self._report_default_directory, ip_tags, reverse_ip_tags,
                    progress_bar)
                data_generator_interfaces.append(data_generator_interface)
                thread_pool.apply_async(data_generator_interface.start)

                # Get name of binary from vertex
                binary_name = associated_vertex.get_binary_file_name()

                # Attempt to find this within search paths
                binary_path = self._get_executable_path(binary_name)
                if binary_path is None:
                    raise exceptions.ExecutableNotFoundException(binary_name)

                if binary_path in executable_targets.keys():
                    executable_targets[binary_path].add_processor(placement.x,
                                                                  placement.y,
                                                                  placement.p)
                else:
                    processors = [placement.p]
                    initial_core_subset = CoreSubset(placement.x, placement.y,
                                                     processors)
                    list_of_core_subsets = [initial_core_subset]
                    executable_targets[binary_path] = \
                        CoreSubsets(list_of_core_subsets)

        for data_generator_interface in data_generator_interfaces:
            data_generator_interface.wait_for_finish()
        thread_pool.close()
        thread_pool.join()

        # finish the progress bar
        progress_bar.end()

        return executable_targets

    def add_vertex(self, vertex_to_add):
        if isinstance(vertex_to_add, CommandSender):
            self._multi_cast_vertex = vertex_to_add

        self._partitionable_graph.add_vertex(vertex_to_add)

        if isinstance(vertex_to_add, AbstractSendMeMulticastCommandsVertex):
            if self._multi_cast_vertex is None:
                self._multi_cast_vertex = CommandSender(
                    self._machine_time_step, self._time_scale_factor)
                self.add_vertex(self._multi_cast_vertex)
            edge = PartitionableEdge(self._multi_cast_vertex, vertex_to_add)
            self._multi_cast_vertex.add_commands(vertex_to_add.commands, edge)
            self.add_edge(edge)

        # add any dependent edges and verts if needed
        if isinstance(vertex_to_add,
                      AbstractVertexWithEdgeToDependentVertices):
            for dependant_vertex in vertex_to_add.dependent_vertices:
                self.add_vertex(dependant_vertex)
                dependant_edge = PartitionableEdge(
                    pre_vertex=vertex_to_add, post_vertex=dependant_vertex)
                self.add_edge(dependant_edge)

    def add_edge(self, edge_to_add):
        self._partitionable_graph.add_edge(edge_to_add)

    def create_population(self, size, cellclass, cellparams, structure, label):
        return Population(
            size=size, cellclass=cellclass, cellparams=cellparams,
            structure=structure, label=label, spinnaker=self)

<<<<<<< HEAD
    def create_projection(self, presynaptic_population,
                          postsynaptic_population, connector, source, target,
                          synapse_dynamics, label, rng):
=======
    def create_projection(
            self, presynaptic_population, postsynaptic_population, connector,
            source, target, synapse_dynamics, label, rng):
>>>>>>> c381407c
        if label is None:
            label = "Projection {}".format(self._edge_count)
            self._edge_count += 1
        return Projection(
            presynaptic_population=presynaptic_population, label=label,
            postsynaptic_population=postsynaptic_population, rng=rng,
            connector=connector, source=source, target=target,
            synapse_dynamics=synapse_dynamics, spinnaker_control=self,
            machine_time_step=self._machine_time_step,
            timescale_factor=self._time_scale_factor)

    def _get_executable_path(self, executable_name):

        # Loop through search paths
        for path in self._binary_search_paths:
            # Rebuild filename
            potential_filename = os.path.join(path, executable_name)

            # If this filename exists, return it
            if os.path.isfile(potential_filename):
                return potential_filename

        # No executable found
        return None

    def _add_virtual_chips(self):
        for vertex in self._partitionable_graph.vertices:
<<<<<<< HEAD
            if isinstance(vertex, AbstractVirtualVertex):

                # check if the virtual chip doesn't already exist
                if self._machine.get_chip_at(vertex.virtual_chip_x,
                                             vertex.virtual_chip_y) is None:
                    virutal_chip = self._create_virtual_chip(vertex)
                    self._machine.add_chip(virutal_chip)

    def _create_virtual_chip(self, virtual_vertex):
        sdram_object = SDRAM()

        # creates the two links
        virtual_link_id = (virtual_vertex
                           .connected_to_real_chip_link_id + 3) % 6
        to_virtual_chip_link = Link(
            destination_x=virtual_vertex.virtual_chip_x,
            destination_y=virtual_vertex.virtual_chip_y,
            source_x=virtual_vertex.connected_to_real_chip_x,
            source_y=virtual_vertex.connected_to_real_chip_y,
            multicast_default_from=virtual_link_id,
            multicast_default_to=virtual_link_id,
            source_link_id=virtual_vertex.connected_to_real_chip_link_id)

        from_virtual_chip_link = Link(
            destination_x=virtual_vertex.connected_to_real_chip_x,
            destination_y=virtual_vertex.connected_to_real_chip_y,
            source_x=virtual_vertex.virtual_chip_x,
            source_y=virtual_vertex.virtual_chip_y,
            multicast_default_from=(virtual_vertex
                                    .connected_to_real_chip_link_id),
            multicast_default_to=virtual_vertex.connected_to_real_chip_link_id,
            source_link_id=virtual_link_id)
=======
            virtual_chip_constraints = \
                pacman_utility_calls.locate_constraints_of_type(
                    vertex.constraints,
                    VertexRequiresVirtualChipInMachineConstraint)
            if len(virtual_chip_constraints) > 0:
                for virtual_chip_constraint in virtual_chip_constraints:

                    # check if the virtual chip doesnt already exist
                    if (self._machine.get_chip_at(
                            virtual_chip_constraint.virtual_chip_coords['x'],
                            virtual_chip_constraint.virtual_chip_coords['y'])
                            is None):
                        virutal_chip = \
                            self._create_virtual_chip(virtual_chip_constraint)
                        self._machine.add_chip(virutal_chip)

    def _create_virtual_chip(self, virtual_chip_constraint):
        sdram_object = SDRAM()

        # creates the two links
        to_virtual_chip_link = Link(
            destination_x=virtual_chip_constraint.virtual_chip_coords['x'],
            destination_y=virtual_chip_constraint.virtual_chip_coords['y'],
            source_x=virtual_chip_constraint.connected_to_chip_coords['x'],
            source_y=virtual_chip_constraint.connected_to_chip_coords['y'],
            multicast_default_from=(virtual_chip_constraint
                                    .connected_to_chip_link_id + 3) % 6,
            multicast_default_to=(virtual_chip_constraint
                                  .connected_to_chip_link_id + 3) % 6,
            source_link_id=virtual_chip_constraint.connected_to_chip_link_id)

        from_virtual_chip_link = Link(
            destination_x=(virtual_chip_constraint
                           .connected_to_chip_coords['x']),
            destination_y=(virtual_chip_constraint
                           .connected_to_chip_coords['y']),
            source_x=virtual_chip_constraint.virtual_chip_coords['x'],
            source_y=virtual_chip_constraint.virtual_chip_coords['y'],
            multicast_default_from=(virtual_chip_constraint
                                    .connected_to_chip_link_id + 3) % 6,
            multicast_default_to=(virtual_chip_constraint
                                  .connected_to_chip_link_id + 3) % 6,
            source_link_id=virtual_chip_constraint.connected_to_chip_link_id)
>>>>>>> c381407c

        # create the router
        links = [from_virtual_chip_link]
        router_object = MachineRouter(
            links=links, emergency_routing_enabled=False,
            clock_speed=MachineRouter.ROUTER_DEFAULT_CLOCK_SPEED,
<<<<<<< HEAD
            n_available_multicast_entries=sys.maxint,
            diagnostic_filters=list())
=======
            n_available_multicast_entries=sys.maxint)
>>>>>>> c381407c

        # create the processors
        processors = list()
        for virtual_core_id in range(0, 128):
            processors.append(Processor(virtual_core_id,
                                        Processor.CPU_AVAILABLE,
                                        virtual_core_id == 0))

        # connect the real chip with the virtual one
        connected_chip = self._machine.get_chip_at(
            virtual_vertex.connected_to_real_chip_x,
            virtual_vertex.connected_to_real_chip_y)
        connected_chip.router.add_link(to_virtual_chip_link)

        # return new v chip
        return Chip(
            processors=processors, router=router_object, sdram=sdram_object,
<<<<<<< HEAD
            x=virtual_vertex.virtual_chip_x, y=virtual_vertex.virtual_chip_y,
            virtual=True)
=======
            x=virtual_chip_constraint.virtual_chip_coords['x'],
            y=virtual_chip_constraint.virtual_chip_coords['y'], virtual=True,
            nearest_ethernet_x=None, nearest_ethernet_y=None)
>>>>>>> c381407c

    def stop(self, stop_on_board=True):
        if stop_on_board:
            for router_table in self._router_tables.routing_tables:
<<<<<<< HEAD
                if (not self._machine.get_chip_at(router_table.x,
                                                  router_table.y).virtual and
                        len(router_table.multicast_routing_entries) > 0):
                    self._txrx.clear_multicast_routes(router_table.x,
                                                      router_table.y)
=======
                if len(router_table.multicast_routing_entries) > 0:
>>>>>>> c381407c
                    self._txrx.clear_router_diagnostic_counters(router_table.x,
                                                                router_table.y)
            for ip_tag in self._tags.ip_tags:
                self._txrx.clear_ip_tag(
                    ip_tag.tag, board_address=ip_tag.board_address)
            for reverse_ip_tag in self._tags.reverse_ip_tags:
                self._txrx.clear_ip_tag(
                    reverse_ip_tag.tag,
                    board_address=reverse_ip_tag.board_address)

            # self._txrx.stop_application(self._app_id)
        if self._create_database:
<<<<<<< HEAD
            self._database_interface.stop()
=======
            self._database_thread.stop()

        # stop the transciever
        self._txrx.close()
>>>>>>> c381407c
<|MERGE_RESOLUTION|>--- conflicted
+++ resolved
@@ -1,19 +1,9 @@
 # pacman imports
-<<<<<<< HEAD
-=======
-from pacman.model.constraints.utility_constraints\
-    .vertex_requires_virtual_chip_in_machine_constraint import \
-    VertexRequiresVirtualChipInMachineConstraint
-from pacman.operations.tag_allocator_algorithms import BasicTagAllocator
-from spynnaker.pyNN.utilities.data_generator_interface import \
-    DataGeneratorInterface
->>>>>>> c381407c
 from pacman.operations.router_check_functionality.valid_routes_checker import \
     ValidRouteChecker
 from pacman.utilities import reports as pacman_reports
 from pacman.operations.partition_algorithms.basic_partitioner import \
     BasicPartitioner
-<<<<<<< HEAD
 from spynnaker.pyNN.models.abstract_models.abstract_virtual_vertex import \
     AbstractVirtualVertex
 from spynnaker.pyNN.models.abstract_models.abstract_provides_n_keys_for_edge\
@@ -30,13 +20,12 @@
 from spynnaker.pyNN.models.abstract_models\
     .abstract_vertex_with_dependent_vertices \
     import AbstractVertexWithEdgeToDependentVertices
+from pacman.operations.tag_allocator_algorithms.basic_tag_allocator \
+    import BasicTagAllocator
 from pacman.model.partitionable_graph.partitionable_edge \
     import PartitionableEdge
 from pacman.model.routing_info.dict_based_partitioned_edge_n_keys_map \
     import DictBasedPartitionedEdgeNKeysMap
-=======
-from spinn_machine.virutal_machine import VirtualMachine
->>>>>>> c381407c
 from pacman.operations.router_algorithms.basic_dijkstra_routing \
     import BasicDijkstraRouting
 from pacman.operations.placer_algorithms.basic_placer import BasicPlacer
@@ -44,29 +33,16 @@
     basic_routing_info_allocator import BasicRoutingInfoAllocator
 from pacman.utilities.progress_bar import ProgressBar
 
-<<<<<<< HEAD
-=======
-
->>>>>>> c381407c
 # spinnmachine imports
 from spinn_machine.sdram import SDRAM
 from spinn_machine.router import Router as MachineRouter
 from spinn_machine.link import Link
 from spinn_machine.processor import Processor
 from spinn_machine.chip import Chip
-
-<<<<<<< HEAD
+from spinn_machine.virutal_machine import VirtualMachine
+
 # internal imports
 from spynnaker.pyNN import exceptions
-from spynnaker.pyNN.models.abstract_models.abstract_iptagable_vertex import \
-    AbstractIPTagableVertex
-from spynnaker.pyNN.models.abstract_models.abstract_reverse_iptagable_vertex \
-    import AbstractReverseIPTagableVertex
-=======
-
-# internal imports
-from spynnaker.pyNN import exceptions
->>>>>>> c381407c
 from spynnaker.pyNN.models.utility_models.command_sender import CommandSender
 from spynnaker.pyNN.spynnaker_comms_functions import SpynnakerCommsFunctions
 from spynnaker.pyNN.spynnaker_configuration import SpynnakerConfiguration
@@ -88,10 +64,6 @@
 # spinnman imports
 from spinnman.model.core_subsets import CoreSubsets
 from spinnman.model.core_subset import CoreSubset
-<<<<<<< HEAD
-from spinnman.model.iptag.reverse_iptag import ReverseIPTag
-=======
->>>>>>> c381407c
 
 import logging
 import math
@@ -105,18 +77,13 @@
 class Spinnaker(SpynnakerConfiguration, SpynnakerCommsFunctions):
 
     def __init__(self, host_name=None, timestep=None, min_delay=None,
-<<<<<<< HEAD
                  max_delay=None, graph_label=None, binary_search_paths=None,
                  database_socket_addresses=None):
-=======
-                 max_delay=None, graph_label=None, binary_search_paths=None):
->>>>>>> c381407c
         SpynnakerConfiguration.__init__(self, host_name, graph_label)
 
         if binary_search_paths is None:
             binary_search_paths = []
 
-<<<<<<< HEAD
         if database_socket_addresses is None:
             database_socket_addresses = list()
             listen_port = conf.config.getint("Database", "listen_port")
@@ -126,8 +93,6 @@
                 SocketAddress(noftiy_hostname, notify_port, listen_port))
         self._database_socket_addresses = database_socket_addresses
 
-=======
->>>>>>> c381407c
         if self._app_id is None:
             self._set_up_main_objects()
             self._set_up_pacman_algorthms_listings()
@@ -226,7 +191,6 @@
 
         # load database if needed
         if self._create_database:
-<<<<<<< HEAD
             self._database_interface.add_system_params(
                 self._time_scale_factor, self._machine_time_step,
                 self._runtime)
@@ -252,23 +216,6 @@
                     placements=self._placements)
             self._database_interface.send_visualiser_notifcation()
 
-        # extract iptags required by the graph
-        self._set_iptags()
-        self._set_reverse_ip_tags()
-=======
-            self._database_thread.add_system_params(
-                self._time_scale_factor, self._machine_time_step,
-                self._runtime)
-            self._database_thread.add_machine_objects(self._machine)
-            self._database_thread.add_partitionable_vertices(
-                self._partitionable_graph)
-            self._database_thread.add_partitioned_vertices(
-                self._partitioned_graph, self._graph_mapper)
-            self._database_thread.add_placements(self._placements)
-            self._database_thread.add_routing_infos(self._routing_infos)
-            self._database_thread.add_routing_tables(self._router_tables)
->>>>>>> c381407c
-
         # execute data spec generation
         if do_timing:
             timer.start_timing()
@@ -293,8 +240,8 @@
         if do_timing:
             timer.take_sample()
 
-        if (not isinstance(self._machine, VirtualMachine)
-                and conf.config.getboolean("Execute", "run_simulation")):
+        if (not isinstance(self._machine, VirtualMachine) and
+                conf.config.getboolean("Execute", "run_simulation")):
             if do_timing:
                 timer.start_timing()
 
@@ -329,10 +276,7 @@
                     self._database_interface, self._in_debug_mode)
                 self._has_ran = True
                 if self._retrieve_provance_data:
-<<<<<<< HEAD
-=======
-
->>>>>>> c381407c
+
                     # retrieve provance data
                     self._retieve_provance_data_from_machine(
                         executable_targets, self._router_tables, self._machine)
@@ -342,65 +286,6 @@
         else:
             logger.info("*** No simulation requested: Stopping. ***")
 
-<<<<<<< HEAD
-    def _set_iptags(self):
-        for vertex in self._partitionable_graph.vertices:
-            if isinstance(vertex, AbstractIPTagableVertex):
-                iptag = vertex.get_ip_tag()
-                if iptag.tag is not None:
-                    if iptag.tag > self._current_max_tag_value:
-                        self._current_max_tag_value = iptag.tag
-                self._add_iptag(iptag)
-        for vertex in self._partitionable_graph.vertices:
-            if isinstance(vertex, AbstractIPTagableVertex):
-                iptag = vertex.get_ip_tag()
-                if iptag.tag is None:
-                    iptag.set_tag(self._current_max_tag_value + 1)
-                    vertex.set_tag(self._current_max_tag_value + 1)
-                    self._current_max_tag_value += 1
-                    self._add_iptag(iptag)
-
-    def _set_reverse_ip_tags(self):
-
-        # extract reverse iptags required by the graph
-        for vertex in self._partitionable_graph.vertices:
-            if isinstance(vertex, AbstractReverseIPTagableVertex):
-                reverse_iptag = vertex.get_reverse_ip_tag()
-                if reverse_iptag.tag is not None:
-                    if reverse_iptag.tag > self._current_max_tag_value:
-                        self._current_max_tag_value = reverse_iptag.tag
-                    reverse_iptag = self._create_reverse_iptag_from_iptag(
-                        reverse_iptag, vertex)
-                    self._add_reverse_tag(reverse_iptag)
-        for vertex in self._partitionable_graph.vertices:
-            if isinstance(vertex, AbstractReverseIPTagableVertex):
-                reverse_iptag = vertex.get_reverse_ip_tag()
-                if reverse_iptag.tag is None:
-                    reverse_iptag.set_tag(self._current_max_tag_value + 1)
-                    vertex.set_reverse_iptag_tag(
-                        self._current_max_tag_value + 1)
-                    self._current_max_tag_value += 1
-                    reverse_iptag = self._create_reverse_iptag_from_iptag(
-                        reverse_iptag, vertex)
-                    self._add_reverse_tag(reverse_iptag)
-
-    def _create_reverse_iptag_from_iptag(self, reverse_iptag, vertex):
-        subverts = self._graph_mapper.get_subvertices_from_vertex(vertex)
-        if len(subverts) > 1:
-            raise exceptions.ConfigurationException(
-                "reverse iptaggable populations can only be supported if they"
-                " are partitoned in a 1 to 1 ratio. Please reduce the number "
-                "of neurons per core, or the max-atoms per core to support a "
-                "one core mapping for your iptaggable population.")
-        subvert = next(iter(subverts))
-        placement = self._placements.get_placement_of_subvertex(subvert)
-        return ReverseIPTag(
-            port=reverse_iptag.port, tag=reverse_iptag.tag,
-            destination_x=placement.x, destination_y=placement.y,
-            destination_p=placement.p)
-
-=======
->>>>>>> c381407c
     @property
     def app_id(self):
         return self._app_id
@@ -486,12 +371,9 @@
         # execute placer
         self._execute_placer(pacman_report_state)
 
-<<<<<<< HEAD
-=======
         # exeucte tag allocator
         self._execute_tag_allocator(pacman_report_state)
 
->>>>>>> c381407c
         # execute pynn subedge pruning
         self._partitioned_graph, self._graph_mapper = \
             GraphEdgeFilter(self._report_default_directory)\
@@ -535,7 +417,6 @@
         else:
             self._key_allocator_algorithm = self._key_allocator_algorithm()
 
-<<<<<<< HEAD
         # Generate an n_keys map for the graph and add constraints
         n_keys_map = DictBasedPartitionedEdgeNKeysMap()
         for edge in self._partitioned_graph.subedges:
@@ -568,8 +449,6 @@
                     super_edge.post_vertex.get_incoming_edge_constraints(
                         edge, self._graph_mapper))
 
-=======
->>>>>>> c381407c
         # execute routing info generator
         self._routing_infos = \
             self._key_allocator_algorithm.allocate_routing_info(
@@ -583,15 +462,12 @@
                 self._routing_infos)
 
     def _execute_router(self, pacman_report_state):
-<<<<<<< HEAD
-=======
         """ exectes the router algorithum
 
         :param pacman_report_state:
         :return:
         """
 
->>>>>>> c381407c
         # set up a default placer algorithm if none are specified
         if self._router_algorithm is None:
             self._router_algorithm = BasicDijkstraRouting()
@@ -603,18 +479,6 @@
                 self._routing_infos, self._placements, self._machine,
                 self._partitioned_graph)
 
-<<<<<<< HEAD
-=======
-        if self._in_debug_mode:
-
-            # check that all routes are valid and no cycles exist
-            valid_route_checker = ValidRouteChecker(
-                placements=self._placements, routing_infos=self._routing_infos,
-                routing_tables=self._router_tables, machine=self._machine,
-                partitioned_graph=self._partitioned_graph)
-            valid_route_checker.validate_routes()
-
->>>>>>> c381407c
         if pacman_report_state is not None and \
                 pacman_report_state.router_report:
             pacman_reports.router_reports(
@@ -636,15 +500,11 @@
             valid_route_checker.validate_routes()
 
     def _execute_partitioner(self, pacman_report_state):
-<<<<<<< HEAD
-=======
         """ executes the partitioner function
-        (does reports, adds placer and tag if needed)
 
         :param pacman_report_state:
         :return:
         """
->>>>>>> c381407c
 
         # execute partitioner or default partitioner (as seen fit)
         if self._partitioner_algorithm is None:
@@ -665,32 +525,22 @@
                 self._partitionable_graph, self._graph_mapper)
 
     def _execute_placer(self, pacman_report_state):
-<<<<<<< HEAD
-=======
-        """ executes the placer, will add a tag allocator if needed
+        """ executes the placer
 
         :param pacman_report_state:
         :return:
         """
->>>>>>> c381407c
 
         # execute placer or default placer (as seen fit)
         if self._placer_algorithm is None:
             self._placer_algorithm = BasicPlacer()
         else:
-<<<<<<< HEAD
-            self._placer_algorithm = self._placer_algorithm(self._machine)
-        self._placements = self._placer_algorithm.place(
-            self._partitioned_graph)
-
-=======
             self._placer_algorithm = self._placer_algorithm()
 
         # execute placer
         self._placements = self._placer_algorithm.place(
             self._partitioned_graph, self._machine)
 
->>>>>>> c381407c
         # execute placer reports if needed
         if (pacman_report_state is not None and
                 pacman_report_state.placer_report):
@@ -701,14 +551,11 @@
                 report_folder=self._report_default_directory)
 
     def generate_data_specifications(self):
-<<<<<<< HEAD
-
-=======
         """ generates the dsg for the graph.
 
         :return:
         """
->>>>>>> c381407c
+
         # iterate though subvertexes and call generate_data_spec for each
         # vertex
         executable_targets = dict()
@@ -802,15 +649,9 @@
             size=size, cellclass=cellclass, cellparams=cellparams,
             structure=structure, label=label, spinnaker=self)
 
-<<<<<<< HEAD
-    def create_projection(self, presynaptic_population,
-                          postsynaptic_population, connector, source, target,
-                          synapse_dynamics, label, rng):
-=======
     def create_projection(
             self, presynaptic_population, postsynaptic_population, connector,
             source, target, synapse_dynamics, label, rng):
->>>>>>> c381407c
         if label is None:
             label = "Projection {}".format(self._edge_count)
             self._edge_count += 1
@@ -838,7 +679,6 @@
 
     def _add_virtual_chips(self):
         for vertex in self._partitionable_graph.vertices:
-<<<<<<< HEAD
             if isinstance(vertex, AbstractVirtualVertex):
 
                 # check if the virtual chip doesn't already exist
@@ -871,63 +711,13 @@
                                     .connected_to_real_chip_link_id),
             multicast_default_to=virtual_vertex.connected_to_real_chip_link_id,
             source_link_id=virtual_link_id)
-=======
-            virtual_chip_constraints = \
-                pacman_utility_calls.locate_constraints_of_type(
-                    vertex.constraints,
-                    VertexRequiresVirtualChipInMachineConstraint)
-            if len(virtual_chip_constraints) > 0:
-                for virtual_chip_constraint in virtual_chip_constraints:
-
-                    # check if the virtual chip doesnt already exist
-                    if (self._machine.get_chip_at(
-                            virtual_chip_constraint.virtual_chip_coords['x'],
-                            virtual_chip_constraint.virtual_chip_coords['y'])
-                            is None):
-                        virutal_chip = \
-                            self._create_virtual_chip(virtual_chip_constraint)
-                        self._machine.add_chip(virutal_chip)
-
-    def _create_virtual_chip(self, virtual_chip_constraint):
-        sdram_object = SDRAM()
-
-        # creates the two links
-        to_virtual_chip_link = Link(
-            destination_x=virtual_chip_constraint.virtual_chip_coords['x'],
-            destination_y=virtual_chip_constraint.virtual_chip_coords['y'],
-            source_x=virtual_chip_constraint.connected_to_chip_coords['x'],
-            source_y=virtual_chip_constraint.connected_to_chip_coords['y'],
-            multicast_default_from=(virtual_chip_constraint
-                                    .connected_to_chip_link_id + 3) % 6,
-            multicast_default_to=(virtual_chip_constraint
-                                  .connected_to_chip_link_id + 3) % 6,
-            source_link_id=virtual_chip_constraint.connected_to_chip_link_id)
-
-        from_virtual_chip_link = Link(
-            destination_x=(virtual_chip_constraint
-                           .connected_to_chip_coords['x']),
-            destination_y=(virtual_chip_constraint
-                           .connected_to_chip_coords['y']),
-            source_x=virtual_chip_constraint.virtual_chip_coords['x'],
-            source_y=virtual_chip_constraint.virtual_chip_coords['y'],
-            multicast_default_from=(virtual_chip_constraint
-                                    .connected_to_chip_link_id + 3) % 6,
-            multicast_default_to=(virtual_chip_constraint
-                                  .connected_to_chip_link_id + 3) % 6,
-            source_link_id=virtual_chip_constraint.connected_to_chip_link_id)
->>>>>>> c381407c
 
         # create the router
         links = [from_virtual_chip_link]
         router_object = MachineRouter(
             links=links, emergency_routing_enabled=False,
             clock_speed=MachineRouter.ROUTER_DEFAULT_CLOCK_SPEED,
-<<<<<<< HEAD
-            n_available_multicast_entries=sys.maxint,
-            diagnostic_filters=list())
-=======
             n_available_multicast_entries=sys.maxint)
->>>>>>> c381407c
 
         # create the processors
         processors = list()
@@ -945,27 +735,15 @@
         # return new v chip
         return Chip(
             processors=processors, router=router_object, sdram=sdram_object,
-<<<<<<< HEAD
             x=virtual_vertex.virtual_chip_x, y=virtual_vertex.virtual_chip_y,
-            virtual=True)
-=======
-            x=virtual_chip_constraint.virtual_chip_coords['x'],
-            y=virtual_chip_constraint.virtual_chip_coords['y'], virtual=True,
-            nearest_ethernet_x=None, nearest_ethernet_y=None)
->>>>>>> c381407c
+            virtual=True, nearest_ethernet_x=None, nearest_ethernet_y=None)
 
     def stop(self, stop_on_board=True):
         if stop_on_board:
             for router_table in self._router_tables.routing_tables:
-<<<<<<< HEAD
                 if (not self._machine.get_chip_at(router_table.x,
                                                   router_table.y).virtual and
                         len(router_table.multicast_routing_entries) > 0):
-                    self._txrx.clear_multicast_routes(router_table.x,
-                                                      router_table.y)
-=======
-                if len(router_table.multicast_routing_entries) > 0:
->>>>>>> c381407c
                     self._txrx.clear_router_diagnostic_counters(router_table.x,
                                                                 router_table.y)
             for ip_tag in self._tags.ip_tags:
@@ -978,11 +756,7 @@
 
             # self._txrx.stop_application(self._app_id)
         if self._create_database:
-<<<<<<< HEAD
             self._database_interface.stop()
-=======
-            self._database_thread.stop()
 
         # stop the transciever
-        self._txrx.close()
->>>>>>> c381407c
+        self._txrx.close()