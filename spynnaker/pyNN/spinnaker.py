--- conflicted
+++ resolved
@@ -1,6 +1,7 @@
 
 # pacman imports
-from pacman.model.graphs.application import ApplicationEdge
+from pacman.model.graphs.application.impl.application_edge \
+    import ApplicationEdge
 
 # common front end imports
 from spinn_front_end_common.interface.spinnaker_main_interface import \
@@ -117,10 +118,6 @@
         # TODO: does timestep work at all when it is None?
         # deal with params allowed via the setup options
         if timestep is not None:
-<<<<<<< HEAD
-            # convert into milliseconds from microseconds
-            timestep *= 1000
-=======
 
             # convert from milliseconds into microseconds
             try:
@@ -133,7 +130,6 @@
             except (TypeError, AttributeError):
                 raise InvalidParameterType(
                     "timestamp parameter must numerical")
->>>>>>> 3a6f4b84
             self._machine_time_step = timestep
         else:
             self._machine_time_step = config.getint(
