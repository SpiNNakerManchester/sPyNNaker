--- conflicted
+++ resolved
@@ -61,13 +61,6 @@
     AbstractProvidesProvanenceData
 
 # local front end imports
-<<<<<<< HEAD
-from spinn_front_end_common.utilities.notification_protocol.\
-    socket_address import SocketAddress
-=======
-from spynnaker.pyNN.utilities.database.data_base_interface \
-    import DataBaseInterface
->>>>>>> 325b73b1
 from spynnaker.pyNN.models.pynn_population import Population
 from spynnaker.pyNN.models.pynn_projection import Projection
 from spynnaker.pyNN.overridden_pacman_functions.graph_edge_filter \
@@ -236,7 +229,6 @@
             virtual_has_wrap_arounds=config.getboolean(
                 "Machine", "requires_wrap_arounds"))
 
-<<<<<<< HEAD
         # add database generation if requested
         if self._create_database:
             wait_on_confirmation = \
@@ -258,8 +250,6 @@
             self._reload_script.runtime = run_time
             self._reload_script.time_scale_factor = self._time_scale_factor
 
-=======
->>>>>>> 325b73b1
         # create network report if needed
         if self._reports_states is not None:
             reports.network_specification_partitionable_report(
@@ -314,7 +304,7 @@
                 user_create_database == "True"):
             wait_on_confirmation = config.getboolean(
                 "Database", "wait_on_confirmation")
-            self._database_interface = DataBaseInterface(
+            self._database_interface = SpynnakerDataBaseInterface(
                 self._app_data_runtime_folder, wait_on_confirmation,
                 self._database_socket_addresses)
 
