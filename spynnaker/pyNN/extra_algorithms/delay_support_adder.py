# Copyright (c) 2020-2021 The University of Manchester
#
# This program is free software: you can redistribute it and/or modify
# it under the terms of the GNU General Public License as published by
# the Free Software Foundation, either version 3 of the License, or
# (at your option) any later version.
#
# This program is distributed in the hope that it will be useful,
# but WITHOUT ANY WARRANTY; without even the implied warranty of
# MERCHANTABILITY or FITNESS FOR A PARTICULAR PURPOSE.  See the
# GNU General Public License for more details.
#
# You should have received a copy of the GNU General Public License
# along with this program.  If not, see <http://www.gnu.org/licenses/>.
import logging
import math

from spinn_utilities.log import FormatAdapter
from spinn_utilities.progress_bar import ProgressBar
from spinn_front_end_common.utilities.globals_variables import (
    machine_time_step_ms)
from spynnaker.pyNN.exceptions import DelayExtensionException
from spynnaker.pyNN.extra_algorithms.splitter_components import (
    AbstractSpynnakerSplitterDelay, SplitterDelayVertexSlice)
from spynnaker.pyNN.models.neural_projections import (
    ProjectionApplicationEdge, DelayedApplicationEdge,
    DelayAfferentApplicationEdge)
from spynnaker.pyNN.models.utility_models.delays import DelayExtensionVertex
from spynnaker.pyNN.utilities import constants

logger = FormatAdapter(logging.getLogger(__name__))


class DelaySupportAdder(object):
    """ adds delay extension vertices into the APP graph as needed

    :param ApplicationGraph app_graph: the app graph
    :rtype: None
    """

    __slots__ = [
        "_app_to_delay_map",
        "_delay_post_edge_map",
        "_delay_pre_edges"]

    INVALID_SPLITTER_FOR_DELAYS_ERROR_MSG = (
        "The app vertex {} with splitter {} does not support delays and yet "
        "requires a delay support for edge {}. Please use a Splitter which "
        "utilises the AbstractSpynnakerSplitterDelay interface.")

    DELAYS_NOT_SUPPORTED_SPLITTER = (
        "The app vertex {} with splitter {} does not support delays and yet "
        "requires a delay support for edge {}. Please use a Splitter which "
        "does not have accepts_edges_from_delay_vertex turned off.")

    NOT_SUPPORTED_DELAY_ERROR_MSG = (
        "The maximum delay {}ms for projection {} is not supported "
        "by the splitter {} (max supported delay of the splitter is {}ms and "
        "a delay extension can add {}ms extra delay). either reduce "
        "the delay, or use a splitter which supports a larger delay, or "
        "finally implement the code to allow multiple delay extensions. "
        "good luck.")

    APP_DELAY_PROGRESS_BAR_TEXT = "Adding delay extensions as required"

    def __init__(self):
        self._app_to_delay_map = dict()
        self._delay_post_edge_map = dict()
        self._delay_pre_edges = list()

    def __call__(self, app_graph):
        """ adds the delay extensions to the app graph, now that all the\
            splitter objects have been set.

        :param ~pacman.model.graphs.application.ApplicationGraph app_graph:
            the app graph
        """

        # progress abr and data holders
        progress = ProgressBar(
            len(list(app_graph.outgoing_edge_partitions)),
            self.APP_DELAY_PROGRESS_BAR_TEXT)

        # go through all partitions.
        for app_outgoing_edge_partition in progress.over(
                app_graph.outgoing_edge_partitions):
            for app_edge in app_outgoing_edge_partition.edges:
                if isinstance(app_edge, ProjectionApplicationEdge):

                    # figure the max delay and if we need a delay extension
                    synapse_infos = app_edge.synapse_information
                    (n_delay_stages, delay_steps_per_stage,
                     need_delay_extension) = self._check_delay_values(
                        app_edge, synapse_infos)

                    # if we need a delay, add it to the app graph.
                    if need_delay_extension:
                        delay_app_vertex = (
                            self._create_delay_app_vertex_and_pre_edge(
                                app_outgoing_edge_partition, app_edge,
                                delay_steps_per_stage, app_graph,
                                n_delay_stages))

                        # add the edge from the delay extension to the
                        # dest vertex
                        self._create_post_delay_edge(
                            delay_app_vertex, app_edge)

        # avoids mutating the list of outgoing partitions. add them afterwards
        self._add_new_app_edges(app_graph)

    def _add_new_app_edges(self, app_graph):
        """ adds new edges to the app graph. avoids mutating the arrays being\
            iterated over previously.

        :param ApplicationGraph app_graph: app graph
        :rtype: None
        """
        for key in self._delay_post_edge_map:
            delay_edge = self._delay_post_edge_map[key]
            app_graph.add_edge(delay_edge, constants.SPIKE_PARTITION_ID)
        for edge in self._delay_pre_edges:
            app_graph.add_edge(edge, constants.SPIKE_PARTITION_ID)

    def _create_post_delay_edge(self, delay_app_vertex, app_edge):
        """ creates the edge between delay extension and post vertex. stores\
            for future loading to the app graph when safe to do so.

        :param ApplicationVertex delay_app_vertex: delay extension vertex
        :param app_edge: the undelayed app edge this is associated with.
        :rtype: None
        """
        # check for post edge
        delayed_edge = self._delay_post_edge_map.get(
            (delay_app_vertex, app_edge.post_vertex), None)
        if delayed_edge is None:
            delay_edge = DelayedApplicationEdge(
                delay_app_vertex, app_edge.post_vertex,
                app_edge.synapse_information,
                label="{}_delayed_to_{}".format(
                    app_edge.pre_vertex.label, app_edge.post_vertex.label),
                undelayed_edge=app_edge)
            self._delay_post_edge_map[
                (delay_app_vertex, app_edge.post_vertex)] = delay_edge
            app_edge.delay_edge = delay_edge

    def _create_delay_app_vertex_and_pre_edge(
            self, app_outgoing_edge_partition, app_edge, delay_per_stage,
            app_graph, n_delay_stages):
        """ creates the delay extension app vertex and the edge from the src\
            vertex to this delay extension. Adds to the graph, as safe to do\
            so.

        :param OutgoingEdgePartition app_outgoing_edge_partition:
            the original outgoing edge partition.
        :param AppEdge app_edge: the undelayed app edge.
        :param int delay_per_stage: delay for each delay stage
        :param int n_delay_stages: the number of delay stages needed
        :param ApplicationGraph app_graph: the app graph.
        :return: the DelayExtensionAppVertex
        """

        # get delay extension vertex if it already exists.
        delay_app_vertex = self._app_to_delay_map.get(
            app_outgoing_edge_partition, None)
        if delay_app_vertex is None:
            # build delay app vertex
            delay_name = "{}_delayed".format(app_edge.pre_vertex.label)
            delay_app_vertex = DelayExtensionVertex(
                app_edge.pre_vertex.n_atoms, delay_per_stage, n_delay_stages,
                app_edge.pre_vertex, label=delay_name)

            # set trackers
            delay_app_vertex.splitter = (
                SplitterDelayVertexSlice(app_edge.pre_vertex.splitter))
            app_graph.add_vertex(delay_app_vertex)
            self._app_to_delay_map[app_outgoing_edge_partition] = (
                delay_app_vertex)

            # build afferent app edge
            delay_pre_edge = DelayAfferentApplicationEdge(
                app_edge.pre_vertex, delay_app_vertex,
                label="{}_to_DelayExtension".format(
                    app_edge.pre_vertex.label))
            self._delay_pre_edges.append(delay_pre_edge)
        else:
            delay_app_vertex.set_new_n_delay_stages_and_delay_per_stage(
                n_delay_stages, delay_per_stage)
        return delay_app_vertex

    def _check_delay_values(self, app_edge, synapse_infos):
        """ checks the delay required from the user defined max, the max delay\
            supported by the post vertex splitter and the delay Extensions.

        :param ApplicationEdge app_edge: the undelayed app edge
        :param iterable[SynapseInfo] synapse_infos: iterable of synapse infos
        :return: tuple(n_delay_stages, delay_steps_per_stage, extension_needed)
        """

        # get max delay required
        max_delay_needed_ms = max(
            synapse_info.synapse_dynamics.get_delay_maximum(
                synapse_info.connector, synapse_info)
            for synapse_info in synapse_infos)

<<<<<<< HEAD
=======
        # check max delay works
        if max_delay_needed_ms > user_max_delay:
            logger.warning(self.END_USER_MAX_DELAY_DEFILING_ERROR_MESSAGE)

>>>>>>> af741252
        # get if the post vertex needs a delay extension
        post_splitter = app_edge.post_vertex.splitter
        if not isinstance(
                post_splitter, AbstractSpynnakerSplitterDelay):
            raise DelayExtensionException(
                self.INVALID_SPLITTER_FOR_DELAYS_ERROR_MSG.format(
                    app_edge.post_vertex, post_splitter, app_edge))

        max_delay_steps = app_edge.post_vertex.splitter.max_support_delay()
        max_delay_ms = max_delay_steps * machine_time_step_ms()

        # if does not need a delay extension, run away
        if max_delay_ms >= max_delay_needed_ms:
            return 0, max_delay_steps, False

        # Check post vertex is ok with getting a delay
        if not post_splitter.accepts_edges_from_delay_vertex():
            raise DelayExtensionException(
                self.DELAYS_NOT_SUPPORTED_SPLITTER.format(
                    app_edge.post_vertex, post_splitter, app_edge))

        # needs a delay extension, check can be supported with 1 delay
        # extension. coz we dont do more than 1 at the moment
        ext_provided_ms = (DelayExtensionVertex.get_max_delay_ticks_supported(
                max_delay_steps) * machine_time_step_ms())
        total_delay_ms = ext_provided_ms + max_delay_ms
        if total_delay_ms < max_delay_needed_ms:
            raise DelayExtensionException(
                self.NOT_SUPPORTED_DELAY_ERROR_MSG.format(
                    max_delay_needed_ms, app_edge,
                    app_edge.post_vertex.splitter,
                    max_delay_ms, ext_provided_ms))

        # return data for building delay extensions
        n_stages = int(math.ceil(max_delay_needed_ms / max_delay_ms)) - 1
        return n_stages, max_delay_steps, True<|MERGE_RESOLUTION|>--- conflicted
+++ resolved
@@ -203,13 +203,6 @@
                 synapse_info.connector, synapse_info)
             for synapse_info in synapse_infos)
 
-<<<<<<< HEAD
-=======
-        # check max delay works
-        if max_delay_needed_ms > user_max_delay:
-            logger.warning(self.END_USER_MAX_DELAY_DEFILING_ERROR_MESSAGE)
-
->>>>>>> af741252
         # get if the post vertex needs a delay extension
         post_splitter = app_edge.post_vertex.splitter
         if not isinstance(
