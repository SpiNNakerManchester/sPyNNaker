# Copyright (c) 2020-2021 The University of Manchester
#
# This program is free software: you can redistribute it and/or modify
# it under the terms of the GNU General Public License as published by
# the Free Software Foundation, either version 3 of the License, or
# (at your option) any later version.
#
# This program is distributed in the hope that it will be useful,
# but WITHOUT ANY WARRANTY; without even the implied warranty of
# MERCHANTABILITY or FITNESS FOR A PARTICULAR PURPOSE.  See the
# GNU General Public License for more details.
#
# You should have received a copy of the GNU General Public License
# along with this program.  If not, see <http://www.gnu.org/licenses/>.
import math

from pacman.exceptions import (
    PacmanConfigurationException, PacmanInvalidParameterException)
from pacman.model.partitioner_splitters.abstract_splitters import (
    AbstractSplitterCommon)
<<<<<<< HEAD
from pacman.model.resources import (
    ResourceContainer, ConstantSDRAM, DTCMResource, CPUCyclesPerTickResource)
=======
from pacman.model.resources import ConstantSDRAM
from pacman.utilities import utility_calls
from pacman.utilities.algorithm_utilities.\
    partition_algorithm_utilities import (
        get_remaining_constraints)
>>>>>>> 0540b986
from spinn_front_end_common.utilities.constants import (
    SYSTEM_BYTES_REQUIREMENT, BYTES_PER_WORD)
from spinn_utilities.overrides import overrides
from spynnaker.pyNN.models.neural_projections.connectors import (
    AbstractGenerateConnectorOnMachine)
from spynnaker.pyNN.models.neuron.synapse_dynamics import (
    AbstractGenerateOnMachine)
from spynnaker.pyNN.models.utility_models.delays import (
    DelayExtensionVertex, DelayExtensionMachineVertex)
from spynnaker.pyNN.models.utility_models.delays.delay_generator_data import (
    DelayGeneratorData)


class SplitterDelayVertexSlice(AbstractSplitterCommon):
    """ handles the splitting of the DelayExtensionVertex via slice logic.
    """

    __slots__ = [
        "_machine_vertex_by_slice"]

    _EXPANDER_BASE_PARAMS_SIZE = 3 * BYTES_PER_WORD

    SPLITTER_NAME = "SplitterDelayVertexSlice"

    INVALID_POP_ERROR_MESSAGE = (
        "The vertex {} cannot be supported by the "
        "SplitterDelayVertexSlice as"
        " the only vertex supported by this splitter is a "
        "DelayExtensionVertex. Please use the correct splitter for "
        "your vertex and try again.")

    NEED_EXACT_ERROR_MESSAGE = (
        "DelayExtensionsSplitters need exact incoming slices. Please fix "
        "and try again")

    DELAY_RECORDING_ERROR = (
        "The delay extensions does not record any variables. Therefore "
        "asking for them is deemed an error.")

    def __init__(self):
        """ splitter for delay extensions

        """
        super().__init__(self.SPLITTER_NAME)
        self._machine_vertex_by_slice = dict()

    @overrides(AbstractSplitterCommon.get_out_going_vertices)
    def get_out_going_vertices(self, partition_id):
        return list(self._governed_app_vertex.machine_vertices)

    @overrides(AbstractSplitterCommon.get_in_coming_vertices)
    def get_in_coming_vertices(self, partition_id):
        return list(self._governed_app_vertex.machine_vertices)

    @overrides(AbstractSplitterCommon.get_source_specific_in_coming_vertices)
    def get_source_specific_in_coming_vertices(
            self, source_vertex, partition_id):
        # Only connect to the source that matches the slice
        return [
            (self._machine_vertex_by_slice[m_vertex.vertex_slice], [m_vertex])
            for m_vertex in source_vertex.splitter.get_out_going_vertices(
                partition_id)]

    def create_machine_vertices(self, chip_counter):
        # pylint: disable=arguments-differ
        source_app_vertex = self._governed_app_vertex.source_vertex
        slices = source_app_vertex.splitter.get_out_going_slices()

        # create vertices correctly
        for vertex_slice in slices:
            vertex = self.create_machine_vertex(
                source_app_vertex, vertex_slice,
                self._governed_app_vertex.constraints)
            self._governed_app_vertex.remember_machine_vertex(vertex)
            chip_counter.add_core(vertex.sdram_required)

    @overrides(AbstractSplitterCommon.get_in_coming_slices)
    def get_in_coming_slices(self):
        other_splitter = self._governed_app_vertex.source_vertex.splitter
        return other_splitter.get_in_coming_slices()

    @overrides(AbstractSplitterCommon.get_out_going_slices)
    def get_out_going_slices(self):
        other_splitter = self._governed_app_vertex.source_vertex.splitter
        return other_splitter.get_out_going_slices()

    @overrides(AbstractSplitterCommon.set_governed_app_vertex)
    def set_governed_app_vertex(self, app_vertex):
        super().set_governed_app_vertex(app_vertex)
        if not isinstance(app_vertex, DelayExtensionVertex):
            raise PacmanConfigurationException(
                self.INVALID_POP_ERROR_MESSAGE.format(app_vertex))

    def create_machine_vertex(
            self, source_app_vertex, vertex_slice, remaining_constraints):
        """ creates a delay extension machine vertex and adds to the tracker.

        :param MachineVertex source_vertex: The source of the delay
        :param remaining_constraints: none partitioner constraints.
        :type remaining_constraints:
            iterable(~pacman.model.constraints.AbstractConstraint)
        :return: machine vertex
        :rtype: DelayExtensionMachineVertex
        """
        label = f"Delay extension for {source_app_vertex}"
        sdram = self.get_sdram_used_by_atoms(vertex_slice)

        machine_vertex = DelayExtensionMachineVertex(
            sdram, label, vertex_slice, remaining_constraints,
            self._governed_app_vertex)

        self._machine_vertex_by_slice[vertex_slice] = machine_vertex
        return machine_vertex

    def get_sdram_used_by_atoms(self, vertex_slice):
        """ returns the sdram used by the delay extension

        :param ApplicationGraph graph: app graph
        :param Slice vertex_slice: The slice to get the size of
        :rtype: ConstantSDRAM
        """
        return ConstantSDRAM(
            SYSTEM_BYTES_REQUIREMENT +
            self._governed_app_vertex.delay_params_size(vertex_slice) +
            self._governed_app_vertex.tdma_sdram_size_in_bytes +
            DelayExtensionMachineVertex.get_provenance_data_size(
                DelayExtensionMachineVertex.N_EXTRA_PROVENANCE_DATA_ENTRIES) +
            self._get_size_of_generator_information())

    def _get_size_of_generator_information(self):
        """ Get the size of the generator data

        :rtype: int
        """
        gen_on_machine = False
        size = 0
        for out_edge in self._governed_app_vertex.outgoing_edges:
            for synapse_info in out_edge.synapse_information:

                # Get the number of likely vertices
                max_atoms = out_edge.post_vertex.get_max_atoms_per_core()
                if out_edge.post_vertex.n_atoms < max_atoms:
                    max_atoms = out_edge.post_vertex.n_atoms
                n_edge_vertices = int(math.ceil(
                    out_edge.post_vertex.n_atoms / float(max_atoms)))

                # Get the size
                gen_size = self._get_edge_generator_size(synapse_info)
                if gen_size > 0:
                    gen_on_machine = True
                    size += gen_size * n_edge_vertices
        if gen_on_machine:
            size += self._EXPANDER_BASE_PARAMS_SIZE
        return size

    @staticmethod
    def _get_edge_generator_size(synapse_info):
        """ Get the size of the generator data for a given synapse info object

        :param SynapseInformation synapse_info: the synapse info
        """
        connector = synapse_info.connector
        dynamics = synapse_info.synapse_dynamics
        connector_gen = (isinstance(
            connector, AbstractGenerateConnectorOnMachine) and
            connector.generate_on_machine(
                synapse_info.weights, synapse_info.delays))
        synapse_gen = isinstance(dynamics, AbstractGenerateOnMachine)
        if connector_gen and synapse_gen:
            return sum((
                DelayGeneratorData.BASE_SIZE,
                connector.gen_delay_params_size_in_bytes(
                    synapse_info.delays),
                connector.gen_connector_params_size_in_bytes))
        return 0

    @overrides(AbstractSplitterCommon.machine_vertices_for_recording)
    def machine_vertices_for_recording(self, variable_to_record):
        raise PacmanInvalidParameterException(
            variable_to_record, variable_to_record, self.DELAY_RECORDING_ERROR)

    @overrides(AbstractSplitterCommon.reset_called)
    def reset_called(self):
        self._machine_vertex_by_slice = dict()

    def get_machine_vertex(self, vertex_slice):
        """ Get a delay extension machine vertex for a given vertex slice

        :param Slice vertex_slice: The slice to get the data for
        :rtype: DelayExtensionMachineVertex
        """
        return self._machine_vertex_by_slice[vertex_slice]<|MERGE_RESOLUTION|>--- conflicted
+++ resolved
@@ -18,16 +18,7 @@
     PacmanConfigurationException, PacmanInvalidParameterException)
 from pacman.model.partitioner_splitters.abstract_splitters import (
     AbstractSplitterCommon)
-<<<<<<< HEAD
-from pacman.model.resources import (
-    ResourceContainer, ConstantSDRAM, DTCMResource, CPUCyclesPerTickResource)
-=======
 from pacman.model.resources import ConstantSDRAM
-from pacman.utilities import utility_calls
-from pacman.utilities.algorithm_utilities.\
-    partition_algorithm_utilities import (
-        get_remaining_constraints)
->>>>>>> 0540b986
 from spinn_front_end_common.utilities.constants import (
     SYSTEM_BYTES_REQUIREMENT, BYTES_PER_WORD)
 from spinn_utilities.overrides import overrides
