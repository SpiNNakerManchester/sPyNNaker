# Copyright (c) 2020-2021 The University of Manchester
#
# This program is free software: you can redistribute it and/or modify
# it under the terms of the GNU General Public License as published by
# the Free Software Foundation, either version 3 of the License, or
# (at your option) any later version.
#
# This program is distributed in the hope that it will be useful,
# but WITHOUT ANY WARRANTY; without even the implied warranty of
# MERCHANTABILITY or FITNESS FOR A PARTICULAR PURPOSE.  See the
# GNU General Public License for more details.
#
# You should have received a copy of the GNU General Public License
# along with this program.  If not, see <http://www.gnu.org/licenses/>.
from spinn_utilities.overrides import overrides
from pacman.exceptions import PacmanConfigurationException
from pacman.model.resources import MultiRegionSDRAM
from pacman.model.partitioner_splitters.abstract_splitters import (
    AbstractSplitterCommon)
from pacman.utilities.algorithm_utilities\
    .partition_algorithm_utilities import get_remaining_constraints
from spynnaker.pyNN.models.neuron import (
    AbstractPopulationVertex, PopulationMachineVertex)
from spynnaker.pyNN.models.neuron.population_machine_vertex import (
    NeuronProvenance, SynapseProvenance, MainProvenance,
    SpikeProcessingProvenance)
from spynnaker.pyNN.models.neuron.master_pop_table import (
    MasterPopTableAsBinarySearch)
from .abstract_spynnaker_splitter_delay import AbstractSpynnakerSplitterDelay
from spynnaker.pyNN.utilities.bit_field_utilities import (
    get_estimated_sdram_for_bit_field_region,
    get_estimated_sdram_for_key_region,
    exact_sdram_for_bit_field_builder_region)
from spynnaker.pyNN.models.neuron.synapse_dynamics import (
    AbstractSynapseDynamicsStructural)
from pacman.model.graphs.common.slice import Slice


class SplitterAbstractPopulationVertexFixed(
        AbstractSplitterCommon, AbstractSpynnakerSplitterDelay):
    """ handles the splitting of the AbstractPopulationVertex using fixed
        slices
    """

    __slots__ = [
        # The pre-calculated slices of the vertex
        "__slices"
    ]

    """ The name of the splitter """
    SPLITTER_NAME = "SplitterAbstractPopulationVertexFixed"

    """ The message to use when the Population is invalid """
    INVALID_POP_ERROR_MESSAGE = (
        "The vertex {} cannot be supported by the "
        "SplitterAbstractPopulationVertexFixed as"
        " the only vertex supported by this splitter is a "
        "AbstractPopulationVertex. Please use the correct splitter for "
        "your vertex and try again.")

    def __init__(self):
        super().__init__(self.SPLITTER_NAME)
        self.__slices = None

    @overrides(AbstractSplitterCommon.set_governed_app_vertex)
    def set_governed_app_vertex(self, app_vertex):
        super().set_governed_app_vertex(app_vertex)
        if not isinstance(app_vertex, AbstractPopulationVertex):
            raise PacmanConfigurationException(
                self.INVALID_POP_ERROR_MESSAGE.format(app_vertex))

    @overrides(AbstractSplitterCommon.create_machine_vertices)
    def create_machine_vertices(self, chip_counter):
        app_vertex = self._governed_app_vertex
        app_vertex.synapse_recorder.add_region_offset(
            len(app_vertex.neuron_recorder.get_recordable_variables()))

        max_atoms_per_core = min(
            app_vertex.get_max_atoms_per_core(), app_vertex.n_atoms)

        projections = app_vertex.incoming_projections
        constraints = get_remaining_constraints(app_vertex)
        min_weights = app_vertex.get_min_weights(projections)
        weight_scales = app_vertex.get_weight_scales(min_weights)
        all_syn_block_sz = app_vertex.get_synapses_size(
            max_atoms_per_core, projections)
        structural_sz = app_vertex.get_structural_dynamics_size(
            max_atoms_per_core, projections)
        sdram = self.get_sdram_used_by_atoms(
            max_atoms_per_core, all_syn_block_sz, structural_sz)

        self.__create_slices()

        for index, vertex_slice in enumerate(self.__slices):
            chip_counter.add_core(sdram)
            label = f"Slice {vertex_slice} of {app_vertex.label}"
            machine_vertex = self.create_machine_vertex(
<<<<<<< HEAD
                vertex_slice, resources, label, constraints, all_syn_block_sz,
                structural_sz, min_weights, weight_scales, index)
=======
                vertex_slice, sdram, label, constraints, all_syn_block_sz,
                structural_sz, ring_buffer_shifts, weight_scales, index)
>>>>>>> 0540b986
            self._governed_app_vertex.remember_machine_vertex(machine_vertex)

    @overrides(AbstractSplitterCommon.get_in_coming_slices)
    def get_in_coming_slices(self):
        self.__create_slices()
        return self.__slices

    @overrides(AbstractSplitterCommon.get_out_going_slices)
    def get_out_going_slices(self):
        self.__create_slices()
        return self.__slices

    @overrides(AbstractSplitterCommon.get_out_going_vertices)
    def get_out_going_vertices(self, partition_id):
        return list(self._governed_app_vertex.machine_vertices)

    @overrides(AbstractSplitterCommon.get_in_coming_vertices)
    def get_in_coming_vertices(self, partition_id):
        return list(self._governed_app_vertex.machine_vertices)

    @overrides(AbstractSplitterCommon.machine_vertices_for_recording)
    def machine_vertices_for_recording(self, variable_to_record):
        return self._governed_app_vertex.machine_vertices

    def create_machine_vertex(
<<<<<<< HEAD
            self, vertex_slice, resources, label, remaining_constraints,
            all_syn_block_sz, structural_sz, min_weights,
=======
            self, vertex_slice, sdram, label, remaining_constraints,
            all_syn_block_sz, structural_sz, ring_buffer_shifts,
>>>>>>> 0540b986
            weight_scales, index):

        # Otherwise create a normal vertex
        return PopulationMachineVertex(
<<<<<<< HEAD
            resources, label, remaining_constraints,
            self._governed_app_vertex, vertex_slice, index, min_weights,
=======
            sdram, label, remaining_constraints,
            self._governed_app_vertex, vertex_slice, index, ring_buffer_shifts,
>>>>>>> 0540b986
            weight_scales, all_syn_block_sz, structural_sz)

    def get_sdram_used_by_atoms(
            self, n_atoms, all_syn_block_sz, structural_sz):
        """  Gets the resources of a slice of atoms

        :param int n_atoms
        :rtype: ~pacman.model.resources.MultiRegionSDRAM
        """
        # pylint: disable=arguments-differ
        variable_sdram = self.__get_variable_sdram(n_atoms)
        constant_sdram = self.__get_constant_sdram(
            n_atoms, all_syn_block_sz, structural_sz)
        sdram = MultiRegionSDRAM()
        sdram.nest(len(PopulationMachineVertex.REGIONS) + 1, variable_sdram)
        sdram.merge(constant_sdram)

        # return the total resources.
        return sdram

    def __get_variable_sdram(self, n_atoms):
        """ returns the variable sdram from the recorders

        :param int n_atoms: The number of atoms to account for
        :return: the variable sdram used by the neuron recorder
        :rtype: VariableSDRAM
        """
        s_dynamics = self._governed_app_vertex.synapse_dynamics
        if isinstance(s_dynamics, AbstractSynapseDynamicsStructural):
            max_rewires_per_ts = s_dynamics.get_max_rewires_per_ts()
            self._governed_app_vertex.synapse_recorder.set_max_rewires_per_ts(
                max_rewires_per_ts)

        return (
            self._governed_app_vertex.get_max_neuron_variable_sdram(n_atoms) +
            self._governed_app_vertex.get_max_synapse_variable_sdram(n_atoms))

    def __get_constant_sdram(self, n_atoms, all_syn_block_sz, structural_sz):
        """ returns the constant sdram used by the atoms

        :param int n_atoms: The number of atoms to account for
        :rtype: ~pacman.model.resources.MultiRegionSDRAM
        """
        n_record = (
            len(self._governed_app_vertex.neuron_recordables) +
            len(self._governed_app_vertex.synapse_recordables))

        n_provenance = NeuronProvenance.N_ITEMS + MainProvenance.N_ITEMS
        n_provenance += (
            SynapseProvenance.N_ITEMS + SpikeProcessingProvenance.N_ITEMS)

        sdram = MultiRegionSDRAM()
        sdram.merge(self._governed_app_vertex.get_common_constant_sdram(
            n_record, n_provenance,
            PopulationMachineVertex.COMMON_REGIONS))
        sdram.merge(self._governed_app_vertex.get_neuron_constant_sdram(
            n_atoms, PopulationMachineVertex.NEURON_REGIONS))
        sdram.merge(self.__get_synapse_constant_sdram(
            n_atoms, all_syn_block_sz, structural_sz))
        return sdram

    def __get_synapse_constant_sdram(
            self, n_atoms, all_syn_block_sz, structural_sz):

        """ Get the amount of fixed SDRAM used by synapse parts

        :param int n_atoms: The number of atoms to account for

        :rtype: ~pacman.model.resources.MultiRegionSDRAM
        """
        app_vertex = self._governed_app_vertex
        projections = self._governed_app_vertex.incoming_projections
        sdram = MultiRegionSDRAM()
        sdram.add_cost(
            PopulationMachineVertex.SYNAPSE_REGIONS.synapse_params,
            app_vertex.get_synapse_params_size())
        sdram.add_cost(
            PopulationMachineVertex.SYNAPSE_REGIONS.synapse_dynamics,
            app_vertex.get_synapse_dynamics_size(n_atoms))
        sdram.add_cost(
            PopulationMachineVertex.SYNAPSE_REGIONS.structural_dynamics,
            structural_sz)
        sdram.add_cost(
            PopulationMachineVertex.SYNAPSE_REGIONS.synaptic_matrix,
            all_syn_block_sz)
        sdram.add_cost(
            PopulationMachineVertex.SYNAPSE_REGIONS.direct_matrix,
            app_vertex.all_single_syn_size)
        sdram.add_cost(
            PopulationMachineVertex.SYNAPSE_REGIONS.pop_table,
            MasterPopTableAsBinarySearch.get_master_population_table_size(
                projections))
        sdram.add_cost(
            PopulationMachineVertex.SYNAPSE_REGIONS.connection_builder,
            app_vertex.get_synapse_expander_size(projections))
        sdram.add_cost(
            PopulationMachineVertex.SYNAPSE_REGIONS.bitfield_filter,
            get_estimated_sdram_for_bit_field_region(projections))
        sdram.add_cost(
            PopulationMachineVertex.SYNAPSE_REGIONS.bitfield_key_map,
            get_estimated_sdram_for_key_region(projections))
        sdram.add_cost(
            PopulationMachineVertex.SYNAPSE_REGIONS.bitfield_builder,
            exact_sdram_for_bit_field_builder_region())
        return sdram

    @overrides(AbstractSplitterCommon.reset_called)
    def reset_called(self):
        super(SplitterAbstractPopulationVertexFixed, self).reset_called()
        self.__slices = None

    def __create_slices(self):
        """ Create slices if not already done
        """
        if self.__slices is not None:
            return
        n_atoms = self._governed_app_vertex.n_atoms
        per_core = self._governed_app_vertex.get_max_atoms_per_core()
        self.__slices = [Slice(i, min(i + per_core - 1, n_atoms - 1))
                         for i in range(0, n_atoms, per_core)]

    @property
    def n_synapse_vertices(self):
        """ Return the number of synapse vertices per neuron vertex

        :rtype: int
        """
        return 1<|MERGE_RESOLUTION|>--- conflicted
+++ resolved
@@ -95,13 +95,8 @@
             chip_counter.add_core(sdram)
             label = f"Slice {vertex_slice} of {app_vertex.label}"
             machine_vertex = self.create_machine_vertex(
-<<<<<<< HEAD
-                vertex_slice, resources, label, constraints, all_syn_block_sz,
+                vertex_slice, sdram, label, constraints, all_syn_block_sz,
                 structural_sz, min_weights, weight_scales, index)
-=======
-                vertex_slice, sdram, label, constraints, all_syn_block_sz,
-                structural_sz, ring_buffer_shifts, weight_scales, index)
->>>>>>> 0540b986
             self._governed_app_vertex.remember_machine_vertex(machine_vertex)
 
     @overrides(AbstractSplitterCommon.get_in_coming_slices)
@@ -127,24 +122,14 @@
         return self._governed_app_vertex.machine_vertices
 
     def create_machine_vertex(
-<<<<<<< HEAD
-            self, vertex_slice, resources, label, remaining_constraints,
+            self, vertex_slice, sdram, label, remaining_constraints,
             all_syn_block_sz, structural_sz, min_weights,
-=======
-            self, vertex_slice, sdram, label, remaining_constraints,
-            all_syn_block_sz, structural_sz, ring_buffer_shifts,
->>>>>>> 0540b986
             weight_scales, index):
 
         # Otherwise create a normal vertex
         return PopulationMachineVertex(
-<<<<<<< HEAD
-            resources, label, remaining_constraints,
+            sdram, label, remaining_constraints,
             self._governed_app_vertex, vertex_slice, index, min_weights,
-=======
-            sdram, label, remaining_constraints,
-            self._governed_app_vertex, vertex_slice, index, ring_buffer_shifts,
->>>>>>> 0540b986
             weight_scales, all_syn_block_sz, structural_sz)
 
     def get_sdram_used_by_atoms(
