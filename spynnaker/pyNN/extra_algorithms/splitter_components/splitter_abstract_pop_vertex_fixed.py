# Copyright (c) 2020-2021 The University of Manchester
#
# This program is free software: you can redistribute it and/or modify
# it under the terms of the GNU General Public License as published by
# the Free Software Foundation, either version 3 of the License, or
# (at your option) any later version.
#
# This program is distributed in the hope that it will be useful,
# but WITHOUT ANY WARRANTY; without even the implied warranty of
# MERCHANTABILITY or FITNESS FOR A PARTICULAR PURPOSE.  See the
# GNU General Public License for more details.
#
# You should have received a copy of the GNU General Public License
# along with this program.  If not, see <http://www.gnu.org/licenses/>.
from spinn_utilities.overrides import overrides
from spinn_utilities.ordered_set import OrderedSet
from pacman.exceptions import PacmanConfigurationException
from pacman.model.resources import MultiRegionSDRAM
from pacman.model.partitioner_splitters.abstract_splitters import (
    AbstractSplitterCommon)
from pacman.utilities.algorithm_utilities\
    .partition_algorithm_utilities import get_multidimensional_slices
from spynnaker.pyNN.models.neuron import (
    AbstractPopulationVertex, PopulationMachineVertex,
    PopulationMachineLocalOnlyCombinedVertex, LocalOnlyProvenance)
from spynnaker.pyNN.models.neuron.population_machine_vertex import (
    NeuronProvenance, SynapseProvenance, MainProvenance,
    SpikeProcessingProvenance)
from spynnaker.pyNN.models.neuron.master_pop_table import (
    MasterPopTableAsBinarySearch)
from .abstract_spynnaker_splitter_delay import AbstractSpynnakerSplitterDelay
from spynnaker.pyNN.utilities.bit_field_utilities import (
    get_sdram_for_bit_field_region)
from spynnaker.pyNN.models.neuron.synapse_dynamics import (
    AbstractSynapseDynamicsStructural)
from spynnaker.pyNN.models.neuron.local_only import AbstractLocalOnly
from collections import defaultdict
from spynnaker.pyNN.models.utility_models.delays import DelayExtensionVertex
from spynnaker.pyNN.models.neuron.synaptic_matrices import SynapticMatrices
from spynnaker.pyNN.models.neuron.neuron_data import NeuronData


class SplitterAbstractPopulationVertexFixed(
        AbstractSplitterCommon, AbstractSpynnakerSplitterDelay):
    """ handles the splitting of the AbstractPopulationVertex using fixed
        slices
    """

    __slots__ = [
        # The pre-calculated slices of the vertex
        "__slices"
    ]

    """ The message to use when the Population is invalid """
    INVALID_POP_ERROR_MESSAGE = (
        "The vertex {} cannot be supported by the "
        "SplitterAbstractPopulationVertexFixed as"
        " the only vertex supported by this splitter is a "
        "AbstractPopulationVertex. Please use the correct splitter for "
        "your vertex and try again.")

    def __init__(self):
<<<<<<< HEAD
        super().__init__(self.SPLITTER_NAME)
=======
        super().__init__()
        self.__ring_buffer_shifts = None
        self.__weight_scales = None
        self.__all_syn_block_sz = dict()
        self.__structural_sz = dict()
        self.__synapse_expander_sz = None
        self.__bitfield_sz = None
        self.__next_index = 0
>>>>>>> f95d1aef
        self.__slices = None

    @overrides(AbstractSplitterCommon.set_governed_app_vertex)
    def set_governed_app_vertex(self, app_vertex):
        super().set_governed_app_vertex(app_vertex)
        if not isinstance(app_vertex, AbstractPopulationVertex):
            raise PacmanConfigurationException(
                self.INVALID_POP_ERROR_MESSAGE.format(app_vertex))

    @overrides(AbstractSplitterCommon.create_machine_vertices)
    def create_machine_vertices(self, chip_counter):
        app_vertex = self._governed_app_vertex
        app_vertex.synapse_recorder.add_region_offset(
            len(app_vertex.neuron_recorder.get_recordable_variables()))

        max_atoms_per_core = min(
            app_vertex.get_max_atoms_per_core(), app_vertex.n_atoms)

        ring_buffer_shifts = app_vertex.get_ring_buffer_shifts()
        weight_scales = app_vertex.get_weight_scales(ring_buffer_shifts)
        all_syn_block_sz = app_vertex.get_synapses_size(
            max_atoms_per_core)
        structural_sz = app_vertex.get_structural_dynamics_size(
            max_atoms_per_core)
        sdram = self.get_sdram_used_by_atoms(
            max_atoms_per_core, all_syn_block_sz, structural_sz)
        synapse_regions = PopulationMachineVertex.SYNAPSE_REGIONS
        synaptic_matrices = SynapticMatrices(
            app_vertex, synapse_regions, max_atoms_per_core, weight_scales,
            all_syn_block_sz)
        neuron_regions = PopulationMachineVertex.NEURON_REGIONS
        neuron_data = NeuronData(neuron_regions, app_vertex)

        self.__create_slices()

        for index, vertex_slice in enumerate(self.__slices):
            chip_counter.add_core(sdram)
            label = f"Slice {vertex_slice} of {app_vertex.label}"
            machine_vertex = self.create_machine_vertex(
<<<<<<< HEAD
                vertex_slice, sdram, label, app_vertex.constraints,
                structural_sz, ring_buffer_shifts, weight_scales,
                index, max_atoms_per_core, synaptic_matrices, neuron_data)
=======
                vertex_slice, sdram, label)
>>>>>>> f95d1aef
            self._governed_app_vertex.remember_machine_vertex(machine_vertex)

    @overrides(AbstractSplitterCommon.get_in_coming_slices)
    def get_in_coming_slices(self):
        self.__create_slices()
        return self.__slices

    @overrides(AbstractSplitterCommon.get_out_going_slices)
    def get_out_going_slices(self):
        self.__create_slices()
        return self.__slices

    @overrides(AbstractSplitterCommon.get_out_going_vertices)
    def get_out_going_vertices(self, partition_id):
        return list(self._governed_app_vertex.machine_vertices)

    @overrides(AbstractSplitterCommon.get_in_coming_vertices)
    def get_in_coming_vertices(self, partition_id):
        return list(self._governed_app_vertex.machine_vertices)

    @overrides(AbstractSplitterCommon.get_source_specific_in_coming_vertices)
    def get_source_specific_in_coming_vertices(
            self, source_vertex, partition_id):

        # Determine the real pre-vertex
        pre_vertex = source_vertex
        if isinstance(source_vertex, DelayExtensionVertex):
            pre_vertex = source_vertex.source_vertex

        # Use the real pre-vertex to get the projections
        targets = defaultdict(OrderedSet)
        for proj in self.governed_app_vertex.get_incoming_projections_from(
                pre_vertex):
            # pylint: disable=protected-access
            s_info = proj._synapse_information
            # Use the original source vertex to get the connected vertices,
            # as the real source machine vertices must make it in to this array
            for (tgt, srcs) in s_info.synapse_dynamics.get_connected_vertices(
                    s_info, source_vertex, self.governed_app_vertex):
                targets[tgt].update(srcs)
        return [(m_vertex, tgts) for m_vertex, tgts in targets.items()]

    @overrides(AbstractSplitterCommon.machine_vertices_for_recording)
    def machine_vertices_for_recording(self, variable_to_record):
        return self._governed_app_vertex.machine_vertices

    def create_machine_vertex(
<<<<<<< HEAD
            self, vertex_slice, sdram, label, remaining_constraints,
            structural_sz, ring_buffer_shifts, weight_scales, index,
            max_atoms_per_core, synaptic_matrices, neuron_data):
=======
            self, vertex_slice, sdram, label):

        if self.__ring_buffer_shifts is None:
            app_vertex = self._governed_app_vertex
            self.__ring_buffer_shifts = app_vertex.get_ring_buffer_shifts()
            self.__weight_scales = app_vertex.get_weight_scales(
                self.__ring_buffer_shifts)

        index = self.__next_index
        self.__next_index += 1
>>>>>>> f95d1aef

        # If using local-only create a local-only vertex
        s_dynamics = self._governed_app_vertex.synapse_dynamics
        if isinstance(s_dynamics, AbstractLocalOnly):
            return PopulationMachineLocalOnlyCombinedVertex(
<<<<<<< HEAD
                sdram, label, remaining_constraints,
                self._governed_app_vertex, vertex_slice, index,
                ring_buffer_shifts, weight_scales)

        # Otherwise create a normal vertex
        return PopulationMachineVertex(
            sdram, label, remaining_constraints, self._governed_app_vertex,
            vertex_slice, index, ring_buffer_shifts, weight_scales,
            structural_sz, max_atoms_per_core, synaptic_matrices, neuron_data)
=======
                sdram, label, self._governed_app_vertex, vertex_slice, index,
                self.__ring_buffer_shifts, self.__weight_scales)

        # Otherwise create a normal vertex
        return PopulationMachineVertex(
            sdram, label, self._governed_app_vertex,
            vertex_slice, index, self.__ring_buffer_shifts,
            self.__weight_scales, self.__all_syn_block_size(vertex_slice),
            self.__structural_size(vertex_slice))
>>>>>>> f95d1aef

    def get_sdram_used_by_atoms(
            self, n_atoms, all_syn_block_sz, structural_sz):
        """  Gets the resources of a slice of atoms

        :param int n_atoms
        :rtype: ~pacman.model.resources.MultiRegionSDRAM
        """
        # pylint: disable=arguments-differ
        variable_sdram = self.__get_variable_sdram(n_atoms)
        constant_sdram = self.__get_constant_sdram(
            n_atoms, all_syn_block_sz, structural_sz)
        sdram = MultiRegionSDRAM()
        sdram.nest(len(PopulationMachineVertex.REGIONS) + 1, variable_sdram)
        sdram.merge(constant_sdram)

        # return the total resources.
        return sdram

    def __get_variable_sdram(self, n_atoms):
        """ returns the variable sdram from the recorders

        :param int n_atoms: The number of atoms to account for
        :return: the variable sdram used by the neuron recorder
        :rtype: VariableSDRAM
        """
        s_dynamics = self._governed_app_vertex.synapse_dynamics
        if isinstance(s_dynamics, AbstractSynapseDynamicsStructural):
            max_rewires_per_ts = s_dynamics.get_max_rewires_per_ts()
            self._governed_app_vertex.synapse_recorder.set_max_rewires_per_ts(
                max_rewires_per_ts)

        return (
            self._governed_app_vertex.get_max_neuron_variable_sdram(n_atoms) +
            self._governed_app_vertex.get_max_synapse_variable_sdram(n_atoms))

    def __get_constant_sdram(self, n_atoms, all_syn_block_sz, structural_sz):
        """ returns the constant sdram used by the atoms

        :param int n_atoms: The number of atoms to account for
        :rtype: ~pacman.model.resources.MultiRegionSDRAM
        """
        s_dynamics = self._governed_app_vertex.synapse_dynamics
        n_record = (
            len(self._governed_app_vertex.neuron_recordables) +
            len(self._governed_app_vertex.synapse_recordables))

        n_provenance = NeuronProvenance.N_ITEMS + MainProvenance.N_ITEMS
        if isinstance(s_dynamics, AbstractLocalOnly):
            n_provenance += LocalOnlyProvenance.N_ITEMS
        else:
            n_provenance += (
                SynapseProvenance.N_ITEMS + SpikeProcessingProvenance.N_ITEMS)

        sdram = MultiRegionSDRAM()
        if isinstance(s_dynamics, AbstractLocalOnly):
            sdram.merge(self._governed_app_vertex.get_common_constant_sdram(
                n_record, n_provenance,
                PopulationMachineLocalOnlyCombinedVertex.COMMON_REGIONS))
            sdram.merge(self._governed_app_vertex.get_neuron_constant_sdram(
                n_atoms,
                PopulationMachineLocalOnlyCombinedVertex.NEURON_REGIONS))
            sdram.merge(self.__get_local_only_constant_sdram(n_atoms))
        else:
            sdram.merge(self._governed_app_vertex.get_common_constant_sdram(
                n_record, n_provenance,
                PopulationMachineVertex.COMMON_REGIONS))
            sdram.merge(self._governed_app_vertex.get_neuron_constant_sdram(
                n_atoms, PopulationMachineVertex.NEURON_REGIONS))
            sdram.merge(self.__get_synapse_constant_sdram(
                n_atoms, all_syn_block_sz, structural_sz))
        return sdram

    def __get_local_only_constant_sdram(self, n_atoms):
        app_vertex = self._governed_app_vertex
        s_dynamics = app_vertex.synapse_dynamics
        sdram = MultiRegionSDRAM()
        sdram.add_cost(
            PopulationMachineLocalOnlyCombinedVertex.REGIONS.LOCAL_ONLY.value,
            PopulationMachineLocalOnlyCombinedVertex.LOCAL_ONLY_SIZE)
        sdram.add_cost(
            (PopulationMachineLocalOnlyCombinedVertex.
             REGIONS.LOCAL_ONLY_PARAMS.value),
            s_dynamics.get_parameters_usage_in_bytes(
                n_atoms, app_vertex.incoming_projections))
        return sdram

    def __get_synapse_constant_sdram(
            self, n_atoms, all_syn_block_sz, structural_sz):

        """ Get the amount of fixed SDRAM used by synapse parts

        :param int n_atoms: The number of atoms to account for

        :rtype: ~pacman.model.resources.MultiRegionSDRAM
        """
        app_vertex = self._governed_app_vertex
        regions = PopulationMachineVertex.SYNAPSE_REGIONS
        sdram = MultiRegionSDRAM()
        sdram.add_cost(regions.synapse_params,
                       app_vertex.get_synapse_params_size())
        sdram.add_cost(regions.synapse_dynamics,
                       app_vertex.get_synapse_dynamics_size(n_atoms))
        sdram.add_cost(regions.structural_dynamics, structural_sz)
        sdram.add_cost(regions.synaptic_matrix, all_syn_block_sz)
        sdram.add_cost(
            regions.pop_table,
            MasterPopTableAsBinarySearch.get_master_population_table_size(
                app_vertex.incoming_projections))
        sdram.add_cost(regions.connection_builder,
                       app_vertex.get_synapse_expander_size())
        sdram.add_cost(regions.bitfield_filter,
                       get_sdram_for_bit_field_region(
                           app_vertex.incoming_projections))
        return sdram

    @overrides(AbstractSplitterCommon.reset_called)
    def reset_called(self):
        super(SplitterAbstractPopulationVertexFixed, self).reset_called()
        self.__slices = None

    def __create_slices(self):
        """ Create slices if not already done
        """
        if self.__slices is not None:
            return
        self.__slices = get_multidimensional_slices(self._governed_app_vertex)

    @property
    def n_synapse_vertices(self):
        """ Return the number of synapse vertices per neuron vertex

        :rtype: int
        """
        return 1<|MERGE_RESOLUTION|>--- conflicted
+++ resolved
@@ -60,18 +60,7 @@
         "your vertex and try again.")
 
     def __init__(self):
-<<<<<<< HEAD
-        super().__init__(self.SPLITTER_NAME)
-=======
         super().__init__()
-        self.__ring_buffer_shifts = None
-        self.__weight_scales = None
-        self.__all_syn_block_sz = dict()
-        self.__structural_sz = dict()
-        self.__synapse_expander_sz = None
-        self.__bitfield_sz = None
-        self.__next_index = 0
->>>>>>> f95d1aef
         self.__slices = None
 
     @overrides(AbstractSplitterCommon.set_governed_app_vertex)
@@ -111,13 +100,9 @@
             chip_counter.add_core(sdram)
             label = f"Slice {vertex_slice} of {app_vertex.label}"
             machine_vertex = self.create_machine_vertex(
-<<<<<<< HEAD
-                vertex_slice, sdram, label, app_vertex.constraints,
+                vertex_slice, sdram, label,
                 structural_sz, ring_buffer_shifts, weight_scales,
                 index, max_atoms_per_core, synaptic_matrices, neuron_data)
-=======
-                vertex_slice, sdram, label)
->>>>>>> f95d1aef
             self._governed_app_vertex.remember_machine_vertex(machine_vertex)
 
     @overrides(AbstractSplitterCommon.get_in_coming_slices)
@@ -165,48 +150,23 @@
         return self._governed_app_vertex.machine_vertices
 
     def create_machine_vertex(
-<<<<<<< HEAD
-            self, vertex_slice, sdram, label, remaining_constraints,
+            self, vertex_slice, sdram, label,
             structural_sz, ring_buffer_shifts, weight_scales, index,
             max_atoms_per_core, synaptic_matrices, neuron_data):
-=======
-            self, vertex_slice, sdram, label):
-
-        if self.__ring_buffer_shifts is None:
-            app_vertex = self._governed_app_vertex
-            self.__ring_buffer_shifts = app_vertex.get_ring_buffer_shifts()
-            self.__weight_scales = app_vertex.get_weight_scales(
-                self.__ring_buffer_shifts)
-
-        index = self.__next_index
-        self.__next_index += 1
->>>>>>> f95d1aef
 
         # If using local-only create a local-only vertex
         s_dynamics = self._governed_app_vertex.synapse_dynamics
         if isinstance(s_dynamics, AbstractLocalOnly):
             return PopulationMachineLocalOnlyCombinedVertex(
-<<<<<<< HEAD
-                sdram, label, remaining_constraints,
+                sdram, label,
                 self._governed_app_vertex, vertex_slice, index,
                 ring_buffer_shifts, weight_scales)
-
-        # Otherwise create a normal vertex
-        return PopulationMachineVertex(
-            sdram, label, remaining_constraints, self._governed_app_vertex,
-            vertex_slice, index, ring_buffer_shifts, weight_scales,
-            structural_sz, max_atoms_per_core, synaptic_matrices, neuron_data)
-=======
-                sdram, label, self._governed_app_vertex, vertex_slice, index,
-                self.__ring_buffer_shifts, self.__weight_scales)
 
         # Otherwise create a normal vertex
         return PopulationMachineVertex(
             sdram, label, self._governed_app_vertex,
-            vertex_slice, index, self.__ring_buffer_shifts,
-            self.__weight_scales, self.__all_syn_block_size(vertex_slice),
-            self.__structural_size(vertex_slice))
->>>>>>> f95d1aef
+            vertex_slice, index, ring_buffer_shifts, weight_scales,
+            structural_sz, max_atoms_per_core, synaptic_matrices, neuron_data)
 
     def get_sdram_used_by_atoms(
             self, n_atoms, all_syn_block_sz, structural_sz):
