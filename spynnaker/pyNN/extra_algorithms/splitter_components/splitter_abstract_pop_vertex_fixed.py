--- conflicted
+++ resolved
@@ -47,8 +47,8 @@
     """
 
     __slots__ = [
-        # The pre-calculated ring buffer shifts
-        "__ring_buffer_shifts",
+        # The pre-calculated min weights
+        "__min_weights",
         # The pre-calculated weight scales
         "__weight_scales",
         # The size of all the synapses on a core
@@ -80,7 +80,7 @@
 
     def __init__(self):
         super().__init__(self.SPLITTER_NAME)
-        self.__ring_buffer_shifts = None
+        self.__min_weights = None
         self.__weight_scales = None
         self.__all_syn_block_sz = dict()
         self.__structural_sz = dict()
@@ -103,23 +103,6 @@
         app_vertex.synapse_recorder.add_region_offset(
             len(app_vertex.neuron_recorder.get_recordable_variables()))
 
-<<<<<<< HEAD
-        max_atoms_per_core = min(
-            app_vertex.get_max_atoms_per_core(), app_vertex.n_atoms)
-
-        projections = app_vertex.incoming_projections
-        constraints = get_remaining_constraints(app_vertex)
-        min_weights = app_vertex.get_min_weights(projections)
-        weight_scales = app_vertex.get_weight_scales(min_weights)
-        all_syn_block_sz = app_vertex.get_synapses_size(
-            max_atoms_per_core, projections)
-        structural_sz = app_vertex.get_structural_dynamics_size(
-            max_atoms_per_core, projections)
-        sdram = self.get_sdram_used_by_atoms(
-            max_atoms_per_core, all_syn_block_sz, structural_sz)
-
-=======
->>>>>>> 804cc0dd
         self.__create_slices()
         for vertex_slice in self.__slices:
             sdram = self.get_sdram_used_by_atoms(vertex_slice)
@@ -127,12 +110,7 @@
 
             label = f"Slice {vertex_slice} of {app_vertex.label}"
             machine_vertex = self.create_machine_vertex(
-<<<<<<< HEAD
-                vertex_slice, sdram, label, constraints, all_syn_block_sz,
-                structural_sz, min_weights, weight_scales, index)
-=======
                 vertex_slice, sdram, label, app_vertex.constraints)
->>>>>>> 804cc0dd
             self._governed_app_vertex.remember_machine_vertex(machine_vertex)
             self.__vertices.append(machine_vertex)
 
@@ -181,18 +159,13 @@
         return self.__vertices
 
     def create_machine_vertex(
-<<<<<<< HEAD
-            self, vertex_slice, sdram, label, remaining_constraints,
-            all_syn_block_sz, structural_sz, min_weights,
-            weight_scales, index):
-=======
             self, vertex_slice, sdram, label, remaining_constraints):
 
-        if self.__ring_buffer_shifts is None:
+        if self.__min_weights is None:
             app_vertex = self._governed_app_vertex
-            self.__ring_buffer_shifts = app_vertex.get_ring_buffer_shifts()
+            self.__min_weights = app_vertex.get_min_weights()
             self.__weight_scales = app_vertex.get_weight_scales(
-                self.__ring_buffer_shifts)
+                self.__min_weights)
 
         index = self.__next_index
         self.__next_index += 1
@@ -203,21 +176,15 @@
             return PopulationMachineLocalOnlyCombinedVertex(
                 sdram, label, remaining_constraints,
                 self._governed_app_vertex, vertex_slice, index,
-                self.__ring_buffer_shifts, self.__weight_scales)
->>>>>>> 804cc0dd
+                self.__min_weights, self.__weight_scales)
 
         # Otherwise create a normal vertex
         return PopulationMachineVertex(
             sdram, label, remaining_constraints,
-<<<<<<< HEAD
-            self._governed_app_vertex, vertex_slice, index, min_weights,
-            weight_scales, all_syn_block_sz, structural_sz)
-=======
             self._governed_app_vertex,
-            vertex_slice, index, self.__ring_buffer_shifts,
+            vertex_slice, index, self.__min_weights,
             self.__weight_scales, self.__all_syn_block_size(vertex_slice),
             self.__structural_size(vertex_slice))
->>>>>>> 804cc0dd
 
     def get_sdram_used_by_atoms(self, vertex_slice):
         """  Gets the resources of a slice of atoms
