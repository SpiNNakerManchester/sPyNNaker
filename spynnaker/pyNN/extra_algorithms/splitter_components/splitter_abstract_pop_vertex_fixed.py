--- conflicted
+++ resolved
@@ -6,17 +6,12 @@
 #
 #     http://www.apache.org/licenses/LICENSE-2.0
 #
-<<<<<<< HEAD
-# You should have received a copy of the GNU General Public License
-# along with this program.  If not, see <http://www.gnu.org/licenses/>.
-from collections import defaultdict
-=======
 # Unless required by applicable law or agreed to in writing, software
 # distributed under the License is distributed on an "AS IS" BASIS,
 # WITHOUT WARRANTIES OR CONDITIONS OF ANY KIND, either express or implied.
 # See the License for the specific language governing permissions and
 # limitations under the License.
->>>>>>> 9b9ce46a
+from collections import defaultdict
 from spinn_utilities.overrides import overrides
 from spinn_utilities.ordered_set import OrderedSet
 from pacman.exceptions import PacmanConfigurationException
