# Copyright (c) 2020 The University of Manchester
#
# Licensed under the Apache License, Version 2.0 (the "License");
# you may not use this file except in compliance with the License.
# You may obtain a copy of the License at
#
#     https://www.apache.org/licenses/LICENSE-2.0
#
# Unless required by applicable law or agreed to in writing, software
# distributed under the License is distributed on an "AS IS" BASIS,
# WITHOUT WARRANTIES OR CONDITIONS OF ANY KIND, either express or implied.
# See the License for the specific language governing permissions and
# limitations under the License.
from collections import defaultdict
from spinn_utilities.overrides import overrides
from spinn_utilities.ordered_set import OrderedSet
from pacman.exceptions import PacmanConfigurationException
from pacman.model.resources import MultiRegionSDRAM
from pacman.model.partitioner_splitters.abstract_splitters import (
    AbstractSplitterCommon)
from pacman.utilities.algorithm_utilities\
    .partition_algorithm_utilities import get_multidimensional_slices
from spynnaker.pyNN.models.neuron import (
    AbstractPopulationVertex, PopulationMachineVertex,
    PopulationMachineLocalOnlyCombinedVertex, LocalOnlyProvenance)
from spynnaker.pyNN.models.neuron.population_machine_vertex import (
    NeuronProvenance, SynapseProvenance, MainProvenance,
    SpikeProcessingProvenance)
from spynnaker.pyNN.models.neuron.master_pop_table import (
    MasterPopTableAsBinarySearch)
from spynnaker.pyNN.utilities.bit_field_utilities import (
    get_sdram_for_bit_field_region)
from spynnaker.pyNN.models.neuron.synapse_dynamics import (
    AbstractSynapseDynamicsStructural)
from spynnaker.pyNN.models.neuron.local_only import AbstractLocalOnly
from spynnaker.pyNN.models.utility_models.delays import DelayExtensionVertex
from spynnaker.pyNN.models.neuron.synaptic_matrices import SynapticMatrices
from spynnaker.pyNN.models.neuron.neuron_data import NeuronData
from .abstract_spynnaker_splitter_delay import AbstractSpynnakerSplitterDelay

# The maximum number of bits for the ring buffer index that are likely to
# fit in DTCM (14-bits = 16,384 16-bit ring buffer entries = 32Kb DTCM
MAX_RING_BUFFER_BITS = 14


class SplitterAbstractPopulationVertexFixed(
        AbstractSplitterCommon, AbstractSpynnakerSplitterDelay):
    """
    Handles the splitting of the :py:class:`AbstractPopulationVertex`
    using fixed slices.
    """

    __slots__ = [
        # The pre-calculated slices of the vertex
        "__slices",
        "__max_delay",
        "__expect_delay_extension"
    ]

    def __init__(self):
        super().__init__()
        self.__slices = None
        self.__max_delay = None
        self.__expect_delay_extension = None

    @overrides(AbstractSplitterCommon.set_governed_app_vertex)
    def set_governed_app_vertex(self, app_vertex):
        super().set_governed_app_vertex(app_vertex)
        if not isinstance(app_vertex, AbstractPopulationVertex):
            raise PacmanConfigurationException(
                f"The vertex {app_vertex} cannot be supported by the "
                "SplitterAbstractPopulationVertexFixed as the only vertex "
                "supported by this splitter is a AbstractPopulationVertex. "
                "Please use the correct splitter for your vertex and try "
                "again.")

    @overrides(AbstractSplitterCommon.create_machine_vertices)
    def create_machine_vertices(self, chip_counter):
        app_vertex = self._governed_app_vertex
        app_vertex.synapse_recorder.add_region_offset(
            len(app_vertex.neuron_recorder.get_recordable_variables()))

        max_atoms_per_core = min(
            app_vertex.get_max_atoms_per_core(), app_vertex.n_atoms)

        min_weights = app_vertex.get_min_weights()
        weight_scales = app_vertex.get_weight_scales(min_weights)
        all_syn_block_sz = app_vertex.get_synapses_size(
            max_atoms_per_core)
        structural_sz = app_vertex.get_structural_dynamics_size(
            max_atoms_per_core)
        sdram = self.get_sdram_used_by_atoms(
            max_atoms_per_core, all_syn_block_sz, structural_sz)
        synapse_regions = PopulationMachineVertex.SYNAPSE_REGIONS
        synaptic_matrices = SynapticMatrices(
            app_vertex, synapse_regions, max_atoms_per_core, weight_scales,
            all_syn_block_sz)
        neuron_data = NeuronData(app_vertex)

        self.__create_slices()

        for index, vertex_slice in enumerate(self.__slices):
            chip_counter.add_core(sdram)
            label = f"{app_vertex.label}{vertex_slice}"
            machine_vertex = self.create_machine_vertex(
                vertex_slice, sdram, label,
                structural_sz, min_weights, weight_scales,
                index, max_atoms_per_core, synaptic_matrices, neuron_data)
            self._governed_app_vertex.remember_machine_vertex(machine_vertex)

    @overrides(AbstractSplitterCommon.get_in_coming_slices)
    def get_in_coming_slices(self):
        self.__create_slices()
        return self.__slices

    @overrides(AbstractSplitterCommon.get_out_going_slices)
    def get_out_going_slices(self):
        self.__create_slices()
        return self.__slices

    @overrides(AbstractSplitterCommon.get_out_going_vertices)
    def get_out_going_vertices(self, partition_id):
        return list(self._governed_app_vertex.machine_vertices)

    @overrides(AbstractSplitterCommon.get_in_coming_vertices)
    def get_in_coming_vertices(self, partition_id):
        return list(self._governed_app_vertex.machine_vertices)

    @overrides(AbstractSplitterCommon.get_source_specific_in_coming_vertices)
    def get_source_specific_in_coming_vertices(
            self, source_vertex, partition_id):
        # Determine the real pre-vertex
        pre_vertex = source_vertex
        if isinstance(source_vertex, DelayExtensionVertex):
            pre_vertex = source_vertex.source_vertex

        # Use the real pre-vertex to get the projections
        targets = defaultdict(OrderedSet)
        for proj in self.governed_app_vertex.get_incoming_projections_from(
                pre_vertex):
            # pylint: disable=protected-access
            s_info = proj._synapse_information
            # Use the original source vertex to get the connected vertices,
            # as the real source machine vertices must make it in to this array
            for (tgt, srcs) in s_info.synapse_dynamics.get_connected_vertices(
                    s_info, source_vertex, self.governed_app_vertex):
                targets[tgt].update(srcs)
        return [(m_vertex, tgts) for m_vertex, tgts in targets.items()]

    @overrides(AbstractSplitterCommon.machine_vertices_for_recording)
    def machine_vertices_for_recording(self, variable_to_record):
        return self._governed_app_vertex.machine_vertices

    def create_machine_vertex(
            self, vertex_slice, sdram, label,
            structural_sz, min_weights, weight_scales, index,
            max_atoms_per_core, synaptic_matrices, neuron_data):
<<<<<<< HEAD
        # if self.__min_weights is None:
        #     app_vertex = self._governed_app_vertex
        #     self.__min_weights = app_vertex.get_min_weights()
        #     self.__weight_scales = app_vertex.get_weight_scales(
        #         self.__min_weights)

=======
>>>>>>> 5fdf6695
        # If using local-only create a local-only vertex
        s_dynamics = self._governed_app_vertex.synapse_dynamics
        if isinstance(s_dynamics, AbstractLocalOnly):
            return PopulationMachineLocalOnlyCombinedVertex(
                sdram, label, self._governed_app_vertex, vertex_slice, index,
                min_weights, weight_scales, neuron_data, max_atoms_per_core)

        # Otherwise create a normal vertex
        return PopulationMachineVertex(
            sdram, label, self._governed_app_vertex,
            vertex_slice, index, min_weights, weight_scales,
            structural_sz, max_atoms_per_core, synaptic_matrices, neuron_data)

    def get_sdram_used_by_atoms(
            self, n_atoms, all_syn_block_sz, structural_sz):
        """
        Gets the resources of a slice of atoms.

        :param int n_atoms:
        :rtype: ~pacman.model.resources.MultiRegionSDRAM
        """
        # pylint: disable=arguments-differ
        variable_sdram = self.__get_variable_sdram(n_atoms)
        constant_sdram = self.__get_constant_sdram(
            n_atoms, all_syn_block_sz, structural_sz)
        sdram = MultiRegionSDRAM()
        sdram.nest(len(PopulationMachineVertex.REGIONS) + 1, variable_sdram)
        sdram.merge(constant_sdram)

        # return the total resources.
        return sdram

    def __get_variable_sdram(self, n_atoms):
        """
        Returns the variable SDRAM from the recorders.

        :param int n_atoms: The number of atoms to account for
        :return: the variable sdram used by the neuron recorder
        :rtype: VariableSDRAM
        """
        s_dynamics = self._governed_app_vertex.synapse_dynamics
        if isinstance(s_dynamics, AbstractSynapseDynamicsStructural):
            max_rewires_per_ts = s_dynamics.get_max_rewires_per_ts()
            self._governed_app_vertex.synapse_recorder.set_max_rewires_per_ts(
                max_rewires_per_ts)

        return (
            self._governed_app_vertex.get_max_neuron_variable_sdram(n_atoms) +
            self._governed_app_vertex.get_max_synapse_variable_sdram(n_atoms))

    def __get_constant_sdram(self, n_atoms, all_syn_block_sz, structural_sz):
        """
        Returns the constant SDRAM used by the atoms.

        :param int n_atoms: The number of atoms to account for
        :rtype: ~pacman.model.resources.MultiRegionSDRAM
        """
        s_dynamics = self._governed_app_vertex.synapse_dynamics
        n_record = (
            len(self._governed_app_vertex.neuron_recordables) +
            len(self._governed_app_vertex.synapse_recordables))

        n_provenance = NeuronProvenance.N_ITEMS + MainProvenance.N_ITEMS
        if isinstance(s_dynamics, AbstractLocalOnly):
            n_provenance += LocalOnlyProvenance.N_ITEMS
        else:
            n_provenance += (
                SynapseProvenance.N_ITEMS + SpikeProcessingProvenance.N_ITEMS)

        sdram = MultiRegionSDRAM()
        if isinstance(s_dynamics, AbstractLocalOnly):
            sdram.merge(self._governed_app_vertex.get_common_constant_sdram(
                n_record, n_provenance,
                PopulationMachineLocalOnlyCombinedVertex.COMMON_REGIONS))
            sdram.merge(self._governed_app_vertex.get_neuron_constant_sdram(
                n_atoms,
                PopulationMachineLocalOnlyCombinedVertex.NEURON_REGIONS))
            sdram.merge(self.__get_local_only_constant_sdram(n_atoms))
        else:
            sdram.merge(self._governed_app_vertex.get_common_constant_sdram(
                n_record, n_provenance,
                PopulationMachineVertex.COMMON_REGIONS))
            sdram.merge(self._governed_app_vertex.get_neuron_constant_sdram(
                n_atoms, PopulationMachineVertex.NEURON_REGIONS))
            sdram.merge(self.__get_synapse_constant_sdram(
                n_atoms, all_syn_block_sz, structural_sz))
        return sdram

    def __get_local_only_constant_sdram(self, n_atoms):
        app_vertex = self._governed_app_vertex
        s_dynamics = app_vertex.synapse_dynamics
        sdram = MultiRegionSDRAM()
        sdram.add_cost(
            PopulationMachineLocalOnlyCombinedVertex.REGIONS.LOCAL_ONLY.value,
            PopulationMachineLocalOnlyCombinedVertex.LOCAL_ONLY_SIZE)
        sdram.add_cost(
            (PopulationMachineLocalOnlyCombinedVertex.
             REGIONS.LOCAL_ONLY_PARAMS.value),
            s_dynamics.get_parameters_usage_in_bytes(
                n_atoms, app_vertex.incoming_projections))
        return sdram

    def __get_synapse_constant_sdram(
            self, n_atoms, all_syn_block_sz, structural_sz):
        """
        Get the amount of fixed SDRAM used by synapse parts.

        :param int n_atoms: The number of atoms to account for

        :rtype: ~pacman.model.resources.MultiRegionSDRAM
        """
        app_vertex = self._governed_app_vertex
        regions = PopulationMachineVertex.SYNAPSE_REGIONS
        sdram = MultiRegionSDRAM()
        sdram.add_cost(regions.synapse_params,
                       app_vertex.get_synapse_params_size())
        sdram.add_cost(regions.synapse_dynamics,
                       app_vertex.get_synapse_dynamics_size(n_atoms))
        sdram.add_cost(regions.structural_dynamics, structural_sz)
        sdram.add_cost(regions.synaptic_matrix, all_syn_block_sz)
        sdram.add_cost(
            regions.pop_table,
            MasterPopTableAsBinarySearch.get_master_population_table_size(
                app_vertex.incoming_projections))
        sdram.add_cost(regions.connection_builder,
                       app_vertex.get_synapse_expander_size())
        sdram.add_cost(regions.bitfield_filter,
                       get_sdram_for_bit_field_region(
                           app_vertex.incoming_projections))
        return sdram

    @overrides(AbstractSplitterCommon.reset_called)
    def reset_called(self):
        super(SplitterAbstractPopulationVertexFixed, self).reset_called()
        self.__slices = None
        self.__max_delay = None
        self.__expect_delay_extension = None

    def __create_slices(self):
        """
        Create slices if not already done.
        """
        if self.__slices is not None:
            return
        self.__slices = get_multidimensional_slices(self._governed_app_vertex)

    def __update_max_delay(self):
        # Find the maximum delay from incoming synapses
        app_vertex = self._governed_app_vertex
        self.__max_delay, self.__expect_delay_extension = \
            app_vertex.get_max_delay(MAX_RING_BUFFER_BITS)

    @overrides(AbstractSpynnakerSplitterDelay.max_support_delay)
    def max_support_delay(self):
        if self.__max_delay is None:
            self.__update_max_delay()
        return self.__max_delay

    @overrides(AbstractSpynnakerSplitterDelay.accepts_edges_from_delay_vertex)
    def accepts_edges_from_delay_vertex(self):
        if self.__expect_delay_extension is None:
            self.__update_max_delay()
        if self.__expect_delay_extension:
            return True
        raise NotImplementedError(
            "This call was unexpected as it was calculated that "
            "the max needed delay was less that the max possible")<|MERGE_RESOLUTION|>--- conflicted
+++ resolved
@@ -155,15 +155,6 @@
             self, vertex_slice, sdram, label,
             structural_sz, min_weights, weight_scales, index,
             max_atoms_per_core, synaptic_matrices, neuron_data):
-<<<<<<< HEAD
-        # if self.__min_weights is None:
-        #     app_vertex = self._governed_app_vertex
-        #     self.__min_weights = app_vertex.get_min_weights()
-        #     self.__weight_scales = app_vertex.get_weight_scales(
-        #         self.__min_weights)
-
-=======
->>>>>>> 5fdf6695
         # If using local-only create a local-only vertex
         s_dynamics = self._governed_app_vertex.synapse_dynamics
         if isinstance(s_dynamics, AbstractLocalOnly):
