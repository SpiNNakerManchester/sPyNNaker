# Copyright (c) 2020-2021 The University of Manchester
#
# This program is free software: you can redistribute it and/or modify
# it under the terms of the GNU General Public License as published by
# the Free Software Foundation, either version 3 of the License, or
# (at your option) any later version.
#
# This program is distributed in the hope that it will be useful,
# but WITHOUT ANY WARRANTY; without even the implied warranty of
# MERCHANTABILITY or FITNESS FOR A PARTICULAR PURPOSE.  See the
# GNU General Public License for more details.
#
# You should have received a copy of the GNU General Public License
# along with this program.  If not, see <http://www.gnu.org/licenses/>.
from spinn_utilities.overrides import overrides
from pacman.exceptions import PacmanConfigurationException
from pacman.model.resources import MultiRegionSDRAM
from pacman.model.partitioner_splitters.abstract_splitters import (
    AbstractSplitterCommon)
from spynnaker.pyNN.models.neuron import (
    AbstractPopulationVertex, PopulationMachineVertex)
from spynnaker.pyNN.models.neuron.population_machine_vertex import (
    NeuronProvenance, SynapseProvenance, MainProvenance,
    SpikeProcessingProvenance)
from spynnaker.pyNN.models.neuron.master_pop_table import (
    MasterPopTableAsBinarySearch)
from .abstract_spynnaker_splitter_delay import AbstractSpynnakerSplitterDelay
from spynnaker.pyNN.utilities.bit_field_utilities import (
    get_estimated_sdram_for_bit_field_region,
    get_estimated_sdram_for_key_region,
    exact_sdram_for_bit_field_builder_region)
from spynnaker.pyNN.models.neuron.synapse_dynamics import (
    AbstractSynapseDynamicsStructural)
from pacman.model.graphs.common.slice import Slice


class SplitterAbstractPopulationVertexFixed(
        AbstractSplitterCommon, AbstractSpynnakerSplitterDelay):
    """ handles the splitting of the AbstractPopulationVertex using fixed
        slices
    """

    __slots__ = [
        # The pre-calculated slices of the vertex
        "__slices"
    ]

    """ The name of the splitter """
    SPLITTER_NAME = "SplitterAbstractPopulationVertexFixed"

    """ The message to use when the Population is invalid """
    INVALID_POP_ERROR_MESSAGE = (
        "The vertex {} cannot be supported by the "
        "SplitterAbstractPopulationVertexFixed as"
        " the only vertex supported by this splitter is a "
        "AbstractPopulationVertex. Please use the correct splitter for "
        "your vertex and try again.")

    def __init__(self):
        super().__init__(self.SPLITTER_NAME)
        self.__slices = None

    @overrides(AbstractSplitterCommon.set_governed_app_vertex)
    def set_governed_app_vertex(self, app_vertex):
        super().set_governed_app_vertex(app_vertex)
        if not isinstance(app_vertex, AbstractPopulationVertex):
            raise PacmanConfigurationException(
                self.INVALID_POP_ERROR_MESSAGE.format(app_vertex))

    @overrides(AbstractSplitterCommon.create_machine_vertices)
    def create_machine_vertices(self, chip_counter):
        app_vertex = self._governed_app_vertex
        app_vertex.synapse_recorder.add_region_offset(
            len(app_vertex.neuron_recorder.get_recordable_variables()))

        max_atoms_per_core = min(
            app_vertex.get_max_atoms_per_core(), app_vertex.n_atoms)

        projections = app_vertex.incoming_projections
        ring_buffer_shifts = app_vertex.get_ring_buffer_shifts(projections)
        weight_scales = app_vertex.get_weight_scales(ring_buffer_shifts)
        all_syn_block_sz = app_vertex.get_synapses_size(
            max_atoms_per_core, projections)
        structural_sz = app_vertex.get_structural_dynamics_size(
            max_atoms_per_core, projections)
        sdram = self.get_sdram_used_by_atoms(
            max_atoms_per_core, all_syn_block_sz, structural_sz)

        self.__create_slices()

        for index, vertex_slice in enumerate(self.__slices):
            chip_counter.add_core(sdram)
            label = f"Slice {vertex_slice} of {app_vertex.label}"
            machine_vertex = self.create_machine_vertex(
<<<<<<< HEAD
                vertex_slice, resources, label, app_vertex.constraints,
                all_syn_block_sz, structural_sz, ring_buffer_shifts,
                weight_scales, index)
=======
                vertex_slice, sdram, label, constraints, all_syn_block_sz,
                structural_sz, ring_buffer_shifts, weight_scales, index)
>>>>>>> 0540b986
            self._governed_app_vertex.remember_machine_vertex(machine_vertex)

    @overrides(AbstractSplitterCommon.get_in_coming_slices)
    def get_in_coming_slices(self):
        self.__create_slices()
        return self.__slices

    @overrides(AbstractSplitterCommon.get_out_going_slices)
    def get_out_going_slices(self):
        self.__create_slices()
        return self.__slices

    @overrides(AbstractSplitterCommon.get_out_going_vertices)
    def get_out_going_vertices(self, partition_id):
        return list(self._governed_app_vertex.machine_vertices)

    @overrides(AbstractSplitterCommon.get_in_coming_vertices)
    def get_in_coming_vertices(self, partition_id):
        return list(self._governed_app_vertex.machine_vertices)

    @overrides(AbstractSplitterCommon.machine_vertices_for_recording)
    def machine_vertices_for_recording(self, variable_to_record):
        return self._governed_app_vertex.machine_vertices

    def create_machine_vertex(
            self, vertex_slice, sdram, label, remaining_constraints,
            all_syn_block_sz, structural_sz, ring_buffer_shifts,
            weight_scales, index):

        # Otherwise create a normal vertex
        return PopulationMachineVertex(
            sdram, label, remaining_constraints,
            self._governed_app_vertex, vertex_slice, index, ring_buffer_shifts,
            weight_scales, all_syn_block_sz, structural_sz)

    def get_sdram_used_by_atoms(
            self, n_atoms, all_syn_block_sz, structural_sz):
        """  Gets the resources of a slice of atoms

        :param int n_atoms
        :rtype: ~pacman.model.resources.MultiRegionSDRAM
        """
        # pylint: disable=arguments-differ
        variable_sdram = self.__get_variable_sdram(n_atoms)
        constant_sdram = self.__get_constant_sdram(
            n_atoms, all_syn_block_sz, structural_sz)
        sdram = MultiRegionSDRAM()
        sdram.nest(len(PopulationMachineVertex.REGIONS) + 1, variable_sdram)
        sdram.merge(constant_sdram)

        # return the total resources.
        return sdram

    def __get_variable_sdram(self, n_atoms):
        """ returns the variable sdram from the recorders

        :param int n_atoms: The number of atoms to account for
        :return: the variable sdram used by the neuron recorder
        :rtype: VariableSDRAM
        """
        s_dynamics = self._governed_app_vertex.synapse_dynamics
        if isinstance(s_dynamics, AbstractSynapseDynamicsStructural):
            max_rewires_per_ts = s_dynamics.get_max_rewires_per_ts()
            self._governed_app_vertex.synapse_recorder.set_max_rewires_per_ts(
                max_rewires_per_ts)

        return (
            self._governed_app_vertex.get_max_neuron_variable_sdram(n_atoms) +
            self._governed_app_vertex.get_max_synapse_variable_sdram(n_atoms))

    def __get_constant_sdram(self, n_atoms, all_syn_block_sz, structural_sz):
        """ returns the constant sdram used by the atoms

        :param int n_atoms: The number of atoms to account for
        :rtype: ~pacman.model.resources.MultiRegionSDRAM
        """
        n_record = (
            len(self._governed_app_vertex.neuron_recordables) +
            len(self._governed_app_vertex.synapse_recordables))

        n_provenance = NeuronProvenance.N_ITEMS + MainProvenance.N_ITEMS
        n_provenance += (
            SynapseProvenance.N_ITEMS + SpikeProcessingProvenance.N_ITEMS)

        sdram = MultiRegionSDRAM()
        sdram.merge(self._governed_app_vertex.get_common_constant_sdram(
            n_record, n_provenance,
            PopulationMachineVertex.COMMON_REGIONS))
        sdram.merge(self._governed_app_vertex.get_neuron_constant_sdram(
            n_atoms, PopulationMachineVertex.NEURON_REGIONS))
        sdram.merge(self.__get_synapse_constant_sdram(
            n_atoms, all_syn_block_sz, structural_sz))
        return sdram

    def __get_synapse_constant_sdram(
            self, n_atoms, all_syn_block_sz, structural_sz):

        """ Get the amount of fixed SDRAM used by synapse parts

        :param int n_atoms: The number of atoms to account for

        :rtype: ~pacman.model.resources.MultiRegionSDRAM
        """
        app_vertex = self._governed_app_vertex
        projections = self._governed_app_vertex.incoming_projections
        sdram = MultiRegionSDRAM()
        sdram.add_cost(
            PopulationMachineVertex.SYNAPSE_REGIONS.synapse_params,
            app_vertex.get_synapse_params_size())
        sdram.add_cost(
            PopulationMachineVertex.SYNAPSE_REGIONS.synapse_dynamics,
            app_vertex.get_synapse_dynamics_size(n_atoms))
        sdram.add_cost(
            PopulationMachineVertex.SYNAPSE_REGIONS.structural_dynamics,
            structural_sz)
        sdram.add_cost(
            PopulationMachineVertex.SYNAPSE_REGIONS.synaptic_matrix,
            all_syn_block_sz)
        sdram.add_cost(
            PopulationMachineVertex.SYNAPSE_REGIONS.direct_matrix,
            app_vertex.all_single_syn_size)
        sdram.add_cost(
            PopulationMachineVertex.SYNAPSE_REGIONS.pop_table,
            MasterPopTableAsBinarySearch.get_master_population_table_size(
                projections))
        sdram.add_cost(
            PopulationMachineVertex.SYNAPSE_REGIONS.connection_builder,
            app_vertex.get_synapse_expander_size(projections))
        sdram.add_cost(
            PopulationMachineVertex.SYNAPSE_REGIONS.bitfield_filter,
            get_estimated_sdram_for_bit_field_region(projections))
        sdram.add_cost(
            PopulationMachineVertex.SYNAPSE_REGIONS.bitfield_key_map,
            get_estimated_sdram_for_key_region(projections))
        sdram.add_cost(
            PopulationMachineVertex.SYNAPSE_REGIONS.bitfield_builder,
            exact_sdram_for_bit_field_builder_region())
        return sdram

    @overrides(AbstractSplitterCommon.reset_called)
    def reset_called(self):
        super(SplitterAbstractPopulationVertexFixed, self).reset_called()
        self.__slices = None

    def __create_slices(self):
        """ Create slices if not already done
        """
        if self.__slices is not None:
            return
        n_atoms = self._governed_app_vertex.n_atoms
        per_core = self._governed_app_vertex.get_max_atoms_per_core()
        self.__slices = [Slice(i, min(i + per_core - 1, n_atoms - 1))
                         for i in range(0, n_atoms, per_core)]

    @property
    def n_synapse_vertices(self):
        """ Return the number of synapse vertices per neuron vertex

        :rtype: int
        """
        return 1<|MERGE_RESOLUTION|>--- conflicted
+++ resolved
@@ -92,14 +92,9 @@
             chip_counter.add_core(sdram)
             label = f"Slice {vertex_slice} of {app_vertex.label}"
             machine_vertex = self.create_machine_vertex(
-<<<<<<< HEAD
-                vertex_slice, resources, label, app_vertex.constraints,
+                vertex_slice, sdram, label, app_vertex.constraints,
                 all_syn_block_sz, structural_sz, ring_buffer_shifts,
                 weight_scales, index)
-=======
-                vertex_slice, sdram, label, constraints, all_syn_block_sz,
-                structural_sz, ring_buffer_shifts, weight_scales, index)
->>>>>>> 0540b986
             self._governed_app_vertex.remember_machine_vertex(machine_vertex)
 
     @overrides(AbstractSplitterCommon.get_in_coming_slices)
