# Copyright (c) 2020 The University of Manchester
#
# Licensed under the Apache License, Version 2.0 (the "License");
# you may not use this file except in compliance with the License.
# You may obtain a copy of the License at
#
#     https://www.apache.org/licenses/LICENSE-2.0
#
# Unless required by applicable law or agreed to in writing, software
# distributed under the License is distributed on an "AS IS" BASIS,
# WITHOUT WARRANTIES OR CONDITIONS OF ANY KIND, either express or implied.
# See the License for the specific language governing permissions and
# limitations under the License.
from collections import defaultdict
from spinn_utilities.overrides import overrides
from spinn_utilities.ordered_set import OrderedSet
from pacman.exceptions import PacmanConfigurationException
from pacman.model.resources import MultiRegionSDRAM
from pacman.model.partitioner_splitters import AbstractSplitterCommon
from pacman.utilities.algorithm_utilities\
    .partition_algorithm_utilities import get_multidimensional_slices
from pacman.utilities.utility_calls import get_n_bits_for_fields
from spynnaker.pyNN.models.neuron import (
    AbstractPopulationVertex, PopulationMachineVertex,
    PopulationMachineLocalOnlyCombinedVertex, LocalOnlyProvenance)
from spynnaker.pyNN.models.neuron.population_machine_vertex import (
    NeuronProvenance, SynapseProvenance, MainProvenance,
    SpikeProcessingProvenance)
from spynnaker.pyNN.models.neuron.master_pop_table import (
    MasterPopTableAsBinarySearch)
from spynnaker.pyNN.utilities.bit_field_utilities import (
    get_sdram_for_bit_field_region)
from spynnaker.pyNN.models.neuron.synapse_dynamics import (
    AbstractSynapseDynamicsStructural)
from spynnaker.pyNN.models.neuron.local_only import AbstractLocalOnly
from spynnaker.pyNN.models.utility_models.delays import DelayExtensionVertex
from spynnaker.pyNN.models.neuron.synaptic_matrices import SynapticMatrices
from spynnaker.pyNN.models.neuron.neuron_data import NeuronData
from spynnaker.pyNN.utilities.utility_calls import get_n_bits
from spynnaker.pyNN.exceptions import SynapticConfigurationException
from .abstract_spynnaker_splitter_delay import AbstractSpynnakerSplitterDelay

# The maximum number of bits for the ring buffer index that are likely to
# fit in DTCM (14-bits = 16,384 16-bit ring buffer entries = 32Kb DTCM
MAX_RING_BUFFER_BITS = 14


class SplitterAbstractPopulationVertexFixed(
        AbstractSplitterCommon, AbstractSpynnakerSplitterDelay):
    """
    Handles the splitting of the :py:class:`AbstractPopulationVertex`
    using fixed slices.
    """

    __slots__ = [
        # The pre-calculated slices of the vertex
        "__slices",
        "__max_delay",
        "__expect_delay_extension"
    ]

    def __init__(self):
        super().__init__()
        self.__slices = None
        self.__max_delay = None
        self.__expect_delay_extension = None

    @overrides(AbstractSplitterCommon.set_governed_app_vertex)
    def set_governed_app_vertex(self, app_vertex):
        super().set_governed_app_vertex(app_vertex)
        if not isinstance(app_vertex, AbstractPopulationVertex):
            raise PacmanConfigurationException(
                f"The vertex {app_vertex} cannot be supported by the "
                "SplitterAbstractPopulationVertexFixed as the only vertex "
                "supported by this splitter is a AbstractPopulationVertex. "
                "Please use the correct splitter for your vertex and try "
                "again.")

    @overrides(AbstractSplitterCommon.create_machine_vertices)
    def create_machine_vertices(self, chip_counter):
        app_vertex = self.governed_app_vertex

        # Do some checks to make sure everything is likely to fit
        field_sizes = [
            min(max_atoms, n) for max_atoms, n in zip(
                app_vertex.get_max_atoms_per_dimension_per_core(),
                app_vertex.atoms_shape)]
        n_atom_bits = get_n_bits_for_fields(field_sizes)
        n_synapse_types = app_vertex.neuron_impl.get_n_synapse_types()
        if (n_atom_bits + get_n_bits(n_synapse_types) +
                get_n_bits(self.max_support_delay())) > MAX_RING_BUFFER_BITS:
            raise SynapticConfigurationException(
                "The combination of the number of neurons per core ({}), "
                "the number of synapse types ({}), and the maximum delay per "
                "core ({}) will require too much DTCM.  Please reduce one or "
                "more of these values.".format(
                    field_sizes, n_synapse_types, self.max_support_delay()))

        app_vertex.synapse_recorder.add_region_offset(
            len(app_vertex.neuron_recorder.get_recordable_variables()))

        max_atoms_per_core = min(
            app_vertex.get_max_atoms_per_core(), app_vertex.n_atoms)

<<<<<<< HEAD
        ring_buffer_shifts = None
        app_vertex = self._governed_app_vertex
        if (hasattr(app_vertex, "rb_left_shifts") and
                app_vertex.rb_left_shifts is not None):
            print("=" * 80)
            print("Using given values for RB left shifts.")
            ring_buffer_shifts = app_vertex.rb_left_shifts
            print("RB left shifts for {:20}".format(app_vertex.label),
                  "=", ring_buffer_shifts)
            print("-" * 80)
        else:
            print("=" * 80)
            print("Computing RB left shifts for", app_vertex.label)
            ring_buffer_shifts = app_vertex.get_ring_buffer_shifts()
            print("RB left shifts for {:20}".format(app_vertex.label),
                  "=", ring_buffer_shifts)

        weight_scales = app_vertex.get_weight_scales(ring_buffer_shifts)
=======
        min_weights = app_vertex.get_min_weights()
        weight_scales = app_vertex.get_weight_scales(min_weights)
>>>>>>> a4305590
        all_syn_block_sz = app_vertex.get_synapses_size(
            max_atoms_per_core)
        structural_sz = app_vertex.get_structural_dynamics_size(
            max_atoms_per_core)
        sdram = self.get_sdram_used_by_atoms(
            max_atoms_per_core, all_syn_block_sz, structural_sz)
        synapse_regions = PopulationMachineVertex.SYNAPSE_REGIONS
        synaptic_matrices = SynapticMatrices(
            app_vertex, synapse_regions, max_atoms_per_core, weight_scales,
            all_syn_block_sz)
        neuron_data = NeuronData(app_vertex)

        self.__create_slices()

        for index, vertex_slice in enumerate(self.__slices):
            chip_counter.add_core(sdram)
            label = f"{app_vertex.label}{vertex_slice}"
            machine_vertex = self.create_machine_vertex(
                vertex_slice, sdram, label,
                structural_sz, min_weights, weight_scales,
                index, max_atoms_per_core, synaptic_matrices, neuron_data)
            self.governed_app_vertex.remember_machine_vertex(machine_vertex)

    @overrides(AbstractSplitterCommon.get_in_coming_slices)
    def get_in_coming_slices(self):
        self.__create_slices()
        return self.__slices

    @overrides(AbstractSplitterCommon.get_out_going_slices)
    def get_out_going_slices(self):
        self.__create_slices()
        return self.__slices

    @overrides(AbstractSplitterCommon.get_out_going_vertices)
    def get_out_going_vertices(self, partition_id):
        return list(self.governed_app_vertex.machine_vertices)

    @overrides(AbstractSplitterCommon.get_in_coming_vertices)
    def get_in_coming_vertices(self, partition_id):
        return list(self.governed_app_vertex.machine_vertices)

    @overrides(AbstractSplitterCommon.get_source_specific_in_coming_vertices)
    def get_source_specific_in_coming_vertices(
            self, source_vertex, partition_id):
        # Determine the real pre-vertex
        pre_vertex = source_vertex
        if isinstance(source_vertex, DelayExtensionVertex):
            pre_vertex = source_vertex.source_vertex

        # Use the real pre-vertex to get the projections
        targets = defaultdict(OrderedSet)
        for proj in self.governed_app_vertex.get_incoming_projections_from(
                pre_vertex):
            # pylint: disable=protected-access
            s_info = proj._synapse_information
            # Use the original source vertex to get the connected vertices,
            # as the real source machine vertices must make it in to this array
            for (tgt, srcs) in s_info.synapse_dynamics.get_connected_vertices(
                    s_info, source_vertex, self.governed_app_vertex):
                targets[tgt].update(srcs)
        return [(m_vertex, tgts) for m_vertex, tgts in targets.items()]

    @overrides(AbstractSplitterCommon.machine_vertices_for_recording)
    def machine_vertices_for_recording(self, variable_to_record):
        return self.governed_app_vertex.machine_vertices

    def create_machine_vertex(
            self, vertex_slice, sdram, label,
            structural_sz, min_weights, weight_scales, index,
            max_atoms_per_core, synaptic_matrices, neuron_data):
<<<<<<< HEAD
=======
        # if self.__min_weights is None:
        #     app_vertex = self._governed_app_vertex
        #     self.__min_weights = app_vertex.get_min_weights()
        #     self.__weight_scales = app_vertex.get_weight_scales(
        #         self.__min_weights)

>>>>>>> a4305590
        # If using local-only create a local-only vertex
        s_dynamics = self.governed_app_vertex.synapse_dynamics
        if isinstance(s_dynamics, AbstractLocalOnly):
            return PopulationMachineLocalOnlyCombinedVertex(
<<<<<<< HEAD
                sdram, label,
                self.governed_app_vertex, vertex_slice, index,
                ring_buffer_shifts, weight_scales, neuron_data,
                max_atoms_per_core)

        # Otherwise create a normal vertex
        return PopulationMachineVertex(
            sdram, label, self.governed_app_vertex,
            vertex_slice, index, ring_buffer_shifts, weight_scales,
=======
                sdram, label, self._governed_app_vertex, vertex_slice, index,
                min_weights, weight_scales, neuron_data, max_atoms_per_core)

        # Otherwise create a normal vertex
        return PopulationMachineVertex(
            sdram, label, self._governed_app_vertex,
            vertex_slice, index, min_weights, weight_scales,
>>>>>>> a4305590
            structural_sz, max_atoms_per_core, synaptic_matrices, neuron_data)

    def get_sdram_used_by_atoms(
            self, n_atoms, all_syn_block_sz, structural_sz):
        """
        Gets the resources of a slice of atoms.

        :param int n_atoms:
        :rtype: ~pacman.model.resources.MultiRegionSDRAM
        """
        # pylint: disable=arguments-differ
        variable_sdram = self.__get_variable_sdram(n_atoms)
        constant_sdram = self.__get_constant_sdram(
            n_atoms, all_syn_block_sz, structural_sz)
        sdram = MultiRegionSDRAM()
        sdram.nest(len(PopulationMachineVertex.REGIONS) + 1, variable_sdram)
        sdram.merge(constant_sdram)

        # return the total resources.
        return sdram

    def __get_variable_sdram(self, n_atoms):
        """
        Returns the variable SDRAM from the recorders.

        :param int n_atoms: The number of atoms to account for
        :return: the variable SDRAM used by the neuron recorder
        :rtype: VariableSDRAM
        """
        s_dynamics = self.governed_app_vertex.synapse_dynamics
        if isinstance(s_dynamics, AbstractSynapseDynamicsStructural):
            max_rewires_per_ts = s_dynamics.get_max_rewires_per_ts()
            self.governed_app_vertex.synapse_recorder.set_max_rewires_per_ts(
                max_rewires_per_ts)

        return (
            self.governed_app_vertex.get_max_neuron_variable_sdram(n_atoms) +
            self.governed_app_vertex.get_max_synapse_variable_sdram(n_atoms))

    def __get_constant_sdram(self, n_atoms, all_syn_block_sz, structural_sz):
        """
        Returns the constant SDRAM used by the atoms.

        :param int n_atoms: The number of atoms to account for
        :rtype: ~pacman.model.resources.MultiRegionSDRAM
        """
        s_dynamics = self.governed_app_vertex.synapse_dynamics
        n_record = (
            len(self.governed_app_vertex.neuron_recordables) +
            len(self.governed_app_vertex.synapse_recordables))

        n_provenance = NeuronProvenance.N_ITEMS + MainProvenance.N_ITEMS
        if isinstance(s_dynamics, AbstractLocalOnly):
            n_provenance += LocalOnlyProvenance.N_ITEMS
        else:
            n_provenance += (
                SynapseProvenance.N_ITEMS + SpikeProcessingProvenance.N_ITEMS)

        sdram = MultiRegionSDRAM()
        if isinstance(s_dynamics, AbstractLocalOnly):
            sdram.merge(self.governed_app_vertex.get_common_constant_sdram(
                n_record, n_provenance,
                PopulationMachineLocalOnlyCombinedVertex.COMMON_REGIONS))
            sdram.merge(self.governed_app_vertex.get_neuron_constant_sdram(
                n_atoms,
                PopulationMachineLocalOnlyCombinedVertex.NEURON_REGIONS))
            sdram.merge(self.__get_local_only_constant_sdram(n_atoms))
        else:
            sdram.merge(self.governed_app_vertex.get_common_constant_sdram(
                n_record, n_provenance,
                PopulationMachineVertex.COMMON_REGIONS))
            sdram.merge(self.governed_app_vertex.get_neuron_constant_sdram(
                n_atoms, PopulationMachineVertex.NEURON_REGIONS))
            sdram.merge(self.__get_synapse_constant_sdram(
                n_atoms, all_syn_block_sz, structural_sz))
        return sdram

    def __get_local_only_constant_sdram(self, n_atoms):
        app_vertex = self.governed_app_vertex
        s_dynamics = app_vertex.synapse_dynamics
        sdram = MultiRegionSDRAM()
        sdram.add_cost(
            PopulationMachineLocalOnlyCombinedVertex.REGIONS.LOCAL_ONLY.value,
            PopulationMachineLocalOnlyCombinedVertex.LOCAL_ONLY_SIZE)
        sdram.add_cost(
            (PopulationMachineLocalOnlyCombinedVertex.
             REGIONS.LOCAL_ONLY_PARAMS.value),
            s_dynamics.get_parameters_usage_in_bytes(
                n_atoms, app_vertex.incoming_projections))
        return sdram

    def __get_synapse_constant_sdram(
            self, n_atoms, all_syn_block_sz, structural_sz):
        """
        Get the amount of fixed SDRAM used by synapse parts.

        :param int n_atoms: The number of atoms to account for

        :rtype: ~pacman.model.resources.MultiRegionSDRAM
        """
        app_vertex = self.governed_app_vertex
        regions = PopulationMachineVertex.SYNAPSE_REGIONS
        sdram = MultiRegionSDRAM()
        sdram.add_cost(regions.synapse_params,
                       app_vertex.get_synapse_params_size())
        sdram.add_cost(regions.synapse_dynamics,
                       app_vertex.get_synapse_dynamics_size(n_atoms))
        sdram.add_cost(regions.structural_dynamics, structural_sz)
        sdram.add_cost(regions.synaptic_matrix, all_syn_block_sz)
        sdram.add_cost(
            regions.pop_table,
            MasterPopTableAsBinarySearch.get_master_population_table_size(
                app_vertex.incoming_projections))
        sdram.add_cost(regions.connection_builder,
                       app_vertex.get_synapse_expander_size())
        sdram.add_cost(regions.bitfield_filter,
                       get_sdram_for_bit_field_region(
                           app_vertex.incoming_projections))
        return sdram

    @overrides(AbstractSplitterCommon.reset_called)
    def reset_called(self):
        super(SplitterAbstractPopulationVertexFixed, self).reset_called()
        self.__slices = None
        self.__max_delay = None
        self.__expect_delay_extension = None

    def __create_slices(self):
        """
        Create slices if not already done.
        """
        if self.__slices is not None:
            return
        self.__slices = get_multidimensional_slices(self.governed_app_vertex)

    def __update_max_delay(self):
        # Find the maximum delay from incoming synapses
        self.__max_delay, self.__expect_delay_extension = \
            self.governed_app_vertex.get_max_delay(MAX_RING_BUFFER_BITS)

    @overrides(AbstractSpynnakerSplitterDelay.max_support_delay)
    def max_support_delay(self):
        if self.__max_delay is None:
            self.__update_max_delay()
        return self.__max_delay

    @overrides(AbstractSpynnakerSplitterDelay.accepts_edges_from_delay_vertex)
    def accepts_edges_from_delay_vertex(self):
        if self.__expect_delay_extension is None:
            self.__update_max_delay()
        if self.__expect_delay_extension:
            return True
        raise NotImplementedError(
            "This call was unexpected as it was calculated that "
            "the max needed delay was less that the max possible")<|MERGE_RESOLUTION|>--- conflicted
+++ resolved
@@ -102,29 +102,28 @@
         max_atoms_per_core = min(
             app_vertex.get_max_atoms_per_core(), app_vertex.n_atoms)
 
-<<<<<<< HEAD
-        ring_buffer_shifts = None
-        app_vertex = self._governed_app_vertex
-        if (hasattr(app_vertex, "rb_left_shifts") and
-                app_vertex.rb_left_shifts is not None):
-            print("=" * 80)
-            print("Using given values for RB left shifts.")
-            ring_buffer_shifts = app_vertex.rb_left_shifts
-            print("RB left shifts for {:20}".format(app_vertex.label),
-                  "=", ring_buffer_shifts)
-            print("-" * 80)
-        else:
-            print("=" * 80)
-            print("Computing RB left shifts for", app_vertex.label)
-            ring_buffer_shifts = app_vertex.get_ring_buffer_shifts()
-            print("RB left shifts for {:20}".format(app_vertex.label),
-                  "=", ring_buffer_shifts)
-
-        weight_scales = app_vertex.get_weight_scales(ring_buffer_shifts)
-=======
+        # spinncer_update code, using user-defined left-shifts
+        # with weight_scale, use user-defined or calculated min_weights
+
+        # ring_buffer_shifts = None
+        # app_vertex = self._governed_app_vertex
+        # if (hasattr(app_vertex, "rb_left_shifts") and
+        #         app_vertex.rb_left_shifts is not None):
+        #     print("=" * 80)
+        #     print("Using given values for RB left shifts.")
+        #     ring_buffer_shifts = app_vertex.rb_left_shifts
+        #     print("RB left shifts for {:20}".format(app_vertex.label),
+        #           "=", ring_buffer_shifts)
+        #     print("-" * 80)
+        # else:
+        #     print("=" * 80)
+        #     print("Computing RB left shifts for", app_vertex.label)
+        #     ring_buffer_shifts = app_vertex.get_ring_buffer_shifts()
+        #     print("RB left shifts for {:20}".format(app_vertex.label),
+        #           "=", ring_buffer_shifts)
+
         min_weights = app_vertex.get_min_weights()
         weight_scales = app_vertex.get_weight_scales(min_weights)
->>>>>>> a4305590
         all_syn_block_sz = app_vertex.get_synapses_size(
             max_atoms_per_core)
         structural_sz = app_vertex.get_structural_dynamics_size(
@@ -195,38 +194,23 @@
             self, vertex_slice, sdram, label,
             structural_sz, min_weights, weight_scales, index,
             max_atoms_per_core, synaptic_matrices, neuron_data):
-<<<<<<< HEAD
-=======
         # if self.__min_weights is None:
         #     app_vertex = self._governed_app_vertex
         #     self.__min_weights = app_vertex.get_min_weights()
         #     self.__weight_scales = app_vertex.get_weight_scales(
         #         self.__min_weights)
 
->>>>>>> a4305590
         # If using local-only create a local-only vertex
         s_dynamics = self.governed_app_vertex.synapse_dynamics
         if isinstance(s_dynamics, AbstractLocalOnly):
             return PopulationMachineLocalOnlyCombinedVertex(
-<<<<<<< HEAD
-                sdram, label,
-                self.governed_app_vertex, vertex_slice, index,
-                ring_buffer_shifts, weight_scales, neuron_data,
-                max_atoms_per_core)
-
-        # Otherwise create a normal vertex
-        return PopulationMachineVertex(
-            sdram, label, self.governed_app_vertex,
-            vertex_slice, index, ring_buffer_shifts, weight_scales,
-=======
-                sdram, label, self._governed_app_vertex, vertex_slice, index,
+                sdram, label, self.governed_app_vertex, vertex_slice, index,
                 min_weights, weight_scales, neuron_data, max_atoms_per_core)
 
         # Otherwise create a normal vertex
         return PopulationMachineVertex(
             sdram, label, self._governed_app_vertex,
             vertex_slice, index, min_weights, weight_scales,
->>>>>>> a4305590
             structural_sz, max_atoms_per_core, synaptic_matrices, neuron_data)
 
     def get_sdram_used_by_atoms(
