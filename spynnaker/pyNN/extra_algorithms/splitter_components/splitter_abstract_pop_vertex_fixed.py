--- conflicted
+++ resolved
@@ -37,17 +37,14 @@
 from spynnaker.pyNN.models.neuron.local_only import AbstractLocalOnly
 from collections import defaultdict
 from spynnaker.pyNN.models.utility_models.delays import DelayExtensionVertex
-<<<<<<< HEAD
+from spynnaker.pyNN.models.neuron.synaptic_matrices import SynapticMatrices
+from spynnaker.pyNN.models.neuron.neuron_data import NeuronData
 from spynnaker.pyNN.utilities.utility_calls import get_n_bits
 from spynnaker.pyNN.exceptions import SynapticConfigurationException
 
 # The maximum number of bits for the ring buffer index that are likely to
 # fit in DTCM (14-bits = 16,384 16-bit ring buffer entries = 32Kb DTCM
 MAX_RING_BUFFER_BITS = 14
-=======
-from spynnaker.pyNN.models.neuron.synaptic_matrices import SynapticMatrices
-from spynnaker.pyNN.models.neuron.neuron_data import NeuronData
->>>>>>> e247ec36
 
 
 class SplitterAbstractPopulationVertexFixed(
@@ -106,7 +103,24 @@
         max_atoms_per_core = min(
             app_vertex.get_max_atoms_per_core(), app_vertex.n_atoms)
 
-        ring_buffer_shifts = app_vertex.get_ring_buffer_shifts()
+        ring_buffer_shifts = None
+        if self.__ring_buffer_shifts is None:
+            app_vertex = self._governed_app_vertex
+            if (hasattr(app_vertex, "rb_left_shifts") and
+                    app_vertex.rb_left_shifts is not None):
+                print("=" * 80)
+                print("Using given values for RB left shifts.")
+                ring_buffer_shifts = app_vertex.rb_left_shifts
+                print("RB left shifts for {:20}".format(app_vertex.label),
+                      "=", ring_buffer_shifts)
+                print("-" * 80)
+            else:
+                print("=" * 80)
+                print("Computing RB left shifts for", app_vertex.label)
+                ring_buffer_shifts = app_vertex.get_ring_buffer_shifts()
+                print("RB left shifts for {:20}".format(app_vertex.label),
+                      "=", ring_buffer_shifts)
+
         weight_scales = app_vertex.get_weight_scales(ring_buffer_shifts)
         all_syn_block_sz = app_vertex.get_synapses_size(
             max_atoms_per_core)
@@ -176,35 +190,9 @@
         return self._governed_app_vertex.machine_vertices
 
     def create_machine_vertex(
-<<<<<<< HEAD
-            self, vertex_slice, sdram, label):
-
-        if self.__ring_buffer_shifts is None:
-            app_vertex = self._governed_app_vertex
-            if (hasattr(app_vertex, "rb_left_shifts") and
-                    app_vertex.rb_left_shifts is not None):
-                print("=" * 80)
-                print("Using given values for RB left shifts.")
-                self.__ring_buffer_shifts = app_vertex.rb_left_shifts
-                print("RB left shifts for {:20}".format(app_vertex.label),
-                      "=", self.__ring_buffer_shifts)
-                print("-" * 80)
-            else:
-                print("=" * 80)
-                print("Computing RB left shifts for", app_vertex.label)
-                self.__ring_buffer_shifts = app_vertex.get_ring_buffer_shifts()
-                print("RB left shifts for {:20}".format(app_vertex.label),
-                      "=", self.__ring_buffer_shifts)
-            self.__weight_scales = app_vertex.get_weight_scales(
-                self.__ring_buffer_shifts)
-
-        index = self.__next_index
-        self.__next_index += 1
-=======
             self, vertex_slice, sdram, label,
             structural_sz, ring_buffer_shifts, weight_scales, index,
             max_atoms_per_core, synaptic_matrices, neuron_data):
->>>>>>> e247ec36
 
         # If using local-only create a local-only vertex
         s_dynamics = self._governed_app_vertex.synapse_dynamics
