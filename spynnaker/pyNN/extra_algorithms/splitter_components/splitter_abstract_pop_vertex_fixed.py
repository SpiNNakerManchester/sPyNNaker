--- conflicted
+++ resolved
@@ -98,20 +98,12 @@
         self.__create_slices()
 
         for index, vertex_slice in enumerate(self.__slices):
-<<<<<<< HEAD
-            chip_counter.add_core(resources)
-            label = f"{vertex_slice} of {app_vertex.label}"
-            machine_vertex = self.create_machine_vertex(
-                vertex_slice, resources, label, constraints, structural_sz,
-                ring_buffer_shifts, weight_scales, index, max_atoms_per_core,
-                synaptic_matrices, neuron_data)
-=======
             chip_counter.add_core(sdram)
             label = f"Slice {vertex_slice} of {app_vertex.label}"
             machine_vertex = self.create_machine_vertex(
-                vertex_slice, sdram, label, constraints, all_syn_block_sz,
-                structural_sz, ring_buffer_shifts, weight_scales, index)
->>>>>>> 446a6486
+                vertex_slice, sdram, label, constraints, structural_sz,
+                ring_buffer_shifts, weight_scales, index, max_atoms_per_core,
+                synaptic_matrices, neuron_data)
             self._governed_app_vertex.remember_machine_vertex(machine_vertex)
 
     @overrides(AbstractSplitterCommon.get_in_coming_slices)
@@ -137,27 +129,15 @@
         return self._governed_app_vertex.machine_vertices
 
     def create_machine_vertex(
-<<<<<<< HEAD
-            self, vertex_slice, resources, label, remaining_constraints,
+            self, vertex_slice, sdram, label, remaining_constraints,
             structural_sz, ring_buffer_shifts, weight_scales, index,
             max_atoms_per_core, synaptic_matrices, neuron_data):
 
         # Otherwise create a normal vertex
         return PopulationMachineVertex(
-            resources, label, remaining_constraints, self._governed_app_vertex,
+            sdram, label, remaining_constraints, self._governed_app_vertex,
             vertex_slice, index, ring_buffer_shifts, weight_scales,
             structural_sz, max_atoms_per_core, synaptic_matrices, neuron_data)
-=======
-            self, vertex_slice, sdram, label, remaining_constraints,
-            all_syn_block_sz, structural_sz, ring_buffer_shifts,
-            weight_scales, index):
-
-        # Otherwise create a normal vertex
-        return PopulationMachineVertex(
-            sdram, label, remaining_constraints,
-            self._governed_app_vertex, vertex_slice, index, ring_buffer_shifts,
-            weight_scales, all_syn_block_sz, structural_sz)
->>>>>>> 446a6486
 
     def get_sdram_used_by_atoms(
             self, n_atoms, all_syn_block_sz, structural_sz):
