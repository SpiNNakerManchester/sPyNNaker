# Copyright (c) 2020-2021 The University of Manchester
#
# This program is free software: you can redistribute it and/or modify
# it under the terms of the GNU General Public License as published by
# the Free Software Foundation, either version 3 of the License, or
# (at your option) any later version.
#
# This program is distributed in the hope that it will be useful,
# but WITHOUT ANY WARRANTY; without even the implied warranty of
# MERCHANTABILITY or FITNESS FOR A PARTICULAR PURPOSE.  See the
# GNU General Public License for more details.
#
# You should have received a copy of the GNU General Public License
# along with this program.  If not, see <http://www.gnu.org/licenses/>.
from spinn_utilities.overrides import overrides
from spinn_utilities.ordered_set import OrderedSet
from pacman.exceptions import PacmanConfigurationException
from pacman.model.resources import MultiRegionSDRAM
from pacman.model.partitioner_splitters.abstract_splitters import (
    AbstractSplitterCommon)
from pacman.utilities.algorithm_utilities\
    .partition_algorithm_utilities import get_multidimensional_slices
from spynnaker.pyNN.models.neuron import (
    AbstractPopulationVertex, PopulationMachineVertex,
    PopulationMachineLocalOnlyCombinedVertex, LocalOnlyProvenance)
from spynnaker.pyNN.models.neuron.population_machine_vertex import (
    NeuronProvenance, SynapseProvenance, MainProvenance,
    SpikeProcessingProvenance)
from spynnaker.pyNN.models.neuron.master_pop_table import (
    MasterPopTableAsBinarySearch)
from .abstract_spynnaker_splitter_delay import AbstractSpynnakerSplitterDelay
from spynnaker.pyNN.utilities.bit_field_utilities import (
    get_estimated_sdram_for_bit_field_region,
    get_estimated_sdram_for_key_region,
    exact_sdram_for_bit_field_builder_region)
from spynnaker.pyNN.models.neuron.synapse_dynamics import (
    AbstractSynapseDynamicsStructural)
from spynnaker.pyNN.models.neuron.local_only import AbstractLocalOnly
from collections import defaultdict
from spynnaker.pyNN.models.utility_models.delays import DelayExtensionVertex


class SplitterAbstractPopulationVertexFixed(
        AbstractSplitterCommon, AbstractSpynnakerSplitterDelay):
    """ handles the splitting of the AbstractPopulationVertex using fixed
        slices
    """

    __slots__ = [
        # The pre-calculated min weights
        "__min_weights",
        # The pre-calculated weight scales
        "__weight_scales",
        # The size of all the synapses on a core
        "__all_syn_block_sz",
        # The size of the structural plasticity data
        "__structural_sz",
        # The size of the synaptic expander data
        "__synapse_expander_sz",
        # The size of all the bitfield data
        "__bitfield_sz",
        # The next index to use for a synapse core
        "__next_index",
        # The pre-calculated slices of the vertex
        "__slices",
        # All the machine vertices
        "__vertices"
    ]

    """ The message to use when the Population is invalid """
    INVALID_POP_ERROR_MESSAGE = (
        "The vertex {} cannot be supported by the "
        "SplitterAbstractPopulationVertexFixed as"
        " the only vertex supported by this splitter is a "
        "AbstractPopulationVertex. Please use the correct splitter for "
        "your vertex and try again.")

    def __init__(self):
        super().__init__()
        self.__min_weights = None
        self.__weight_scales = None
        self.__all_syn_block_sz = dict()
        self.__structural_sz = dict()
        self.__synapse_expander_sz = None
        self.__bitfield_sz = None
        self.__next_index = 0
        self.__slices = None
        self.__vertices = list()

    @overrides(AbstractSplitterCommon.set_governed_app_vertex)
    def set_governed_app_vertex(self, app_vertex):
        super().set_governed_app_vertex(app_vertex)
        if not isinstance(app_vertex, AbstractPopulationVertex):
            raise PacmanConfigurationException(
                self.INVALID_POP_ERROR_MESSAGE.format(app_vertex))

    @overrides(AbstractSplitterCommon.create_machine_vertices)
    def create_machine_vertices(self, chip_counter):
        app_vertex = self._governed_app_vertex
        app_vertex.synapse_recorder.add_region_offset(
            len(app_vertex.neuron_recorder.get_recordable_variables()))

        self.__create_slices()
        for vertex_slice in self.__slices:
            sdram = self.get_sdram_used_by_atoms(vertex_slice)
            chip_counter.add_core(sdram)

            label = f"Slice {vertex_slice} of {app_vertex.label}"
            machine_vertex = self.create_machine_vertex(
                vertex_slice, sdram, label)
            self._governed_app_vertex.remember_machine_vertex(machine_vertex)
            self.__vertices.append(machine_vertex)

    @overrides(AbstractSplitterCommon.get_in_coming_slices)
    def get_in_coming_slices(self):
        self.__create_slices()
        return self.__slices

    @overrides(AbstractSplitterCommon.get_out_going_slices)
    def get_out_going_slices(self):
        self.__create_slices()
        return self.__slices

    @overrides(AbstractSplitterCommon.get_out_going_vertices)
    def get_out_going_vertices(self, partition_id):
        return self.__vertices

    @overrides(AbstractSplitterCommon.get_in_coming_vertices)
    def get_in_coming_vertices(self, partition_id):
        return self.__vertices

    @overrides(AbstractSplitterCommon.get_source_specific_in_coming_vertices)
    def get_source_specific_in_coming_vertices(
            self, source_vertex, partition_id):

        # Determine the real pre-vertex
        pre_vertex = source_vertex
        if isinstance(source_vertex, DelayExtensionVertex):
            pre_vertex = source_vertex.source_vertex

        # Use the real pre-vertex to get the projections
        targets = defaultdict(OrderedSet)
        for proj in self.governed_app_vertex.get_incoming_projections_from(
                pre_vertex):
            # pylint: disable=protected-access
            s_info = proj._synapse_information
            # Use the original source vertex to get the connected vertices,
            # as the real source machine vertices must make it in to this array
            for (tgt, srcs) in s_info.synapse_dynamics.get_connected_vertices(
                    s_info, source_vertex, self.governed_app_vertex):
                targets[tgt].update(srcs)
        return [(m_vertex, tgts) for m_vertex, tgts in targets.items()]

    @overrides(AbstractSplitterCommon.machine_vertices_for_recording)
    def machine_vertices_for_recording(self, variable_to_record):
        return self.__vertices

    def create_machine_vertex(
            self, vertex_slice, sdram, label):

        if self.__min_weights is None:
            app_vertex = self._governed_app_vertex
            self.__min_weights = app_vertex.get_min_weights()
            self.__weight_scales = app_vertex.get_weight_scales(
                self.__min_weights)

        index = self.__next_index
        self.__next_index += 1

        # If using local-only create a local-only vertex
        s_dynamics = self._governed_app_vertex.synapse_dynamics
        if isinstance(s_dynamics, AbstractLocalOnly):
            return PopulationMachineLocalOnlyCombinedVertex(
<<<<<<< HEAD
                sdram, label, remaining_constraints,
                self._governed_app_vertex, vertex_slice, index,
                self.__min_weights, self.__weight_scales)

        # Otherwise create a normal vertex
        return PopulationMachineVertex(
            sdram, label, remaining_constraints,
            self._governed_app_vertex,
            vertex_slice, index, self.__min_weights,
=======
                sdram, label, self._governed_app_vertex, vertex_slice, index,
                self.__ring_buffer_shifts, self.__weight_scales)

        # Otherwise create a normal vertex
        return PopulationMachineVertex(
            sdram, label, self._governed_app_vertex,
            vertex_slice, index, self.__ring_buffer_shifts,
>>>>>>> f95d1aef
            self.__weight_scales, self.__all_syn_block_size(vertex_slice),
            self.__structural_size(vertex_slice))

    def get_sdram_used_by_atoms(self, vertex_slice):
        """  Gets the resources of a slice of atoms
        :param int n_atoms
        :rtype: ~pacman.model.resources.MultiRegionSDRAM
        """
        # pylint: disable=arguments-differ
        n_atoms = vertex_slice.n_atoms
        variable_sdram = self.__get_variable_sdram(n_atoms)
        constant_sdram = self.__get_constant_sdram(vertex_slice)
        sdram = MultiRegionSDRAM()
        sdram.nest(len(PopulationMachineVertex.REGIONS) + 1, variable_sdram)
        sdram.merge(constant_sdram)

        # return the total resources.
        return sdram

    def __get_variable_sdram(self, n_atoms):
        """ returns the variable sdram from the recorders
        :param int n_atoms: The number of atoms to account for
        :return: the variable sdram used by the neuron recorder
        :rtype: VariableSDRAM
        """
        s_dynamics = self._governed_app_vertex.synapse_dynamics
        if isinstance(s_dynamics, AbstractSynapseDynamicsStructural):
            max_rewires_per_ts = s_dynamics.get_max_rewires_per_ts()
            self._governed_app_vertex.synapse_recorder.set_max_rewires_per_ts(
                max_rewires_per_ts)

        return (
            self._governed_app_vertex.get_max_neuron_variable_sdram(n_atoms) +
            self._governed_app_vertex.get_max_synapse_variable_sdram(n_atoms))

    def __get_constant_sdram(self, vertex_slice):
        """ returns the constant sdram used by the vertex slice.

        :param ~pacman.model.graphs.common.Slice vertex_slice:
            the atoms to get constant sdram of
        :rtype: ~pacman.model.resources.MultiRegionSDRAM
        """
        s_dynamics = self._governed_app_vertex.synapse_dynamics
        n_record = (
            len(self._governed_app_vertex.neuron_recordables) +
            len(self._governed_app_vertex.synapse_recordables))

        n_provenance = NeuronProvenance.N_ITEMS + MainProvenance.N_ITEMS
        if isinstance(s_dynamics, AbstractLocalOnly):
            n_provenance += LocalOnlyProvenance.N_ITEMS
        else:
            n_provenance += (
                SynapseProvenance.N_ITEMS + SpikeProcessingProvenance.N_ITEMS)

        n_atoms = vertex_slice.n_atoms
        sdram = MultiRegionSDRAM()
        if isinstance(s_dynamics, AbstractLocalOnly):
            sdram.merge(self._governed_app_vertex.get_common_constant_sdram(
                n_record, n_provenance,
                PopulationMachineLocalOnlyCombinedVertex.COMMON_REGIONS))
            sdram.merge(self._governed_app_vertex.get_neuron_constant_sdram(
                n_atoms,
                PopulationMachineLocalOnlyCombinedVertex.NEURON_REGIONS))
            sdram.merge(self.__get_local_only_constant_sdram(n_atoms))
        else:
            sdram.merge(self._governed_app_vertex.get_common_constant_sdram(
                n_record, n_provenance,
                PopulationMachineVertex.COMMON_REGIONS))
            sdram.merge(self._governed_app_vertex.get_neuron_constant_sdram(
                n_atoms, PopulationMachineVertex.NEURON_REGIONS))
            sdram.merge(self.__get_synapse_constant_sdram(vertex_slice))
        return sdram

    def __get_local_only_constant_sdram(self, n_atoms):
        app_vertex = self._governed_app_vertex
        s_dynamics = app_vertex.synapse_dynamics
        sdram = MultiRegionSDRAM()
        sdram.add_cost(
            PopulationMachineLocalOnlyCombinedVertex.REGIONS.LOCAL_ONLY.value,
            PopulationMachineLocalOnlyCombinedVertex.LOCAL_ONLY_SIZE)
        sdram.add_cost(
            (PopulationMachineLocalOnlyCombinedVertex.
             REGIONS.LOCAL_ONLY_PARAMS.value),
            s_dynamics.get_parameters_usage_in_bytes(
                n_atoms, app_vertex.incoming_projections))
        return sdram

    def __get_synapse_constant_sdram(self, vertex_slice):

        """ Get the amount of fixed SDRAM used by synapse parts
        :param ~pacman.model.graphs.common.Slice vertex_slice:
            The slice of neurons to get the size of
        :rtype: ~pacman.model.resources.MultiRegionSDRAM
        """
        sdram = MultiRegionSDRAM()
        app_vertex = self._governed_app_vertex
        sdram.add_cost(
            PopulationMachineVertex.SYNAPSE_REGIONS.synapse_params,
            app_vertex.get_synapse_params_size())
        sdram.add_cost(
            PopulationMachineVertex.SYNAPSE_REGIONS.synapse_dynamics,
            app_vertex.get_synapse_dynamics_size(vertex_slice.n_atoms))
        sdram.add_cost(
            PopulationMachineVertex.SYNAPSE_REGIONS.structural_dynamics,
            self.__structural_size(vertex_slice))
        sdram.add_cost(
            PopulationMachineVertex.SYNAPSE_REGIONS.synaptic_matrix,
            self.__all_syn_block_size(vertex_slice))
        sdram.add_cost(
            PopulationMachineVertex.SYNAPSE_REGIONS.direct_matrix,
            app_vertex.direct_matrix_size)
        sdram.add_cost(
            PopulationMachineVertex.SYNAPSE_REGIONS.pop_table,
            MasterPopTableAsBinarySearch.get_master_population_table_size(
                app_vertex.incoming_projections))
        sdram.add_cost(
            PopulationMachineVertex.SYNAPSE_REGIONS.connection_builder,
            self.__synapse_expander_size())
        sdram.merge(self.__bitfield_size())
        return sdram

    def __all_syn_block_size(self, vertex_slice):
        """ Work out how much SDRAM is needed for all the synapses

        :param ~pacman.model.graphs.common.Slice vertex_slice:
            The slice of neurons to get the size of
        :rtype: int
        """
        if vertex_slice in self.__all_syn_block_sz:
            return self.__all_syn_block_sz[vertex_slice]
        all_syn_block_sz = self._governed_app_vertex.get_synapses_size(
            vertex_slice.n_atoms)
        self.__all_syn_block_sz[vertex_slice] = all_syn_block_sz
        return all_syn_block_sz

    def __structural_size(self, vertex_slice):
        """ Work out how much SDRAM is needed by the structural plasticity data

        :param ~pacman.model.graphs.common.Slice vertex_slice:
            The slice of neurons to get the size of
        :rtype: int
        """
        if vertex_slice in self.__structural_sz:
            return self.__structural_sz[vertex_slice]
        structural_sz = self._governed_app_vertex.get_structural_dynamics_size(
            vertex_slice.n_atoms)
        self.__structural_sz[vertex_slice] = structural_sz
        return structural_sz

    def __synapse_expander_size(self):
        """ Work out how much SDRAM is needed for the synapse expander

        :rtype: int
        """
        if self.__synapse_expander_sz is None:
            self.__synapse_expander_sz = \
                self._governed_app_vertex.get_synapse_expander_size()
        return self.__synapse_expander_sz

    def __bitfield_size(self):
        """ Work out how much SDRAM is needed by the bit fields

        :rtype: ~pacman.model.resources.MultiRegionSDRAM
        """
        if self.__bitfield_sz is None:
            sdram = MultiRegionSDRAM()
            projections = self._governed_app_vertex.incoming_projections
            sdram.add_cost(
                PopulationMachineVertex.SYNAPSE_REGIONS.bitfield_filter,
                get_estimated_sdram_for_bit_field_region(projections))
            sdram.add_cost(
                PopulationMachineVertex.SYNAPSE_REGIONS.bitfield_key_map,
                get_estimated_sdram_for_key_region(projections))
            sdram.add_cost(
                PopulationMachineVertex.SYNAPSE_REGIONS.bitfield_builder,
                exact_sdram_for_bit_field_builder_region())
            self.__bitfield_sz = sdram
        return self.__bitfield_sz

    @overrides(AbstractSplitterCommon.reset_called)
    def reset_called(self):
        super(SplitterAbstractPopulationVertexFixed, self).reset_called()
        self.__min_weights = None
        self.__weight_scales = None
        self.__all_syn_block_sz = dict()
        self.__structural_sz = dict()
        self.__next_index = 0
        self.__slices = None
        self.__vertices = list()

    def __create_slices(self):
        """ Create slices if not already done
        """
        if self.__slices is not None:
            return
        self.__slices = get_multidimensional_slices(self._governed_app_vertex)<|MERGE_RESOLUTION|>--- conflicted
+++ resolved
@@ -171,25 +171,13 @@
         s_dynamics = self._governed_app_vertex.synapse_dynamics
         if isinstance(s_dynamics, AbstractLocalOnly):
             return PopulationMachineLocalOnlyCombinedVertex(
-<<<<<<< HEAD
-                sdram, label, remaining_constraints,
-                self._governed_app_vertex, vertex_slice, index,
+                sdram, label, self._governed_app_vertex, vertex_slice, index,
                 self.__min_weights, self.__weight_scales)
-
-        # Otherwise create a normal vertex
-        return PopulationMachineVertex(
-            sdram, label, remaining_constraints,
-            self._governed_app_vertex,
-            vertex_slice, index, self.__min_weights,
-=======
-                sdram, label, self._governed_app_vertex, vertex_slice, index,
-                self.__ring_buffer_shifts, self.__weight_scales)
 
         # Otherwise create a normal vertex
         return PopulationMachineVertex(
             sdram, label, self._governed_app_vertex,
-            vertex_slice, index, self.__ring_buffer_shifts,
->>>>>>> f95d1aef
+            vertex_slice, index, self.__min_weights,
             self.__weight_scales, self.__all_syn_block_size(vertex_slice),
             self.__structural_size(vertex_slice))
 
