# Copyright (c) 2020-2021 The University of Manchester
#
# This program is free software: you can redistribute it and/or modify
# it under the terms of the GNU General Public License as published by
# the Free Software Foundation, either version 3 of the License, or
# (at your option) any later version.
#
# This program is distributed in the hope that it will be useful,
# but WITHOUT ANY WARRANTY; without even the implied warranty of
# MERCHANTABILITY or FITNESS FOR A PARTICULAR PURPOSE.  See the
# GNU General Public License for more details.
#
# You should have received a copy of the GNU General Public License
# along with this program.  If not, see <http://www.gnu.org/licenses/>.
from spinn_utilities.overrides import overrides
from pacman.exceptions import PacmanConfigurationException
<<<<<<< HEAD
from pacman.model.graphs.machine import MachineEdge
from pacman.model.resources import (
    ResourceContainer, DTCMResource, CPUCyclesPerTickResource,
    MultiRegionSDRAM)
=======
from pacman.model.resources import MultiRegionSDRAM
>>>>>>> 0540b986
from pacman.model.partitioner_splitters.abstract_splitters import (
    AbstractSplitterCommon)
from pacman.utilities.algorithm_utilities\
    .partition_algorithm_utilities import (
        get_multidimensional_slices, get_remaining_constraints)
from spynnaker.pyNN.models.neuron import (
    AbstractPopulationVertex, PopulationMachineVertex,
    PopulationMachineLocalOnlyCombinedVertex, LocalOnlyProvenance)
from spynnaker.pyNN.models.neuron.population_machine_vertex import (
    NeuronProvenance, SynapseProvenance, MainProvenance,
    SpikeProcessingProvenance)
from spynnaker.pyNN.models.neuron.master_pop_table import (
    MasterPopTableAsBinarySearch)
from .abstract_spynnaker_splitter_delay import AbstractSpynnakerSplitterDelay
from spynnaker.pyNN.utilities.bit_field_utilities import (
    get_estimated_sdram_for_bit_field_region,
    get_estimated_sdram_for_key_region,
    exact_sdram_for_bit_field_builder_region)
from spynnaker.pyNN.models.neuron.synapse_dynamics import (
    AbstractSynapseDynamicsStructural)
from spynnaker.pyNN.models.neuron.local_only import AbstractLocalOnly


class SplitterAbstractPopulationVertexFixed(
        AbstractSplitterCommon, AbstractSpynnakerSplitterDelay):
    """ handles the splitting of the AbstractPopulationVertex using fixed
        slices
    """

    __slots__ = [
        # The pre-calculated ring buffer shifts
        "__ring_buffer_shifts",
        # The pre-calculated weight scales
        "__weight_scales",
        # The size of all the synapses on a core
        "__all_syn_block_sz",
        # The size of the structural plasticity data
        "__structural_sz",
        # The size of the synaptic expander data
        "__synapse_expander_sz",
        # The size of all the bitfield data
        "__bitfield_sz",
        # The next index to use for a synapse core
        "__next_index",
        # A map of vertices to edge type
        "__edge_map",
        # The pre-calculated slices of the vertex
        "__slices",
        # All the machine vertices
        "__vertices"
    ]

    """ The name of the splitter """
    SPLITTER_NAME = "SplitterAbstractPopulationVertexFixed"

    """ The message to use when the Population is invalid """
    INVALID_POP_ERROR_MESSAGE = (
        "The vertex {} cannot be supported by the "
        "SplitterAbstractPopulationVertexFixed as"
        " the only vertex supported by this splitter is a "
        "AbstractPopulationVertex. Please use the correct splitter for "
        "your vertex and try again.")

    def __init__(self):
        super().__init__(self.SPLITTER_NAME)
        self.__ring_buffer_shifts = None
        self.__weight_scales = None
        self.__all_syn_block_sz = dict()
        self.__structural_sz = dict()
        self.__synapse_expander_sz = None
        self.__bitfield_sz = None
        self.__next_index = 0
        self.__slices = None
        self.__edge_map = None

    @overrides(AbstractSplitterCommon.set_governed_app_vertex)
    def set_governed_app_vertex(self, app_vertex):
        super().set_governed_app_vertex(app_vertex)
        if not isinstance(app_vertex, AbstractPopulationVertex):
            raise PacmanConfigurationException(
                self.INVALID_POP_ERROR_MESSAGE.format(app_vertex))

    @overrides(AbstractSplitterCommon.create_machine_vertices)
    def create_machine_vertices(self, chip_counter):
        app_vertex = self._governed_app_vertex
        app_vertex.synapse_recorder.add_region_offset(
            len(app_vertex.neuron_recorder.get_recordable_variables()))
<<<<<<< HEAD
        self.__create_slices()
        constraints = get_remaining_constraints(app_vertex)
        self.__edge_map = dict()
        self.__vertices = list()
        for vertex_slice in self.__slices:
            resources = self.get_resources_used_by_atoms(vertex_slice)
            chip_counter.add_core(resources)
            label = f"Slice {vertex_slice} of {app_vertex.label}"
            machine_vertex = self.create_machine_vertex(
                vertex_slice, resources, label, constraints)
=======

        max_atoms_per_core = min(
            app_vertex.get_max_atoms_per_core(), app_vertex.n_atoms)

        projections = app_vertex.incoming_projections
        constraints = get_remaining_constraints(app_vertex)
        ring_buffer_shifts = app_vertex.get_ring_buffer_shifts(projections)
        weight_scales = app_vertex.get_weight_scales(ring_buffer_shifts)
        all_syn_block_sz = app_vertex.get_synapses_size(
            max_atoms_per_core, projections)
        structural_sz = app_vertex.get_structural_dynamics_size(
            max_atoms_per_core, projections)
        sdram = self.get_sdram_used_by_atoms(
            max_atoms_per_core, all_syn_block_sz, structural_sz)

        self.__create_slices()

        for index, vertex_slice in enumerate(self.__slices):
            chip_counter.add_core(sdram)
            label = f"Slice {vertex_slice} of {app_vertex.label}"
            machine_vertex = self.create_machine_vertex(
                vertex_slice, sdram, label, constraints, all_syn_block_sz,
                structural_sz, ring_buffer_shifts, weight_scales, index)
>>>>>>> 0540b986
            self._governed_app_vertex.remember_machine_vertex(machine_vertex)
            self.__edge_map[machine_vertex] = [MachineEdge]
            self.__vertices.append(machine_vertex)

    @overrides(AbstractSplitterCommon.get_in_coming_slices)
    def get_in_coming_slices(self):
        self.__create_slices()
        return self.__slices

    @overrides(AbstractSplitterCommon.get_out_going_slices)
    def get_out_going_slices(self):
        self.__create_slices()
        return self.__slices

    @overrides(AbstractSplitterCommon.get_out_going_vertices)
    def get_out_going_vertices(self, partition_id):
        return self.__edge_map

    @overrides(AbstractSplitterCommon.get_in_coming_vertices)
    def get_in_coming_vertices(self, partition_id):
        return self.__edge_map

    @overrides(AbstractSplitterCommon.machine_vertices_for_recording)
    def machine_vertices_for_recording(self, variable_to_record):
        return self.__vertices

    def create_machine_vertex(
<<<<<<< HEAD
            self, vertex_slice, resources, label, remaining_constraints):

        if self.__ring_buffer_shifts is None:
            app_vertex = self._governed_app_vertex
            self.__ring_buffer_shifts = app_vertex.get_ring_buffer_shifts(
                app_vertex.incoming_projections)
            self.__weight_scales = app_vertex.get_weight_scales(
                self.__ring_buffer_shifts)

        index = self.__next_index
        self.__next_index += 1

        # If using local-only create a local-only vertex
        s_dynamics = self._governed_app_vertex.synapse_dynamics
        if isinstance(s_dynamics, AbstractLocalOnly):
            return PopulationMachineLocalOnlyCombinedVertex(
                resources, label, remaining_constraints,
                self._governed_app_vertex, vertex_slice, index,
                self.__ring_buffer_shifts, self.__weight_scales)

        # Otherwise create a normal vertex
        return PopulationMachineVertex(
            resources, label, remaining_constraints,
            self._governed_app_vertex,
            vertex_slice, index, self.__ring_buffer_shifts,
            self.__weight_scales, self.__all_syn_block_size(vertex_slice),
            self.__structural_size(vertex_slice))

    def get_resources_used_by_atoms(self, vertex_slice):
=======
            self, vertex_slice, sdram, label, remaining_constraints,
            all_syn_block_sz, structural_sz, ring_buffer_shifts,
            weight_scales, index):

        # Otherwise create a normal vertex
        return PopulationMachineVertex(
            sdram, label, remaining_constraints,
            self._governed_app_vertex, vertex_slice, index, ring_buffer_shifts,
            weight_scales, all_syn_block_sz, structural_sz)

    def get_sdram_used_by_atoms(
            self, n_atoms, all_syn_block_sz, structural_sz):
>>>>>>> 0540b986
        """  Gets the resources of a slice of atoms
        :param int n_atoms
        :rtype: ~pacman.model.resources.MultiRegionSDRAM
        """
        # pylint: disable=arguments-differ
        n_atoms = vertex_slice.n_atoms
        variable_sdram = self.__get_variable_sdram(n_atoms)
        constant_sdram = self.__get_constant_sdram(vertex_slice)
        sdram = MultiRegionSDRAM()
        sdram.nest(len(PopulationMachineVertex.REGIONS) + 1, variable_sdram)
        sdram.merge(constant_sdram)

        # return the total resources.
        return sdram

    def __get_variable_sdram(self, n_atoms):
        """ returns the variable sdram from the recorders
        :param int n_atoms: The number of atoms to account for
        :return: the variable sdram used by the neuron recorder
        :rtype: VariableSDRAM
        """
        s_dynamics = self._governed_app_vertex.synapse_dynamics
        if isinstance(s_dynamics, AbstractSynapseDynamicsStructural):
            max_rewires_per_ts = s_dynamics.get_max_rewires_per_ts()
            self._governed_app_vertex.synapse_recorder.set_max_rewires_per_ts(
                max_rewires_per_ts)

        return (
            self._governed_app_vertex.get_max_neuron_variable_sdram(n_atoms) +
            self._governed_app_vertex.get_max_synapse_variable_sdram(n_atoms))

    def __get_constant_sdram(self, vertex_slice):
        """ returns the constant sdram used by the vertex slice.

        :param ~pacman.model.graphs.common.Slice vertex_slice:
            the atoms to get constant sdram of
        :rtype: ~pacman.model.resources.MultiRegionSDRAM
        """
        s_dynamics = self._governed_app_vertex.synapse_dynamics
        n_record = (
            len(self._governed_app_vertex.neuron_recordables) +
            len(self._governed_app_vertex.synapse_recordables))

        n_provenance = NeuronProvenance.N_ITEMS + MainProvenance.N_ITEMS
        if isinstance(s_dynamics, AbstractLocalOnly):
            n_provenance += LocalOnlyProvenance.N_ITEMS
        else:
            n_provenance += (
                SynapseProvenance.N_ITEMS + SpikeProcessingProvenance.N_ITEMS)

        n_atoms = vertex_slice.n_atoms
        sdram = MultiRegionSDRAM()
        if isinstance(s_dynamics, AbstractLocalOnly):
            sdram.merge(self._governed_app_vertex.get_common_constant_sdram(
                n_record, n_provenance,
                PopulationMachineLocalOnlyCombinedVertex.COMMON_REGIONS))
            sdram.merge(self._governed_app_vertex.get_neuron_constant_sdram(
                n_atoms,
                PopulationMachineLocalOnlyCombinedVertex.NEURON_REGIONS))
            sdram.merge(self.__get_local_only_constant_sdram(n_atoms))
        else:
            sdram.merge(self._governed_app_vertex.get_common_constant_sdram(
                n_record, n_provenance,
                PopulationMachineVertex.COMMON_REGIONS))
            sdram.merge(self._governed_app_vertex.get_neuron_constant_sdram(
                n_atoms, PopulationMachineVertex.NEURON_REGIONS))
            sdram.merge(self.__get_synapse_constant_sdram(vertex_slice))
        return sdram

    def __get_local_only_constant_sdram(self, n_atoms):
        app_vertex = self._governed_app_vertex
        s_dynamics = app_vertex.synapse_dynamics
        sdram = MultiRegionSDRAM()
        sdram.add_cost(
            PopulationMachineLocalOnlyCombinedVertex.REGIONS.LOCAL_ONLY.value,
            PopulationMachineLocalOnlyCombinedVertex.LOCAL_ONLY_SIZE)
        sdram.add_cost(
            (PopulationMachineLocalOnlyCombinedVertex.
             REGIONS.LOCAL_ONLY_PARAMS.value),
            s_dynamics.get_parameters_usage_in_bytes(
                n_atoms, app_vertex.incoming_projections))
        return sdram

    def __get_synapse_constant_sdram(self, vertex_slice):

        """ Get the amount of fixed SDRAM used by synapse parts
        :param ~pacman.model.graphs.common.Slice vertex_slice:
            The slice of neurons to get the size of
        :rtype: ~pacman.model.resources.MultiRegionSDRAM
        """
        sdram = MultiRegionSDRAM()
        app_vertex = self._governed_app_vertex
        sdram.add_cost(
            PopulationMachineVertex.SYNAPSE_REGIONS.synapse_params,
            app_vertex.get_synapse_params_size())
        sdram.add_cost(
            PopulationMachineVertex.SYNAPSE_REGIONS.synapse_dynamics,
            app_vertex.get_synapse_dynamics_size(vertex_slice.n_atoms))
        sdram.add_cost(
            PopulationMachineVertex.SYNAPSE_REGIONS.structural_dynamics,
            self.__structural_size(vertex_slice))
        sdram.add_cost(
            PopulationMachineVertex.SYNAPSE_REGIONS.synaptic_matrix,
            self.__all_syn_block_size(vertex_slice))
        sdram.add_cost(
            PopulationMachineVertex.SYNAPSE_REGIONS.direct_matrix,
            app_vertex.direct_matrix_size)
        sdram.add_cost(
            PopulationMachineVertex.SYNAPSE_REGIONS.pop_table,
            MasterPopTableAsBinarySearch.get_master_population_table_size(
                app_vertex.incoming_projections))
        sdram.add_cost(
            PopulationMachineVertex.SYNAPSE_REGIONS.connection_builder,
            self.__synapse_expander_size())
        sdram.merge(self.__bitfield_size())
        return sdram

<<<<<<< HEAD
    def __all_syn_block_size(self, vertex_slice):
        """ Work out how much SDRAM is needed for all the synapses

        :param ~pacman.model.graphs.common.Slice vertex_slice:
            The slice of neurons to get the size of
        :rtype: int
        """
        if vertex_slice in self.__all_syn_block_sz:
            return self.__all_syn_block_sz[vertex_slice]
        all_syn_block_sz = self._governed_app_vertex.get_synapses_size(
            vertex_slice.n_atoms,
            self._governed_app_vertex.incoming_projections)
        self.__all_syn_block_sz[vertex_slice] = all_syn_block_sz
        return all_syn_block_sz

    def __structural_size(self, vertex_slice):
        """ Work out how much SDRAM is needed by the structural plasticity data

        :param ~pacman.model.graphs.common.Slice vertex_slice:
            The slice of neurons to get the size of
        :rtype: int
        """
        if vertex_slice in self.__structural_sz:
            return self.__structural_sz[vertex_slice]
        structural_sz = self._governed_app_vertex.get_structural_dynamics_size(
            vertex_slice.n_atoms,
            self._governed_app_vertex.incoming_projections)
        self.__structural_sz[vertex_slice] = structural_sz
        return structural_sz

    def __synapse_expander_size(self):
        """ Work out how much SDRAM is needed for the synapse expander

        :rtype: int
        """
        if self.__synapse_expander_sz is None:
            self.__synapse_expander_sz = \
                self._governed_app_vertex.get_synapse_expander_size(
                    self._governed_app_vertex.incoming_projections)
        return self.__synapse_expander_sz

    def __bitfield_size(self):
        """ Work out how much SDRAM is needed by the bit fields

        :rtype: ~pacman.model.resources.MultiRegionSDRAM
        """
        if self.__bitfield_sz is None:
            sdram = MultiRegionSDRAM()
            projections = self._governed_app_vertex.incoming_projections
            sdram.add_cost(
                PopulationMachineVertex.SYNAPSE_REGIONS.bitfield_filter,
                get_estimated_sdram_for_bit_field_region(projections))
            sdram.add_cost(
                PopulationMachineVertex.SYNAPSE_REGIONS.bitfield_key_map,
                get_estimated_sdram_for_key_region(projections))
            sdram.add_cost(
                PopulationMachineVertex.SYNAPSE_REGIONS.bitfield_builder,
                exact_sdram_for_bit_field_builder_region())
            self.__bitfield_sz = sdram
        return self.__bitfield_sz

    def __get_dtcm_cost(self, n_atoms):
        """ get the dtcm cost for a slice of n_atoms
        :param int n_atoms: How many atoms to account for
        :rtype: DTCMResource
        """
        return DTCMResource(
            self._governed_app_vertex.get_common_dtcm() +
            self._governed_app_vertex.get_neuron_dtcm(n_atoms) +
            self._governed_app_vertex.get_synapse_dtcm(n_atoms))

    def __get_cpu_cost(self, n_atoms):
        """ get the cpu cost for a slice of n_atoms
        :param int n_atoms: How many atoms to account for
        :rtype: CPUCyclesPerTickResourcer
        """
        return CPUCyclesPerTickResource(
            self._governed_app_vertex.get_common_cpu() +
            self._governed_app_vertex.get_neuron_cpu(n_atoms) +
            self._governed_app_vertex.get_synapse_cpu(n_atoms))

=======
>>>>>>> 0540b986
    @overrides(AbstractSplitterCommon.reset_called)
    def reset_called(self):
        super(SplitterAbstractPopulationVertexFixed, self).reset_called()
        self.__ring_buffer_shifts = None
        self.__weight_scales = None
        self.__all_syn_block_sz = dict()
        self.__structural_sz = dict()
        self.__next_index = 0
        self.__slices = None
        self.__edge_map = None

    def __create_slices(self):
        """ Create slices if not already done
        """
        if self.__slices is not None:
            return
        n_atoms = self._governed_app_vertex.atoms_shape
        self.__slices = get_multidimensional_slices(
            n_atoms, self._governed_app_vertex.get_max_atoms_per_core())<|MERGE_RESOLUTION|>--- conflicted
+++ resolved
@@ -14,14 +14,8 @@
 # along with this program.  If not, see <http://www.gnu.org/licenses/>.
 from spinn_utilities.overrides import overrides
 from pacman.exceptions import PacmanConfigurationException
-<<<<<<< HEAD
 from pacman.model.graphs.machine import MachineEdge
-from pacman.model.resources import (
-    ResourceContainer, DTCMResource, CPUCyclesPerTickResource,
-    MultiRegionSDRAM)
-=======
 from pacman.model.resources import MultiRegionSDRAM
->>>>>>> 0540b986
 from pacman.model.partitioner_splitters.abstract_splitters import (
     AbstractSplitterCommon)
 from pacman.utilities.algorithm_utilities\
@@ -109,42 +103,18 @@
         app_vertex = self._governed_app_vertex
         app_vertex.synapse_recorder.add_region_offset(
             len(app_vertex.neuron_recorder.get_recordable_variables()))
-<<<<<<< HEAD
+
         self.__create_slices()
         constraints = get_remaining_constraints(app_vertex)
         self.__edge_map = dict()
         self.__vertices = list()
         for vertex_slice in self.__slices:
-            resources = self.get_resources_used_by_atoms(vertex_slice)
-            chip_counter.add_core(resources)
+            sdram = self.get_sdram_used_by_atoms(vertex_slice)
+            chip_counter.add_core(sdram)
+
             label = f"Slice {vertex_slice} of {app_vertex.label}"
             machine_vertex = self.create_machine_vertex(
-                vertex_slice, resources, label, constraints)
-=======
-
-        max_atoms_per_core = min(
-            app_vertex.get_max_atoms_per_core(), app_vertex.n_atoms)
-
-        projections = app_vertex.incoming_projections
-        constraints = get_remaining_constraints(app_vertex)
-        ring_buffer_shifts = app_vertex.get_ring_buffer_shifts(projections)
-        weight_scales = app_vertex.get_weight_scales(ring_buffer_shifts)
-        all_syn_block_sz = app_vertex.get_synapses_size(
-            max_atoms_per_core, projections)
-        structural_sz = app_vertex.get_structural_dynamics_size(
-            max_atoms_per_core, projections)
-        sdram = self.get_sdram_used_by_atoms(
-            max_atoms_per_core, all_syn_block_sz, structural_sz)
-
-        self.__create_slices()
-
-        for index, vertex_slice in enumerate(self.__slices):
-            chip_counter.add_core(sdram)
-            label = f"Slice {vertex_slice} of {app_vertex.label}"
-            machine_vertex = self.create_machine_vertex(
-                vertex_slice, sdram, label, constraints, all_syn_block_sz,
-                structural_sz, ring_buffer_shifts, weight_scales, index)
->>>>>>> 0540b986
+                vertex_slice, sdram, label, constraints)
             self._governed_app_vertex.remember_machine_vertex(machine_vertex)
             self.__edge_map[machine_vertex] = [MachineEdge]
             self.__vertices.append(machine_vertex)
@@ -172,8 +142,7 @@
         return self.__vertices
 
     def create_machine_vertex(
-<<<<<<< HEAD
-            self, vertex_slice, resources, label, remaining_constraints):
+            self, vertex_slice, sdram, label, remaining_constraints):
 
         if self.__ring_buffer_shifts is None:
             app_vertex = self._governed_app_vertex
@@ -189,33 +158,19 @@
         s_dynamics = self._governed_app_vertex.synapse_dynamics
         if isinstance(s_dynamics, AbstractLocalOnly):
             return PopulationMachineLocalOnlyCombinedVertex(
-                resources, label, remaining_constraints,
+                sdram, label, remaining_constraints,
                 self._governed_app_vertex, vertex_slice, index,
                 self.__ring_buffer_shifts, self.__weight_scales)
 
         # Otherwise create a normal vertex
         return PopulationMachineVertex(
-            resources, label, remaining_constraints,
+            sdram, label, remaining_constraints,
             self._governed_app_vertex,
             vertex_slice, index, self.__ring_buffer_shifts,
             self.__weight_scales, self.__all_syn_block_size(vertex_slice),
             self.__structural_size(vertex_slice))
 
-    def get_resources_used_by_atoms(self, vertex_slice):
-=======
-            self, vertex_slice, sdram, label, remaining_constraints,
-            all_syn_block_sz, structural_sz, ring_buffer_shifts,
-            weight_scales, index):
-
-        # Otherwise create a normal vertex
-        return PopulationMachineVertex(
-            sdram, label, remaining_constraints,
-            self._governed_app_vertex, vertex_slice, index, ring_buffer_shifts,
-            weight_scales, all_syn_block_sz, structural_sz)
-
-    def get_sdram_used_by_atoms(
-            self, n_atoms, all_syn_block_sz, structural_sz):
->>>>>>> 0540b986
+    def get_sdram_used_by_atoms(self, vertex_slice):
         """  Gets the resources of a slice of atoms
         :param int n_atoms
         :rtype: ~pacman.model.resources.MultiRegionSDRAM
@@ -333,7 +288,6 @@
         sdram.merge(self.__bitfield_size())
         return sdram
 
-<<<<<<< HEAD
     def __all_syn_block_size(self, vertex_slice):
         """ Work out how much SDRAM is needed for all the synapses
 
@@ -395,28 +349,6 @@
             self.__bitfield_sz = sdram
         return self.__bitfield_sz
 
-    def __get_dtcm_cost(self, n_atoms):
-        """ get the dtcm cost for a slice of n_atoms
-        :param int n_atoms: How many atoms to account for
-        :rtype: DTCMResource
-        """
-        return DTCMResource(
-            self._governed_app_vertex.get_common_dtcm() +
-            self._governed_app_vertex.get_neuron_dtcm(n_atoms) +
-            self._governed_app_vertex.get_synapse_dtcm(n_atoms))
-
-    def __get_cpu_cost(self, n_atoms):
-        """ get the cpu cost for a slice of n_atoms
-        :param int n_atoms: How many atoms to account for
-        :rtype: CPUCyclesPerTickResourcer
-        """
-        return CPUCyclesPerTickResource(
-            self._governed_app_vertex.get_common_cpu() +
-            self._governed_app_vertex.get_neuron_cpu(n_atoms) +
-            self._governed_app_vertex.get_synapse_cpu(n_atoms))
-
-=======
->>>>>>> 0540b986
     @overrides(AbstractSplitterCommon.reset_called)
     def reset_called(self):
         super(SplitterAbstractPopulationVertexFixed, self).reset_called()
