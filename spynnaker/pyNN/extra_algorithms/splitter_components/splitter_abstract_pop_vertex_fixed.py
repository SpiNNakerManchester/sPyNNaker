--- conflicted
+++ resolved
@@ -76,13 +76,8 @@
         "your vertex and try again.")
 
     def __init__(self):
-<<<<<<< HEAD
-        super().__init__(self.SPLITTER_NAME)
+        super().__init__()
         self.__min_weights = None
-=======
-        super().__init__()
-        self.__ring_buffer_shifts = None
->>>>>>> a2653678
         self.__weight_scales = None
         self.__all_syn_block_sz = dict()
         self.__structural_sz = dict()
