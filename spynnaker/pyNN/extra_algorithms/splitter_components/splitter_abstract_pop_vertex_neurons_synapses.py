--- conflicted
+++ resolved
@@ -256,15 +256,9 @@
 
             # Create the neuron vertex for the slice
             neuron_vertex = self.__add_neuron_core(
-<<<<<<< HEAD
-                vertex_slice, total_sdram, label, index, rb_shifts,
+                vertex_slice, neuron_sdram, label, index, rb_shifts,
                 weight_scales, neuron_data, atoms_per_core)
-            chip_counter.add_core(total_sdram)
-=======
-                vertex_slice, neuron_sdram, label, index, rb_shifts,
-                weight_scales)
             chip_counter.add_core(neuron_sdram)
->>>>>>> b88dc58e
 
             # Keep track of synapse vertices for each neuron vertex and
             # resources used by each core (neuron core is added later)
