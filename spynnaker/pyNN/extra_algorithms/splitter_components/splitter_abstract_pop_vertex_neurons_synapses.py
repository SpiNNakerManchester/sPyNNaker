--- conflicted
+++ resolved
@@ -256,15 +256,9 @@
 
             # Create the neuron vertex for the slice
             neuron_vertex = self.__add_neuron_core(
-<<<<<<< HEAD
-                vertex_slice, total_sdram, label, index, min_weights,
-                weight_scales)
-            chip_counter.add_core(total_sdram)
-=======
-                vertex_slice, neuron_sdram, label, index, rb_shifts,
+                vertex_slice, neuron_sdram, label, index, min_weights,
                 weight_scales, neuron_data, atoms_per_core)
             chip_counter.add_core(neuron_sdram)
->>>>>>> a0551729
 
             # Keep track of synapse vertices for each neuron vertex and
             # resources used by each core (neuron core is added later)
@@ -274,18 +268,11 @@
             # Add the first vertex
             synapse_references, syn_label, feedback_partition = \
                 self.__add_lead_synapse_core(
-<<<<<<< HEAD
-                    vertex_slice, all_syn_block_sz, structural_sz,
-                    sdram, label, min_weights, weight_scales,
-                    synapse_vertices, neuron_vertex)
-            chip_counter.add_core(sdram)
-=======
                     vertex_slice, structural_sz, lead_synapse_core_sdram,
-                    label, rb_shifts, weight_scales, synapse_vertices,
+                    label, min_weights, weight_scales, synapse_vertices,
                     neuron_vertex, atoms_per_core,
                     synaptic_matrices)
             chip_counter.add_core(lead_synapse_core_sdram)
->>>>>>> a0551729
 
             # Do the remaining synapse cores
             for i in range(1, self.__n_synapse_vertices):
@@ -334,13 +321,8 @@
                 self.__neuromodulators.add(proj._projection_edge.pre_vertex)
 
     def __add_neuron_core(
-<<<<<<< HEAD
             self, vertex_slice, sdram, label, index, min_weights,
-            weight_scales):
-=======
-            self, vertex_slice, sdram, label, index, rb_shifts,
             weight_scales, neuron_data, atoms_per_core):
->>>>>>> a0551729
         """ Add a neuron core for for a slice of neurons
 
         :param ~pacman.model.graphs.common.Slice vertex_slice:
@@ -360,27 +342,17 @@
             label, vertex_slice.lo_atom, vertex_slice.hi_atom)
         neuron_vertex = PopulationNeuronsMachineVertex(
             sdram, neuron_label, app_vertex,
-<<<<<<< HEAD
-            vertex_slice, index, min_weights, weight_scales)
-=======
-            vertex_slice, index, rb_shifts, weight_scales, neuron_data,
+            vertex_slice, index, min_weights, weight_scales, neuron_data,
             atoms_per_core)
->>>>>>> a0551729
         app_vertex.remember_machine_vertex(neuron_vertex)
         self.__neuron_vertices.append(neuron_vertex)
 
         return neuron_vertex
 
     def __add_lead_synapse_core(
-<<<<<<< HEAD
-            self, vertex_slice, all_syn_block_sz, structural_sz,
-            sdram, label, min_weights, weight_scales,
-            synapse_vertices, neuron_vertex):
-=======
             self, vertex_slice, structural_sz, lead_synapse_core_sdram, label,
-            rb_shifts, weight_scales, synapse_vertices, neuron_vertex,
+            min_weights, weight_scales, synapse_vertices, neuron_vertex,
             atoms_per_core, synaptic_matrices):
->>>>>>> a0551729
         """ Add the first synapse core for a neuron core.  This core will
             generate all the synaptic data required.
 
@@ -412,16 +384,10 @@
 
         # Do the lead synapse core
         lead_synapse_vertex = PopulationSynapsesMachineVertexLead(
-<<<<<<< HEAD
-            sdram, "{}(0)".format(syn_label), self._governed_app_vertex,
-            vertex_slice, min_weights, weight_scales, all_syn_block_sz,
-            structural_sz, synapse_references)
-=======
             lead_synapse_core_sdram, "{}(0)".format(syn_label),
-            self._governed_app_vertex, vertex_slice, rb_shifts, weight_scales,
-            structural_sz, synapse_references, atoms_per_core,
+            self._governed_app_vertex, vertex_slice, min_weights,
+            weight_scales, structural_sz, synapse_references, atoms_per_core,
             synaptic_matrices)
->>>>>>> a0551729
         self._governed_app_vertex.remember_machine_vertex(lead_synapse_vertex)
         self.__synapse_vertices.append(lead_synapse_vertex)
         synapse_vertices.append(lead_synapse_vertex)
