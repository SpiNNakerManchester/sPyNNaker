--- conflicted
+++ resolved
@@ -242,15 +242,9 @@
 
             # Create the neuron vertex for the slice
             neuron_vertex = self.__add_neuron_core(
-<<<<<<< HEAD
-                vertex_slice, neuron_resources, label, index, rb_shifts,
+                vertex_slice, total_sdram, label, index, rb_shifts,
                 weight_scales, app_vertex.constraints)
-            chip_counter.add_core(neuron_resources)
-=======
-                vertex_slice, total_sdram, label, index, rb_shifts,
-                weight_scales, constraints)
             chip_counter.add_core(total_sdram)
->>>>>>> 0540b986
 
             # Keep track of synapse vertices for each neuron vertex and
             # resources used by each core (neuron core is added later)
@@ -261,29 +255,17 @@
             synapse_references, syn_label, feedback_partition = \
                 self.__add_lead_synapse_core(
                     vertex_slice, all_syn_block_sz, structural_sz,
-<<<<<<< HEAD
-                    lead_synapse_resources, label, rb_shifts, weight_scales,
+                    sdram, label, rb_shifts, weight_scales,
                     synapse_vertices, neuron_vertex, app_vertex.constraints)
-            chip_counter.add_core(lead_synapse_resources)
-=======
-                    sdram, label, rb_shifts, weight_scales,
-                    synapse_vertices, neuron_vertex, constraints)
             chip_counter.add_core(sdram)
->>>>>>> 0540b986
 
             # Do the remaining synapse cores
             for i in range(1, self.__n_synapse_vertices):
                 self.__add_shared_synapse_core(
                     syn_label, i, vertex_slice, synapse_references,
-<<<<<<< HEAD
-                    shared_synapse_resources, feedback_partition,
+                    shared_synapse_sdram, feedback_partition,
                     synapse_vertices, neuron_vertex, app_vertex.constraints)
-                chip_counter.add_core(shared_synapse_resources)
-=======
-                    shared_synapse_sdram, feedback_partition,
-                    synapse_vertices, neuron_vertex, constraints)
                 chip_counter.add_core(shared_synapse_sdram)
->>>>>>> 0540b986
 
             # Add resources for Poisson vertices up to core limit
             poisson_vertices = incoming_direct_poisson[vertex_slice]
