# Copyright (c) 2020-2022 The University of Manchester
#
# This program is free software: you can redistribute it and/or modify
# it under the terms of the GNU General Public License as published by
# the Free Software Foundation, either version 3 of the License, or
# (at your option) any later version.
#
# This program is distributed in the hope that it will be useful,
# but WITHOUT ANY WARRANTY; without even the implied warranty of
# MERCHANTABILITY or FITNESS FOR A PARTICULAR PURPOSE.  See the
# GNU General Public License for more details.
#
# You should have received a copy of the GNU General Public License
# along with this program.  If not, see <http://www.gnu.org/licenses/>.
import math
import logging
from collections import defaultdict
from spinn_utilities.overrides import overrides
from pacman.exceptions import PacmanConfigurationException
from pacman.model.resources import MultiRegionSDRAM
from pacman.model.partitioner_splitters.abstract_splitters import (
    AbstractSplitterCommon)
from pacman.model.graphs.common.slice import Slice
from pacman.model.graphs.machine import (
    MachineEdge, SourceSegmentedSDRAMMachinePartition, SDRAMMachineEdge,
    MulticastEdgePartition)
from pacman.utilities.algorithm_utilities.\
    partition_algorithm_utilities import get_remaining_constraints
from spynnaker.pyNN.models.neuron import (
    PopulationNeuronsMachineVertex, PopulationSynapsesMachineVertexLead,
    PopulationSynapsesMachineVertexShared, NeuronProvenance, SynapseProvenance,
    AbstractPopulationVertex, SpikeProcessingFastProvenance)
from spynnaker.pyNN.models.neuron.population_neurons_machine_vertex import (
    SDRAM_PARAMS_SIZE as NEURONS_SDRAM_PARAMS_SIZE, NeuronMainProvenance)
from data_specification.reference_context import ReferenceContext
from spynnaker.pyNN.models.neuron.synapse_dynamics import (
    SynapseDynamicsStatic, AbstractSynapseDynamicsStructural)
from spinn_front_end_common.utilities.constants import BYTES_PER_WORD
from spynnaker.pyNN.data import SpynnakerDataView
from spynnaker.pyNN.models.utility_models.delays import DelayExtensionVertex
from spynnaker.pyNN.models.neuron.population_synapses_machine_vertex_common \
    import (SDRAM_PARAMS_SIZE as SYNAPSES_SDRAM_PARAMS_SIZE, KEY_CONFIG_SIZE,
            SynapseRegions)
from spynnaker.pyNN.utilities.constants import (
    SYNAPSE_SDRAM_PARTITION_ID, SPIKE_PARTITION_ID)
from spynnaker.pyNN.models.spike_source import SpikeSourcePoissonVertex
from spynnaker.pyNN.models.neural_projections.connectors import (
    OneToOneConnector)
from spynnaker.pyNN.utilities.utility_calls import get_n_bits
from spynnaker.pyNN.exceptions import SynapticConfigurationException
from spynnaker.pyNN.models.neuron.master_pop_table import (
    MasterPopTableAsBinarySearch)
from spynnaker.pyNN.utilities.bit_field_utilities import (
    get_estimated_sdram_for_bit_field_region,
    get_estimated_sdram_for_key_region,
    exact_sdram_for_bit_field_builder_region)

from .splitter_poisson_delegate import SplitterPoissonDelegate
from .abstract_spynnaker_splitter_delay import AbstractSpynnakerSplitterDelay
from .abstract_supports_one_to_one_sdram_input import (
    AbstractSupportsOneToOneSDRAMInput)

logger = logging.getLogger(__name__)

# The maximum number of bits for the ring buffer index that are likely to
# fit in DTCM (14-bits = 16,384 16-bit ring buffer entries = 32Kb DTCM
MAX_RING_BUFFER_BITS = 14


class SplitterAbstractPopulationVertexNeuronsSynapses(
        AbstractSplitterCommon, AbstractSpynnakerSplitterDelay,
        AbstractSupportsOneToOneSDRAMInput):
    """ Splits an AbstractPopulationVertex so that there are separate neuron
        cores each being fed by one or more synapse cores.  Incoming one-to-one
        Poisson cores are also added here if they meet the criteria.
    """

    __slots__ = [
        # All the neuron cores
        "__neuron_vertices",
        # All the synapse cores
        "__synapse_vertices",
        # The synapse cores split by neuron core
        "__synapse_verts_by_neuron",
        # The number of synapse cores per neuron core
        "__n_synapse_vertices",
        # Any application Poisson sources that are handled here
        "__poisson_sources",
        # The maximum delay supported
        "__max_delay",
        # The user-set maximum delay, for reset
        "__user_max_delay",
        # Whether you expect delay extensions to be asked to be created
        "__expect_delay_extension",
        # The user-set allowing of delay extensions
        "__user_allow_delay_extension",
        # The fixed slices the vertices are divided into
        "__slices",
        # The next synapse core to use for an incoming machine edge
        "__next_synapse_index",
        # The incoming vertices cached
        "__incoming_vertices",
        # The internal multicast partitions
        "__multicast_partitions",
        # The internal SDRAM partitions
        "__sdram_partitions",
        # The same chip groups
        "__same_chip_groups",
        # The application vertex sources that are neuromodulators
        "__neuromodulators"
        ]

    SPLITTER_NAME = "SplitterAbstractPopulationVertexNeuronsSynapses"

    INVALID_POP_ERROR_MESSAGE = (
        "The vertex {} cannot be supported by the "
        "SplitterAbstractPopVertexNeuronsSynapses as"
        " the only vertex supported by this splitter is a "
        "AbstractPopulationVertex. Please use the correct splitter for "
        "your vertex and try again.")

    def __init__(self, n_synapse_vertices=1,
                 max_delay=None,
                 allow_delay_extension=None):
        """

        :param int n_synapse_vertices:
            The number of synapse cores per neuron core
        :param max_delay:
            The maximum delay supported by each synapse core; by default this
            is computed based on the number of atoms per core, the number of
            synapse types, and the space available for delays on the core
        :type max_delay: int or None
        :param allow_delay_extension:
            Whether delay extensions are allowed in the network. If max_delay
            is provided, this will default to True.  If max_delay is not
            provided, and this is given as None, it will be computed based on
            whether delay extensions should be needed.
        :type allow_delay_extension: bool or None
        """
        super(SplitterAbstractPopulationVertexNeuronsSynapses, self).__init__(
            self.SPLITTER_NAME)
        AbstractSpynnakerSplitterDelay.__init__(self)
        self.__n_synapse_vertices = n_synapse_vertices
        self.__max_delay = max_delay
        self.__user_max_delay = max_delay
        self.__user_allow_delay_extension = allow_delay_extension
        if max_delay is None:
            # to be calcutaed by __update_max_delay
            self.__expect_delay_extension = None
        else:
            # The user may ask for the delay even if then told no
            self.__expect_delay_extension = True
            if allow_delay_extension is None:
                self.__user_allow_delay_extension = True
        self.__slices = None
        self.__next_synapse_index = 0
        # redefined by create_machine_vertices before first use so style
        self.__neuron_vertices = None
        self.__synapse_vertices = None
        self.__synapse_verts_by_neuron = None
        self.__multicast_partitions = []
        self.__sdram_partitions = []
        self.__same_chip_groups = []
        self.__neuromodulators = set()
        self.__incoming_vertices = []
        self.__poisson_sources = []

    @overrides(AbstractSplitterCommon.set_governed_app_vertex)
    def set_governed_app_vertex(self, app_vertex):
        AbstractSplitterCommon.set_governed_app_vertex(self, app_vertex)
        if not isinstance(app_vertex, AbstractPopulationVertex):
            raise PacmanConfigurationException(
                self.INVALID_POP_ERROR_MESSAGE.format(app_vertex))

    @overrides(AbstractSplitterCommon.create_machine_vertices)
    def create_machine_vertices(self, chip_counter):
        app_vertex = self._governed_app_vertex
        label = app_vertex.label
        constraints = get_remaining_constraints(app_vertex)

        # Structural plasticity can only be run on a single synapse core
        if (isinstance(app_vertex.synapse_dynamics,
                       AbstractSynapseDynamicsStructural) and
                self.__n_synapse_vertices != 1):
            raise SynapticConfigurationException(
                "The current implementation of structural plasticity can only"
                " be run on a single synapse core.  Please ensure the number"
                " of synapse cores is set to 1")

        # Do some checks to make sure everything is likely to fit
        atoms_per_core = min(
            app_vertex.get_max_atoms_per_core(), app_vertex.n_atoms)
        n_synapse_types = app_vertex.neuron_impl.get_n_synapse_types()
        if (get_n_bits(atoms_per_core) + get_n_bits(n_synapse_types) +
                get_n_bits(self.max_support_delay())) > MAX_RING_BUFFER_BITS:
            raise SynapticConfigurationException(
                "The combination of the number of neurons per core ({}), "
                "the number of synapse types ({}), and the maximum delay per "
                "core ({}) will require too much DTCM.  Please reduce one or "
                "more of these values.".format(
                    atoms_per_core, n_synapse_types, self.max_support_delay()))

        self.__neuron_vertices = list()
        self.__synapse_vertices = list()
        self.__synapse_verts_by_neuron = defaultdict(list)

        incoming_direct_poisson = self.__handle_poisson_sources(label)

        # Work out the minimum weights based on all incoming things
        min_weights = app_vertex.get_min_weights(
            app_vertex.incoming_projections)
        weight_scales = app_vertex.get_weight_scales(min_weights)

        # We add the SDRAM edge SDRAM to the neuron resources so it is
        # accounted for within the placement
        n_incoming = self.__n_synapse_vertices + len(self.__poisson_sources)
        edge_sdram = PopulationNeuronsMachineVertex.get_n_bytes_for_transfer(
            atoms_per_core, n_synapse_types)
        sdram_edge_sdram = edge_sdram * n_incoming

        # Get maximum resources for neurons for each split
        neuron_sdram = self.__get_neuron_sdram(
            atoms_per_core, sdram_edge_sdram)

        # Get resources for synapses
        structural_sz = max(
            app_vertex.get_structural_dynamics_size(
                atoms_per_core, app_vertex.incoming_projections),
            BYTES_PER_WORD)
        all_syn_block_sz = max(app_vertex.get_synapses_size(
            atoms_per_core, app_vertex.incoming_projections), BYTES_PER_WORD)
        shared_synapse_sdram = self.__get_shared_synapse_sdram(
            atoms_per_core, all_syn_block_sz, structural_sz)
        sdram = self.__get_synapse_sdram(
            atoms_per_core, shared_synapse_sdram)
        shared_synapse_sdram = self.__get_synapse_sdram(atoms_per_core)

        # Keep track of the SDRAM for each group of vertices
        total_sdram = neuron_sdram + sdram
        for _ in range(self.__n_synapse_vertices - 1):
            total_sdram += shared_synapse_sdram

        for index, vertex_slice in enumerate(self.__get_fixed_slices()):

            # Create the neuron vertex for the slice
            neuron_vertex = self.__add_neuron_core(
<<<<<<< HEAD
                vertex_slice, neuron_resources, label, index, min_weights,
=======
                vertex_slice, total_sdram, label, index, rb_shifts,
>>>>>>> 0540b986
                weight_scales, constraints)
            chip_counter.add_core(total_sdram)

            # Keep track of synapse vertices for each neuron vertex and
            # resources used by each core (neuron core is added later)
            synapse_vertices = list()
            self.__synapse_verts_by_neuron[neuron_vertex] = synapse_vertices

            # Add the first vertex
            synapse_references, syn_label, feedback_partition = \
                self.__add_lead_synapse_core(
                    vertex_slice, all_syn_block_sz, structural_sz,
<<<<<<< HEAD
                    lead_synapse_resources, label, min_weights, weight_scales,
=======
                    sdram, label, rb_shifts, weight_scales,
>>>>>>> 0540b986
                    synapse_vertices, neuron_vertex, constraints)
            chip_counter.add_core(sdram)

            # Do the remaining synapse cores
            for i in range(1, self.__n_synapse_vertices):
                self.__add_shared_synapse_core(
                    syn_label, i, vertex_slice, synapse_references,
                    shared_synapse_sdram, feedback_partition,
                    synapse_vertices, neuron_vertex, constraints)
                chip_counter.add_core(shared_synapse_sdram)

            # Add resources for Poisson vertices up to core limit
            poisson_vertices = incoming_direct_poisson[vertex_slice]
            # remaining_poisson_vertices = list()
            added_poisson_vertices = list()
            for poisson_vertex, _possion_edge in poisson_vertices:
                added_poisson_vertices.append(poisson_vertex)
                chip_counter.add_core(poisson_vertex.sdram_required)

            # Create an SDRAM edge partition
            source_vertices = added_poisson_vertices + synapse_vertices
            sdram_partition = SourceSegmentedSDRAMMachinePartition(
                SYNAPSE_SDRAM_PARTITION_ID, source_vertices)
            self.__sdram_partitions.append(sdram_partition)
            neuron_vertex.set_sdram_partition(sdram_partition)

            # Add SDRAM edges for synapse vertices
            for source_vertex in source_vertices:
                edge_label = "SDRAM {}-->{}".format(
                    source_vertex.label, neuron_vertex.label)
                sdram_partition.add_edge(
                    SDRAMMachineEdge(source_vertex, neuron_vertex, edge_label))
                source_vertex.set_sdram_partition(sdram_partition)

            all_vertices = list(source_vertices)
            all_vertices.append(neuron_vertex)
            self.__same_chip_groups.append((all_vertices, total_sdram))

        self.__incoming_vertices = [
            [self.__synapse_verts_by_neuron[neuron][index]
                for neuron in self.__neuron_vertices]
            for index in range(self.__n_synapse_vertices)]

        # Find incoming neuromodulators
        for proj in app_vertex.incoming_projections:
            # pylint: disable=protected-access
            if proj._projection_edge.is_neuromodulation:
                self.__neuromodulators.add(proj._projection_edge.pre_vertex)

    def __add_neuron_core(
<<<<<<< HEAD
            self, vertex_slice, neuron_resources, label, index, min_weights,
=======
            self, vertex_slice, sdram, label, index, rb_shifts,
>>>>>>> 0540b986
            weight_scales, constraints):
        """ Add a neuron core for for a slice of neurons

        :param ~pacman.model.graphs.common.Slice vertex_slice:
            The slice of neurons to put on the core
        :param ~pacman.model.resources.MultiRegionSDRAM sdram:
        :param str label: The name to give the core
        :param int index: The index of the slice in the ordered list of slices
        :param list(float) min_weights:
            The computed minimum weights to be used in the simulation
        :param list(int) weight_scales:
            The scale to apply to weights to encode them in the 16-bit synapses
        :param list(~pacman.model.constraints.AbstractConstraint) constraints:
            Constraints to add
        :return: The neuron vertex created and the resources used
        :rtype: PopulationNeuronsMachineVertex
        """
        app_vertex = self._governed_app_vertex
        neuron_label = "{}_Neurons:{}-{}".format(
            label, vertex_slice.lo_atom, vertex_slice.hi_atom)
        neuron_vertex = PopulationNeuronsMachineVertex(
<<<<<<< HEAD
            neuron_resources, neuron_label, constraints, app_vertex,
            vertex_slice, index, min_weights, weight_scales)
=======
            sdram, neuron_label, constraints, app_vertex,
            vertex_slice, index, rb_shifts, weight_scales)
>>>>>>> 0540b986
        app_vertex.remember_machine_vertex(neuron_vertex)
        self.__neuron_vertices.append(neuron_vertex)

        return neuron_vertex

    def __add_lead_synapse_core(
            self, vertex_slice, all_syn_block_sz, structural_sz,
<<<<<<< HEAD
            lead_synapse_resources, label, min_weights, weight_scales,
=======
            sdram, label, rb_shifts, weight_scales,
>>>>>>> 0540b986
            synapse_vertices, neuron_vertex, constraints):
        """ Add the first synapse core for a neuron core.  This core will
            generate all the synaptic data required.

        :param ~pacman.model.graphs.common.Slice vertex_slice:
            The slice of neurons on the neuron core
        :param int sdram:
            The SDRAM that will be used by every lead synapse core
        :param int proj_dependent_sdram:
            The SDRAM that will be used by the synapse core to handle a given
            set of projections
        :param str label: The name to give the core
        :param list(float) min_weights:
            The computed minimum weights to be used in the simulation
        :param list(int) weight_scales:
            The scale to apply to weights to encode them in the 16-bit synapses
        :param list(~pacman.model.graphs.machine.MachineVertex) \
                synapse_vertices:
            A list to add the core to
        :param PopulationNeuronsMachineVertex neuron_vertex:
            The neuron vertex the synapses will feed into
        :param list(~pacman.model.constraints.AbstractConstraint) constraints:
            Constraints to add
        :return: References to the synapse regions that can be used by a shared
            synapse core, and the basic label for the synapse cores
        :rtype: tuple(SynapseRegions, str)
        """
        synapse_references = self.__synapse_references
        syn_label = "{}_Synapses:{}-{}".format(
            label, vertex_slice.lo_atom, vertex_slice.hi_atom)

        # Do the lead synapse core
        lead_synapse_vertex = PopulationSynapsesMachineVertexLead(
<<<<<<< HEAD
            lead_synapse_resources, "{}(0)".format(syn_label), constraints,
            self._governed_app_vertex, vertex_slice, min_weights,
            weight_scales, all_syn_block_sz, structural_sz, synapse_references)
=======
            sdram, "{}(0)".format(syn_label), constraints,
            self._governed_app_vertex, vertex_slice, rb_shifts, weight_scales,
            all_syn_block_sz, structural_sz, synapse_references)
>>>>>>> 0540b986
        self._governed_app_vertex.remember_machine_vertex(lead_synapse_vertex)
        self.__synapse_vertices.append(lead_synapse_vertex)
        synapse_vertices.append(lead_synapse_vertex)

        part = self.__add_plastic_feedback(neuron_vertex, lead_synapse_vertex)

        return synapse_references, syn_label, part

    def __add_shared_synapse_core(
            self, syn_label, s_index, vertex_slice, synapse_references,
            shared_synapse_sdram, feedback_partition, synapse_vertices,
            neuron_vertex, constraints):
        """ Add a second or subsequent synapse core.  This will reference the
            synaptic data generated by the lead synapse core.

        :param str syn_label: The basic synapse core label to be extended
        :param int s_index: The index of the synapse core (0 is the lead core)
        :param ~pacman.model.graphs.common.Slice vertex_slice:
            The slice of neurons on the neuron core
        :param SynapseRegions synapse_references:
            References to the synapse regions
        :param ~pacman.model.resources.AbstractSDRAM shared_synapse_sdram:
        :param feedback_partition:
        :param list(~pacman.model.graphs.machine.MachineVertex) \
                synapse_vertices:
            A list to add the core to
        :param PopulationNeuronsMachineVertex neuron_vertex:
            The neuron vertex the synapses will feed into
        :param list(~pacman.model.constraints.AbstractConstraint) constraints:
            Constraints to add
        """
        app_vertex = self._governed_app_vertex
        synapse_label = "{}({})".format(syn_label, s_index)
        synapse_vertex = PopulationSynapsesMachineVertexShared(
            shared_synapse_sdram, synapse_label, constraints, app_vertex,
            vertex_slice, synapse_references)
        app_vertex.remember_machine_vertex(synapse_vertex)
        self.__synapse_vertices.append(synapse_vertex)
        synapse_vertices.append(synapse_vertex)

        if feedback_partition is not None:
            neuron_to_synapse_edge = MachineEdge(neuron_vertex, synapse_vertex)
            feedback_partition.add_edge(neuron_to_synapse_edge)
            synapse_vertex.set_neuron_vertex_and_partition_id(
                neuron_vertex, SPIKE_PARTITION_ID)

    def __add_plastic_feedback(self, neuron_vertex, synapse_vertex):
        """ Add an edge if needed from the neuron core back to the synapse core
            to allow the synapse core to process plastic synapses

        :param PopulationNeuronsMachineVertex neuron_vertex:
            The neuron vertex to start the edge at
        :param PopulationSynapsesMachineVertexCommon synapse_vertex:
            A synapse vertex to feed the spikes back to
        :rtype: MulticastEdgePartition
        """

        # If synapse dynamics is not simply static, link the neuron vertex
        # back to the synapse vertex
        app_vertex = self._governed_app_vertex
        if (app_vertex.synapse_dynamics is not None and
                not isinstance(app_vertex.synapse_dynamics,
                               SynapseDynamicsStatic)):
            if (app_vertex.self_projection is None):
                feedback_partition = MulticastEdgePartition(
                    neuron_vertex, SPIKE_PARTITION_ID)
                neuron_to_synapse_edge = MachineEdge(
                    neuron_vertex, synapse_vertex)
                feedback_partition.add_edge(neuron_to_synapse_edge)
                self.__multicast_partitions.append(feedback_partition)
                synapse_vertex.set_neuron_vertex_and_partition_id(
                    neuron_vertex, SPIKE_PARTITION_ID)
                return feedback_partition
            synapse_vertex.set_neuron_vertex_and_partition_id(
                neuron_vertex, SPIKE_PARTITION_ID)
        return None

    def __handle_poisson_sources(self, label):
        """ Go through the incoming projections and find Poisson sources with
            splitters that work with us, and one-to-one connections that will
            then work with SDRAM

        :param str label: Base label to give to the Poisson cores
        """
        self.__poisson_sources = set()
        incoming_direct_poisson = defaultdict(list)
        for proj in self._governed_app_vertex.incoming_projections:
            # pylint: disable=protected-access
            pre_vertex = proj._projection_edge.pre_vertex
            conn = proj._synapse_information.connector
            dynamics = proj._synapse_information.synapse_dynamics
            if self.is_direct_poisson_source(pre_vertex, conn, dynamics):
                # Create the direct Poisson vertices here; the splitter
                # for the Poisson will create any others as needed
                for vertex_slice in self.__get_fixed_slices():
                    sdram = pre_vertex.get_sdram_used_by_atoms(vertex_slice)
                    poisson_label = "{}_Poisson:{}-{}".format(
                        label, vertex_slice.lo_atom, vertex_slice.hi_atom)
                    poisson_m_vertex = pre_vertex.create_machine_vertex(
                        vertex_slice, sdram, label=poisson_label)
                    pre_vertex.remember_machine_vertex(poisson_m_vertex)
                    incoming_direct_poisson[vertex_slice].append(
                        (poisson_m_vertex, proj._projection_edge))

                # Keep track of sources that have been handled
                self.__poisson_sources.add(pre_vertex)
        return incoming_direct_poisson

    @staticmethod
    def is_direct_poisson_source(pre_vertex, connector, dynamics):
        """ Determine if a given Poisson source can be created by this splitter

        :param ~pacman.model.graphs.application.ApplicationVertex pre_vertex:
            The vertex sending into the Projection
        :param ~spynnaker.pyNN.models.neural_projections.connectors\
                .AbstractConnector:
            The connector in use in the Projection
        :param ~spynnaker.pyNN.models.neuron.synapse_dynamics\
                .AbstractSynapseDynamics:
            The synapse dynamics in use in the Projection
        :rtype: bool
        """
        return (isinstance(pre_vertex, SpikeSourcePoissonVertex) and
                isinstance(pre_vertex.splitter, SplitterPoissonDelegate) and
                len(pre_vertex.outgoing_projections) == 1 and
                isinstance(connector, OneToOneConnector) and
                isinstance(dynamics, SynapseDynamicsStatic))

    def __get_fixed_slices(self):
        """ Get a list of fixed slices from the Application vertex

        :rtype: list(~pacman.model.graphs.common.Slice)
        """
        if self.__slices is not None:
            return self.__slices
        atoms_per_core = self._governed_app_vertex.get_max_atoms_per_core()
        n_atoms = self._governed_app_vertex.n_atoms
        self.__slices = [Slice(low, min(low + atoms_per_core - 1, n_atoms - 1))
                         for low in range(0, n_atoms, atoms_per_core)]
        return self.__slices

    @overrides(AbstractSplitterCommon.get_in_coming_slices)
    def get_in_coming_slices(self):
        return self.__get_fixed_slices()

    @overrides(AbstractSplitterCommon.get_out_going_slices)
    def get_out_going_slices(self):
        return self.__get_fixed_slices()

    @overrides(AbstractSplitterCommon.get_out_going_vertices)
    def get_out_going_vertices(self, partition_id):
        return self.__neuron_vertices

    @overrides(AbstractSplitterCommon.get_in_coming_vertices)
    def get_in_coming_vertices(self, partition_id):
        return self.__synapse_vertices

    @overrides(AbstractSplitterCommon.get_source_specific_in_coming_vertices)
    def get_source_specific_in_coming_vertices(
            self, source_vertex, partition_id):
        # If the edge is delayed, get the real edge
        if isinstance(source_vertex, DelayExtensionVertex):
            pre_vertex = source_vertex.source_vertex
        else:
            pre_vertex = source_vertex

        # Filter out edges from Poisson sources being done using SDRAM
        if pre_vertex in self.__poisson_sources:
            return []

        # If the incoming edge targets the reward or punishment receptors
        # then it needs to be treated differently
        if pre_vertex in self.__neuromodulators:
            # In this instance, choose to send to all synapse vertices
            return [(v, [source_vertex])
                    for s in self.__incoming_vertices for v in s]

        # Split the incoming machine vertices so that they are in ~power of 2
        # groups
        sources = source_vertex.splitter.get_out_going_vertices(partition_id)
        n_sources = len(sources)
        if n_sources < self.__n_synapse_vertices:
            sources_per_vertex = 1
        else:
            sources_per_vertex = int(2 ** math.ceil(math.log(
                n_sources / self.__n_synapse_vertices)))

        # Start on a different index each time to "even things out"
        index = self.__next_synapse_index
        self.__next_synapse_index = (
            (self.__next_synapse_index + 1) % self.__n_synapse_vertices)
        result = list()
        for start in range(0, n_sources, sources_per_vertex):
            end = min(start + sources_per_vertex, n_sources)
            source_range = sources[start:end]
            for s_vertex in self.__incoming_vertices[index]:
                result.append((s_vertex, source_range))
            index = (index + 1) % self.__n_synapse_vertices

        return result

    @overrides(AbstractSplitterCommon.machine_vertices_for_recording)
    def machine_vertices_for_recording(self, variable_to_record):
        if self._governed_app_vertex.neuron_recorder.is_recordable(
                variable_to_record):
            return self.__neuron_vertices
        return self.__synapse_vertices

    @overrides(AbstractSplitterCommon.reset_called)
    def reset_called(self):
        self.__neuron_vertices = None
        self.__synapse_vertices = None
        self.__synapse_verts_by_neuron = None
        self.__max_delay = self.__user_max_delay
        if self.__user_max_delay is None:
            # to be calcutaed by __update_max_delay
            self.__expect_delay_extension = None
        else:
            self.__expect_delay_extension = True
        self.__multicast_partitions = []
        self.__sdram_partitions = []
        self.__same_chip_groups = []

    @property
    def n_synapse_vertices(self):
        """ Return the number of synapse vertices per neuron vertex

        :rtype: int
        """
        return self.__n_synapse_vertices

    @property
    def __synapse_references(self):
        """ Get reference identifiers for the shared synapse regions

        :rtype: SynapseRegions
        """
        references = [
            ReferenceContext.next()
            for _ in range(
                len(PopulationSynapsesMachineVertexLead.SYNAPSE_REGIONS))]
        return SynapseRegions(*references)

    def __get_neuron_sdram(self, n_atoms, sdram_edge_sdram):
        """  Gets the resources of the neurons of a slice of atoms from a given
             app vertex.

        :param ~pacman.model.graphs.common.Slice vertex_slice: the slice
        :rtype: ~pacman.model.resources.MultiRegionSDRAM
        """
        app_vertex = self._governed_app_vertex
        n_record = len(app_vertex.neuron_recordables)
        variable_sdram = app_vertex.get_max_neuron_variable_sdram(n_atoms)
        sdram = MultiRegionSDRAM()
        sdram.merge(app_vertex.get_common_constant_sdram(
            n_record, NeuronProvenance.N_ITEMS + NeuronMainProvenance.N_ITEMS,
            PopulationNeuronsMachineVertex.COMMON_REGIONS))
        sdram.merge(app_vertex.get_neuron_constant_sdram(
            n_atoms, PopulationNeuronsMachineVertex.NEURON_REGIONS))
        sdram.add_cost(
            PopulationNeuronsMachineVertex.REGIONS.SDRAM_EDGE_PARAMS.value,
            NEURONS_SDRAM_PARAMS_SIZE)
        sdram.nest(
            len(PopulationNeuronsMachineVertex.REGIONS), variable_sdram)
        sdram.add_cost(
            len(PopulationNeuronsMachineVertex.REGIONS) + 1, sdram_edge_sdram)

        # return the total resources.
        return sdram

    def __shared_synapse_sdram(
            self, independent_synapse_sdram, proj_dependent_sdram,
            all_syn_block_sz, structural_sz, dynamics_sz):
        """ Get the SDRAM shared between synapse cores

        :rtype: ~pacman.model.resources.MultiRegionSDRAM
        """
        sdram = MultiRegionSDRAM()
        sdram.merge(independent_synapse_sdram)
        sdram.merge(proj_dependent_sdram)
        sdram.add_cost(
            PopulationSynapsesMachineVertexLead.SYNAPSE_REGIONS
            .synaptic_matrix, all_syn_block_sz)
        sdram.add_cost(
            PopulationSynapsesMachineVertexLead.SYNAPSE_REGIONS.direct_matrix,
            max(self._governed_app_vertex.all_single_syn_size, BYTES_PER_WORD))
        sdram.add_cost(
            PopulationSynapsesMachineVertexLead.SYNAPSE_REGIONS
            .structural_dynamics, structural_sz)
        sdram.add_cost(
            PopulationSynapsesMachineVertexLead.SYNAPSE_REGIONS
            .synapse_dynamics, dynamics_sz)
        return sdram

    def __get_shared_synapse_sdram(
            self, n_atoms, all_syn_block_sz, structural_sz):
        app_vertex = self._governed_app_vertex
        independent_synapse_sdram = self.__independent_synapse_sdram()
        proj_dependent_sdram = self.__proj_dependent_synapse_sdram(
            app_vertex.incoming_projections)
        dynamics_sz = self._governed_app_vertex.get_synapse_dynamics_size(
            n_atoms)
        dynamics_sz = max(dynamics_sz, BYTES_PER_WORD)
        return self.__shared_synapse_sdram(
            independent_synapse_sdram, proj_dependent_sdram,
            all_syn_block_sz, structural_sz, dynamics_sz)

    def __get_synapse_sdram(self, n_atoms, shared_sdram=None):
        """  Get the resources of the synapses of a slice of atoms from a
             given app vertex.

        :param ~pacman.model.graphs.common.Slice vertex_slice: the slice
        :param ~pacman.model.resources.MultiRegionSDRAM shared_sdram:
            The SDRAM shared between cores, if this is to be included
        :rtype: ~pacman.model.resources.MultiRegionSDRAM
        """
        app_vertex = self._governed_app_vertex
        n_record = len(app_vertex.synapse_recordables)
        variable_sdram = app_vertex.get_max_synapse_variable_sdram(
            n_atoms)
        sdram = MultiRegionSDRAM()
        sdram.merge(app_vertex.get_common_constant_sdram(
            n_record,
            SynapseProvenance.N_ITEMS + SpikeProcessingFastProvenance.N_ITEMS,
            PopulationSynapsesMachineVertexLead.COMMON_REGIONS))

        sdram.add_cost(
            PopulationSynapsesMachineVertexLead.REGIONS
            .SDRAM_EDGE_PARAMS.value, SYNAPSES_SDRAM_PARAMS_SIZE)
        sdram.add_cost(
            PopulationSynapsesMachineVertexLead.REGIONS.KEY_REGION.value,
            KEY_CONFIG_SIZE)
        sdram.nest(
            len(PopulationSynapsesMachineVertexLead.REGIONS) + 1,
            variable_sdram)
        if shared_sdram is not None:
            sdram.merge(shared_sdram)

        # return the total resources.
        return sdram

    def __independent_synapse_sdram(self):
        """ Get the SDRAM used by all synapse cores independent of projections

        :rtype: ~pacman.model.resources.MultiRegionSDRAM
        """
        app_vertex = self._governed_app_vertex
        sdram = MultiRegionSDRAM()
        sdram.add_cost(
            PopulationSynapsesMachineVertexLead.SYNAPSE_REGIONS.synapse_params,
            max(app_vertex.get_synapse_params_size(), BYTES_PER_WORD))
        sdram.add_cost(
            PopulationSynapsesMachineVertexLead.SYNAPSE_REGIONS
            .bitfield_builder,
            max(exact_sdram_for_bit_field_builder_region(), BYTES_PER_WORD))
        return sdram

    def __proj_dependent_synapse_sdram(self, incoming_projections):
        """ Get the SDRAM used by synapse cores dependent on the projections

        :param list(~spynnaker.pyNN.models.Projection) incoming_projections:
            The projections to consider in the calculations
        :rtype: ~pacman.model.resources.MultiRegionSDRAM
        """
        app_vertex = self._governed_app_vertex
        sdram = MultiRegionSDRAM()
        sdram.add_cost(
            PopulationSynapsesMachineVertexLead.SYNAPSE_REGIONS.pop_table,
            max(MasterPopTableAsBinarySearch.get_master_population_table_size(
                    incoming_projections), BYTES_PER_WORD))
        sdram.add_cost(
            PopulationSynapsesMachineVertexLead.SYNAPSE_REGIONS
            .connection_builder,
            max(app_vertex.get_synapse_expander_size(incoming_projections),
                BYTES_PER_WORD))
        sdram.add_cost(
            PopulationSynapsesMachineVertexLead.SYNAPSE_REGIONS
            .bitfield_filter,
            max(get_estimated_sdram_for_bit_field_region(incoming_projections),
                BYTES_PER_WORD))
        sdram.add_cost(
            PopulationSynapsesMachineVertexLead.SYNAPSE_REGIONS
            .bitfield_key_map,
            max(get_estimated_sdram_for_key_region(incoming_projections),
                BYTES_PER_WORD))
        return sdram

    def __update_max_delay(self):
        # Find the maximum delay from incoming synapses
        app_vertex = self._governed_app_vertex
        max_delay_ms = 0
        for proj in app_vertex.incoming_projections:
            # pylint: disable=protected-access
            s_info = proj._synapse_information
            proj_max_delay = s_info.synapse_dynamics.get_delay_maximum(
                s_info.connector, s_info)
            max_delay_ms = max(max_delay_ms, proj_max_delay)
        max_delay_steps = math.ceil(
            max_delay_ms / SpynnakerDataView.get_simulation_time_step_ms())
        max_delay_bits = get_n_bits(max_delay_steps)

        # Find the maximum possible delay
        n_atom_bits = get_n_bits(min(
            app_vertex.get_max_atoms_per_core(), app_vertex.n_atoms))
        n_synapse_bits = get_n_bits(
            app_vertex.neuron_impl.get_n_synapse_types())
        n_delay_bits = MAX_RING_BUFFER_BITS - (n_atom_bits + n_synapse_bits)

        # Pick the smallest between the two, so that not too many bits are used
        final_n_delay_bits = min(n_delay_bits, max_delay_bits)
        self.__max_delay = 2 ** final_n_delay_bits
        if self.__user_allow_delay_extension is None:
            self.__expect_delay_extension = max_delay_bits > final_n_delay_bits

    @overrides(AbstractSpynnakerSplitterDelay.max_support_delay)
    def max_support_delay(self):
        if self.__max_delay is None:
            self.__update_max_delay()
        return self.__max_delay

    @overrides(AbstractSpynnakerSplitterDelay.accepts_edges_from_delay_vertex)
    def accepts_edges_from_delay_vertex(self):
        if self.__user_allow_delay_extension is None:
            if self.__expect_delay_extension is None:
                self.__update_max_delay()
            if self.__expect_delay_extension:
                return True
            raise NotImplementedError(
                "This call was unexpected as it was calculated that "
                "the max needed delay was less that the max possible")
        else:
            return self.__user_allow_delay_extension

    @overrides(AbstractSplitterCommon.get_same_chip_groups)
    def get_same_chip_groups(self):
        return self.__same_chip_groups

    @overrides(AbstractSplitterCommon.get_internal_multicast_partitions)
    def get_internal_multicast_partitions(self):
        return self.__multicast_partitions

    @overrides(AbstractSplitterCommon.get_internal_sdram_partitions)
    def get_internal_sdram_partitions(self):
        return self.__sdram_partitions<|MERGE_RESOLUTION|>--- conflicted
+++ resolved
@@ -245,11 +245,7 @@
 
             # Create the neuron vertex for the slice
             neuron_vertex = self.__add_neuron_core(
-<<<<<<< HEAD
-                vertex_slice, neuron_resources, label, index, min_weights,
-=======
-                vertex_slice, total_sdram, label, index, rb_shifts,
->>>>>>> 0540b986
+                vertex_slice, total_sdram, label, index, min_weights,
                 weight_scales, constraints)
             chip_counter.add_core(total_sdram)
 
@@ -262,11 +258,7 @@
             synapse_references, syn_label, feedback_partition = \
                 self.__add_lead_synapse_core(
                     vertex_slice, all_syn_block_sz, structural_sz,
-<<<<<<< HEAD
-                    lead_synapse_resources, label, min_weights, weight_scales,
-=======
-                    sdram, label, rb_shifts, weight_scales,
->>>>>>> 0540b986
+                    sdram, label, min_weights, weight_scales,
                     synapse_vertices, neuron_vertex, constraints)
             chip_counter.add_core(sdram)
 
@@ -317,11 +309,7 @@
                 self.__neuromodulators.add(proj._projection_edge.pre_vertex)
 
     def __add_neuron_core(
-<<<<<<< HEAD
-            self, vertex_slice, neuron_resources, label, index, min_weights,
-=======
-            self, vertex_slice, sdram, label, index, rb_shifts,
->>>>>>> 0540b986
+            self, vertex_slice, sdram, label, index, min_weights,
             weight_scales, constraints):
         """ Add a neuron core for for a slice of neurons
 
@@ -343,13 +331,8 @@
         neuron_label = "{}_Neurons:{}-{}".format(
             label, vertex_slice.lo_atom, vertex_slice.hi_atom)
         neuron_vertex = PopulationNeuronsMachineVertex(
-<<<<<<< HEAD
-            neuron_resources, neuron_label, constraints, app_vertex,
+            sdram, neuron_label, constraints, app_vertex,
             vertex_slice, index, min_weights, weight_scales)
-=======
-            sdram, neuron_label, constraints, app_vertex,
-            vertex_slice, index, rb_shifts, weight_scales)
->>>>>>> 0540b986
         app_vertex.remember_machine_vertex(neuron_vertex)
         self.__neuron_vertices.append(neuron_vertex)
 
@@ -357,11 +340,7 @@
 
     def __add_lead_synapse_core(
             self, vertex_slice, all_syn_block_sz, structural_sz,
-<<<<<<< HEAD
-            lead_synapse_resources, label, min_weights, weight_scales,
-=======
-            sdram, label, rb_shifts, weight_scales,
->>>>>>> 0540b986
+            sdram, label, min_weights, weight_scales,
             synapse_vertices, neuron_vertex, constraints):
         """ Add the first synapse core for a neuron core.  This core will
             generate all the synaptic data required.
@@ -395,15 +374,9 @@
 
         # Do the lead synapse core
         lead_synapse_vertex = PopulationSynapsesMachineVertexLead(
-<<<<<<< HEAD
-            lead_synapse_resources, "{}(0)".format(syn_label), constraints,
+            sdram, "{}(0)".format(syn_label), constraints,
             self._governed_app_vertex, vertex_slice, min_weights,
             weight_scales, all_syn_block_sz, structural_sz, synapse_references)
-=======
-            sdram, "{}(0)".format(syn_label), constraints,
-            self._governed_app_vertex, vertex_slice, rb_shifts, weight_scales,
-            all_syn_block_sz, structural_sz, synapse_references)
->>>>>>> 0540b986
         self._governed_app_vertex.remember_machine_vertex(lead_synapse_vertex)
         self.__synapse_vertices.append(lead_synapse_vertex)
         synapse_vertices.append(lead_synapse_vertex)
