--- conflicted
+++ resolved
@@ -38,17 +38,14 @@
 Weight_Delay_In_Types: TypeAlias = Optional[Union[
     int, float, str, RandomDistribution, Iterable[int], Iterable[float]]]
 
-<<<<<<< HEAD
+IoDest: TypeAlias = Union[
+    str, neo.baseio.BaseIO, None]  # pylint: disable=no-member
+
 ViewIndices = Union[None, Sequence[int], NDArray[numpy.integer]]
 #: :meta private:
 Selector: TypeAlias = Union[
     None, int, slice, List[int], List[bool], NDArray[numpy.bool_],
     NDArray[numpy.integer]]
-=======
-IoDest: TypeAlias = Union[
-    str, neo.baseio.BaseIO, None]  # pylint: disable=no-member
-
->>>>>>> 10a920f6
 
 def is_scalar(value: Weight_Delay_Types) -> TypeGuard[Union[int, float]]:
     """
