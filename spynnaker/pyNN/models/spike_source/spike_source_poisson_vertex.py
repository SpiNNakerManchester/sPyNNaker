--- conflicted
+++ resolved
@@ -78,10 +78,6 @@
 # sqrt_lambda, isi_val, time_to_spike
 PARAMS_WORDS_PER_RATE = 8
 
-<<<<<<< HEAD
-START_OF_POISSON_GENERATOR_PARAMETERS = PARAMS_BASE_WORDS * BYTES_PER_WORD
-=======
->>>>>>> 996fa8e2
 MICROSECONDS_PER_SECOND = 1000000.0
 MICROSECONDS_PER_MILLISECOND = 1000.0
 SLOW_RATE_PER_TICK_CUTOFF = 0.01  # as suggested by MH (between Exp and Knuth)
@@ -505,16 +501,10 @@
 
         :param vertex_slice:
         """
-<<<<<<< HEAD
-        return BYTES_PER_WORD * (
-            (vertex_slice.n_atoms * PARAMS_WORDS_PER_NEURON) +
-            PARAMS_BASE_WORDS)
-=======
         n_rates = sum(len(self.__data["rates"][i]) for i in range(
             vertex_slice.lo_atom, vertex_slice.hi_atom + 1))
         return ((vertex_slice.n_atoms * PARAMS_WORDS_PER_NEURON) +
-                (n_rates * PARAMS_WORDS_PER_RATE)) * 4
->>>>>>> 996fa8e2
+                (n_rates * PARAMS_WORDS_PER_RATE)) * BYTES_PER_WORD
 
     def reserve_memory_regions(self, spec, placement, graph_mapper):
         """ Reserve memory regions for Poisson source parameters and output\
