# Copyright (c) 2017 The University of Manchester
#
# Licensed under the Apache License, Version 2.0 (the "License");
# you may not use this file except in compliance with the License.
# You may obtain a copy of the License at
#
#     https://www.apache.org/licenses/LICENSE-2.0
#
# Unless required by applicable law or agreed to in writing, software
# distributed under the License is distributed on an "AS IS" BASIS,
# WITHOUT WARRANTIES OR CONDITIONS OF ANY KIND, either express or implied.
# See the License for the specific language governing permissions and
# limitations under the License.
from __future__ import annotations
from collections.abc import Sequence as Seq
import logging
import math
from typing import (
    Any, Dict, List, Optional, Sequence, Sized, Tuple, Union,
    cast, TYPE_CHECKING)
from typing_extensions import TypeGuard
import numpy
from numpy.typing import NDArray
import scipy.stats
from pyNN.space import Grid2D, Grid3D, BaseStructure
from spinn_utilities.log import FormatAdapter
from spinn_utilities.overrides import overrides
from spinn_utilities.ranged import RangeDictionary, RangedList
from spinn_utilities.config_holder import get_config_int
from pacman.model.graphs.application import ApplicationEdge
from pacman.model.graphs.common import Slice
from pacman.model.resources import AbstractSDRAM, ConstantSDRAM
from pacman.model.partitioner_interfaces import LegacyPartitionerAPI
from pacman.model.partitioner_splitters import AbstractSplitterCommon
from spinn_front_end_common.interface.buffer_management import (
    recording_utilities)
from spinn_front_end_common.utilities.constants import (
    SYSTEM_BYTES_REQUIREMENT)
from spinn_front_end_common.interface.profiling import profile_utils
from spynnaker.pyNN.data import SpynnakerDataView
from spynnaker.pyNN.models.common import MultiSpikeRecorder
from spynnaker.pyNN.utilities.utility_calls import create_mars_kiss_seeds
from spynnaker.pyNN.models.abstract_models import SupportsStructure
from spynnaker.pyNN.models.common import (
    ParameterHolder, PopulationApplicationVertex)
from spynnaker.pyNN.models.common.types import Names
from spynnaker.pyNN.utilities.buffer_data_type import BufferDataType
from .spike_source_poisson_machine_vertex import (
    SpikeSourcePoissonMachineVertex, _flatten, get_rates_bytes,
    get_sdram_edge_params_bytes, get_expander_rates_bytes, get_params_bytes)
if TYPE_CHECKING:
    from .spike_source_poisson import SpikeSourcePoisson
    from .spike_source_poisson_variable import SpikeSourcePoissonVariable
    from spynnaker.pyNN.models.projection import Projection

logger = FormatAdapter(logging.getLogger(__name__))

# uint32_t n_rates; uint32_t index
PARAMS_WORDS_PER_NEURON = 2

# start_scaled, end_scaled, next_scaled, is_fast_source, exp_minus_lambda,
# sqrt_lambda, isi_val, time_to_spike
PARAMS_WORDS_PER_RATE = 8

SLOW_RATE_PER_TICK_CUTOFF = (
    SpikeSourcePoissonMachineVertex.SLOW_RATE_PER_TICK_CUTOFF)

OVERFLOW_TIMESTEPS_FOR_SDRAM = 5

# The microseconds per timestep will be divided by this to get the max offset
_MAX_OFFSET_DENOMINATOR = 10

# Indicates a duration that never ends
DURATION_FOREVER = 0xFFFFFFFF


def _is_list_of_lists(value: Any) -> TypeGuard[
        Sequence[Sequence[Union[int, float]]]]:
    return isinstance(value, (Seq, numpy.ndarray)) and isinstance(
        value[0], (Seq, numpy.ndarray))


def _normalize_rates(
        rate: Union[float, Sequence[float], None],
        rates: Union[Sequence[float], NDArray[numpy.floating], None]
        ) -> Union[NDArray[numpy.floating], List[NDArray[numpy.floating]]]:
    if rates is None:
        if isinstance(rate, Sequence):
            # Single rate per neuron for whole simulation
            return [numpy.array([r]) for r in rate]
        else:
            # Single rate for all neurons for whole simulation
            return numpy.array([rate])
    elif _is_list_of_lists(rates):
        # Convert each list to numpy array
        return [numpy.array(r) for r in rates]
    else:
        return numpy.array(rates)


def _normalize_times(
        time: Union[int, Sequence[int], None],
        times: Union[Sequence[int], NDArray[numpy.integer], None]
        ) -> Union[NDArray[numpy.integer], List[NDArray[numpy.integer]], None]:
    if times is None:
        if time is None:
            return None
        if isinstance(time, Sequence):
            # Single time per neuron for whole simulation
            return [numpy.array([r]) for r in time]
        else:
            # Single time for all neurons for whole simulation
            return numpy.array([time])
    elif _is_list_of_lists(times):
        # Convert each list to numpy array
        return [numpy.array(r) for r in times]
    else:
        return numpy.array(times)


class SpikeSourcePoissonVertex(
        PopulationApplicationVertex,
        LegacyPartitionerAPI, SupportsStructure):
    """
    A SpiNNaker vertex that is a Poisson-distributed Spike source.
    """

    __slots__ = (
        "__last_rate_read_time",
        "__model",
        "__model_name",
        "__n_atoms",
        "__rng",
        "__seed",
        "__spike_recorder",
        "__kiss_seed",  # dict indexed by vertex slice
        "__max_rate",
        "__max_n_rates",
        "__n_profile_samples",
        "__data",
        "__is_variable_rate",
        "__outgoing_projections",
        "__incoming_control_edge",
        "__structure",
        "__allowed_parameters",
        "__n_colour_bits")

    SPIKE_RECORDING_REGION_ID = 0

    def __init__(
            self, n_neurons: int, label: str, seed: Optional[int],
            max_atoms_per_core: Optional[int],
            model: Union[SpikeSourcePoisson, SpikeSourcePoissonVariable],
            rate: Union[float, Sequence[float], None] = None,
            start: Union[int, Sequence[int], None] = None,
            duration: Union[int, Sequence[int], None] = None,
            rates: Union[
                Sequence[float], NDArray[numpy.floating], None] = None,
            starts: Union[Sequence[int], NDArray[numpy.integer], None] = None,
            durations: Union[
                Sequence[int], NDArray[numpy.integer], None] = None,
            max_rate: Optional[float] = None,
            splitter: Optional[AbstractSplitterCommon] = None,
            n_colour_bits: Optional[int] = None):
        """
        :param int n_neurons:
        :param str label:
        :param float seed:
        :param int max_atoms_per_core:
        :param ~spynnaker.pyNN.models.spike_source.SpikeSourcePoisson model:
        :param float rate:
        :param int start:
        :param int duration:
        :param iterable(float) rates:
        :param iterable(int) starts:
        :param iterable(int) durations:
        :param float max_rate:
        :param splitter:
        :type splitter:
            ~pacman.model.partitioner_splitters.AbstractSplitterCommon or None
        :param int n_colour_bits:
        """
        # pylint: disable=too-many-arguments
        super().__init__(label, max_atoms_per_core, splitter)

        # atoms params
        self.__n_atoms = self.round_n_atoms(n_neurons, "n_neurons")
        self.__model_name = "SpikeSourcePoisson"
        self.__model = model
        self.__seed = seed
        self.__kiss_seed: Dict[Slice, Tuple[int, ...]] = dict()

        self.__spike_recorder = MultiSpikeRecorder()

        # Check for disallowed pairs of parameters
        if (rates is not None) and (rate is not None):
            raise ValueError("Exactly one of rate and rates can be specified")
        if (starts is not None) and (start is not None):
            raise ValueError(
                "Exactly one of start and starts can be specified")
        if (durations is not None) and (duration is not None):
            raise ValueError(
                "Exactly one of duration and durations can be specified")
        if rate is None and rates is None:
            raise ValueError("One of rate or rates must be specified")

        # Normalise the parameters
        self.__is_variable_rate = rates is not None
        _rates = _normalize_rates(rate, rates)
        _starts = _normalize_times(start, starts)
        _durations = _normalize_times(duration, durations)
        if _durations is None:
            if _is_list_of_lists(_rates):
                _durations = [numpy.array([DURATION_FOREVER for _r in _rate])
                              for _rate in _rates]
            else:
                _durations = numpy.array(
                    [DURATION_FOREVER for _rate in _rates])

        # Check that there is either one list for all neurons,
        # or one per neuron
        if _is_list_of_lists(_rates) and len(_rates) != n_neurons:
            raise ValueError(
                "Must specify one rate for all neurons or one per neuron")
        if _is_list_of_lists(_starts) and len(_starts) != n_neurons:
            raise ValueError(
                "Must specify one start for all neurons or one per neuron")
        if _is_list_of_lists(_durations) and len(_durations) != n_neurons:
            raise ValueError(
                "Must specify one duration for all neurons or one per neuron")

        # Check that for each rate there is a start and duration if needed
        # TODO: Could be more efficient for case where parameters are not one
        #       per neuron
        for i in range(n_neurons):
            rate_set = _rates[i] if _is_list_of_lists(_rates) else _rates
            if not isinstance(rate_set, Sized):
                raise ValueError("Multiple rates must be a list")
            if starts is None and len(rate_set) > 1:
                raise ValueError(
                    "When multiple rates are specified,"
                    " each must have a start")
            elif _starts is not None:
                start_set = (
                    _starts[i] if _is_list_of_lists(_starts) else _starts)
                if len(start_set) != len(rate_set):
                    raise ValueError("Each rate must have a start")
                if any(s is None for s in start_set):
                    raise ValueError("Start must not be None")
            if _durations is not None:
                duration_set = (
                    _durations[i] if _is_list_of_lists(_durations)
                    else _durations)
                if len(duration_set) != len(rate_set):
                    raise ValueError("Each rate must have its own duration")

<<<<<<< HEAD
        self.__data: RangeDictionary[
            Union[NDArray[numpy.floating], NDArray[numpy.integer]]
            ] = RangeDictionary(n_neurons)
        self.__data["rates"] = RangedList(
            n_neurons, _rates,
            use_list_as_value=not _is_list_of_lists(_rates))
=======
        self.__data = RangeDictionary(n_neurons)
        rates_list = RangedList(
            n_neurons, rates,
            use_list_as_value=not hasattr(rates[0], "__len__"))
        self.__data["rates"] = rates_list
>>>>>>> f905ce88
        self.__data["starts"] = RangedList(
            n_neurons, _starts,
            use_list_as_value=not _is_list_of_lists(_starts))
        self.__data["durations"] = RangedList(
            n_neurons, _durations,
            use_list_as_value=not _is_list_of_lists(_durations))
        self.__rng = numpy.random.RandomState(seed)

        self.__n_profile_samples = get_config_int(
            "Reports", "n_profile_samples")

        # Prepare for recording, and to get spikes
        self.__spike_recorder = MultiSpikeRecorder()

<<<<<<< HEAD
        if max_rate is None:
            all_rates = list(_flatten(self.__data["rates"]))
            self.__max_rate = numpy.amax(all_rates) if len(all_rates) else 0
        else:
            self.__max_rate = max_rate
        self.__max_n_rates = max(
            len(r)
            for r in self.__data["rates"])  # pylint: disable=not-an-iterable
=======
        all_rates = list(_flatten(self.__data["rates"]))
        self.__max_rate = max_rate
        if max_rate is None and len(all_rates):
            self.__max_rate = numpy.amax(all_rates)
        elif max_rate is None:
            self.__max_rate = 0
        self.__max_n_rates = max(len(r) for r in rates_list)
>>>>>>> f905ce88

        # Keep track of how many outgoing projections exist
        self.__outgoing_projections: List[Projection] = list()
        self.__incoming_control_edge: Optional[ApplicationEdge] = None

        self.__structure: Optional[BaseStructure] = None

        if self.__is_variable_rate:
            self.__allowed_parameters = frozenset(
                {"rates", "durations", "starts"})
        else:
            self.__allowed_parameters = frozenset(
                {"rate", "duration", "start"})

        self.__last_rate_read_time: Optional[float] = None

        if n_colour_bits is None:
            n_colour_bits = get_config_int("Simulation", "n_colour_bits")
        self.__n_colour_bits = n_colour_bits

    @overrides(SupportsStructure.set_structure)
    def set_structure(self, structure: BaseStructure):
        self.__structure = structure

    @property
    def rates(self) -> RangedList[NDArray[numpy.floating]]:
        """
        Get the rates.

        :rtype: ~spinn_utilities.ranged.RangedList
        """
        # UGH! Mypy has been defeated!
        return cast(Any, self.__data["rates"])

    def add_outgoing_projection(self, projection: Projection):
        """
        Add an outgoing projection from this vertex.

        :param Projection projection: The projection to add
        """
        self.__outgoing_projections.append(projection)

    @property
    def outgoing_projections(self) -> Sequence[Projection]:
        """
        The projections outgoing from this vertex.

        :rtype: list(Projection)
        """
        return self.__outgoing_projections

    @property
    def n_profile_samples(self) -> int:
        return self.__n_profile_samples

    @property
    def time_to_spike(self) -> RangedList:
        return self.__data["time_to_spike"]

    def __read_parameters_now(self) -> None:
        # If we already read the parameters at this time, don't do it again
        current_time = SpynnakerDataView().get_current_run_time_ms()
        if self.__last_rate_read_time == current_time:
            return

        self.__last_rate_read_time = current_time
        for m_vertex in self.machine_vertices:
            placement = SpynnakerDataView.get_placement_of_vertex(m_vertex)
            m_vertex.read_parameters_from_machine(placement)

    def __read_parameter(self, name: str, selector):
        if (SpynnakerDataView.is_ran_last() and
                SpynnakerDataView.has_transceiver()):
            self.__read_parameters_now()
        return self.__data[self.__full_name(name)].get_values(selector)

    def __full_name(self, name: str) -> str:
        if self.__is_variable_rate:
            return name
        return f"{name}s"

    @overrides(PopulationApplicationVertex.get_parameter_values)
    def get_parameter_values(self, names: Names, selector=None):
        self._check_parameters(names, self.__allowed_parameters)
        return ParameterHolder(names, self.__read_parameter, selector)

    @overrides(PopulationApplicationVertex.set_parameter_values)
    def set_parameter_values(self, name: str, value, selector=None):
        self._check_parameters(name, self.__allowed_parameters)
        if self.__is_variable_rate:
            raise KeyError(f"Cannot set the {name} of a variable rate Poisson")

        # If we have just run, we need to read parameters to avoid overwrite
        if SpynnakerDataView().is_ran_last():
            self.__read_parameters_now()
        for m_vertex in self.machine_vertices:
            m_vertex.set_rate_changed()

        # Must be parameter without the s
        fixed_name = f"{name}s"
        if hasattr(value, "__len__"):
            # Single start per neuron for whole simulation
            self.__data[fixed_name].set_value_by_selector(
                selector, [numpy.array([s]) for s in value])
        else:
            # Single start for all neurons for whole simulation
            self.__data[fixed_name].set_value_by_selector(
                selector, numpy.array([value]), use_list_as_value=True)

    @overrides(PopulationApplicationVertex.get_parameters)
    def get_parameters(self) -> List[str]:
        return list(self.__allowed_parameters)

    @overrides(PopulationApplicationVertex.get_units)
    def get_units(self, name: str) -> str:
        if name == "spikes":
            return ""
        if name == "rates" or name == "rates":
            return "Hz"
        if (name == "duration" or name == "start" or name == "durations" or
                name == "starts"):
            return "ms"
        raise KeyError(f"Units for {name} unknown")

    @overrides(PopulationApplicationVertex.get_recordable_variables)
    def get_recordable_variables(self) -> List[str]:
        return ["spikes"]

    def get_buffer_data_type(self, name: str) -> BufferDataType:
        if name == "spikes":
            return BufferDataType.MULTI_SPIKES
        raise KeyError(f"Cannot record {name}")

    def get_recording_region(self, name: str) -> int:
        if name != "spikes":
            raise KeyError(f"Cannot record {name}")
        return 0

    @overrides(PopulationApplicationVertex.set_recording)
    def set_recording(self, name: str, sampling_interval=None, indices=None):
        if name != "spikes":
            raise KeyError(f"Cannot record {name}")
        if sampling_interval is not None:
            logger.warning("Sampling interval currently not supported for "
                           "SpikeSourcePoisson so being ignored")
        if indices is not None:
            logger.warning("Indices currently not supported for "
                           "SpikeSourcePoisson so being ignored")
        if not self.__spike_recorder.record:
            SpynnakerDataView.set_requires_mapping()
        self.__spike_recorder.record = True

    @overrides(PopulationApplicationVertex.get_recording_variables)
    def get_recording_variables(self) -> List[str]:
        if self.__spike_recorder.record:
            return ["spikes"]
        return []

    @overrides(PopulationApplicationVertex.set_not_recording)
    def set_not_recording(self, name: str, indices=None):
        if name != "spikes":
            raise KeyError(f"Cannot record {name}")
        if indices is not None:
            logger.warning("Indices currently not supported for "
                           "SpikeSourceArray so being ignored")
        self.__spike_recorder.record = False

    @overrides(PopulationApplicationVertex.get_sampling_interval_ms)
    def get_sampling_interval_ms(self, name: str) -> int:
        # TODO microseconds or milliseconds?
        if name != "spikes":
            raise KeyError(f"Cannot record {name}")
        return SpynnakerDataView.get_simulation_time_step_us()

    @overrides(PopulationApplicationVertex.get_data_type)
    def get_data_type(self, name: str) -> None:
        if name != "spikes":
            raise KeyError(f"Cannot record {name}")
        return None

    @overrides(PopulationApplicationVertex.get_neurons_recording)
    def get_neurons_recording(self, name: str, vertex_slice: Slice) -> NDArray:
        if name != "spikes":
            raise KeyError(f"Cannot record {name}")
        return vertex_slice.get_raster_ids()

    def max_spikes_per_ts(self) -> float:
        """
        Compute the maximum spike rate.

        :return: The maximum number of spikes per simulation timestep.
        :rtype: float
        """
        ts_per_second = SpynnakerDataView.get_simulation_time_step_per_s()
        if float(self.__max_rate) / ts_per_second < SLOW_RATE_PER_TICK_CUTOFF:
            return 1.0

        # Experiments show at 1000 this result is typically higher than actual
        chance_ts = 1000
        max_spikes_per_ts = scipy.stats.poisson.ppf(
            1.0 - (1.0 / float(chance_ts)),
            float(self.__max_rate) / ts_per_second)
        return int(math.ceil(max_spikes_per_ts)) + 1.0

    def get_recording_sdram_usage(self, vertex_slice: Slice) -> AbstractSDRAM:
        """
        :param ~pacman.model.graphs.common.Slice vertex_slice:
        :rtype: ~pacman.model.resources.AbstractSDRAM
        """
        variable_sdram = self.__spike_recorder.get_sdram_usage_in_bytes(
            vertex_slice.n_atoms, self.max_spikes_per_ts())
        constant_sdram = ConstantSDRAM(math.ceil(
            variable_sdram.per_timestep * OVERFLOW_TIMESTEPS_FOR_SDRAM))
        return variable_sdram + constant_sdram

    @overrides(LegacyPartitionerAPI.get_sdram_used_by_atoms)
    def get_sdram_used_by_atoms(self, vertex_slice: Slice) -> AbstractSDRAM:
        """
        :param ~pacman.model.graphs.common.Slice vertex_slice:
        """
        poisson_params_sz = get_params_bytes(vertex_slice.n_atoms)
        poisson_rates_sz = get_rates_bytes(
            vertex_slice.n_atoms, vertex_slice.n_atoms * self.__max_n_rates)
        poisson_expander_sz = get_expander_rates_bytes(
            vertex_slice.n_atoms, vertex_slice.n_atoms * self.__max_n_rates)
        sdram_sz = get_sdram_edge_params_bytes(vertex_slice)
        other = ConstantSDRAM(
            SYSTEM_BYTES_REQUIREMENT +
            SpikeSourcePoissonMachineVertex.get_provenance_data_size(0) +
            poisson_params_sz + poisson_rates_sz + poisson_expander_sz +
            recording_utilities.get_recording_header_size(1) +
            recording_utilities.get_recording_data_constant_size(1) +
            profile_utils.get_profile_region_size(self.__n_profile_samples) +
            sdram_sz)

        recording = self.get_recording_sdram_usage(vertex_slice)
        return recording + other

    @property
    def n_atoms(self) -> int:
        return self.__n_atoms

    @property
    @overrides(PopulationApplicationVertex.atoms_shape)
    def atoms_shape(self) -> Tuple[int, ...]:
        if isinstance(self.__structure, (Grid2D, Grid3D)):
            return self.__structure.calculate_size(self.__n_atoms)
        return super().atoms_shape

    @overrides(LegacyPartitionerAPI.create_machine_vertex)
    def create_machine_vertex(
            self, vertex_slice: Slice, sdram: AbstractSDRAM,
            label: Optional[str] = None) -> SpikeSourcePoissonMachineVertex:
        return SpikeSourcePoissonMachineVertex(
            sdram, self.__spike_recorder.record,
            label, self, vertex_slice)

    @property
    def max_rate(self) -> float:
        return float(self.__max_rate)

    @property
    def max_n_rates(self) -> int:
        return self.__max_n_rates

    @property
    def seed(self) -> Optional[int]:
        return self.__seed

    @seed.setter
    def seed(self, seed: int):
        self.__seed = seed
        self.__kiss_seed = dict()
        self.__rng = numpy.random.RandomState(seed)

    def kiss_seed(self, vertex_slice: Slice) -> Tuple[int, ...]:
        if vertex_slice not in self.__kiss_seed:
            self.__kiss_seed[vertex_slice] = create_mars_kiss_seeds(self.__rng)
        return self.__kiss_seed[vertex_slice]

    def update_kiss_seed(self, vertex_slice: Slice, seed: Sequence[int]):
        """
        Updates a KISS seed from the machine.

        :param ~pacman.model.graphs.common.Slice vertex_slice:
            the vertex slice to update seed of
        :param list(int) seed: the seed
        """
        self.__kiss_seed[vertex_slice] = tuple(seed)

    def clear_spike_recording(self) -> None:
        buffer_manager = SpynnakerDataView.get_buffer_manager()
        for machine_vertex in self.machine_vertices:
            placement = SpynnakerDataView.get_placement_of_vertex(
                machine_vertex)
            buffer_manager.clear_recorded_data(
                placement.x, placement.y, placement.p,
                SpikeSourcePoissonVertex.SPIKE_RECORDING_REGION_ID)

    def describe(self):
        """
        Return a human-readable description of the cell or synapse type.

        The output may be customised by specifying a different template
        together with an associated template engine
        (see :py:mod:`pyNN.descriptions`).

        If template is `None`, then a dictionary containing the template
        context will be returned.

        :rtype: dict(str, ...)
        """
        parameters = self.get_parameter_values(self.__model.default_parameters)

        return {
            "name": self.__model_name,
            "default_parameters": self.__model.default_parameters,
            "default_initial_values": self.__model.default_parameters,
            "parameters": parameters,
        }

    def set_live_poisson_control_edge(self, edge: ApplicationEdge):
        if self.__incoming_control_edge is not None:
            raise ValueError(
                "The Poisson generator can only be controlled by one source")
        self.__incoming_control_edge = edge

    @property
    def incoming_control_edge(self) -> Optional[ApplicationEdge]:
        return self.__incoming_control_edge

    @property
    def data(self) -> RangeDictionary[
            Union[NDArray[numpy.floating], NDArray[numpy.integer]]]:
        return self.__data

    @property
    def n_colour_bits(self) -> int:
        return self.__n_colour_bits<|MERGE_RESOLUTION|>--- conflicted
+++ resolved
@@ -254,20 +254,13 @@
                 if len(duration_set) != len(rate_set):
                     raise ValueError("Each rate must have its own duration")
 
-<<<<<<< HEAD
         self.__data: RangeDictionary[
             Union[NDArray[numpy.floating], NDArray[numpy.integer]]
             ] = RangeDictionary(n_neurons)
-        self.__data["rates"] = RangedList(
+        rates_list = RangedList(
             n_neurons, _rates,
             use_list_as_value=not _is_list_of_lists(_rates))
-=======
-        self.__data = RangeDictionary(n_neurons)
-        rates_list = RangedList(
-            n_neurons, rates,
-            use_list_as_value=not hasattr(rates[0], "__len__"))
         self.__data["rates"] = rates_list
->>>>>>> f905ce88
         self.__data["starts"] = RangedList(
             n_neurons, _starts,
             use_list_as_value=not _is_list_of_lists(_starts))
@@ -282,24 +275,12 @@
         # Prepare for recording, and to get spikes
         self.__spike_recorder = MultiSpikeRecorder()
 
-<<<<<<< HEAD
         if max_rate is None:
             all_rates = list(_flatten(self.__data["rates"]))
             self.__max_rate = numpy.amax(all_rates) if len(all_rates) else 0
         else:
             self.__max_rate = max_rate
-        self.__max_n_rates = max(
-            len(r)
-            for r in self.__data["rates"])  # pylint: disable=not-an-iterable
-=======
-        all_rates = list(_flatten(self.__data["rates"]))
-        self.__max_rate = max_rate
-        if max_rate is None and len(all_rates):
-            self.__max_rate = numpy.amax(all_rates)
-        elif max_rate is None:
-            self.__max_rate = 0
         self.__max_n_rates = max(len(r) for r in rates_list)
->>>>>>> f905ce88
 
         # Keep track of how many outgoing projections exist
         self.__outgoing_projections: List[Projection] = list()
