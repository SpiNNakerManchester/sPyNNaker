# Copyright (c) 2017-2019 The University of Manchester
#
# This program is free software: you can redistribute it and/or modify
# it under the terms of the GNU General Public License as published by
# the Free Software Foundation, either version 3 of the License, or
# (at your option) any later version.
#
# This program is distributed in the hope that it will be useful,
# but WITHOUT ANY WARRANTY; without even the implied warranty of
# MERCHANTABILITY or FITNESS FOR A PARTICULAR PURPOSE.  See the
# GNU General Public License for more details.
#
# You should have received a copy of the GNU General Public License
# along with this program.  If not, see <http://www.gnu.org/licenses/>.

import logging
import math
import numpy
import scipy.stats
from spinn_utilities.overrides import overrides
from pacman.model.partitioner_interfaces import LegacyPartitionerAPI
from pacman.executor.injection_decorator import inject_items
from pacman.model.constraints.key_allocator_constraints import (
    ContiguousKeyRangeContraint)
from pacman.model.resources import (
    ConstantSDRAM, CPUCyclesPerTickResource, DTCMResource, ResourceContainer)
from spinn_front_end_common.abstract_models import (
    AbstractChangableAfterRun, AbstractProvidesOutgoingPartitionConstraints,
    AbstractRewritesDataSpecification)
from spinn_front_end_common.abstract_models.impl import (
    ProvidesKeyToAtomMappingImpl, TDMAAwareApplicationVertex)
from spinn_front_end_common.interface.buffer_management import (
    recording_utilities)
from spinn_front_end_common.utilities import (
    helpful_functions, globals_variables)
from spinn_front_end_common.utilities.constants import (
    SYSTEM_BYTES_REQUIREMENT, MICRO_TO_SECOND_CONVERSION)
from spinn_front_end_common.interface.profiling import profile_utils
from spynnaker.pyNN.models.common import (
    AbstractSpikeRecordable, MultiSpikeRecorder, SimplePopulationSettable)
from .spike_source_poisson_machine_vertex import (
    SpikeSourcePoissonMachineVertex, _flatten, get_rates_bytes)
from spynnaker.pyNN.utilities.utility_calls import create_mars_kiss_seeds
from spynnaker.pyNN.utilities.ranged.spynnaker_ranged_dict \
    import SpynnakerRangeDictionary
from spynnaker.pyNN.utilities.ranged.spynnaker_ranged_list \
    import SpynnakerRangedList

logger = logging.getLogger(__name__)

# uint32_t n_rates; uint32_t index
PARAMS_WORDS_PER_NEURON = 2

# start_scaled, end_scaled, next_scaled, is_fast_source, exp_minus_lambda,
# sqrt_lambda, isi_val, time_to_spike
PARAMS_WORDS_PER_RATE = 8

SLOW_RATE_PER_TICK_CUTOFF = (
    SpikeSourcePoissonMachineVertex.SLOW_RATE_PER_TICK_CUTOFF)

OVERFLOW_TIMESTEPS_FOR_SDRAM = 5

# The microseconds per timestep will be divided by this to get the max offset
_MAX_OFFSET_DENOMINATOR = 10


class SpikeSourcePoissonVertex(
        TDMAAwareApplicationVertex, AbstractSpikeRecordable,
        AbstractProvidesOutgoingPartitionConstraints,
        AbstractChangableAfterRun, SimplePopulationSettable,
        ProvidesKeyToAtomMappingImpl, LegacyPartitionerAPI):
    """ A Poisson Spike source object
    """

    __slots__ = [
        "__change_requires_mapping",
        "__duration",
        "__model",
        "__model_name",
        "__n_atoms",
        "__rate",
        "__rng",
        "__seed",
        "__spike_recorder",
        "__start",
        "__time_to_spike",
        "__kiss_seed",  # dict indexed by vertex slice
        "__n_subvertices",
        "__n_data_specs",
        "__max_rate",
        "__rate_change",
        "__n_profile_samples",
        "__data",
        "__is_variable_rate",
        "__max_spikes"]

    SPIKE_RECORDING_REGION_ID = 0

    def __init__(
            self, n_neurons, constraints, label, seed,
            max_atoms_per_core, model, rate=None, start=None,
            duration=None, rates=None, starts=None, durations=None,
            max_rate=None, splitter=None):
        """
        :param int n_neurons:
        :param iterable(~pacman.model.constraints.AbstractConstraint) \
                constraints:
        :param str label:
        :param float seed:
        :param int max_atoms_per_core:
        :param SpikeSourcePoisson model:
        :param iterable(float) rate:
        :param iterable(int) start:
        :param iterable(int) duration:
<<<<<<< HEAD
        :param AbstractSplitterCommon splitter:
=======
        :param splitter:
        :type splitter:
            ~pacman.model.partitioner_splitters.abstract_splitters.AbstractSplitterCommon
>>>>>>> ed82933b
        """
        # pylint: disable=too-many-arguments
        TDMAAwareApplicationVertex.__init__(
            self, label, constraints, max_atoms_per_core, splitter)

        # atoms params
        self.__n_atoms = n_neurons
        self.__model_name = "SpikeSourcePoisson"
        self.__model = model
        self.__seed = seed
        self.__kiss_seed = dict()
        self.__rng = None
        self.__n_subvertices = 0
        self.__n_data_specs = 0

        # check for changes parameters
        self.__change_requires_mapping = True

        self.__spike_recorder = MultiSpikeRecorder()

        # Check for disallowed pairs of parameters
        if (rates is not None) and (rate is not None):
            raise Exception("Exactly one of rate and rates can be specified")
        if (starts is not None) and (start is not None):
            raise Exception("Exactly one of start and starts can be specified")
        if (durations is not None) and (duration is not None):
            raise Exception(
                "Exactly one of duration and durations can be specified")
        if rate is None and rates is None:
            raise Exception("One of rate or rates must be specified")

        # Normalise the parameters
        self.__is_variable_rate = rates is not None
        if rates is None:
            if hasattr(rate, "__len__"):
                # Single rate per neuron for whole simulation
                rates = [numpy.array([r]) for r in rate]
            else:
                # Single rate for all neurons for whole simulation
                rates = numpy.array([rate])
        elif hasattr(rates[0], "__len__"):
            # Convert each list to numpy array
            rates = [numpy.array(r) for r in rates]
        else:
            rates = numpy.array(rates)
        if starts is None and start is not None:
            if hasattr(start, "__len__"):
                starts = [numpy.array([s]) for s in start]
            elif start is None:
                starts = numpy.array([0])
            else:
                starts = numpy.array([start])
        elif starts is not None and hasattr(starts[0], "__len__"):
            starts = [numpy.array(s) for s in starts]
        elif starts is not None:
            starts = numpy.array(starts)
        if durations is None and duration is not None:
            if hasattr(duration, "__len__"):
                durations = [numpy.array([d]) for d in duration]
            else:
                durations = numpy.array([duration])
        elif durations is not None and hasattr(durations[0], "__len__"):
            durations = [numpy.array(d) for d in durations]
        elif durations is not None:
            durations = numpy.array(durations)
        else:
            if hasattr(rates[0], "__len__"):
                durations = [numpy.array([None for r in _rate])
                             for _rate in rates]
            else:
                durations = numpy.array([None for _rate in rates])

        # Check that there is either one list for all neurons,
        # or one per neuron
        if hasattr(rates[0], "__len__") and len(rates) != n_neurons:
            raise Exception(
                "Must specify one rate for all neurons or one per neuron")
        if (starts is not None and hasattr(starts[0], "__len__") and
                len(starts) != n_neurons):
            raise Exception(
                "Must specify one start for all neurons or one per neuron")
        if (durations is not None and hasattr(durations[0], "__len__") and
                len(durations) != n_neurons):
            raise Exception(
                "Must specify one duration for all neurons or one per neuron")

        # Check that for each rate there is a start and duration if needed
        # TODO: Could be more efficient for case where parameters are not one
        #       per neuron
        for i in range(n_neurons):
            rate_set = rates
            if hasattr(rates[0], "__len__"):
                rate_set = rates[i]
            if not hasattr(rate_set, "__len__"):
                raise Exception("Multiple rates must be a list")
            if starts is None and len(rate_set) > 1:
                raise Exception(
                    "When multiple rates are specified,"
                    " each must have a start")
            elif starts is not None:
                start_set = starts
                if hasattr(starts[0], "__len__"):
                    start_set = starts[i]
                if len(start_set) != len(rate_set):
                    raise Exception("Each rate must have a start")
                if any(s is None for s in start_set):
                    raise Exception("Start must not be None")
            if durations is not None:
                duration_set = durations
                if hasattr(durations[0], "__len__"):
                    duration_set = durations[i]
                if len(duration_set) != len(rate_set):
                    raise Exception("Each rate must have its own duration")

        if hasattr(rates[0], "__len__"):
            time_to_spike = [
                numpy.array([0 for _ in range(len(rates[i]))])
                for i in range(len(rates))]
        else:
            time_to_spike = numpy.array([0 for _ in range(len(rates))])

        self.__data = SpynnakerRangeDictionary(n_neurons)
        self.__data["rates"] = SpynnakerRangedList(
            n_neurons, rates,
            use_list_as_value=not hasattr(rates[0], "__len__"))
        self.__data["starts"] = SpynnakerRangedList(
            n_neurons, starts,
            use_list_as_value=not hasattr(starts[0], "__len__"))
        self.__data["durations"] = SpynnakerRangedList(
            n_neurons, durations,
            use_list_as_value=not hasattr(durations[0], "__len__"))
        self.__data["time_to_spike"] = SpynnakerRangedList(
            n_neurons, time_to_spike,
            use_list_as_value=not hasattr(time_to_spike[0], "__len__"))
        self.__rng = numpy.random.RandomState(seed)
        self.__rate_change = numpy.zeros(n_neurons)

        # get config from simulator
        config = globals_variables.get_simulator().config
        self.__n_profile_samples = helpful_functions.read_config_int(
            config, "Reports", "n_profile_samples")

        # Prepare for recording, and to get spikes
        self.__spike_recorder = MultiSpikeRecorder()

        all_rates = list(_flatten(self.__data["rates"]))
        self.__max_rate = max_rate
        if max_rate is None and len(all_rates):
            self.__max_rate = numpy.amax(all_rates)
        elif max_rate is None:
            self.__max_rate = 0

        total_rate = numpy.sum(all_rates)
        self.__max_spikes = 0
        if total_rate > 0:
            # Note we have to do this per rate, as the whole array is not numpy
            max_rates = numpy.array(
                [numpy.max(r) for r in self.__data["rates"]])
            self.__max_spikes = numpy.sum(scipy.stats.poisson.ppf(
                1.0 - (1.0 / max_rates), max_rates))

    @property
    def n_profile_samples(self):
        return self.__n_profile_samples

    @property
    def rate(self):
        if self.__is_variable_rate:
            raise Exception("Get variable rate poisson rates with .rates")
        return list(_flatten(self.__data["rates"]))

    @rate.setter
    def rate(self, rate):
        if self.__is_variable_rate:
            raise Exception("Cannot set rate of a variable rate poisson")
        self.__rate_change = rate - numpy.array(
            list(_flatten(self.__data["rates"])))
        # Normalise parameter
        if hasattr(rate, "__len__"):
            # Single rate per neuron for whole simulation
            self.__data["rates"].set_value([numpy.array([r]) for r in rate])
        else:
            # Single rate for all neurons for whole simulation
            self.__data["rates"].set_value(
                numpy.array([rate]), use_list_as_value=True)
        all_rates = list(_flatten(self.__data["rates"]))
        new_max = 0
        if len(all_rates):
            new_max = numpy.amax(all_rates)
        if self.__max_rate is None:
            self.__max_rate = new_max
        # Setting record forces reset so OK to go over if not recording
        elif self.__spike_recorder.record and new_max > self.__max_rate:
            logger.info('Increasing spike rate while recording requires a '
                        '"reset unless additional_parameters "max_rate" is '
                        'set')
            self.__change_requires_mapping = True
            self.__max_rate = new_max

    @property
    def start(self):
        return self.__data["starts"]

    @start.setter
    def start(self, start):
        if self.__is_variable_rate:
            raise Exception("Cannot set start of a variable rate poisson")
        # Normalise parameter
        if hasattr(start, "__len__"):
            # Single start per neuron for whole simulation
            self.__data["starts"].set_value([numpy.array([s]) for s in start])
        else:
            # Single start for all neurons for whole simulation
            self.__data["starts"].set_value(
                numpy.array([start]), use_list_as_value=True)

    @property
    def duration(self):
        return self.__data["durations"]

    @duration.setter
    def duration(self, duration):
        if self.__is_variable_rate:
            raise Exception("Cannot set duration of a variable rate poisson")
        # Normalise parameter
        if hasattr(duration, "__len__"):
            # Single duration per neuron for whole simulation
            self.__data["durations"].set_value(
                [numpy.array([d]) for d in duration])
        else:
            # Single duration for all neurons for whole simulation
            self.__data["durations"].set_value(
                numpy.array([duration]), use_list_as_value=True)

    @property
    def rates(self):
        return self.__data["rates"]

    @rates.setter
    def rates(self, _rates):
        if self.__is_variable_rate:
            raise Exception("Cannot set rates of a variable rate poisson")
        raise Exception("Set the rate of a Poisson source using rate")

    @property
    def starts(self):
        return self.__data["starts"]

    @starts.setter
    def starts(self, _starts):
        if self.__is_variable_rate:
            raise Exception("Cannot set starts of a variable rate poisson")
        raise Exception("Set the start of a Poisson source using start")

    @property
    def durations(self):
        return self.__data["durations"]

    @durations.setter
    def durations(self, _durations):
        if self.__is_variable_rate:
            raise Exception("Cannot set durations of a variable rate poisson")
        raise Exception("Set the duration of a Poisson source using duration")

    @property
    def time_to_spike(self):
        return self.__data["time_to_spike"]

    @property
    def rate_change(self):
        return self.__rate_change

    @property
    @overrides(AbstractChangableAfterRun.requires_mapping)
    def requires_mapping(self):
        return self.__change_requires_mapping

    @overrides(AbstractChangableAfterRun.mark_no_changes)
    def mark_no_changes(self):
        self.__change_requires_mapping = False

    @overrides(SimplePopulationSettable.set_value)
    def set_value(self, key, value):
        SimplePopulationSettable.set_value(self, key, value)
        for machine_vertex in self.machine_vertices:
            if isinstance(machine_vertex, AbstractRewritesDataSpecification):
                machine_vertex.set_reload_required(True)

    def max_spikes_per_ts(self, machine_time_step):
        """
        :param int machine_time_step:
        """
        ts_per_second = MICRO_TO_SECOND_CONVERSION / float(machine_time_step)
        if float(self.__max_rate) / ts_per_second < \
                SLOW_RATE_PER_TICK_CUTOFF:
            return 1

        # Experiments show at 1000 this result is typically higher than actual
        chance_ts = 1000
        max_spikes_per_ts = scipy.stats.poisson.ppf(
            1.0 - (1.0 / float(chance_ts)),
            float(self.__max_rate) / ts_per_second)
        return int(math.ceil(max_spikes_per_ts)) + 1.0

    def get_recording_sdram_usage(self, vertex_slice, machine_time_step):
        """
        :param ~pacman.model.graphs.common.Slice vertex_slice:
        :param int machine_time_step:
        """
        variable_sdram = self.__spike_recorder.get_sdram_usage_in_bytes(
            vertex_slice.n_atoms, self.max_spikes_per_ts(machine_time_step))
        constant_sdram = ConstantSDRAM(
            variable_sdram.per_timestep * OVERFLOW_TIMESTEPS_FOR_SDRAM)
        return variable_sdram + constant_sdram

    @inject_items({
        "machine_time_step": "MachineTimeStep"
    })
    @overrides(
        LegacyPartitionerAPI.get_resources_used_by_atoms,
        additional_arguments={"machine_time_step"}
    )
    def get_resources_used_by_atoms(self, vertex_slice, machine_time_step):
        """
        :param ~pacman.model.graphs.common.Slice vertex_slice:
        :param int machine_time_step:
        """
        # pylint: disable=arguments-differ
        poisson_params_sz = get_rates_bytes(vertex_slice, self.__data["rates"])
        other = ConstantSDRAM(
            SYSTEM_BYTES_REQUIREMENT +
            SpikeSourcePoissonMachineVertex.get_provenance_data_size(0) +
            poisson_params_sz + self.tdma_sdram_size_in_bytes +
            recording_utilities.get_recording_header_size(1) +
            recording_utilities.get_recording_data_constant_size(1) +
            profile_utils.get_profile_region_size(self.__n_profile_samples))

        recording = self.get_recording_sdram_usage(
            vertex_slice, machine_time_step)
        # build resources as i currently know
        container = ResourceContainer(
            sdram=recording + other,
            dtcm=DTCMResource(self.get_dtcm_usage_for_atoms()),
            cpu_cycles=CPUCyclesPerTickResource(
                self.get_cpu_usage_for_atoms()))

        return container

    @property
    def n_atoms(self):
        return self.__n_atoms

    @overrides(LegacyPartitionerAPI.create_machine_vertex)
    def create_machine_vertex(
            self, vertex_slice, resources_required, label=None,
            constraints=None):
        # pylint: disable=too-many-arguments, arguments-differ
        self.__n_subvertices += 1
        return SpikeSourcePoissonMachineVertex(
            resources_required, self.__spike_recorder.record,
            constraints, label, self, vertex_slice)

    @property
    def max_rate(self):
        return self.__max_rate

    @property
    def seed(self):
        return self.__seed

    @seed.setter
    def seed(self, seed):
        self.__seed = seed
        self.__kiss_seed = dict()
        self.__rng = None

    @overrides(AbstractSpikeRecordable.is_recording_spikes)
    def is_recording_spikes(self):
        return self.__spike_recorder.record

    @overrides(AbstractSpikeRecordable.set_recording_spikes)
    def set_recording_spikes(
            self, new_state=True, sampling_interval=None, indexes=None):
        if sampling_interval is not None:
            logger.warning("Sampling interval currently not supported for "
                           "SpikeSourcePoisson so being ignored")
        if indexes is not None:
            logger.warning("indexes not supported for "
                           "SpikeSourcePoisson so being ignored")
        if new_state and not self.__spike_recorder.record:
            self.__change_requires_mapping = True
        self.__spike_recorder.record = new_state

    @overrides(AbstractSpikeRecordable.get_spikes_sampling_interval)
    def get_spikes_sampling_interval(self):
        return globals_variables.get_simulator().machine_time_step

    @staticmethod
    def get_dtcm_usage_for_atoms():
        return 0

    @staticmethod
    def get_cpu_usage_for_atoms():
        return 0

    def kiss_seed(self, vertex_slice):
        if vertex_slice not in self.__kiss_seed:
            self.__kiss_seed[vertex_slice] = create_mars_kiss_seeds(
                self.__rng, self.__seed)
        return self.__kiss_seed[vertex_slice]

    def update_kiss_seed(self, vertex_slice, seed):
        """ updates a kiss seed from the machine

        :param vertex_slice: the vertex slice to update seed of
        :param seed: the seed
        :rtype: None
        """
        self.__kiss_seed[vertex_slice] = seed

    @overrides(AbstractSpikeRecordable.get_spikes)
    def get_spikes(self, placements, buffer_manager, machine_time_step):
        return self.__spike_recorder.get_spikes(
            self.label, buffer_manager,
            SpikeSourcePoissonVertex.SPIKE_RECORDING_REGION_ID,
            placements, self, machine_time_step)

    @overrides(AbstractProvidesOutgoingPartitionConstraints.
               get_outgoing_partition_constraints)
    def get_outgoing_partition_constraints(self, partition):
        return [ContiguousKeyRangeContraint()]

    @overrides(AbstractSpikeRecordable.clear_spike_recording)
    def clear_spike_recording(self, buffer_manager, placements):
        for machine_vertex in self.machine_vertices:
            placement = placements.get_placement_of_vertex(machine_vertex)
            buffer_manager.clear_recorded_data(
                placement.x, placement.y, placement.p,
                SpikeSourcePoissonVertex.SPIKE_RECORDING_REGION_ID)

    def describe(self):
        """ Return a human-readable description of the cell or synapse type.

        The output may be customised by specifying a different template\
        together with an associated template engine\
        (see :py:mod:`pyNN.descriptions`).

        If template is None, then a dictionary containing the template context\
        will be returned.

        :rtype: dict(str, ...)
        """

        parameters = dict()
        for parameter_name in self.__model.default_parameters:
            parameters[parameter_name] = self.get_value(parameter_name)

        context = {
            "name": self.__model_name,
            "default_parameters": self.__model.default_parameters,
            "default_initial_values": self.__model.default_parameters,
            "parameters": parameters,
        }
        return context<|MERGE_RESOLUTION|>--- conflicted
+++ resolved
@@ -112,13 +112,9 @@
         :param iterable(float) rate:
         :param iterable(int) start:
         :param iterable(int) duration:
-<<<<<<< HEAD
-        :param AbstractSplitterCommon splitter:
-=======
         :param splitter:
         :type splitter:
             ~pacman.model.partitioner_splitters.abstract_splitters.AbstractSplitterCommon
->>>>>>> ed82933b
         """
         # pylint: disable=too-many-arguments
         TDMAAwareApplicationVertex.__init__(
