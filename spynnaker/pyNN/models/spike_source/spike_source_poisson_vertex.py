--- conflicted
+++ resolved
@@ -14,7 +14,6 @@
 # along with this program.  If not, see <http://www.gnu.org/licenses/>.
 
 import logging
-import struct
 import math
 import numpy
 import scipy.stats
@@ -44,16 +43,12 @@
 from spinn_front_end_common.interface.profiling import profile_utils
 from spynnaker.pyNN.models.common import (
     AbstractSpikeRecordable, MultiSpikeRecorder, SimplePopulationSettable)
-from spynnaker.pyNN.utilities import constants
+from spynnaker.pyNN.utilities import constants, utility_calls
 from spynnaker.pyNN.models.abstract_models import (
     AbstractReadParametersBeforeSet)
 from spynnaker.pyNN.models.neuron.implementations import Struct
 from .spike_source_poisson_machine_vertex import (
     SpikeSourcePoissonMachineVertex)
-from spynnaker.pyNN.utilities.ranged.spynnaker_ranged_dict \
-    import SpynnakerRangeDictionary
-from spynnaker.pyNN.utilities.ranged.spynnaker_ranged_list \
-    import SpynnakerRangedList
 
 logger = logging.getLogger(__name__)
 
@@ -65,23 +60,15 @@
 # mars_kiss64_seed_t (uint[4]) spike_source_seed;
 PARAMS_BASE_WORDS = 15
 
-<<<<<<< HEAD
-# start_scaled, end_scaled, next_scaled, is_fast_source, exp_minus_lambda,
-=======
 # start_scaled, end_scaled, is_fast_source, exp_minus_lambda, sqrt_lambda,
->>>>>>> 43cd228e
 # isi_val, time_to_spike
 PARAMS_WORDS_PER_NEURON = 7
 
 START_OF_POISSON_GENERATOR_PARAMETERS = PARAMS_BASE_WORDS * 4
 MICROSECONDS_PER_SECOND = 1000000.0
 MICROSECONDS_PER_MILLISECOND = 1000.0
-<<<<<<< HEAD
-SLOW_RATE_PER_TICK_CUTOFF = 0.01
-=======
 SLOW_RATE_PER_TICK_CUTOFF = 0.01  # as suggested by MH (between Exp and Knuth)
 FAST_RATE_PER_TICK_CUTOFF = 10  # between Knuth algorithm and Gaussian approx.
->>>>>>> 43cd228e
 _REGIONS = SpikeSourcePoissonMachineVertex.POISSON_SPIKE_SOURCE_REGIONS
 OVERFLOW_TIMESTEPS_FOR_SDRAM = 5
 
@@ -92,21 +79,11 @@
 _PoissonStruct = Struct([
     DataType.UINT32,  # Start Scaled
     DataType.UINT32,  # End Scaled
-    DataType.UINT32,  # Next Scaled
     DataType.UINT32,  # is_fast_source
     DataType.U032,    # exp^(-spikes_per_tick)
     DataType.S1615,   # sqrt(spikes_per_tick)
     DataType.UINT32,   # inter-spike-interval
     DataType.UINT32])  # timesteps to next spike
-
-
-def _flatten(alist):
-    for item in alist:
-        if hasattr(item, "__iter__"):
-            for subitem in _flatten(item):
-                yield subitem
-        else:
-            yield item
 
 
 class SpikeSourcePoissonVertex(
@@ -137,19 +114,13 @@
         "__n_data_specs",
         "__max_rate",
         "__rate_change",
-<<<<<<< HEAD
-        "_data"]
-=======
         "__n_profile_samples"]
->>>>>>> 43cd228e
 
     SPIKE_RECORDING_REGION_ID = 0
 
     def __init__(
-            self, n_neurons, constraints, label, seed,
-            max_atoms_per_core, model, rate=None, start=None,
-            duration=None, rates=None, starts=None, durations=None,
-            max_rate=None):
+            self, n_neurons, constraints, label, rate, max_rate, start,
+            duration, seed, max_atoms_per_core, model):
         # pylint: disable=too-many-arguments
         super(SpikeSourcePoissonVertex, self).__init__(
             label, constraints, max_atoms_per_core)
@@ -170,153 +141,110 @@
 
         self.__spike_recorder = MultiSpikeRecorder()
 
-        # Check for disallowed pairs of parameters
-        if (rates is not None) and (rate is not None):
-            raise Exception("Exactly one of rate and rates can be specified")
-        if (starts is not None) and (start is not None):
-            raise Exception("Exactly one of start and starts can be specified")
-        if (durations is not None) and (duration is not None):
-            raise Exception(
-                "Exactly one of duration and durations can be specified")
-        if rate is None and rates is None:
-            raise Exception("One of rate or rates must be specified")
-
-        # Normalise the parameters
-        if rates is None:
-            if hasattr(rate, "__len__"):
-                # Single rate per neuron for whole simulation
-                rates = [numpy.array([r]) for r in rate]
-            else:
-                # Single rate for all neurons for whole simulation
-                rates = numpy.array([rate])
-        elif hasattr(rates[0], "__len__"):
-            # Convert each list to numpy array
-            rates = [numpy.array(r) for r in rates]
-        else:
-            rates = numpy.array(rates)
-        if starts is None and start is not None:
-            if hasattr(start, "__len__"):
-                starts = [numpy.array([s]) for s in start]
-            elif start is None:
-                starts = numpy.array([0])
-            else:
-                starts = numpy.array([start])
-        elif starts is not None and hasattr(starts[0], "__len__"):
-            starts = [numpy.array(s) for s in starts]
-        elif starts is not None:
-            starts = numpy.array(starts)
-        if durations is None and duration is not None:
-            if hasattr(duration, "__len__"):
-                durations = [numpy.array([d]) for d in duration]
-            else:
-                durations = numpy.array([duration])
-        elif durations is not None and hasattr(durations[0], "__len__"):
-            durations = [numpy.array(d) for d in durations]
-        elif durations is not None:
-            durations = numpy.array(durations)
-        else:
-            if hasattr(rates[0], "__len__"):
-                durations = [numpy.array([None for r in _rate])
-                             for _rate in rates]
-            else:
-                durations = numpy.array([None for _rate in rates])
-
-        # Check that there is either one list for all neurons,
-        # or one per neuron
-        if hasattr(rates[0], "__len__") and len(rates) != n_neurons:
-            raise Exception(
-                "Must specify one rate for all neurons or one per neuron")
-        if (starts is not None and hasattr(starts[0], "__len__") and
-                len(starts) != n_neurons):
-            raise Exception(
-                "Must specify one start for all neurons or one per neuron")
-        if (durations is not None and hasattr(durations[0], "__len__") and
-                len(durations) != n_neurons):
-            raise Exception(
-                "Must specify one duration for all neurons or one per neuron")
-
-        # Check that for each rate there is a start and duration if needed
-        # TODO: Could be more efficient for case where parameters are not one
-        #       per neuron
-        for i in range(n_neurons):
-            rate_set = rates
-            if hasattr(rates[0], "__len__"):
-                rate_set = rates[i]
-            if not hasattr(rate_set, "__len__"):
-                raise Exception("Multiple rates must be a list")
-            if starts is None and len(rate_set) > 1:
-                raise Exception(
-                    "When multiple rates are specified,"
-                    " each must have a start")
-            elif starts is not None:
-                start_set = starts
-                if hasattr(starts[0], "__len__"):
-                    start_set = starts[i]
-                if len(start_set) != len(rate_set):
-                    raise Exception("Each rate must have a start")
-                if any(s is None for s in start_set):
-                    raise Exception("Start must not be None")
-            if durations is not None:
-                duration_set = durations
-                if hasattr(durations[0], "__len__"):
-                    duration_set = durations[i]
-                if len(duration_set) != len(rate_set):
-                    raise Exception("Each rate must have its own duration")
-
-        if hasattr(rates[0], "__len__"):
-            time_to_spike = [
-                numpy.array([0 for _ in range(len(rates[i]))])
-                for i in range(len(rates))]
-        else:
-            time_to_spike = numpy.array([0 for _ in range(len(rates))])
-
-        self._data = SpynnakerRangeDictionary(n_neurons)
-        self._data["rates"] = SpynnakerRangedList(
-            n_neurons, rates,
-            use_list_as_value=not hasattr(rates[0], "__len__"))
-        self._data["starts"] = SpynnakerRangedList(
-            n_neurons, starts,
-            use_list_as_value=not hasattr(starts[0], "__len__"))
-        self._data["durations"] = SpynnakerRangedList(
-            n_neurons, durations,
-            use_list_as_value=not hasattr(durations[0], "__len__"))
-        self._data["time_to_spike"] = SpynnakerRangedList(
-            n_neurons, time_to_spike,
-            use_list_as_value=not hasattr(time_to_spike[0], "__len__"))
-        self.__rng = numpy.random.RandomState(seed)
-        self.__rate_change = numpy.zeros(n_neurons)
+        # Store the parameters
+        self.__max_rate = max_rate
+        self.__rate = self.convert_rate(rate)
+        self.__rate_change = numpy.zeros(self.__rate.size)
+        self.__start = utility_calls.convert_param_to_numpy(start, n_neurons)
+        self.__duration = utility_calls.convert_param_to_numpy(
+            duration, n_neurons)
+        self.__time_to_spike = utility_calls.convert_param_to_numpy(
+            0, n_neurons)
         self.__machine_time_step = None
 
-<<<<<<< HEAD
-        all_rates = list(_flatten(self._data["rates"]))
-        self.__max_rate = max_rate
-        if len(all_rates):
-            self.__max_rate = numpy.amax(all_rates)
-        elif max_rate is None:
-            self.__max_rate = 0
+        # get config from simulator
+        config = globals_variables.get_simulator().config
+        self.__n_profile_samples = helpful_functions.read_config_int(
+            config, "Reports", "n_profile_samples")
+
+        # Prepare for recording, and to get spikes
+        self.__spike_recorder = MultiSpikeRecorder()
+
+    @property
+    @overrides(AbstractChangableAfterRun.requires_mapping)
+    def requires_mapping(self):
+        return self.__change_requires_mapping
+
+    @overrides(AbstractChangableAfterRun.mark_no_changes)
+    def mark_no_changes(self):
+        self.__change_requires_mapping = False
+
+    @overrides(SimplePopulationSettable.set_value)
+    def set_value(self, key, value):
+        SimplePopulationSettable.set_value(self, key, value)
+        self.__change_requires_neuron_parameters_reload = True
+
+    def _max_spikes_per_ts(self, machine_time_step):
+
+        ts_per_second = MICROSECONDS_PER_SECOND / float(machine_time_step)
+        if float(self.__max_rate) / ts_per_second < \
+                SLOW_RATE_PER_TICK_CUTOFF:
+            return 1
+
+        # Experiments show at 1000 this result is typically higher than actual
+        chance_ts = 1000
+        max_spikes_per_ts = scipy.stats.poisson.ppf(
+            1.0 - (1.0 / float(chance_ts)),
+            float(self.__max_rate) / ts_per_second)
+        return int(math.ceil(max_spikes_per_ts)) + 1.0
+
+    def get_recording_sdram_usage(self, vertex_slice, machine_time_step):
+        variable_sdram = self.__spike_recorder.get_sdram_usage_in_bytes(
+            vertex_slice.n_atoms, self._max_spikes_per_ts(machine_time_step))
+        constant_sdram = ConstantSDRAM(
+            variable_sdram.per_timestep * OVERFLOW_TIMESTEPS_FOR_SDRAM)
+        return variable_sdram + constant_sdram
+
+    @inject_items({
+        "machine_time_step": "MachineTimeStep"
+    })
+    @overrides(
+        ApplicationVertex.get_resources_used_by_atoms,
+        additional_arguments={"machine_time_step"}
+    )
+    def get_resources_used_by_atoms(self, vertex_slice, machine_time_step):
+        # pylint: disable=arguments-differ
+
+        poisson_params_sz = self.get_params_bytes(vertex_slice)
+        other = ConstantSDRAM(
+            SYSTEM_BYTES_REQUIREMENT +
+            SpikeSourcePoissonMachineVertex.get_provenance_data_size(0) +
+            poisson_params_sz +
+            recording_utilities.get_recording_header_size(1) +
+            recording_utilities.get_recording_data_constant_size(1) +
+            profile_utils.get_profile_region_size(self.__n_profile_samples))
+
+        recording = self.get_recording_sdram_usage(
+            vertex_slice, machine_time_step)
+        # build resources as i currently know
+        container = ResourceContainer(
+            sdram=recording + other,
+            dtcm=DTCMResource(self.get_dtcm_usage_for_atoms()),
+            cpu_cycles=CPUCyclesPerTickResource(
+                self.get_cpu_usage_for_atoms()))
+
+        return container
+
+    @property
+    def n_atoms(self):
+        return self.__n_atoms
+
+    def create_machine_vertex(
+            self, vertex_slice, resources_required, label=None,
+            constraints=None):
+        # pylint: disable=too-many-arguments, arguments-differ
+        self.__n_subvertices += 1
+        return SpikeSourcePoissonMachineVertex(
+            resources_required, self.__spike_recorder.record,
+            constraints, label)
 
     @property
     def rate(self):
-        return list(_flatten(self._data["rates"]))
-
-    @rate.setter
-    def rate(self, rate):
-        # TODO Fix _rate_change
-        # scalar - array TODO FIX THIS
-        self.__rate_change = rate - list(_flatten(self._data["rates"]))
-        # Normalise parameter
-        if hasattr(rate, "__len__"):
-            # Single rate per neuron for whole simulation
-            self._data["rates"].set_value([numpy.array([r]) for r in rate])
-        else:
-            # Single rate for all neurons for whole simulation
-            self._data["rates"].set_value(
-                numpy.array([rate]), use_list_as_value=True)
-        all_rates = list(_flatten(self._data["rates"]))
-        if len(all_rates):
-            new_max = numpy.amax(all_rates)
-        elif self.__max_rate is None:
-            new_max = 0
+        return self.__rate
+
+    def convert_rate(self, rate):
+        new_rates = utility_calls.convert_param_to_numpy(rate, self.__n_atoms)
+        new_max = max(new_rates)
         if self.__max_rate is None:
             self.__max_rate = new_max
         # Setting record forces reset so ok to go over if not recording
@@ -326,140 +254,31 @@
                         'set')
             self.__change_requires_mapping = True
             self.__max_rate = new_max
+        return new_rates
+
+    @rate.setter
+    def rate(self, rate):
+        new_rate = self.convert_rate(rate)
+        self.__rate_change = new_rate - self.__rate
+        self.__rate = new_rate
 
     @property
     def start(self):
-        return self._data["starts"]
+        return self.__start
 
     @start.setter
     def start(self, start):
-        # Normalise parameter
-        if hasattr(start, "__len__"):
-            # Single start per neuron for whole simulation
-            self._data["starts"].set_value([numpy.array([s]) for s in start])
-        else:
-            # Single start for all neurons for whole simulation
-            self._data["starts"].set_value(
-                numpy.array([start]), use_list_as_value=True)
+        self.__start = utility_calls.convert_param_to_numpy(
+            start, self.__n_atoms)
 
     @property
     def duration(self):
-        return self._data["durations"]
+        return self.__duration
 
     @duration.setter
     def duration(self, duration):
-        # Normalise parameter
-        if hasattr(duration, "__len__"):
-            # Single duration per neuron for whole simulation
-            self._data["durations"].set_value(
-                [numpy.array([d]) for d in duration])
-        else:
-            # Single duration for all neurons for whole simulation
-            self._data["durations"].set_value(
-                numpy.array([duration]), use_list_as_value=True)
-
-    @property
-    def rates(self):
-        return self._data["rates"]
-
-    @property
-    def starts(self):
-        return self._data["starts"]
-
-    @property
-    def durations(self):
-        return self._data["durations"]
-=======
-        # get config from simulator
-        config = globals_variables.get_simulator().config
-        self.__n_profile_samples = helpful_functions.read_config_int(
-            config, "Reports", "n_profile_samples")
-
-        # Prepare for recording, and to get spikes
-        self.__spike_recorder = MultiSpikeRecorder()
->>>>>>> 43cd228e
-
-    @property
-    @overrides(AbstractChangableAfterRun.requires_mapping)
-    def requires_mapping(self):
-        return self.__change_requires_mapping
-
-    @overrides(AbstractChangableAfterRun.mark_no_changes)
-    def mark_no_changes(self):
-        self.__change_requires_mapping = False
-
-    @overrides(SimplePopulationSettable.set_value)
-    def set_value(self, key, value):
-        SimplePopulationSettable.set_value(self, key, value)
-        self.__change_requires_neuron_parameters_reload = True
-
-    def _max_spikes_per_ts(self, machine_time_step):
-
-        ts_per_second = MICROSECONDS_PER_SECOND / float(machine_time_step)
-        if float(self.__max_rate) / ts_per_second < \
-                SLOW_RATE_PER_TICK_CUTOFF:
-            return 1
-
-        # Experiments show at 1000 this result is typically higher than actual
-        chance_ts = 1000
-        max_spikes_per_ts = scipy.stats.poisson.ppf(
-            1.0 - (1.0 / float(chance_ts)),
-            float(self.__max_rate) / ts_per_second)
-        return int(math.ceil(max_spikes_per_ts)) + 1.0
-
-    def get_recording_sdram_usage(self, vertex_slice, machine_time_step):
-        variable_sdram = self.__spike_recorder.get_sdram_usage_in_bytes(
-            vertex_slice.n_atoms, self._max_spikes_per_ts(machine_time_step))
-        constant_sdram = ConstantSDRAM(
-            variable_sdram.per_timestep * OVERFLOW_TIMESTEPS_FOR_SDRAM)
-        return variable_sdram + constant_sdram
-
-    @inject_items({
-        "machine_time_step": "MachineTimeStep"
-    })
-    @overrides(
-        ApplicationVertex.get_resources_used_by_atoms,
-        additional_arguments={"machine_time_step"}
-    )
-    def get_resources_used_by_atoms(self, vertex_slice, machine_time_step):
-        # pylint: disable=arguments-differ
-
-        poisson_params_sz = self.get_rates_bytes(vertex_slice)
-        other = ConstantSDRAM(
-            SYSTEM_BYTES_REQUIREMENT +
-            SpikeSourcePoissonMachineVertex.get_provenance_data_size(0) +
-            poisson_params_sz +
-            recording_utilities.get_recording_header_size(1) +
-            recording_utilities.get_recording_data_constant_size(1) +
-            profile_utils.get_profile_region_size(self.__n_profile_samples))
-
-        recording = self.get_recording_sdram_usage(
-            vertex_slice, machine_time_step)
-        # build resources as i currently know
-        container = ResourceContainer(
-            sdram=recording + other,
-            dtcm=DTCMResource(self.get_dtcm_usage_for_atoms()),
-            cpu_cycles=CPUCyclesPerTickResource(
-                self.get_cpu_usage_for_atoms()))
-
-        return container
-
-    @property
-    def n_atoms(self):
-        return self.__n_atoms
-
-    def create_machine_vertex(
-            self, vertex_slice, resources_required, label=None,
-            constraints=None):
-        # pylint: disable=too-many-arguments, arguments-differ
-        self.__n_subvertices += 1
-        return SpikeSourcePoissonMachineVertex(
-            resources_required, self.__spike_recorder.record,
-            constraints, label)
-
-    @property
-    def max_rate(self):
-        return self.__max_rate
+        self.__duration = utility_calls.convert_param_to_numpy(
+            duration, self.__n_atoms)
 
     @property
     def seed(self):
@@ -471,17 +290,17 @@
         self.__kiss_seed = dict()
         self.__rng = None
 
-    def get_rates_bytes(self, vertex_slice):
+    @staticmethod
+    def get_params_bytes(vertex_slice):
         """ Gets the size of the poisson parameters in bytes
 
         :param vertex_slice:
         """
-        n_rates = sum(len(self._data["rates"][i]) for i in range(
-            vertex_slice.lo_atom, vertex_slice.hi_atom + 1))
-        return (vertex_slice.n_atoms + (n_rates * PARAMS_WORDS_PER_NEURON)) * 4
+        return (PARAMS_BASE_WORDS +
+                (vertex_slice.n_atoms * PARAMS_WORDS_PER_NEURON)) * 4
 
     def reserve_memory_regions(self, spec, placement, graph_mapper):
-        """ Reserve memory regions for Poisson source parameters and output\
+        """ Reserve memory regions for poisson source parameters and output\
             buffer.
 
         :param spec: the data specification writer
@@ -497,9 +316,8 @@
             size=SIMULATION_N_BYTES,
             label='setup')
 
-        # reserve poisson parameters and rates DSG region
-        self._reserve_poisson_params_rates_region(
-            placement, graph_mapper, spec)
+        # reserve poisson params dsg region
+        self._reserve_poisson_params_region(placement, graph_mapper, spec)
 
         spec.reserve_memory_region(
             region=_REGIONS.SPIKE_HISTORY_REGION.value,
@@ -511,28 +329,24 @@
 
         placement.vertex.reserve_provenance_data_region(spec)
 
-    def _reserve_poisson_params_rates_region(
-                self, placement, graph_mapper, spec):
-        """ Allocate space for the Poisson parameters and rates regions as\
-            they can be reused for setters after an initial run
+    def _reserve_poisson_params_region(self, placement, graph_mapper, spec):
+        """ does the allocation for the poisson params region itself, as\
+            it can be reused for setters after an initial run
 
         :param placement: the location on machine for this vertex
         :param graph_mapper: the mapping between machine and application graphs
-        :param spec: the DSG writer
+        :param spec: the dsg writer
         :return:  None
         """
         spec.reserve_memory_region(
             region=_REGIONS.POISSON_PARAMS_REGION.value,
-            size=PARAMS_BASE_WORDS * 4, label="PoissonParams")
-        spec.reserve_memory_region(
-            region=_REGIONS.RATES_REGION.value,
-            size=self.get_rates_bytes(graph_mapper.get_slice(
-                placement.vertex)), label='PoissonRates')
+            size=self.get_params_bytes(graph_mapper.get_slice(
+                placement.vertex)), label='PoissonParams')
 
     def _write_poisson_parameters(
             self, spec, graph, placement, routing_info,
             vertex_slice, machine_time_step, time_scale_factor):
-        """ Generate Parameter data for Poisson spike sources
+        """ Generate Neuron Parameter data for Poisson spike sources
 
         :param spec: the data specification writer
         :param key: the routing key for this vertex
@@ -542,9 +356,10 @@
         :param machine_time_step: the time between timer tick updates.
         :param time_scale_factor:\
             the scaling between machine time step and real time
+        :return: None
         """
         # pylint: disable=too-many-arguments, too-many-locals
-        spec.comment("\nWriting Parameters for {} poisson sources:\n"
+        spec.comment("\nWriting Neuron Parameters for {} poisson sources:\n"
                      .format(vertex_slice.n_atoms))
 
         # Set the focus to the memory region 2 (neuron parameters):
@@ -581,11 +396,10 @@
         self.__n_data_specs += 1
 
         # Write the number of microseconds between sending spikes
-        all_rates = numpy.fromiter(_flatten(self._data["rates"]), numpy.float)
-        total_mean_rate = numpy.sum(all_rates)
+        total_mean_rate = numpy.sum(self.__rate)
         if total_mean_rate > 0:
             max_spikes = numpy.sum(scipy.stats.poisson.ppf(
-                0.999, all_rates))
+                1.0 - (1.0 / self.__rate), self.__rate))
             spikes_per_timestep = (
                 max_spikes / (MICROSECONDS_PER_SECOND // machine_time_step))
             # avoid a possible division by zero / small number (which may
@@ -617,15 +431,11 @@
         spec.write_value(
             data=SLOW_RATE_PER_TICK_CUTOFF, data_type=DataType.S1615)
 
-<<<<<<< HEAD
-        # Write the lo_atom ID
-=======
         # Write the fast-rate-per-tick-cutoff (accum)
         spec.write_value(
             data=FAST_RATE_PER_TICK_CUTOFF, data_type=DataType.S1615)
 
         # Write the lo_atom id
->>>>>>> 43cd228e
         spec.write_value(data=vertex_slice.lo_atom)
 
         # Write the number of sources
@@ -642,81 +452,6 @@
         for value in self.__kiss_seed[kiss_key]:
             spec.write_value(data=value)
 
-<<<<<<< HEAD
-    def _write_poisson_rates(self, spec, vertex_slice, machine_time_step):
-        """ Generate Rate data for Poisson spike sources
-
-        :param spec: the data specification writer
-        :param vertex_slice:\
-            the slice of atoms a machine vertex holds from its application\
-            vertex
-        :param machine_time_step: the time between timer tick updates.
-        """
-        spec.comment("\nWriting Rates for {} poisson sources:\n"
-                     .format(vertex_slice.n_atoms))
-
-        # Set the focus to the memory region 2 (neuron parameters):
-        spec.switch_write_focus(_REGIONS.RATES_REGION.value)
-
-        # For each source, write the number of rates, followed by the rate data
-        for i in range(vertex_slice.lo_atom, vertex_slice.hi_atom + 1):
-            spec.write_value(len(self._data["rates"][i]))
-
-            # Convert start times to start time steps
-            starts = self._data["starts"][i].astype("float")
-            starts_scaled = self._convert_ms_to_n_timesteps(
-                starts, machine_time_step)
-
-            # Convert durations to end time steps
-            durations = self._data["durations"][i].astype("float")
-            ends_scaled = numpy.zeros(durations.shape, dtype="uint32")
-            none_positions = numpy.isnan(durations)
-            positions = numpy.invert(none_positions)
-            ends_scaled[none_positions] = 0xFFFFFFFF
-            ends_scaled[positions] = self._convert_ms_to_n_timesteps(
-                starts[positions] + durations[positions], machine_time_step)
-
-            # Convert start times to next steps, adding max uint to end
-            next_scaled = numpy.append(starts_scaled[1:], 0xFFFFFFFF)
-
-            # Compute the spikes per tick for each atom
-            rates = self._data["rates"][i].astype("float")
-            spikes_per_tick = (
-                rates * (float(machine_time_step) / MICROSECONDS_PER_SECOND))
-
-            # Determine which sources are fast and which are slow
-            is_fast_source = spikes_per_tick > SLOW_RATE_PER_TICK_CUTOFF
-
-            # Compute the e^-(spikes_per_tick) for fast sources to allow fast
-            # computation of the Poisson distribution to get the number of
-            # spikes per timestep
-            exp_minus_lambda = numpy.zeros(len(spikes_per_tick), dtype="float")
-            exp_minus_lambda[is_fast_source] = numpy.exp(
-                -1.0 * spikes_per_tick[is_fast_source])
-            # Compute the inter-spike-interval for slow sources to get the
-            # average number of timesteps between spikes
-            isi_val = numpy.zeros(len(spikes_per_tick), dtype="float")
-            elements = numpy.logical_not(
-                is_fast_source) & (spikes_per_tick > 0)
-            isi_val[elements] = 1.0 / spikes_per_tick[elements]
-
-            # Get the time to spike value
-            time_to_spike = self._data["time_to_spike"][i]
-            if self.__rate_change[i]:
-                time_to_spike = 0.0
-
-            # Merge the arrays as parameters per atom
-            data = numpy.dstack((
-                starts_scaled.astype("uint32"),
-                ends_scaled.astype("uint32"),
-                next_scaled.astype("uint32"),
-                is_fast_source.astype("uint32"),
-                (exp_minus_lambda * (2 ** 32)).astype("uint32"),
-                (isi_val * (2 ** 15)).astype("uint32"),
-                (time_to_spike * (2 ** 15)).astype("uint32")
-            ))[0].flatten()
-            spec.write_array(data)
-=======
         # Compute the start times in machine time steps
         start = self.__start[vertex_slice.as_slice]
         start_scaled = self._convert_ms_to_n_timesteps(
@@ -782,7 +517,6 @@
         ))[0]
 
         spec.write_array(data)
->>>>>>> 43cd228e
 
     @staticmethod
     def _convert_ms_to_n_timesteps(value, machine_time_step):
@@ -840,20 +574,15 @@
         # pylint: disable=too-many-arguments, arguments-differ
 
         # reserve the neuron parameters data region
-        self._reserve_poisson_params_rates_region(
-            placement, graph_mapper, spec)
-
-        # write parameters
-        vertex_slice = graph_mapper.get_slice(placement.vertex)
+        self._reserve_poisson_params_region(placement, graph_mapper, spec)
+
+        # allocate parameters
         self._write_poisson_parameters(
             spec=spec, graph=graph, placement=placement,
             routing_info=routing_info,
-            vertex_slice=vertex_slice,
+            vertex_slice=graph_mapper.get_slice(placement.vertex),
             machine_time_step=machine_time_step,
             time_scale_factor=time_scale_factor)
-
-        # write rates
-        self._write_poisson_rates(spec, vertex_slice, machine_time_step)
 
         # end spec
         spec.end_specification()
@@ -871,51 +600,24 @@
     def read_parameters_from_machine(
             self, transceiver, placement, vertex_slice):
 
-        # locate SDRAM address to where the neuron parameters are stored
-        poisson_rate_region_sdram_address = \
+        # locate sdram address to where the neuron parameters are stored
+        poisson_parameter_region_sdram_address = \
             helpful_functions.locate_memory_region_for_placement(
-                placement, _REGIONS.RATES_REGION.value, transceiver)
+                placement, _REGIONS.POISSON_PARAMS_REGION.value, transceiver)
+
+        # shift past the extra stuff before neuron parameters that we don't
+        # need to read
+        poisson_parameter_parameters_sdram_address = \
+            poisson_parameter_region_sdram_address + \
+            START_OF_POISSON_GENERATOR_PARAMETERS
 
         # get size of poisson params
-        size_of_region = self.get_rates_bytes(vertex_slice)
+        size_of_region = self.get_params_bytes(vertex_slice)
+        size_of_region -= START_OF_POISSON_GENERATOR_PARAMETERS
 
         # get data from the machine
         byte_array = transceiver.read_memory(
             placement.x, placement.y,
-<<<<<<< HEAD
-            poisson_rate_region_sdram_address, size_of_region)
-
-        # For each atom, read the number of rates and the rate parameters
-        offset = 0
-        for i in range(vertex_slice.lo_atom, vertex_slice.hi_atom + 1):
-            n_values = struct.unpack_from("<I", byte_array, offset)[0]
-            offset += 4
-
-            (_start, _end, _next, is_fast_source, exp_minus_lambda, isi,
-             time_to_next_spike) = _PoissonStruct.read_data(
-                 byte_array, offset, n_values)
-            offset += _PoissonStruct.get_size_in_whole_words(n_values) * 4
-
-            # Work out the spikes per tick depending on if the source is slow
-            # or fast
-            is_fast_source = is_fast_source == 1.0
-            spikes_per_tick = numpy.zeros(len(is_fast_source), dtype="float")
-            spikes_per_tick[is_fast_source] = numpy.log(
-                exp_minus_lambda[is_fast_source]) * -1.0
-            slow_elements = isi > 0
-            spikes_per_tick[slow_elements] = 1.0 / isi[slow_elements]
-
-            # Convert spikes per tick to rates
-            self._data["rates"].set_value_by_id(
-                i,
-                spikes_per_tick *
-                (MICROSECONDS_PER_SECOND / float(self.__machine_time_step)))
-
-            # Store the updated time until next spike so that it can be
-            # rewritten when the parameters are loaded
-            self._data["time_to_spike"].set_value_by_id(
-                i, time_to_next_spike)
-=======
             poisson_parameter_parameters_sdram_address, size_of_region)
 
         # Convert the data to parameter values
@@ -952,7 +654,6 @@
         # Store the updated time until next spike so that it can be
         # rewritten when the parameters are loaded
         self.__time_to_spike[vertex_slice.as_slice] = time_to_next_spike
->>>>>>> 43cd228e
 
     @inject_items({
         "machine_time_step": "MachineTimeStep",
@@ -1001,15 +702,10 @@
             spec, graph, placement, routing_info, vertex_slice,
             machine_time_step, time_scale_factor)
 
-<<<<<<< HEAD
-        # write rates
-        self._write_poisson_rates(spec, vertex_slice, machine_time_step)
-=======
         # write profile data
         profile_utils.write_profile_region_data(
             spec, _REGIONS.PROFILER_REGION.value,
             self.__n_profile_samples)
->>>>>>> 43cd228e
 
         # End-of-Spec:
         spec.end_specification()
@@ -1045,13 +741,14 @@
                 SpikeSourcePoissonVertex.SPIKE_RECORDING_REGION_ID)
 
     def describe(self):
-        """ Return a human-readable description of the cell or synapse type.
-
-        The output may be customised by specifying a different template\
-        together with an associated template engine\
+        """
+        Returns a human-readable description of the cell or synapse type.
+
+        The output may be customised by specifying a different template
+        together with an associated template engine
         (see ``pyNN.descriptions``).
 
-        If template is None, then a dictionary containing the template context\
+        If template is None, then a dictionary containing the template context
         will be returned.
         """
 
@@ -1065,4 +762,8 @@
             "default_initial_values": self.__model.default_parameters,
             "parameters": parameters,
         }
-        return context+        return context
+
+    @property
+    def max_rate(self):
+        return self.__max_rate