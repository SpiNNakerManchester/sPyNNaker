# Copyright (c) 2017-2019 The University of Manchester
#
# This program is free software: you can redistribute it and/or modify
# it under the terms of the GNU General Public License as published by
# the Free Software Foundation, either version 3 of the License, or
# (at your option) any later version.
#
# This program is distributed in the hope that it will be useful,
# but WITHOUT ANY WARRANTY; without even the implied warranty of
# MERCHANTABILITY or FITNESS FOR A PARTICULAR PURPOSE.  See the
# GNU General Public License for more details.
#
# You should have received a copy of the GNU General Public License
# along with this program.  If not, see <http://www.gnu.org/licenses/>.

import logging
import math
import numpy
import scipy.stats
from spinn_utilities.log import FormatAdapter
from spinn_utilities.overrides import overrides
from spinn_utilities.ranged import RangeDictionary, RangedList
from pacman.model.partitioner_interfaces import LegacyPartitionerAPI
from pacman.model.resources import (
    ConstantSDRAM, CPUCyclesPerTickResource, DTCMResource, ResourceContainer)
from spinn_utilities.config_holder import get_config_int
from spinn_front_end_common.abstract_models import (
    AbstractChangableAfterRun, AbstractRewritesDataSpecification)
from spinn_front_end_common.abstract_models.impl import (
    TDMAAwareApplicationVertex)
from spinn_front_end_common.interface.buffer_management import (
    recording_utilities)
from spinn_front_end_common.utilities.constants import (
    SYSTEM_BYTES_REQUIREMENT, MICRO_TO_SECOND_CONVERSION)
from spinn_front_end_common.interface.profiling import profile_utils
from spinn_front_end_common.utilities.globals_variables import (
    machine_time_step)
from spynnaker.pyNN.models.common import (
    AbstractSpikeRecordable, MultiSpikeRecorder, SimplePopulationSettable)
from .spike_source_poisson_machine_vertex import (
    SpikeSourcePoissonMachineVertex, _flatten, get_rates_bytes,
    get_sdram_edge_params_bytes, get_expander_rates_bytes)
from spynnaker.pyNN.utilities.utility_calls import create_mars_kiss_seeds

logger = FormatAdapter(logging.getLogger(__name__))

# uint32_t n_rates; uint32_t index
PARAMS_WORDS_PER_NEURON = 2

# start_scaled, end_scaled, next_scaled, is_fast_source, exp_minus_lambda,
# sqrt_lambda, isi_val, time_to_spike
PARAMS_WORDS_PER_RATE = 8

SLOW_RATE_PER_TICK_CUTOFF = (
    SpikeSourcePoissonMachineVertex.SLOW_RATE_PER_TICK_CUTOFF)

OVERFLOW_TIMESTEPS_FOR_SDRAM = 5

# The microseconds per timestep will be divided by this to get the max offset
_MAX_OFFSET_DENOMINATOR = 10


class SpikeSourcePoissonVertex(
        TDMAAwareApplicationVertex, AbstractSpikeRecordable,
        AbstractChangableAfterRun, SimplePopulationSettable,
        LegacyPartitionerAPI):
    """ A Poisson Spike source object
    """

    __slots__ = [
        "__change_requires_mapping",
        "__model",
        "__model_name",
        "__n_atoms",
        "__rng",
        "__seed",
        "__spike_recorder",
        "__kiss_seed",  # dict indexed by vertex slice
        "__n_subvertices",
        "__max_rate",
        "__max_n_rates",
        "__n_profile_samples",
        "__data",
        "__is_variable_rate",
        "__outgoing_projections",
        "__incoming_control_edge"]

    SPIKE_RECORDING_REGION_ID = 0

    def __init__(
            self, n_neurons, constraints, label, seed,
            max_atoms_per_core, model, rate=None, start=None,
            duration=None, rates=None, starts=None, durations=None,
            max_rate=None, splitter=None):
        """
        :param int n_neurons:
        :param constraints:
        :type constraints:
            iterable(~pacman.model.constraints.AbstractConstraint)
        :param str label:
        :param float seed:
        :param int max_atoms_per_core:
        :param ~spynnaker.pyNN.models.spike_source.SpikeSourcePoisson model:
        :param iterable(float) rate:
        :param iterable(int) start:
        :param iterable(int) duration:
        :param splitter:
        :type splitter:
            ~pacman.model.partitioner_splitters.abstract_splitters.AbstractSplitterCommon
        """
        # pylint: disable=too-many-arguments
        super().__init__(label, constraints, max_atoms_per_core, splitter)

        # atoms params
        self.__n_atoms = self.round_n_atoms(n_neurons, "n_neurons")
        self.__model_name = "SpikeSourcePoisson"
        self.__model = model
        self.__seed = seed
        self.__kiss_seed = dict()
        self.__n_subvertices = 0

        # check for changes parameters
        self.__change_requires_mapping = True

        self.__spike_recorder = MultiSpikeRecorder()

        # Check for disallowed pairs of parameters
        if (rates is not None) and (rate is not None):
            raise Exception("Exactly one of rate and rates can be specified")
        if (starts is not None) and (start is not None):
            raise Exception("Exactly one of start and starts can be specified")
        if (durations is not None) and (duration is not None):
            raise Exception(
                "Exactly one of duration and durations can be specified")
        if rate is None and rates is None:
            raise Exception("One of rate or rates must be specified")

        # Normalise the parameters
        self.__is_variable_rate = rates is not None
        if rates is None:
            if hasattr(rate, "__len__"):
                # Single rate per neuron for whole simulation
                rates = [numpy.array([r]) for r in rate]
            else:
                # Single rate for all neurons for whole simulation
                rates = numpy.array([rate])
        elif hasattr(rates[0], "__len__"):
            # Convert each list to numpy array
            rates = [numpy.array(r) for r in rates]
        else:
            rates = numpy.array(rates)
        if starts is None and start is not None:
            if hasattr(start, "__len__"):
                starts = [numpy.array([s]) for s in start]
            elif start is None:
                starts = numpy.array([0])
            else:
                starts = numpy.array([start])
        elif starts is not None and hasattr(starts[0], "__len__"):
            starts = [numpy.array(s) for s in starts]
        elif starts is not None:
            starts = numpy.array(starts)
        if durations is None and duration is not None:
            if hasattr(duration, "__len__"):
                durations = [numpy.array([d]) for d in duration]
            else:
                durations = numpy.array([duration])
        elif durations is not None and hasattr(durations[0], "__len__"):
            durations = [numpy.array(d) for d in durations]
        elif durations is not None:
            durations = numpy.array(durations)
        else:
            if hasattr(rates[0], "__len__"):
                durations = [numpy.array([0 for r in _rate])
                             for _rate in rates]
            else:
                durations = numpy.array([0 for _rate in rates])

        # Check that there is either one list for all neurons,
        # or one per neuron
        if hasattr(rates[0], "__len__") and len(rates) != n_neurons:
            raise Exception(
                "Must specify one rate for all neurons or one per neuron")
        if (starts is not None and hasattr(starts[0], "__len__") and
                len(starts) != n_neurons):
            raise Exception(
                "Must specify one start for all neurons or one per neuron")
        if (durations is not None and hasattr(durations[0], "__len__") and
                len(durations) != n_neurons):
            raise Exception(
                "Must specify one duration for all neurons or one per neuron")

        # Check that for each rate there is a start and duration if needed
        # TODO: Could be more efficient for case where parameters are not one
        #       per neuron
        for i in range(n_neurons):
            rate_set = rates
            if hasattr(rates[0], "__len__"):
                rate_set = rates[i]
            if not hasattr(rate_set, "__len__"):
                raise Exception("Multiple rates must be a list")
            if starts is None and len(rate_set) > 1:
                raise Exception(
                    "When multiple rates are specified,"
                    " each must have a start")
            elif starts is not None:
                start_set = starts
                if hasattr(starts[0], "__len__"):
                    start_set = starts[i]
                if len(start_set) != len(rate_set):
                    raise Exception("Each rate must have a start")
                if any(s is None for s in start_set):
                    raise Exception("Start must not be None")
            if durations is not None:
                duration_set = durations
                if hasattr(durations[0], "__len__"):
                    duration_set = durations[i]
                if len(duration_set) != len(rate_set):
                    raise Exception("Each rate must have its own duration")

        self.__data = RangeDictionary(n_neurons)
        self.__data["rates"] = RangedList(
            n_neurons, rates,
            use_list_as_value=not hasattr(rates[0], "__len__"))
        self.__data["starts"] = RangedList(
            n_neurons, starts,
            use_list_as_value=not hasattr(starts[0], "__len__"))
        self.__data["durations"] = RangedList(
            n_neurons, durations,
            use_list_as_value=not hasattr(durations[0], "__len__"))
        self.__rng = numpy.random.RandomState(seed)

        self.__n_profile_samples = get_config_int(
            "Reports", "n_profile_samples")

        # Prepare for recording, and to get spikes
        self.__spike_recorder = MultiSpikeRecorder()

        all_rates = list(_flatten(self.__data["rates"]))
        self.__max_rate = max_rate
        if max_rate is None and len(all_rates):
            self.__max_rate = numpy.amax(all_rates)
        elif max_rate is None:
            self.__max_rate = 0
<<<<<<< HEAD
        self.__max_n_rates = max(len(r) for r in self.__data["rates"])
=======
>>>>>>> 116bac71

        # Keep track of how many outgoing projections exist
        self.__outgoing_projections = list()
        self.__incoming_control_edge = None

    def add_outgoing_projection(self, projection):
        """ Add an outgoing projection from this vertex

        :param PyNNProjectionCommon projection: The projection to add
        """
        self.__outgoing_projections.append(projection)

    @property
    def outgoing_projections(self):
        """ The projections outgoing from this vertex

        :rtype: list(PyNNProjectionCommon)
        """
        return self.__outgoing_projections

    @property
    def n_profile_samples(self):
        return self.__n_profile_samples

    @property
    def rate(self):
        if self.__is_variable_rate:
            raise Exception("Get variable rate poisson rates with .rates")
        return list(_flatten(self.__data["rates"]))

    @rate.setter
    def rate(self, rate):
        if self.__is_variable_rate:
            raise Exception("Cannot set rate of a variable rate poisson")
        for m_vertex in self.machine_vertices:
            m_vertex.set_rate_changed()
        # Normalise parameter
        if hasattr(rate, "__len__"):
            # Single rate per neuron for whole simulation
            self.__data["rates"].set_value([numpy.array([r]) for r in rate])
        else:
            # Single rate for all neurons for whole simulation
            self.__data["rates"].set_value(
                numpy.array([rate]), use_list_as_value=True)
        all_rates = list(_flatten(self.__data["rates"]))
        new_max = 0
        if len(all_rates):
            new_max = numpy.amax(all_rates)
        if self.__max_rate is None:
            self.__max_rate = new_max
        # Setting record forces reset so OK to go over if not recording
        elif self.__spike_recorder.record and new_max > self.__max_rate:
            logger.info('Increasing spike rate while recording requires a '
                        '"reset unless additional_parameters "max_rate" is '
                        'set')
            self.__change_requires_mapping = True
            self.__max_rate = new_max

    @property
    def start(self):
        return self.__data["starts"]

    @start.setter
    def start(self, start):
        if self.__is_variable_rate:
            raise Exception("Cannot set start of a variable rate poisson")
        # Normalise parameter
        if hasattr(start, "__len__"):
            # Single start per neuron for whole simulation
            self.__data["starts"].set_value([numpy.array([s]) for s in start])
        else:
            # Single start for all neurons for whole simulation
            self.__data["starts"].set_value(
                numpy.array([start]), use_list_as_value=True)

    @property
    def duration(self):
        return self.__data["durations"]

    @duration.setter
    def duration(self, duration):
        if self.__is_variable_rate:
            raise Exception("Cannot set duration of a variable rate poisson")
        # Normalise parameter
        if hasattr(duration, "__len__"):
            # Single duration per neuron for whole simulation
            self.__data["durations"].set_value(
                [numpy.array([d]) for d in duration])
        else:
            # Single duration for all neurons for whole simulation
            self.__data["durations"].set_value(
                numpy.array([duration]), use_list_as_value=True)

    @property
    def rates(self):
        return self.__data["rates"]

    @rates.setter
    def rates(self, _rates):
        if self.__is_variable_rate:
            raise Exception("Cannot set rates of a variable rate poisson")
        raise Exception("Set the rate of a Poisson source using rate")

    @property
    def starts(self):
        return self.__data["starts"]

    @starts.setter
    def starts(self, _starts):
        if self.__is_variable_rate:
            raise Exception("Cannot set starts of a variable rate poisson")
        raise Exception("Set the start of a Poisson source using start")

    @property
    def durations(self):
        return self.__data["durations"]

    @durations.setter
    def durations(self, _durations):
        if self.__is_variable_rate:
            raise Exception("Cannot set durations of a variable rate poisson")
        raise Exception("Set the duration of a Poisson source using duration")

    @property
    def time_to_spike(self):
        return self.__data["time_to_spike"]

    @property
    @overrides(AbstractChangableAfterRun.requires_mapping)
    def requires_mapping(self):
        return self.__change_requires_mapping

    @overrides(AbstractChangableAfterRun.mark_no_changes)
    def mark_no_changes(self):
        self.__change_requires_mapping = False

    @overrides(SimplePopulationSettable.set_value)
    def set_value(self, key, value):
        super().set_value(key, value)
        for machine_vertex in self.machine_vertices:
            if isinstance(machine_vertex, AbstractRewritesDataSpecification):
                machine_vertex.set_reload_required(True)

    def max_spikes_per_ts(self):
        ts_per_second = (MICRO_TO_SECOND_CONVERSION /
                         machine_time_step())
        if float(self.__max_rate) / ts_per_second < \
                SLOW_RATE_PER_TICK_CUTOFF:
            return 1

        # Experiments show at 1000 this result is typically higher than actual
        chance_ts = 1000
        max_spikes_per_ts = scipy.stats.poisson.ppf(
            1.0 - (1.0 / float(chance_ts)),
            float(self.__max_rate) / ts_per_second)
        return int(math.ceil(max_spikes_per_ts)) + 1.0

    def get_recording_sdram_usage(self, vertex_slice):
        """
        :param ~pacman.model.graphs.common.Slice vertex_slice:
        """
        variable_sdram = self.__spike_recorder.get_sdram_usage_in_bytes(
            vertex_slice.n_atoms, self.max_spikes_per_ts())
        constant_sdram = ConstantSDRAM(
            variable_sdram.per_timestep * OVERFLOW_TIMESTEPS_FOR_SDRAM)
        return variable_sdram + constant_sdram

    @overrides(LegacyPartitionerAPI.get_resources_used_by_atoms)
    def get_resources_used_by_atoms(self, vertex_slice):
        """
        :param ~pacman.model.graphs.common.Slice vertex_slice:
        """
<<<<<<< HEAD
        # pylint: disable=arguments-differ
        poisson_params_sz = get_rates_bytes(
            vertex_slice.n_atoms, vertex_slice.n_atoms * self.__max_n_rates)
        poisson_expander_sz = get_expander_rates_bytes(
            vertex_slice.n_atoms, vertex_slice.n_atoms * self.__max_n_rates)
=======
        poisson_params_sz = get_rates_bytes(vertex_slice, self.__data["rates"])
>>>>>>> 116bac71
        sdram_sz = get_sdram_edge_params_bytes(vertex_slice)
        other = ConstantSDRAM(
            SYSTEM_BYTES_REQUIREMENT +
            SpikeSourcePoissonMachineVertex.get_provenance_data_size(0) +
            poisson_params_sz + poisson_expander_sz +
            self.tdma_sdram_size_in_bytes +
            recording_utilities.get_recording_header_size(1) +
            recording_utilities.get_recording_data_constant_size(1) +
            profile_utils.get_profile_region_size(self.__n_profile_samples) +
            sdram_sz)

        recording = self.get_recording_sdram_usage(vertex_slice)
        # build resources as i currently know
        container = ResourceContainer(
            sdram=recording + other,
            dtcm=DTCMResource(self.get_dtcm_usage_for_atoms()),
            cpu_cycles=CPUCyclesPerTickResource(
                self.get_cpu_usage_for_atoms()))

        return container

    @property
    def n_atoms(self):
        return self.__n_atoms

    @overrides(LegacyPartitionerAPI.create_machine_vertex)
    def create_machine_vertex(
            self, vertex_slice, resources_required, label=None,
            constraints=None):
        # pylint: disable=arguments-differ
        index = self.__n_subvertices
        self.__n_subvertices += 1
        return SpikeSourcePoissonMachineVertex(
            resources_required, self.__spike_recorder.record,
            constraints, label, self, vertex_slice, index)

    @property
    def max_rate(self):
        return self.__max_rate

    @property
    def max_n_rates(self):
        return self.__max_n_rates

    @property
    def seed(self):
        return self.__seed

    @seed.setter
    def seed(self, seed):
        self.__seed = seed
        self.__kiss_seed = dict()
        self.__rng = numpy.random.RandomState(seed)

    @overrides(AbstractSpikeRecordable.is_recording_spikes)
    def is_recording_spikes(self):
        return self.__spike_recorder.record

    @overrides(AbstractSpikeRecordable.set_recording_spikes)
    def set_recording_spikes(
            self, new_state=True, sampling_interval=None, indexes=None):
        if sampling_interval is not None:
            logger.warning("Sampling interval currently not supported for "
                           "SpikeSourcePoisson so being ignored")
        if indexes is not None:
            logger.warning("indexes not supported for "
                           "SpikeSourcePoisson so being ignored")
        if new_state and not self.__spike_recorder.record:
            self.__change_requires_mapping = True
        self.__spike_recorder.record = new_state

    @overrides(AbstractSpikeRecordable.get_spikes_sampling_interval)
    def get_spikes_sampling_interval(self):
        return machine_time_step()

    @staticmethod
    def get_dtcm_usage_for_atoms():
        return 0

    @staticmethod
    def get_cpu_usage_for_atoms():
        return 0

    def kiss_seed(self, vertex_slice):
        if vertex_slice not in self.__kiss_seed:
            self.__kiss_seed[vertex_slice] = create_mars_kiss_seeds(
                self.__rng)
        return self.__kiss_seed[vertex_slice]

    def update_kiss_seed(self, vertex_slice, seed):
        """ updates a kiss seed from the machine

        :param vertex_slice: the vertex slice to update seed of
        :param seed: the seed
        :rtype: None
        """
        self.__kiss_seed[vertex_slice] = seed

    @overrides(AbstractSpikeRecordable.get_spikes)
    def get_spikes(self, placements, buffer_manager):
        return self.__spike_recorder.get_spikes(
            self.label, buffer_manager,
            SpikeSourcePoissonVertex.SPIKE_RECORDING_REGION_ID,
            placements, self)

    @overrides(AbstractSpikeRecordable.clear_spike_recording)
    def clear_spike_recording(self, buffer_manager, placements):
        for machine_vertex in self.machine_vertices:
            placement = placements.get_placement_of_vertex(machine_vertex)
            buffer_manager.clear_recorded_data(
                placement.x, placement.y, placement.p,
                SpikeSourcePoissonVertex.SPIKE_RECORDING_REGION_ID)

    def describe(self):
        """ Return a human-readable description of the cell or synapse type.

        The output may be customised by specifying a different template\
        together with an associated template engine\
        (see :py:mod:`pyNN.descriptions`).

        If template is None, then a dictionary containing the template context\
        will be returned.

        :rtype: dict(str, ...)
        """

        parameters = dict()
        for parameter_name in self.__model.default_parameters:
            parameters[parameter_name] = self.get_value(parameter_name)

        context = {
            "name": self.__model_name,
            "default_parameters": self.__model.default_parameters,
            "default_initial_values": self.__model.default_parameters,
            "parameters": parameters,
        }
        return context

    @overrides(TDMAAwareApplicationVertex.get_n_cores)
    def get_n_cores(self):
        return len(self._splitter.get_out_going_slices())

    def set_live_poisson_control_edge(self, edge):
        if self.__incoming_control_edge is not None:
            raise Exception("The Poisson can only be controlled by one source")
        self.__incoming_control_edge = edge

    @property
    def incoming_control_edge(self):
        return self.__incoming_control_edge

    @property
    def data(self):
        return self.__data<|MERGE_RESOLUTION|>--- conflicted
+++ resolved
@@ -242,10 +242,7 @@
             self.__max_rate = numpy.amax(all_rates)
         elif max_rate is None:
             self.__max_rate = 0
-<<<<<<< HEAD
         self.__max_n_rates = max(len(r) for r in self.__data["rates"])
-=======
->>>>>>> 116bac71
 
         # Keep track of how many outgoing projections exist
         self.__outgoing_projections = list()
@@ -418,15 +415,10 @@
         """
         :param ~pacman.model.graphs.common.Slice vertex_slice:
         """
-<<<<<<< HEAD
-        # pylint: disable=arguments-differ
         poisson_params_sz = get_rates_bytes(
             vertex_slice.n_atoms, vertex_slice.n_atoms * self.__max_n_rates)
         poisson_expander_sz = get_expander_rates_bytes(
             vertex_slice.n_atoms, vertex_slice.n_atoms * self.__max_n_rates)
-=======
-        poisson_params_sz = get_rates_bytes(vertex_slice, self.__data["rates"])
->>>>>>> 116bac71
         sdram_sz = get_sdram_edge_params_bytes(vertex_slice)
         other = ConstantSDRAM(
             SYSTEM_BYTES_REQUIREMENT +
