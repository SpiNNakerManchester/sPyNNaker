--- conflicted
+++ resolved
@@ -432,21 +432,12 @@
             variable_sdram.per_timestep * OVERFLOW_TIMESTEPS_FOR_SDRAM)
         return variable_sdram + constant_sdram
 
-<<<<<<< HEAD
-    @overrides(LegacyPartitionerAPI.get_resources_used_by_atoms)
-    def get_resources_used_by_atoms(self, vertex_slice):
-        """
-        :param ~pacman.model.graphs.common.Slice vertex_slice:
-        """
+    @overrides(LegacyPartitionerAPI.get_sdram_used_by_atoms)
+    def get_sdram_used_by_atoms(self, vertex_slice):
         poisson_params_sz = get_rates_bytes(
             vertex_slice.n_atoms, vertex_slice.n_atoms * self.__max_n_rates)
         poisson_expander_sz = get_expander_rates_bytes(
             vertex_slice.n_atoms, vertex_slice.n_atoms * self.__max_n_rates)
-=======
-    @overrides(LegacyPartitionerAPI.get_sdram_used_by_atoms)
-    def get_sdram_used_by_atoms(self, vertex_slice):
-        poisson_params_sz = get_rates_bytes(vertex_slice, self.__data["rates"])
->>>>>>> 446a6486
         sdram_sz = get_sdram_edge_params_bytes(vertex_slice)
         other = ConstantSDRAM(
             SYSTEM_BYTES_REQUIREMENT +
@@ -492,8 +483,6 @@
         self.__kiss_seed = dict()
         self.__rng = numpy.random.RandomState(seed)
 
-
-
     def kiss_seed(self, vertex_slice):
         if vertex_slice not in self.__kiss_seed:
             self.__kiss_seed[vertex_slice] = create_mars_kiss_seeds(
