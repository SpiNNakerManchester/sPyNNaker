# Copyright (c) 2017-2019 The University of Manchester
#
# This program is free software: you can redistribute it and/or modify
# it under the terms of the GNU General Public License as published by
# the Free Software Foundation, either version 3 of the License, or
# (at your option) any later version.
#
# This program is distributed in the hope that it will be useful,
# but WITHOUT ANY WARRANTY; without even the implied warranty of
# MERCHANTABILITY or FITNESS FOR A PARTICULAR PURPOSE.  See the
# GNU General Public License for more details.
#
# You should have received a copy of the GNU General Public License
# along with this program.  If not, see <http://www.gnu.org/licenses/>.

import logging
import math
import numpy
import scipy.stats
import struct
from spinn_utilities.overrides import overrides
from data_specification.enums import DataType
from pacman.executor.injection_decorator import inject_items
from pacman.model.constraints.key_allocator_constraints import (
    ContiguousKeyRangeContraint)
from pacman.model.graphs.application import ApplicationVertex
from pacman.model.resources import (
    ConstantSDRAM, CPUCyclesPerTickResource, DTCMResource, ResourceContainer)
from spinn_front_end_common.abstract_models import (
    AbstractChangableAfterRun, AbstractProvidesOutgoingPartitionConstraints,
    AbstractGeneratesDataSpecification, AbstractHasAssociatedBinary,
    AbstractRewritesDataSpecification)
from spinn_front_end_common.abstract_models.impl import (
    ProvidesKeyToAtomMappingImpl)
from spinn_front_end_common.interface.simulation import simulation_utilities
from spinn_front_end_common.interface.buffer_management import (
    recording_utilities)
from spinn_front_end_common.utilities import (
    helpful_functions, globals_variables)
from spinn_front_end_common.utilities.constants import (
    SYSTEM_BYTES_REQUIREMENT, SIMULATION_N_BYTES, BYTES_PER_WORD)
from spinn_front_end_common.utilities.utility_objs import ExecutableType
from spinn_front_end_common.utilities.exceptions import ConfigurationException
from spinn_front_end_common.interface.profiling import profile_utils
from spynnaker.pyNN.models.common import (
    AbstractSpikeRecordable, MultiSpikeRecorder, SimplePopulationSettable)
from spynnaker.pyNN.utilities import constants
from spynnaker.pyNN.models.abstract_models import (
    AbstractReadParametersBeforeSet)
from .spike_source_poisson_machine_vertex import (
    SpikeSourcePoissonMachineVertex)
from spynnaker.pyNN.utilities.utility_calls import (
    ceildiv, validate_mars_kiss_64_seed)
from spynnaker.pyNN.utilities.struct import Struct
from spynnaker.pyNN.utilities.ranged import (
    SpynnakerRangeDictionary, SpynnakerRangedList)

logger = logging.getLogger(__name__)

# uint32_t has_key; uint32_t key; uint32_t set_rate_neuron_id_mask;
# uint32_t random_backoff_us; uint32_t time_between_spikes;
# UFRACT seconds_per_tick; REAL ticks_per_second;
# REAL slow_rate_per_tick_cutoff; REAL fast_rate_per_tick_cutoff;
# uint32_t first_source_id; uint32_t n_spike_sources;
# mars_kiss64_seed_t (uint[4]) spike_source_seed;
PARAMS_BASE_WORDS = 15

# Seed offset in parameters and size on bytes
SEED_OFFSET_BYTES = 11 * 4
SEED_SIZE_BYTES = 4 * 4

# uint32_t n_rates; uint32_t index
PARAMS_WORDS_PER_NEURON = 2

# start_scaled, end_scaled, next_scaled, is_fast_source, exp_minus_lambda,
# sqrt_lambda, isi_val, time_to_spike
PARAMS_WORDS_PER_RATE = 8

MICROSECONDS_PER_SECOND = 1000000.0
MICROSECONDS_PER_MILLISECOND = 1000.0
SLOW_RATE_PER_TICK_CUTOFF = 0.01  # as suggested by MH (between Exp and Knuth)
FAST_RATE_PER_TICK_CUTOFF = 10  # between Knuth algorithm and Gaussian approx.
_REGIONS = SpikeSourcePoissonMachineVertex.POISSON_SPIKE_SOURCE_REGIONS
OVERFLOW_TIMESTEPS_FOR_SDRAM = 5

# The microseconds per timestep will be divided by this to get the max offset
_MAX_OFFSET_DENOMINATOR = 10

# The maximum timestep - this is the maximum value of a uint32
_MAX_TIMESTEP = 0xFFFFFFFF


_PoissonStruct = Struct([
    DataType.UINT32,  # Start Scaled
    DataType.UINT32,  # End Scaled
    DataType.UINT32,  # Next Scaled
    DataType.UINT32,  # is_fast_source
    DataType.U032,    # exp^(-spikes_per_tick)
    DataType.S1615,   # sqrt(spikes_per_tick)
    DataType.UINT32,   # inter-spike-interval
    DataType.UINT32])  # timesteps to next spike


def _flatten(alist):
    for item in alist:
        if hasattr(item, "__iter__"):
            for subitem in _flatten(item):
                yield subitem
        else:
            yield item


class SpikeSourcePoissonVertex(
        ApplicationVertex, AbstractGeneratesDataSpecification,
        AbstractHasAssociatedBinary, AbstractSpikeRecordable,
        AbstractProvidesOutgoingPartitionConstraints,
        AbstractChangableAfterRun, AbstractReadParametersBeforeSet,
        AbstractRewritesDataSpecification, SimplePopulationSettable,
        ProvidesKeyToAtomMappingImpl):
    """ A Poisson Spike source object
    """
    __slots__ = [
        "__change_requires_mapping",
        "__change_requires_neuron_parameters_reload",
        "__duration",
        "__machine_time_step",
        "__model",
        "__model_name",
        "__n_atoms",
        "__rate",
        "__rng",
        "__seed",
        "__spike_recorder",
        "__start",
        "__time_to_spike",
        "__kiss_seed",  # dict indexed by vertex slice
        "__n_subvertices",
        "__n_data_specs",
        "__max_rate",
        "__rate_change",
        "__n_profile_samples",
        "__data",
        "__is_variable_rate",
        "__max_spikes"]

    SPIKE_RECORDING_REGION_ID = 0

    def __init__(
            self, n_neurons, constraints, label, seed,
            max_atoms_per_core, model, rate=None, start=None,
            duration=None, rates=None, starts=None, durations=None,
            max_rate=None):
        """
        :param int n_neurons:
<<<<<<< HEAD
        :param list(~pacman.model.constrants.AbstractConstraint) constraints:
        :param str label:
        :param float sed:
        :param int max_atoms_per_core:
        :param AbstractPyNNModel model:
        :param float rate:
        :param int start:
        :param int duration:
=======
        :param constraints:
        :param str label:
        :param float seed:
        :param int max_atoms_per_core:
        :param model:
        :param iterable of float rate:
        :param iterable of int start:
        :param iterable of int duration:
>>>>>>> 6cd54837
        """
        # pylint: disable=too-many-arguments
        super(SpikeSourcePoissonVertex, self).__init__(
            label, constraints, max_atoms_per_core)

        # atoms params
        self.__n_atoms = n_neurons
        self.__model_name = "SpikeSourcePoisson"
        self.__model = model
        self.__seed = seed
        self.__kiss_seed = dict()
        self.__rng = None
        self.__n_subvertices = 0
        self.__n_data_specs = 0

        # check for changes parameters
        self.__change_requires_mapping = True
        self.__change_requires_neuron_parameters_reload = False

        self.__spike_recorder = MultiSpikeRecorder()

        # Check for disallowed pairs of parameters
        if (rates is not None) and (rate is not None):
            raise Exception("Exactly one of rate and rates can be specified")
        if (starts is not None) and (start is not None):
            raise Exception("Exactly one of start and starts can be specified")
        if (durations is not None) and (duration is not None):
            raise Exception(
                "Exactly one of duration and durations can be specified")
        if rate is None and rates is None:
            raise Exception("One of rate or rates must be specified")

        # Normalise the parameters
        self.__is_variable_rate = rates is not None
        if rates is None:
            if hasattr(rate, "__len__"):
                # Single rate per neuron for whole simulation
                rates = [numpy.array([r]) for r in rate]
            else:
                # Single rate for all neurons for whole simulation
                rates = numpy.array([rate])
        elif hasattr(rates[0], "__len__"):
            # Convert each list to numpy array
            rates = [numpy.array(r) for r in rates]
        else:
            rates = numpy.array(rates)
        if starts is None and start is not None:
            if hasattr(start, "__len__"):
                starts = [numpy.array([s]) for s in start]
            elif start is None:
                starts = numpy.array([0])
            else:
                starts = numpy.array([start])
        elif starts is not None and hasattr(starts[0], "__len__"):
            starts = [numpy.array(s) for s in starts]
        elif starts is not None:
            starts = numpy.array(starts)
        if durations is None and duration is not None:
            if hasattr(duration, "__len__"):
                durations = [numpy.array([d]) for d in duration]
            else:
                durations = numpy.array([duration])
        elif durations is not None and hasattr(durations[0], "__len__"):
            durations = [numpy.array(d) for d in durations]
        elif durations is not None:
            durations = numpy.array(durations)
        else:
            if hasattr(rates[0], "__len__"):
                durations = [numpy.array([None for r in _rate])
                             for _rate in rates]
            else:
                durations = numpy.array([None for _rate in rates])

        # Check that there is either one list for all neurons,
        # or one per neuron
        if hasattr(rates[0], "__len__") and len(rates) != n_neurons:
            raise Exception(
                "Must specify one rate for all neurons or one per neuron")
        if (starts is not None and hasattr(starts[0], "__len__") and
                len(starts) != n_neurons):
            raise Exception(
                "Must specify one start for all neurons or one per neuron")
        if (durations is not None and hasattr(durations[0], "__len__") and
                len(durations) != n_neurons):
            raise Exception(
                "Must specify one duration for all neurons or one per neuron")

        # Check that for each rate there is a start and duration if needed
        # TODO: Could be more efficient for case where parameters are not one
        #       per neuron
        for i in range(n_neurons):
            rate_set = rates
            if hasattr(rates[0], "__len__"):
                rate_set = rates[i]
            if not hasattr(rate_set, "__len__"):
                raise Exception("Multiple rates must be a list")
            if starts is None and len(rate_set) > 1:
                raise Exception(
                    "When multiple rates are specified,"
                    " each must have a start")
            elif starts is not None:
                start_set = starts
                if hasattr(starts[0], "__len__"):
                    start_set = starts[i]
                if len(start_set) != len(rate_set):
                    raise Exception("Each rate must have a start")
                if any(s is None for s in start_set):
                    raise Exception("Start must not be None")
            if durations is not None:
                duration_set = durations
                if hasattr(durations[0], "__len__"):
                    duration_set = durations[i]
                if len(duration_set) != len(rate_set):
                    raise Exception("Each rate must have its own duration")

        if hasattr(rates[0], "__len__"):
            time_to_spike = [
                numpy.array([0 for _ in range(len(rates[i]))])
                for i in range(len(rates))]
        else:
            time_to_spike = numpy.array([0 for _ in range(len(rates))])

        self.__data = SpynnakerRangeDictionary(n_neurons)
        self.__data["rates"] = SpynnakerRangedList(
            n_neurons, rates,
            use_list_as_value=not hasattr(rates[0], "__len__"))
        self.__data["starts"] = SpynnakerRangedList(
            n_neurons, starts,
            use_list_as_value=not hasattr(starts[0], "__len__"))
        self.__data["durations"] = SpynnakerRangedList(
            n_neurons, durations,
            use_list_as_value=not hasattr(durations[0], "__len__"))
        self.__data["time_to_spike"] = SpynnakerRangedList(
            n_neurons, time_to_spike,
            use_list_as_value=not hasattr(time_to_spike[0], "__len__"))
        self.__rng = numpy.random.RandomState(seed)
        self.__rate_change = numpy.zeros(n_neurons)
        self.__machine_time_step = None

        # get config from simulator
        config = globals_variables.get_simulator().config
        self.__n_profile_samples = helpful_functions.read_config_int(
            config, "Reports", "n_profile_samples")

        # Prepare for recording, and to get spikes
        self.__spike_recorder = MultiSpikeRecorder()

        all_rates = list(_flatten(self.__data["rates"]))
        self.__max_rate = max_rate
        if max_rate is None and len(all_rates):
            self.__max_rate = numpy.amax(all_rates)
        elif max_rate is None:
            self.__max_rate = 0

        total_rate = numpy.sum(all_rates)
        self.__max_spikes = 0
        if total_rate > 0:
            # Note we have to do this per rate, as the whole array is not numpy
            max_rates = numpy.array(
                [numpy.max(r) for r in self.__data["rates"]])
            self.__max_spikes = numpy.sum(scipy.stats.poisson.ppf(
                1.0 - (1.0 / max_rates), max_rates))

    @property
    def rate(self):
        if self.__is_variable_rate:
            raise Exception("Get variable rate poisson rates with .rates")
        return list(_flatten(self.__data["rates"]))

    @rate.setter
    def rate(self, rate):
        if self.__is_variable_rate:
            raise Exception("Cannot set rate of a variable rate poisson")
        self.__rate_change = rate - numpy.array(
            list(_flatten(self.__data["rates"])))
        # Normalise parameter
        if hasattr(rate, "__len__"):
            # Single rate per neuron for whole simulation
            self.__data["rates"].set_value([numpy.array([r]) for r in rate])
        else:
            # Single rate for all neurons for whole simulation
            self.__data["rates"].set_value(
                numpy.array([rate]), use_list_as_value=True)
        all_rates = list(_flatten(self.__data["rates"]))
        new_max = 0
        if len(all_rates):
            new_max = numpy.amax(all_rates)
        if self.__max_rate is None:
            self.__max_rate = new_max
        # Setting record forces reset so OK to go over if not recording
        elif self.__spike_recorder.record and new_max > self.__max_rate:
            logger.info('Increasing spike rate while recording requires a '
                        '"reset unless additional_parameters "max_rate" is '
                        'set')
            self.__change_requires_mapping = True
            self.__max_rate = new_max

    @property
    def start(self):
        if self.__is_variable_rate:
            raise Exception("Get variable rate poisson starts with .starts")
        return self.__data["starts"]

    @start.setter
    def start(self, start):
        if self.__is_variable_rate:
            raise Exception("Cannot set start of a variable rate poisson")
        # Normalise parameter
        if hasattr(start, "__len__"):
            # Single start per neuron for whole simulation
            self.__data["starts"].set_value([numpy.array([s]) for s in start])
        else:
            # Single start for all neurons for whole simulation
            self.__data["starts"].set_value(
                numpy.array([start]), use_list_as_value=True)

    @property
    def duration(self):
        if self.__is_variable_rate:
            raise Exception(
                "Get variable rate poisson durations with .durations")
        return self.__data["durations"]

    @duration.setter
    def duration(self, duration):
        if self.__is_variable_rate:
            raise Exception("Cannot set duration of a variable rate poisson")
        # Normalise parameter
        if hasattr(duration, "__len__"):
            # Single duration per neuron for whole simulation
            self.__data["durations"].set_value(
                [numpy.array([d]) for d in duration])
        else:
            # Single duration for all neurons for whole simulation
            self.__data["durations"].set_value(
                numpy.array([duration]), use_list_as_value=True)

    @property
    def rates(self):
        return self.__data["rates"]

    @rates.setter
    def rates(self, _rates):
        if self.__is_variable_rate:
            raise Exception("Cannot set rates of a variable rate poisson")
        raise Exception("Set the rate of a Poisson source using rate")

    @property
    def starts(self):
        return self.__data["starts"]

    @starts.setter
    def starts(self, _starts):
        if self.__is_variable_rate:
            raise Exception("Cannot set starts of a variable rate poisson")
        raise Exception("Set the start of a Poisson source using start")

    @property
    def durations(self):
        return self.__data["durations"]

    @durations.setter
    def durations(self, _durations):
        if self.__is_variable_rate:
            raise Exception("Cannot set durations of a variable rate poisson")
        raise Exception("Set the duration of a Poisson source using duration")

    @property
    @overrides(AbstractChangableAfterRun.requires_mapping)
    def requires_mapping(self):
        return self.__change_requires_mapping

    @overrides(AbstractChangableAfterRun.mark_no_changes)
    def mark_no_changes(self):
        self.__change_requires_mapping = False

    @overrides(SimplePopulationSettable.set_value)
    def set_value(self, key, value):
        SimplePopulationSettable.set_value(self, key, value)
        self.__change_requires_neuron_parameters_reload = True

    def _max_spikes_per_ts(self, machine_time_step):
        """
        :param int machine_time_step:
<<<<<<< HEAD
        :rtype: int or float
=======
>>>>>>> 6cd54837
        """
        ts_per_second = MICROSECONDS_PER_SECOND / float(machine_time_step)
        if float(self.__max_rate) / ts_per_second < \
                SLOW_RATE_PER_TICK_CUTOFF:
            return 1

        # Experiments show at 1000 this result is typically higher than actual
        chance_ts = 1000
        max_spikes_per_ts = scipy.stats.poisson.ppf(
            1.0 - (1.0 / float(chance_ts)),
            float(self.__max_rate) / ts_per_second)
        return int(math.ceil(max_spikes_per_ts)) + 1.0

    def get_recording_sdram_usage(self, vertex_slice, machine_time_step):
        """
        :param ~pacman.model.graphs.common.Slice vertex_slice:
        :param int machine_time_step:
        """
        variable_sdram = self.__spike_recorder.get_sdram_usage_in_bytes(
            vertex_slice.n_atoms, self._max_spikes_per_ts(machine_time_step))
        constant_sdram = ConstantSDRAM(
            variable_sdram.per_timestep * OVERFLOW_TIMESTEPS_FOR_SDRAM)
        return variable_sdram + constant_sdram

    @inject_items({
        "machine_time_step": "MachineTimeStep"
    })
    @overrides(
        ApplicationVertex.get_resources_used_by_atoms,
        additional_arguments={"machine_time_step"}
    )
    def get_resources_used_by_atoms(self, vertex_slice, machine_time_step):
        """
<<<<<<< HEAD
=======
        :param ~pacman.model.graphs.common.Slice vertex_slice:
>>>>>>> 6cd54837
        :param int machine_time_step:
        """
        # pylint: disable=arguments-differ
        poisson_params_sz = self.get_rates_bytes(vertex_slice)
        other = ConstantSDRAM(
            SYSTEM_BYTES_REQUIREMENT +
            SpikeSourcePoissonMachineVertex.get_provenance_data_size(0) +
            poisson_params_sz +
            recording_utilities.get_recording_header_size(1) +
            recording_utilities.get_recording_data_constant_size(1) +
            profile_utils.get_profile_region_size(self.__n_profile_samples))

        recording = self.get_recording_sdram_usage(
            vertex_slice, machine_time_step)
        # build resources as i currently know
        container = ResourceContainer(
            sdram=recording + other,
            dtcm=DTCMResource(self.get_dtcm_usage_for_atoms()),
            cpu_cycles=CPUCyclesPerTickResource(
                self.get_cpu_usage_for_atoms()))

        return container

    @property
    def n_atoms(self):
        return self.__n_atoms

    @overrides(ApplicationVertex.create_machine_vertex)
    def create_machine_vertex(
            self, vertex_slice, resources_required, label=None,
            constraints=None):
        # pylint: disable=too-many-arguments, arguments-differ
        self.__n_subvertices += 1
        return SpikeSourcePoissonMachineVertex(
            resources_required, self.__spike_recorder.record,
            constraints, label, self, vertex_slice)

    @property
    def max_rate(self):
        return self.__max_rate

    @property
    def seed(self):
        return self.__seed

    @seed.setter
    def seed(self, seed):
        self.__seed = seed
        self.__kiss_seed = dict()
        self.__rng = None

    def get_rates_bytes(self, vertex_slice):
        """ Gets the size of the Poisson rates in bytes

        :param ~pacman.model.graphs.common.Slice vertex_slice:
        :rtype: int
        """
        n_rates = sum(len(self.__data["rates"][i]) for i in range(
            vertex_slice.lo_atom, vertex_slice.hi_atom + 1))
        return ((vertex_slice.n_atoms * PARAMS_WORDS_PER_NEURON) +
                (n_rates * PARAMS_WORDS_PER_RATE)) * BYTES_PER_WORD

    def reserve_memory_regions(self, spec, placement):
        """ Reserve memory regions for Poisson source parameters and output\
            buffer.

        :param ~data_specification.DataSpecification spec:
            the data specification writer
        :param ~pacman.models.placements.Placement placement:
            the location this vertex resides on in the machine
<<<<<<< HEAD
        :param graph_mapper: the mapping between app and machine graphs
=======
        :return: None
>>>>>>> 6cd54837
        """
        spec.comment("\nReserving memory space for data regions:\n\n")

        # Reserve memory:
        spec.reserve_memory_region(
            region=_REGIONS.SYSTEM_REGION.value,
            size=SIMULATION_N_BYTES,
            label='setup')

        # reserve poisson parameters and rates DSG region
        self._reserve_poisson_params_rates_region(placement, spec)

        spec.reserve_memory_region(
            region=_REGIONS.SPIKE_HISTORY_REGION.value,
            size=recording_utilities.get_recording_header_size(1),
            label="Recording")

        profile_utils.reserve_profile_region(
            spec, _REGIONS.PROFILER_REGION.value, self.__n_profile_samples)

        placement.vertex.reserve_provenance_data_region(spec)

    def _reserve_poisson_params_rates_region(self, placement, spec):
        """ Allocate space for the Poisson parameters and rates regions as\
            they can be reused for setters after an initial run

<<<<<<< HEAD
        :param ~.Placement placement:
            the location on machine for this vertex
        :param graph_mapper: the mapping between machine and application graphs
        :param ~.DataSpecification spec: the DSG writer
=======
        :param ~pacman.models.placements.Placement placement:
            the location on machine for this vertex
        :param ~data_specification.DataSpecification spec: the DSG writer
        :return: None
>>>>>>> 6cd54837
        """
        spec.reserve_memory_region(
            region=_REGIONS.POISSON_PARAMS_REGION.value,
            size=PARAMS_BASE_WORDS * 4, label="PoissonParams")
        spec.reserve_memory_region(
            region=_REGIONS.RATES_REGION.value,
            size=self.get_rates_bytes(placement.vertex.vertex_slice),
            label='PoissonRates')

    def _write_poisson_parameters(
            self, spec, graph, placement, routing_info,
            vertex_slice, machine_time_step, time_scale_factor):
        """ Generate Parameter data for Poisson spike sources

<<<<<<< HEAD
        :param ~.DataSpecification spec:
            the data specification writer
        :param ~.MachineGraph graph:
        :param ~.Placement placement:
        :param ~.RoutingInfo routing_info:
=======
        :param ~data_specification.DataSpecification spec:
            the data specification writer
        :param ~pacman.model.graphs.machine.MachineGraph graph:
        :param ~pacman.model.placements.Placement placement:
        :param ~pacman.model.routing_info.RoutingInfo routing_info:
>>>>>>> 6cd54837
        :param ~pacman.model.graphs.common.Slice vertex_slice:
            the slice of atoms a machine vertex holds from its application
            vertex
        :param int machine_time_step: the time between timer tick updates.
        :param int time_scale_factor:
            the scaling between machine time step and real time
        """
        # pylint: disable=too-many-arguments, too-many-locals
        spec.comment("\nWriting Parameters for {} poisson sources:\n"
                     .format(vertex_slice.n_atoms))

        # Set the focus to the memory region 2 (neuron parameters):
        spec.switch_write_focus(_REGIONS.POISSON_PARAMS_REGION.value)

        # Write Key info for this core:
        key = routing_info.get_first_key_from_pre_vertex(
            placement.vertex, constants.SPIKE_PARTITION_ID)
        spec.write_value(data=1 if key is not None else 0)
        spec.write_value(data=key if key is not None else 0)

        # Write the incoming mask if there is one
        in_edges = graph.get_edges_ending_at_vertex_with_partition_name(
            placement.vertex, constants.LIVE_POISSON_CONTROL_PARTITION_ID)
        if len(in_edges) > 1:
            raise ConfigurationException(
                "Only one control edge can end at a Poisson vertex")
        incoming_mask = 0
        if len(in_edges) == 1:
            in_edge = in_edges[0]

            # Get the mask of the incoming keys
            incoming_mask = \
                routing_info.get_routing_info_for_edge(in_edge).first_mask
            incoming_mask = ~incoming_mask & 0xFFFFFFFF
        spec.write_value(incoming_mask)

        # Write the offset value
        max_offset = (
            machine_time_step * time_scale_factor) // _MAX_OFFSET_DENOMINATOR
        spec.write_value(
            ceildiv(max_offset, self.__n_subvertices) * self.__n_data_specs)
        self.__n_data_specs += 1

        if self.__max_spikes > 0:
            spikes_per_timestep = (
                self.__max_spikes /
                (MICROSECONDS_PER_SECOND // machine_time_step))
            # avoid a possible division by zero / small number (which may
            # result in a value that doesn't fit in a uint32) by only
            # setting time_between_spikes if spikes_per_timestep is > 1
            time_between_spikes = 1.0
            if spikes_per_timestep > 1:
                time_between_spikes = (
                    (machine_time_step * time_scale_factor) /
                    (spikes_per_timestep * 2.0))

            spec.write_value(data=int(time_between_spikes))
        else:

            # If the rate is 0 or less, set a "time between spikes" of 1
            # to ensure that some time is put between spikes in event
            # of a rate change later on
            spec.write_value(data=1)

        # Write the number of seconds per timestep (unsigned long fract)
        spec.write_value(
            data=float(machine_time_step) / MICROSECONDS_PER_SECOND,
            data_type=DataType.U032)

        # Write the number of timesteps per second (integer)
        spec.write_value(
            data=int(MICROSECONDS_PER_SECOND / float(machine_time_step)))

        # Write the slow-rate-per-tick-cutoff (accum)
        spec.write_value(
            data=SLOW_RATE_PER_TICK_CUTOFF, data_type=DataType.S1615)

        # Write the fast-rate-per-tick-cutoff (accum)
        spec.write_value(
            data=FAST_RATE_PER_TICK_CUTOFF, data_type=DataType.S1615)

        # Write the lo_atom ID
        spec.write_value(data=vertex_slice.lo_atom)

        # Write the number of sources
        spec.write_value(data=vertex_slice.n_atoms)

        # Write the random seed (4 words), generated randomly!
        if vertex_slice not in self.__kiss_seed:
            if self.__rng is None:
                self.__rng = numpy.random.RandomState(self.__seed)
            self.__kiss_seed[vertex_slice] = validate_mars_kiss_64_seed([
                self.__rng.randint(-0x80000000, 0x7FFFFFFF) + 0x80000000
                for _ in range(4)])
        for value in self.__kiss_seed[vertex_slice]:
            spec.write_value(data=value)

    def _write_poisson_rates(self, spec, vertex_slice, machine_time_step,
                             first_machine_time_step):
        """ Generate Rate data for Poisson spike sources

        :param ~data_specification.DataSpecification spec:
            the data specification writer
        :param ~pacman.model.graphs.common.Slice vertex_slice:
            the slice of atoms a machine vertex holds from its application
            vertex
        :param int machine_time_step: the time between timer tick updates.
        :param int first_machine_time_step:
            First machine time step to start from the correct index
        """
        spec.comment("\nWriting Rates for {} poisson sources:\n"
                     .format(vertex_slice.n_atoms))

        # Set the focus to the memory region 2 (neuron parameters):
        spec.switch_write_focus(_REGIONS.RATES_REGION.value)

        # Extract the data on which to work and convert to appropriate form
        starts = numpy.array(list(_flatten(
            self.__data["starts"][vertex_slice.as_slice]))).astype("float")
        durations = numpy.array(list(_flatten(
            self.__data["durations"][vertex_slice.as_slice]))).astype("float")
        local_rates = self.__data["rates"][vertex_slice.as_slice]
        n_rates = numpy.array([len(r) for r in local_rates])
        splits = numpy.cumsum(n_rates)
        rates = numpy.array(list(_flatten(local_rates)))
        time_to_spike = numpy.array(list(_flatten(
            self.__data["time_to_spike"][vertex_slice.as_slice]))).astype("u4")
        rate_change = self.__rate_change[vertex_slice.as_slice]

        # Convert start times to start time steps
        starts_scaled = self._convert_ms_to_n_timesteps(
            starts, machine_time_step)

        # Convert durations to end time steps, using the maximum for "None"
        # duration (which means "until the end")
        no_duration = numpy.isnan(durations)
        durations_filtered = numpy.where(no_duration, 0, durations)
        ends_scaled = self._convert_ms_to_n_timesteps(
            durations_filtered, machine_time_step) + starts_scaled
        ends_scaled = numpy.where(no_duration, _MAX_TIMESTEP, ends_scaled)

        # Work out the timestep at which the next rate activates, using
        # the maximum value at the end (meaning there is no "next")
        starts_split = numpy.array_split(starts_scaled, splits)
        next_scaled = numpy.concatenate([numpy.append(s[1:], _MAX_TIMESTEP)
                                         for s in starts_split[:-1]])

        # Compute the spikes per tick for each rate for each atom
        spikes_per_tick = rates * (float(machine_time_step) /
                                   MICROSECONDS_PER_SECOND)

        # Determine the properties of the sources
        is_fast_source = spikes_per_tick >= SLOW_RATE_PER_TICK_CUTOFF
        is_faster_source = spikes_per_tick >= FAST_RATE_PER_TICK_CUTOFF
        not_zero = spikes_per_tick > 0
        # pylint: disable=assignment-from-no-return
        is_slow_source = numpy.logical_not(is_fast_source)

        # Compute the e^-(spikes_per_tick) for fast sources to allow fast
        # computation of the Poisson distribution to get the number of
        # spikes per timestep
        exp_minus_lambda = DataType.U032.encode_as_numpy_int_array(
            numpy.where(is_fast_source, numpy.exp(-1.0 * spikes_per_tick), 0))

        # Compute sqrt(lambda) for "faster" sources to allow Gaussian
        # approximation of the Poisson distribution to get the number of
        # spikes per timestep
        sqrt_lambda = DataType.S1615.encode_as_numpy_int_array(
            numpy.where(is_faster_source, numpy.sqrt(spikes_per_tick), 0))

        # Compute the inter-spike-interval for slow sources to get the
        # average number of timesteps between spikes
        isi_val = numpy.where(
            not_zero & is_slow_source,
            (1.0 / spikes_per_tick).astype(int), 0).astype("uint32")

        # Reuse the time-to-spike read from the machine (if has been run)
        # or don't if the rate has since been changed
        time_to_spike_split = numpy.array_split(time_to_spike, splits)
        time_to_spike = numpy.concatenate(
            [t if rate_change[i] else numpy.repeat(0, len(t))
             for i, t in enumerate(time_to_spike_split[:-1])])

        # Turn the fast source booleans into uint32
        is_fast_source = is_fast_source.astype("uint32")

        # Group together the rate data for the core by rate
        core_data = numpy.dstack((
            starts_scaled, ends_scaled, next_scaled, is_fast_source,
            exp_minus_lambda, sqrt_lambda, isi_val, time_to_spike))[0]

        # Group data by neuron id
        core_data_split = numpy.array_split(core_data, splits)

        # Work out the index where the core should start based on the given
        # first timestep
        ends_scaled_split = numpy.array_split(ends_scaled, splits)
        indices = [numpy.argmax(e > first_machine_time_step)
                   for e in ends_scaled_split[:-1]]

        # Build the final data for this core, and write it
        final_data = numpy.concatenate([
            numpy.concatenate(([len(d), indices[i]], numpy.concatenate(d)))
            for i, d in enumerate(core_data_split[:-1])])
        spec.write_array(final_data)

    @staticmethod
    def _convert_ms_to_n_timesteps(value, machine_time_step):
        return numpy.round(
            value * (MICROSECONDS_PER_MILLISECOND /
                     float(machine_time_step))).astype("uint32")

    @staticmethod
    def _convert_n_timesteps_to_ms(value, machine_time_step):
        return (
            value / (MICROSECONDS_PER_MILLISECOND / float(machine_time_step)))

    @overrides(AbstractSpikeRecordable.is_recording_spikes)
    def is_recording_spikes(self):
        return self.__spike_recorder.record

    @overrides(AbstractSpikeRecordable.set_recording_spikes)
    def set_recording_spikes(
            self, new_state=True, sampling_interval=None, indexes=None):
        if sampling_interval is not None:
            logger.warning("Sampling interval currently not supported for "
                           "SpikeSourcePoisson so being ignored")
        if indexes is not None:
            logger.warning("indexes not supported for "
                           "SpikeSourcePoisson so being ignored")
        if new_state and not self.__spike_recorder.record:
            self.__change_requires_mapping = True
        self.__spike_recorder.record = new_state

    @overrides(AbstractSpikeRecordable.get_spikes_sampling_interval)
    def get_spikes_sampling_interval(self):
        return globals_variables.get_simulator().machine_time_step

    @staticmethod
    def get_dtcm_usage_for_atoms():
        return 0

    @staticmethod
    def get_cpu_usage_for_atoms():
        return 0

    @inject_items({
        "machine_time_step": "MachineTimeStep",
        "time_scale_factor": "TimeScaleFactor",
        "routing_info": "MemoryRoutingInfos",
        "graph": "MemoryMachineGraph",
        "first_machine_time_step": "FirstMachineTimeStep"})
    @overrides(
        AbstractRewritesDataSpecification.regenerate_data_specification,
        additional_arguments={
            "machine_time_step", "time_scale_factor",
            "routing_info", "graph", "first_machine_time_step"})
    def regenerate_data_specification(
            self, spec, placement, machine_time_step, time_scale_factor,
<<<<<<< HEAD
            graph_mapper, routing_info, graph, first_machine_time_step):
=======
            routing_info, graph, first_machine_time_step):
>>>>>>> 6cd54837
        """
        :param int machine_time_step:
        :param int time_scale_factor:
        :param ~pacman.model.routing_info.RoutingInfo routing_info:
        :param ~pacman.model.graphs.machine.MachineGraph graph:
        :param int first_machine_time_step:
        """
        # pylint: disable=too-many-arguments, arguments-differ

        # reserve the neuron parameters data region
        self._reserve_poisson_params_rates_region(placement, spec)

        # write parameters
        self._write_poisson_parameters(
            spec=spec, graph=graph, placement=placement,
            routing_info=routing_info,
            vertex_slice=placement.vertex.vertex_slice,
            machine_time_step=machine_time_step,
            time_scale_factor=time_scale_factor)

        # write rates
        self._write_poisson_rates(
            spec, placement.vertex.vertex_slice, machine_time_step,
            first_machine_time_step)

        # end spec
        spec.end_specification()

    @inject_items({"first_machine_time_step": "FirstMachineTimeStep"})
    @overrides(AbstractRewritesDataSpecification
               .requires_memory_regions_to_be_reloaded,
               additional_arguments={"first_machine_time_step"})
    def requires_memory_regions_to_be_reloaded(self, first_machine_time_step):
        # pylint: disable=arguments-differ
        return (self.__change_requires_neuron_parameters_reload or
                first_machine_time_step == 0)

    @overrides(AbstractRewritesDataSpecification.mark_regions_reloaded)
    def mark_regions_reloaded(self):
        self.__change_requires_neuron_parameters_reload = False

    @overrides(AbstractReadParametersBeforeSet.read_parameters_from_machine)
    def read_parameters_from_machine(
            self, transceiver, placement, vertex_slice):

        # locate SDRAM address where parameters are stored
        poisson_params = \
            helpful_functions.locate_memory_region_for_placement(
                placement, _REGIONS.POISSON_PARAMS_REGION.value, transceiver)
        seed_array = transceiver.read_memory(
            placement.x, placement.y, poisson_params + SEED_OFFSET_BYTES,
            SEED_SIZE_BYTES)
        self.__kiss_seed[vertex_slice] = struct.unpack_from("<4I", seed_array)

        # locate SDRAM address where the rates are stored
        poisson_rate_region_sdram_address = \
            helpful_functions.locate_memory_region_for_placement(
                placement, _REGIONS.RATES_REGION.value, transceiver)

        # get size of poisson params
        size_of_region = self.get_rates_bytes(vertex_slice)

        # get data from the machine
        byte_array = transceiver.read_memory(
            placement.x, placement.y,
            poisson_rate_region_sdram_address, size_of_region)

        # For each atom, read the number of rates and the rate parameters
        offset = 0
        for i in range(vertex_slice.lo_atom, vertex_slice.hi_atom + 1):
            n_values = struct.unpack_from("<I", byte_array, offset)[0]
            offset += 4

            # Skip reading the index, as it will be recalculated on data write
            offset += 4

            (_start, _end, _next, is_fast_source, exp_minus_lambda,
             sqrt_lambda, isi, time_to_next_spike) = _PoissonStruct.read_data(
                 byte_array, offset, n_values)
            offset += _PoissonStruct.get_size_in_whole_words(n_values) * 4

            # Work out the spikes per tick depending on if the source is
            # slow (isi), fast (exp) or faster (sqrt)
            is_fast_source = is_fast_source == 1.0
            spikes_per_tick = numpy.zeros(len(is_fast_source), dtype="float")
            spikes_per_tick[is_fast_source] = numpy.log(
                exp_minus_lambda[is_fast_source]) * -1.0
            is_faster_source = sqrt_lambda > 0
            # pylint: disable=assignment-from-no-return
            spikes_per_tick[is_faster_source] = numpy.square(
                sqrt_lambda[is_faster_source])
            slow_elements = isi > 0
            spikes_per_tick[slow_elements] = 1.0 / isi[slow_elements]

            # Convert spikes per tick to rates
            self.__data["rates"].set_value_by_id(
                i,
                spikes_per_tick *
                (MICROSECONDS_PER_SECOND / float(self.__machine_time_step)))

            # Store the updated time until next spike so that it can be
            # rewritten when the parameters are loaded
            self.__data["time_to_spike"].set_value_by_id(
                i, time_to_next_spike)

    @inject_items({
        "machine_time_step": "MachineTimeStep",
        "time_scale_factor": "TimeScaleFactor",
        "routing_info": "MemoryRoutingInfos",
        "data_n_time_steps": "DataNTimeSteps",
        "graph": "MemoryMachineGraph",
        "first_machine_time_step": "FirstMachineTimeStep"
    })
    @overrides(
        AbstractGeneratesDataSpecification.generate_data_specification,
        additional_arguments={
            "machine_time_step", "time_scale_factor", "routing_info",
            "data_n_time_steps", "graph", "first_machine_time_step"
        }
    )
    def generate_data_specification(
            self, spec, placement, machine_time_step, time_scale_factor,
<<<<<<< HEAD
            graph_mapper, routing_info, data_n_time_steps, graph,
            first_machine_time_step):
=======
            routing_info, data_n_time_steps, graph, first_machine_time_step):
>>>>>>> 6cd54837
        """
        :param int machine_time_step:
        :param int time_scale_factor:
        :param ~pacman.model.routing_info.RoutingInfo routing_info:
        :param int data_n_time_steps:
        :param ~pacman.model.graphs.machine.MachineGraph graph:
        :param int first_machine_time_step:
        """
        # pylint: disable=too-many-arguments, arguments-differ
        self.__machine_time_step = machine_time_step
        vertex_slice = placement.vertex.vertex_slice

        spec.comment("\n*** Spec for SpikeSourcePoisson Instance ***\n\n")

        # Reserve SDRAM space for memory areas:
        self.reserve_memory_regions(spec, placement)

        # write setup data
        spec.switch_write_focus(_REGIONS.SYSTEM_REGION.value)
        spec.write_array(simulation_utilities.get_simulation_header_array(
            self.get_binary_file_name(), machine_time_step,
            time_scale_factor))

        # write recording data
        spec.switch_write_focus(_REGIONS.SPIKE_HISTORY_REGION.value)
        sdram = self.get_recording_sdram_usage(vertex_slice, machine_time_step)
        recorded_region_sizes = [sdram.get_total_sdram(data_n_time_steps)]
        spec.write_array(recording_utilities.get_recording_header_array(
            recorded_region_sizes))

        # write parameters
        self._write_poisson_parameters(
            spec, graph, placement, routing_info, vertex_slice,
            machine_time_step, time_scale_factor)

        # write rates
        self._write_poisson_rates(spec, vertex_slice, machine_time_step,
                                  first_machine_time_step)

        # write profile data
        profile_utils.write_profile_region_data(
            spec, _REGIONS.PROFILER_REGION.value,
            self.__n_profile_samples)

        # End-of-Spec:
        spec.end_specification()

    @overrides(AbstractHasAssociatedBinary.get_binary_file_name)
    def get_binary_file_name(self):
        return "spike_source_poisson.aplx"

    @overrides(AbstractHasAssociatedBinary.get_binary_start_type)
    def get_binary_start_type(self):
        return ExecutableType.USES_SIMULATION_INTERFACE

    @overrides(AbstractSpikeRecordable.get_spikes)
    def get_spikes(self, placements, buffer_manager, machine_time_step):
        return self.__spike_recorder.get_spikes(
            self.label, buffer_manager,
            SpikeSourcePoissonVertex.SPIKE_RECORDING_REGION_ID,
            placements, self, machine_time_step)

    @overrides(AbstractProvidesOutgoingPartitionConstraints.
               get_outgoing_partition_constraints)
    def get_outgoing_partition_constraints(self, partition):
        return [ContiguousKeyRangeContraint()]

    @overrides(AbstractSpikeRecordable.clear_spike_recording)
    def clear_spike_recording(self, buffer_manager, placements):
        for machine_vertex in self.machine_vertices:
            placement = placements.get_placement_of_vertex(machine_vertex)
            buffer_manager.clear_recorded_data(
                placement.x, placement.y, placement.p,
                SpikeSourcePoissonVertex.SPIKE_RECORDING_REGION_ID)

    def describe(self):
        """ Return a human-readable description of the cell or synapse type.

        The output may be customised by specifying a different template\
        together with an associated template engine\
        (see :py:mod:`pyNN.descriptions`).

        If template is None, then a dictionary containing the template context\
        will be returned.

        :rtype: dict(str, ...)
        """

        parameters = dict()
        for parameter_name in self.__model.default_parameters:
            parameters[parameter_name] = self.get_value(parameter_name)

        context = {
            "name": self.__model_name,
            "default_parameters": self.__model.default_parameters,
            "default_initial_values": self.__model.default_parameters,
            "parameters": parameters,
        }
        return context<|MERGE_RESOLUTION|>--- conflicted
+++ resolved
@@ -152,25 +152,18 @@
             max_rate=None):
         """
         :param int n_neurons:
-<<<<<<< HEAD
         :param list(~pacman.model.constrants.AbstractConstraint) constraints:
         :param str label:
-        :param float sed:
+        :param float seed:
         :param int max_atoms_per_core:
         :param AbstractPyNNModel model:
         :param float rate:
         :param int start:
         :param int duration:
-=======
-        :param constraints:
-        :param str label:
-        :param float seed:
-        :param int max_atoms_per_core:
-        :param model:
-        :param iterable of float rate:
-        :param iterable of int start:
-        :param iterable of int duration:
->>>>>>> 6cd54837
+        :param iterable(float) rates:
+        :param iterable(int) starts:
+        :param iterable(int) durations:
+        :param float max_rate:
         """
         # pylint: disable=too-many-arguments
         super(SpikeSourcePoissonVertex, self).__init__(
@@ -455,10 +448,7 @@
     def _max_spikes_per_ts(self, machine_time_step):
         """
         :param int machine_time_step:
-<<<<<<< HEAD
         :rtype: int or float
-=======
->>>>>>> 6cd54837
         """
         ts_per_second = MICROSECONDS_PER_SECOND / float(machine_time_step)
         if float(self.__max_rate) / ts_per_second < \
@@ -492,10 +482,6 @@
     )
     def get_resources_used_by_atoms(self, vertex_slice, machine_time_step):
         """
-<<<<<<< HEAD
-=======
-        :param ~pacman.model.graphs.common.Slice vertex_slice:
->>>>>>> 6cd54837
         :param int machine_time_step:
         """
         # pylint: disable=arguments-differ
@@ -562,15 +548,10 @@
         """ Reserve memory regions for Poisson source parameters and output\
             buffer.
 
-        :param ~data_specification.DataSpecification spec:
+        :param ~data_specification.DataSpecificationGenerator spec:
             the data specification writer
         :param ~pacman.models.placements.Placement placement:
             the location this vertex resides on in the machine
-<<<<<<< HEAD
-        :param graph_mapper: the mapping between app and machine graphs
-=======
-        :return: None
->>>>>>> 6cd54837
         """
         spec.comment("\nReserving memory space for data regions:\n\n")
 
@@ -597,17 +578,9 @@
         """ Allocate space for the Poisson parameters and rates regions as\
             they can be reused for setters after an initial run
 
-<<<<<<< HEAD
         :param ~.Placement placement:
             the location on machine for this vertex
-        :param graph_mapper: the mapping between machine and application graphs
-        :param ~.DataSpecification spec: the DSG writer
-=======
-        :param ~pacman.models.placements.Placement placement:
-            the location on machine for this vertex
-        :param ~data_specification.DataSpecification spec: the DSG writer
-        :return: None
->>>>>>> 6cd54837
+        :param ~.DataSpecificationGenerator spec: the DSG writer
         """
         spec.reserve_memory_region(
             region=_REGIONS.POISSON_PARAMS_REGION.value,
@@ -622,19 +595,11 @@
             vertex_slice, machine_time_step, time_scale_factor):
         """ Generate Parameter data for Poisson spike sources
 
-<<<<<<< HEAD
-        :param ~.DataSpecification spec:
+        :param ~.DataSpecificationGenerator spec:
             the data specification writer
         :param ~.MachineGraph graph:
         :param ~.Placement placement:
         :param ~.RoutingInfo routing_info:
-=======
-        :param ~data_specification.DataSpecification spec:
-            the data specification writer
-        :param ~pacman.model.graphs.machine.MachineGraph graph:
-        :param ~pacman.model.placements.Placement placement:
-        :param ~pacman.model.routing_info.RoutingInfo routing_info:
->>>>>>> 6cd54837
         :param ~pacman.model.graphs.common.Slice vertex_slice:
             the slice of atoms a machine vertex holds from its application
             vertex
@@ -894,11 +859,7 @@
             "routing_info", "graph", "first_machine_time_step"})
     def regenerate_data_specification(
             self, spec, placement, machine_time_step, time_scale_factor,
-<<<<<<< HEAD
-            graph_mapper, routing_info, graph, first_machine_time_step):
-=======
             routing_info, graph, first_machine_time_step):
->>>>>>> 6cd54837
         """
         :param int machine_time_step:
         :param int time_scale_factor:
@@ -1021,12 +982,7 @@
     )
     def generate_data_specification(
             self, spec, placement, machine_time_step, time_scale_factor,
-<<<<<<< HEAD
-            graph_mapper, routing_info, data_n_time_steps, graph,
-            first_machine_time_step):
-=======
             routing_info, data_n_time_steps, graph, first_machine_time_step):
->>>>>>> 6cd54837
         """
         :param int machine_time_step:
         :param int time_scale_factor:
