# Copyright (c) 2017-2019 The University of Manchester
#
# This program is free software: you can redistribute it and/or modify
# it under the terms of the GNU General Public License as published by
# the Free Software Foundation, either version 3 of the License, or
# (at your option) any later version.
#
# This program is distributed in the hope that it will be useful,
# but WITHOUT ANY WARRANTY; without even the implied warranty of
# MERCHANTABILITY or FITNESS FOR A PARTICULAR PURPOSE.  See the
# GNU General Public License for more details.
#
# You should have received a copy of the GNU General Public License
# along with this program.  If not, see <http://www.gnu.org/licenses/>.

import logging
import math
import numpy
import scipy.stats
import struct

from spinn_utilities.overrides import overrides
from data_specification.enums import DataType
from pacman.executor.injection_decorator import inject_items
from pacman.model.constraints.key_allocator_constraints import (
    ContiguousKeyRangeContraint)
from pacman.model.graphs.application import ApplicationVertex
from pacman.model.resources import (
    ConstantSDRAM, CPUCyclesPerTickResource, DTCMResource, ResourceContainer)
from spinn_front_end_common.abstract_models import (
    AbstractChangableAfterRun, AbstractProvidesOutgoingPartitionConstraints,
    AbstractGeneratesDataSpecification, AbstractHasAssociatedBinary,
    AbstractRewritesDataSpecification, ApplicationTimestepVertex)
from spinn_front_end_common.abstract_models.impl import (
    ProvidesKeyToAtomMappingImpl)
from spinn_front_end_common.interface.simulation import simulation_utilities
from spinn_front_end_common.interface.buffer_management import (
    recording_utilities)
from spinn_front_end_common.utilities import (
    helpful_functions, globals_variables)
from spinn_front_end_common.utilities.constants import (
    SYSTEM_BYTES_REQUIREMENT, SIMULATION_N_BYTES, BYTES_PER_WORD)
from spinn_front_end_common.utilities.utility_objs import ExecutableType
from spinn_front_end_common.utilities.exceptions import ConfigurationException
from spinn_front_end_common.interface.profiling import profile_utils
from spynnaker.pyNN.models.common import (
    AbstractSpikeRecordable, MultiSpikeRecorder, SimplePopulationSettable)
from spynnaker.pyNN.utilities import constants
from spynnaker.pyNN.models.abstract_models import (
    AbstractReadParametersBeforeSet)
from .spike_source_poisson_machine_vertex import (
    SpikeSourcePoissonMachineVertex)
from spynnaker.pyNN.utilities.utility_calls import validate_mars_kiss_64_seed
from spynnaker.pyNN.utilities.struct import Struct
from spynnaker.pyNN.utilities.ranged.spynnaker_ranged_dict \
    import SpynnakerRangeDictionary
from spynnaker.pyNN.utilities.ranged.spynnaker_ranged_list \
    import SpynnakerRangedList

logger = logging.getLogger(__name__)

# uint32_t has_key; uint32_t key; uint32_t set_rate_neuron_id_mask;
# uint32_t random_backoff_us; uint32_t time_between_spikes;
# UFRACT seconds_per_tick; REAL ticks_per_second;
# REAL slow_rate_per_tick_cutoff; REAL fast_rate_per_tick_cutoff;
# uint32_t first_source_id; uint32_t n_spike_sources;
# mars_kiss64_seed_t (uint[4]) spike_source_seed;
PARAMS_BASE_WORDS = 15

# Seed offset in parameters and size on bytes
SEED_OFFSET_BYTES = 11 * 4
SEED_SIZE_BYTES = 4 * 4

# uint32_t n_rates; uint32_t index
PARAMS_WORDS_PER_NEURON = 2

# start_scaled, end_scaled, next_scaled, is_fast_source, exp_minus_lambda,
# sqrt_lambda, isi_val, time_to_spike
PARAMS_WORDS_PER_RATE = 8

MICROSECONDS_PER_SECOND = 1000000.0
MICROSECONDS_PER_MILLISECOND = 1000.0
SLOW_RATE_PER_TICK_CUTOFF = 0.01  # as suggested by MH (between Exp and Knuth)
FAST_RATE_PER_TICK_CUTOFF = 10  # between Knuth algorithm and Gaussian approx.
_REGIONS = SpikeSourcePoissonMachineVertex.POISSON_SPIKE_SOURCE_REGIONS
OVERFLOW_TIMESTEPS_FOR_SDRAM = 5

# The microseconds per timestep will be divided by this to get the max offset
_MAX_OFFSET_DENOMINATOR = 10

# The maximum timestep - this is the maximum value of a uint32
_MAX_TIMESTEP = 0xFFFFFFFF


_PoissonStruct = Struct([
    DataType.UINT32,  # Start Scaled
    DataType.UINT32,  # End Scaled
    DataType.UINT32,  # Next Scaled
    DataType.UINT32,  # is_fast_source
    DataType.U032,    # exp^(-spikes_per_tick)
    DataType.S1615,   # sqrt(spikes_per_tick)
    DataType.UINT32,   # inter-spike-interval
    DataType.UINT32])  # timesteps to next spike


def _flatten(alist):
    for item in alist:
        if hasattr(item, "__iter__"):
            for subitem in _flatten(item):
                yield subitem
        else:
            yield item


class SpikeSourcePoissonVertex(
        ApplicationTimestepVertex, AbstractGeneratesDataSpecification,
        AbstractHasAssociatedBinary, AbstractSpikeRecordable,
        AbstractProvidesOutgoingPartitionConstraints,
        AbstractChangableAfterRun, AbstractReadParametersBeforeSet,
        AbstractRewritesDataSpecification, SimplePopulationSettable,
        ProvidesKeyToAtomMappingImpl):
    """ A Poisson Spike source object
    """
    __slots__ = [
        "__change_requires_mapping",
        "__change_requires_neuron_parameters_reload",
        "__duration",
        "__model",
        "__model_name",
        "__n_atoms",
        "__rate",
        "__rng",
        "__seed",
        "__spike_recorder",
        "__start",
        "__time_to_spike",
        "__kiss_seed",  # dict indexed by vertex slice
        "__n_subvertices",
        "__n_data_specs",
        "__max_rate",
        "__rate_change",
        "__n_profile_samples",
        "__data",
        "__is_variable_rate",
        "__max_spikes"]

    SPIKE_RECORDING_REGION_ID = 0

    def __init__(
            self, n_neurons, constraints, label, seed,
            max_atoms_per_core, model, rate=None, start=None,
            duration=None, rates=None, starts=None, durations=None,
            max_rate=None):
        """
        :param int n_neurons:
        :param constraints:
        :param str label:
        :param float seed:
        :param int max_atoms_per_core:
        :param model:
        :param iterable of float rate:
        :param iterable of int start:
        :param iterable of int duration:
        """
        # pylint: disable=too-many-arguments
        super(SpikeSourcePoissonVertex, self).__init__(
            label, constraints, max_atoms_per_core)

        # atoms params
        self.__n_atoms = n_neurons
        self.__model_name = "SpikeSourcePoisson"
        self.__model = model
        self.__seed = seed
        self.__kiss_seed = dict()
        self.__rng = None
        self.__n_subvertices = 0
        self.__n_data_specs = 0

        # check for changes parameters
        self.__change_requires_mapping = True
        self.__change_requires_neuron_parameters_reload = False

        self.__spike_recorder = MultiSpikeRecorder()

        # Check for disallowed pairs of parameters
        if (rates is not None) and (rate is not None):
            raise Exception("Exactly one of rate and rates can be specified")
        if (starts is not None) and (start is not None):
            raise Exception("Exactly one of start and starts can be specified")
        if (durations is not None) and (duration is not None):
            raise Exception(
                "Exactly one of duration and durations can be specified")
        if rate is None and rates is None:
            raise Exception("One of rate or rates must be specified")

        # Normalise the parameters
        self.__is_variable_rate = rates is not None
        if rates is None:
            if hasattr(rate, "__len__"):
                # Single rate per neuron for whole simulation
                rates = [numpy.array([r]) for r in rate]
            else:
                # Single rate for all neurons for whole simulation
                rates = numpy.array([rate])
        elif hasattr(rates[0], "__len__"):
            # Convert each list to numpy array
            rates = [numpy.array(r) for r in rates]
        else:
            rates = numpy.array(rates)
        if starts is None and start is not None:
            if hasattr(start, "__len__"):
                starts = [numpy.array([s]) for s in start]
            elif start is None:
                starts = numpy.array([0])
            else:
                starts = numpy.array([start])
        elif starts is not None and hasattr(starts[0], "__len__"):
            starts = [numpy.array(s) for s in starts]
        elif starts is not None:
            starts = numpy.array(starts)
        if durations is None and duration is not None:
            if hasattr(duration, "__len__"):
                durations = [numpy.array([d]) for d in duration]
            else:
                durations = numpy.array([duration])
        elif durations is not None and hasattr(durations[0], "__len__"):
            durations = [numpy.array(d) for d in durations]
        elif durations is not None:
            durations = numpy.array(durations)
        else:
            if hasattr(rates[0], "__len__"):
                durations = [numpy.array([None for r in _rate])
                             for _rate in rates]
            else:
                durations = numpy.array([None for _rate in rates])

        # Check that there is either one list for all neurons,
        # or one per neuron
        if hasattr(rates[0], "__len__") and len(rates) != n_neurons:
            raise Exception(
                "Must specify one rate for all neurons or one per neuron")
        if (starts is not None and hasattr(starts[0], "__len__") and
                len(starts) != n_neurons):
            raise Exception(
                "Must specify one start for all neurons or one per neuron")
        if (durations is not None and hasattr(durations[0], "__len__") and
                len(durations) != n_neurons):
            raise Exception(
                "Must specify one duration for all neurons or one per neuron")

        # Check that for each rate there is a start and duration if needed
        # TODO: Could be more efficient for case where parameters are not one
        #       per neuron
        for i in range(n_neurons):
            rate_set = rates
            if hasattr(rates[0], "__len__"):
                rate_set = rates[i]
            if not hasattr(rate_set, "__len__"):
                raise Exception("Multiple rates must be a list")
            if starts is None and len(rate_set) > 1:
                raise Exception(
                    "When multiple rates are specified,"
                    " each must have a start")
            elif starts is not None:
                start_set = starts
                if hasattr(starts[0], "__len__"):
                    start_set = starts[i]
                if len(start_set) != len(rate_set):
                    raise Exception("Each rate must have a start")
                if any(s is None for s in start_set):
                    raise Exception("Start must not be None")
            if durations is not None:
                duration_set = durations
                if hasattr(durations[0], "__len__"):
                    duration_set = durations[i]
                if len(duration_set) != len(rate_set):
                    raise Exception("Each rate must have its own duration")

        if hasattr(rates[0], "__len__"):
            time_to_spike = [
                numpy.array([0 for _ in range(len(rates[i]))])
                for i in range(len(rates))]
        else:
            time_to_spike = numpy.array([0 for _ in range(len(rates))])

        self.__data = SpynnakerRangeDictionary(n_neurons)
        self.__data["rates"] = SpynnakerRangedList(
            n_neurons, rates,
            use_list_as_value=not hasattr(rates[0], "__len__"))
        self.__data["starts"] = SpynnakerRangedList(
            n_neurons, starts,
            use_list_as_value=not hasattr(starts[0], "__len__"))
        self.__data["durations"] = SpynnakerRangedList(
            n_neurons, durations,
            use_list_as_value=not hasattr(durations[0], "__len__"))
        self.__data["time_to_spike"] = SpynnakerRangedList(
            n_neurons, time_to_spike,
            use_list_as_value=not hasattr(time_to_spike[0], "__len__"))
        self.__rng = numpy.random.RandomState(seed)
        self.__rate_change = numpy.zeros(n_neurons)

        # get config from simulator
        config = globals_variables.get_simulator().config
        self.__n_profile_samples = helpful_functions.read_config_int(
            config, "Reports", "n_profile_samples")

        # Prepare for recording, and to get spikes
        self.__spike_recorder = MultiSpikeRecorder()

        all_rates = list(_flatten(self.__data["rates"]))
        self.__max_rate = max_rate
        if max_rate is None and len(all_rates):
            self.__max_rate = numpy.amax(all_rates)
        elif max_rate is None:
            self.__max_rate = 0

        total_rate = numpy.sum(all_rates)
        self.__max_spikes = 0
        if total_rate > 0:
            # Note we have to do this per rate, as the whole array is not numpy
            max_rates = numpy.array(
                [numpy.max(r) for r in self.__data["rates"]])
            self.__max_spikes = numpy.sum(scipy.stats.poisson.ppf(
                1.0 - (1.0 / max_rates), max_rates))

    @property
    def rate(self):
        if self.__is_variable_rate:
            raise Exception("Get variable rate poisson rates with .rates")
        return list(_flatten(self.__data["rates"]))

    @rate.setter
    def rate(self, rate):
        if self.__is_variable_rate:
            raise Exception("Cannot set rate of a variable rate poisson")
        self.__rate_change = rate - numpy.array(
            list(_flatten(self.__data["rates"])))
        # Normalise parameter
        if hasattr(rate, "__len__"):
            # Single rate per neuron for whole simulation
            self.__data["rates"].set_value([numpy.array([r]) for r in rate])
        else:
            # Single rate for all neurons for whole simulation
            self.__data["rates"].set_value(
                numpy.array([rate]), use_list_as_value=True)
        all_rates = list(_flatten(self.__data["rates"]))
        new_max = 0
        if len(all_rates):
            new_max = numpy.amax(all_rates)
        if self.__max_rate is None:
            self.__max_rate = new_max
        # Setting record forces reset so OK to go over if not recording
        elif self.__spike_recorder.record and new_max > self.__max_rate:
            logger.info('Increasing spike rate while recording requires a '
                        '"reset unless additional_parameters "max_rate" is '
                        'set')
            self.__change_requires_mapping = True
            self.__max_rate = new_max

    @property
    def start(self):
        if self.__is_variable_rate:
            raise Exception("Get variable rate poisson starts with .starts")
        return self.__data["starts"]

    @start.setter
    def start(self, start):
        if self.__is_variable_rate:
            raise Exception("Cannot set start of a variable rate poisson")
        # Normalise parameter
        if hasattr(start, "__len__"):
            # Single start per neuron for whole simulation
            self.__data["starts"].set_value([numpy.array([s]) for s in start])
        else:
            # Single start for all neurons for whole simulation
            self.__data["starts"].set_value(
                numpy.array([start]), use_list_as_value=True)

    @property
    def duration(self):
        if self.__is_variable_rate:
            raise Exception(
                "Get variable rate poisson durations with .durations")
        return self.__data["durations"]

    @duration.setter
    def duration(self, duration):
        if self.__is_variable_rate:
            raise Exception("Cannot set duration of a variable rate poisson")
        # Normalise parameter
        if hasattr(duration, "__len__"):
            # Single duration per neuron for whole simulation
            self.__data["durations"].set_value(
                [numpy.array([d]) for d in duration])
        else:
            # Single duration for all neurons for whole simulation
            self.__data["durations"].set_value(
                numpy.array([duration]), use_list_as_value=True)

    @property
    def rates(self):
        return self.__data["rates"]

    @rates.setter
    def rates(self, _rates):
        if self.__is_variable_rate:
            raise Exception("Cannot set rates of a variable rate poisson")
        raise Exception("Set the rate of a Poisson source using rate")

    @property
    def starts(self):
        return self.__data["starts"]

    @starts.setter
    def starts(self, _starts):
        if self.__is_variable_rate:
            raise Exception("Cannot set starts of a variable rate poisson")
        raise Exception("Set the start of a Poisson source using start")

    @property
    def durations(self):
        return self.__data["durations"]

    @durations.setter
    def durations(self, _durations):
        if self.__is_variable_rate:
            raise Exception("Cannot set durations of a variable rate poisson")
        raise Exception("Set the duration of a Poisson source using duration")

    @property
    @overrides(AbstractChangableAfterRun.requires_mapping)
    def requires_mapping(self):
        return self.__change_requires_mapping

    @overrides(AbstractChangableAfterRun.mark_no_changes)
    def mark_no_changes(self):
        self.__change_requires_mapping = False

    @overrides(SimplePopulationSettable.set_value)
    def set_value(self, key, value):
        SimplePopulationSettable.set_value(self, key, value)
        self.__change_requires_neuron_parameters_reload = True

<<<<<<< HEAD
    def _max_spikes_per_ts(self):
        ts_per_second = MICROSECONDS_PER_SECOND / float(self.timestep_in_us)
=======
    def _max_spikes_per_ts(self, machine_time_step):
        """
        :param int machine_time_step:
        """
        ts_per_second = MICROSECONDS_PER_SECOND / float(machine_time_step)
>>>>>>> 6cd54837
        if float(self.__max_rate) / ts_per_second < \
                SLOW_RATE_PER_TICK_CUTOFF:
            return 1

        # Experiments show at 1000 this result is typically higher than actual
        chance_ts = 1000
        max_spikes_per_ts = scipy.stats.poisson.ppf(
            1.0 - (1.0 / float(chance_ts)),
            float(self.__max_rate) / ts_per_second)
        return int(math.ceil(max_spikes_per_ts)) + 1.0

<<<<<<< HEAD
    def get_recording_sdram_usage(self, vertex_slice):
=======
    def get_recording_sdram_usage(self, vertex_slice, machine_time_step):
        """
        :param ~pacman.model.graphs.common.Slice vertex_slice:
        :param int machine_time_step:
        """
>>>>>>> 6cd54837
        variable_sdram = self.__spike_recorder.get_sdram_usage_in_bytes(
            vertex_slice.n_atoms, self._max_spikes_per_ts(),
            self.timestep_in_us)
        constant_sdram = ConstantSDRAM(
            variable_sdram.per_simtime_us * OVERFLOW_TIMESTEPS_FOR_SDRAM *
            self.timestep_in_us)
        return variable_sdram + constant_sdram

<<<<<<< HEAD
    @overrides(ApplicationVertex.get_resources_used_by_atoms)
    def get_resources_used_by_atoms(self, vertex_slice):
=======
    @inject_items({
        "machine_time_step": "MachineTimeStep"
    })
    @overrides(
        ApplicationVertex.get_resources_used_by_atoms,
        additional_arguments={"machine_time_step"}
    )
    def get_resources_used_by_atoms(self, vertex_slice, machine_time_step):
        """
        :param ~pacman.model.graphs.common.Slice vertex_slice:
        :param int machine_time_step:
        """
>>>>>>> 6cd54837
        # pylint: disable=arguments-differ
        poisson_params_sz = self.get_rates_bytes(vertex_slice)
        other = ConstantSDRAM(
            SYSTEM_BYTES_REQUIREMENT +
            SpikeSourcePoissonMachineVertex.get_provenance_data_size(0) +
            poisson_params_sz +
            recording_utilities.get_recording_header_size(1) +
            recording_utilities.get_recording_data_constant_size(1) +
            profile_utils.get_profile_region_size(self.__n_profile_samples))

        recording = self.get_recording_sdram_usage(vertex_slice)
        # build resources as i currently know
        container = ResourceContainer(
            sdram=recording + other,
            dtcm=DTCMResource(self.get_dtcm_usage_for_atoms()),
            cpu_cycles=CPUCyclesPerTickResource(
                self.get_cpu_usage_for_atoms()))

        return container

    @property
    def n_atoms(self):
        return self.__n_atoms

    @overrides(ApplicationVertex.create_machine_vertex)
    def create_machine_vertex(
            self, vertex_slice, resources_required, label=None,
            constraints=None):
        # pylint: disable=too-many-arguments, arguments-differ
        self.__n_subvertices += 1
        return SpikeSourcePoissonMachineVertex(
            resources_required, self.__spike_recorder.record,
<<<<<<< HEAD
            self.timestep_in_us, label, constraints)
=======
            constraints, label, self, vertex_slice)
>>>>>>> 6cd54837

    @property
    def max_rate(self):
        return self.__max_rate

    @property
    def seed(self):
        return self.__seed

    @seed.setter
    def seed(self, seed):
        self.__seed = seed
        self.__kiss_seed = dict()
        self.__rng = None

    def get_rates_bytes(self, vertex_slice):
        """ Gets the size of the Poisson rates in bytes

        :param ~pacman.model.graphs.common.Slice vertex_slice:
        :rtype: int
        """
        n_rates = sum(len(self.__data["rates"][i]) for i in range(
            vertex_slice.lo_atom, vertex_slice.hi_atom + 1))
        return ((vertex_slice.n_atoms * PARAMS_WORDS_PER_NEURON) +
                (n_rates * PARAMS_WORDS_PER_RATE)) * BYTES_PER_WORD

    def reserve_memory_regions(self, spec, placement):
        """ Reserve memory regions for Poisson source parameters and output\
            buffer.

        :param ~data_specification.DataSpecification spec:
            the data specification writer
        :param ~pacman.models.placements.Placement placement:
            the location this vertex resides on in the machine
        :return: None
        """
        spec.comment("\nReserving memory space for data regions:\n\n")

        # Reserve memory:
        spec.reserve_memory_region(
            region=_REGIONS.SYSTEM_REGION.value,
            size=SIMULATION_N_BYTES,
            label='setup')

        # reserve poisson parameters and rates DSG region
        self._reserve_poisson_params_rates_region(placement, spec)

        spec.reserve_memory_region(
            region=_REGIONS.SPIKE_HISTORY_REGION.value,
            size=recording_utilities.get_recording_header_size(1),
            label="Recording")

        profile_utils.reserve_profile_region(
            spec, _REGIONS.PROFILER_REGION.value, self.__n_profile_samples)

        placement.vertex.reserve_provenance_data_region(spec)

    def _reserve_poisson_params_rates_region(self, placement, spec):
        """ Allocate space for the Poisson parameters and rates regions as\
            they can be reused for setters after an initial run

        :param ~pacman.models.placements.Placement placement:
            the location on machine for this vertex
        :param ~data_specification.DataSpecification spec: the DSG writer
        :return: None
        """
        spec.reserve_memory_region(
            region=_REGIONS.POISSON_PARAMS_REGION.value,
            size=PARAMS_BASE_WORDS * 4, label="PoissonParams")
        spec.reserve_memory_region(
            region=_REGIONS.RATES_REGION.value,
            size=self.get_rates_bytes(placement.vertex.vertex_slice),
            label='PoissonRates')

    def _write_poisson_parameters(
            self, spec, graph, placement, routing_info,
            vertex_slice, time_scale_factor):
        """ Generate Parameter data for Poisson spike sources

        :param ~data_specification.DataSpecification spec:
            the data specification writer
        :param ~pacman.model.graphs.machine.MachineGraph graph:
        :param ~pacman.model.placements.Placement placement:
        :param ~pacman.model.routing_info.RoutingInfo routing_info:
        :param ~pacman.model.graphs.common.Slice vertex_slice:
            the slice of atoms a machine vertex holds from its application
            vertex
<<<<<<< HEAD
        :param time_scale_factor:\
=======
        :param int machine_time_step: the time between timer tick updates.
        :param int time_scale_factor:
>>>>>>> 6cd54837
            the scaling between machine time step and real time
        """
        # pylint: disable=too-many-arguments, too-many-locals
        spec.comment("\nWriting Parameters for {} poisson sources:\n"
                     .format(vertex_slice.n_atoms))

        # Set the focus to the memory region 2 (neuron parameters):
        spec.switch_write_focus(_REGIONS.POISSON_PARAMS_REGION.value)

        # Write Key info for this core:
        key = routing_info.get_first_key_from_pre_vertex(
            placement.vertex, constants.SPIKE_PARTITION_ID)
        spec.write_value(data=1 if key is not None else 0)
        spec.write_value(data=key if key is not None else 0)

        # Write the incoming mask if there is one
        in_edges = graph.get_edges_ending_at_vertex_with_partition_name(
            placement.vertex, constants.LIVE_POISSON_CONTROL_PARTITION_ID)
        if len(in_edges) > 1:
            raise ConfigurationException(
                "Only one control edge can end at a Poisson vertex")
        incoming_mask = 0
        if len(in_edges) == 1:
            in_edge = in_edges[0]

            # Get the mask of the incoming keys
            incoming_mask = \
                routing_info.get_routing_info_for_edge(in_edge).first_mask
            incoming_mask = ~incoming_mask & 0xFFFFFFFF
        spec.write_value(incoming_mask)

        # Write the offset value
        max_offset = (
            self.timestep_in_us * time_scale_factor) // _MAX_OFFSET_DENOMINATOR
        spec.write_value(
            int(math.ceil(max_offset / self.__n_subvertices)) *
            self.__n_data_specs)
        self.__n_data_specs += 1

        if self.__max_spikes > 0:
            spikes_per_timestep = (
                self.__max_spikes /
                (MICROSECONDS_PER_SECOND // self.timestep_in_us))
            # avoid a possible division by zero / small number (which may
            # result in a value that doesn't fit in a uint32) by only
            # setting time_between_spikes if spikes_per_timestep is > 1
            time_between_spikes = 1.0
            if spikes_per_timestep > 1:
                time_between_spikes = (
                    (self.timestep_in_us * time_scale_factor) /
                    (spikes_per_timestep * 2.0))

            spec.write_value(data=int(time_between_spikes))
        else:

            # If the rate is 0 or less, set a "time between spikes" of 1
            # to ensure that some time is put between spikes in event
            # of a rate change later on
            spec.write_value(data=1)

        # Write the number of seconds per timestep (unsigned long fract)
        spec.write_value(
            data=float(self.timestep_in_us) / MICROSECONDS_PER_SECOND,
            data_type=DataType.U032)

        # Write the number of timesteps per second (integer)
        spec.write_value(
            data=int(MICROSECONDS_PER_SECOND / float(self.timestep_in_us)))

        # Write the slow-rate-per-tick-cutoff (accum)
        spec.write_value(
            data=SLOW_RATE_PER_TICK_CUTOFF, data_type=DataType.S1615)

        # Write the fast-rate-per-tick-cutoff (accum)
        spec.write_value(
            data=FAST_RATE_PER_TICK_CUTOFF, data_type=DataType.S1615)

        # Write the lo_atom ID
        spec.write_value(data=vertex_slice.lo_atom)

        # Write the number of sources
        spec.write_value(data=vertex_slice.n_atoms)

        # Write the random seed (4 words), generated randomly!
        if vertex_slice not in self.__kiss_seed:
            if self.__rng is None:
                self.__rng = numpy.random.RandomState(self.__seed)
            self.__kiss_seed[vertex_slice] = validate_mars_kiss_64_seed([
                self.__rng.randint(-0x80000000, 0x7FFFFFFF) + 0x80000000
                for _ in range(4)])
        for value in self.__kiss_seed[vertex_slice]:
            spec.write_value(data=value)

    def _write_poisson_rates(self, spec, vertex_slice, run_from_time_in_us):
        """ Generate Rate data for Poisson spike sources

        :param ~data_specification.DataSpecification spec:
            the data specification writer
        :param ~pacman.model.graphs.common.Slice vertex_slice:
            the slice of atoms a machine vertex holds from its application
            vertex
<<<<<<< HEAD
        :param run_from_time_in_us:\
            simtime to start from the correct index
=======
        :param int machine_time_step: the time between timer tick updates.
        :param int first_machine_time_step:
            First machine time step to start from the correct index
>>>>>>> 6cd54837
        """
        spec.comment("\nWriting Rates for {} poisson sources:\n"
                     .format(vertex_slice.n_atoms))

        # Set the focus to the memory region 2 (neuron parameters):
        spec.switch_write_focus(_REGIONS.RATES_REGION.value)

        # Extract the data on which to work and convert to appropriate form
        starts = numpy.array(list(_flatten(
            self.__data["starts"][vertex_slice.as_slice]))).astype("float")
        durations = numpy.array(list(_flatten(
            self.__data["durations"][vertex_slice.as_slice]))).astype("float")
        local_rates = self.__data["rates"][vertex_slice.as_slice]
        n_rates = numpy.array([len(r) for r in local_rates])
        splits = numpy.cumsum(n_rates)
        rates = numpy.array(list(_flatten(local_rates)))
        time_to_spike = numpy.array(list(_flatten(
            self.__data["time_to_spike"][vertex_slice.as_slice]))).astype("u4")
        rate_change = self.__rate_change[vertex_slice.as_slice]

        # Convert start times to start time steps
        starts_scaled = self._convert_ms_to_n_timesteps(
            starts, self.timestep_in_us)

        # Convert durations to end time steps, using the maximum for "None"
        # duration (which means "until the end")
        no_duration = numpy.isnan(durations)
        durations_filtered = numpy.where(no_duration, 0, durations)
        ends_scaled = self._convert_ms_to_n_timesteps(
            durations_filtered, self.timestep_in_us) + starts_scaled
        ends_scaled = numpy.where(no_duration, _MAX_TIMESTEP, ends_scaled)

        # Work out the timestep at which the next rate activates, using
        # the maximum value at the end (meaning there is no "next")
        starts_split = numpy.array_split(starts_scaled, splits)
        next_scaled = numpy.concatenate([numpy.append(s[1:], _MAX_TIMESTEP)
                                         for s in starts_split[:-1]])

        # Compute the spikes per tick for each rate for each atom
        spikes_per_tick = rates * (float(self.timestep_in_us) /
                                   MICROSECONDS_PER_SECOND)

        # Determine the properties of the sources
        is_fast_source = spikes_per_tick >= SLOW_RATE_PER_TICK_CUTOFF
        is_faster_source = spikes_per_tick >= FAST_RATE_PER_TICK_CUTOFF
        not_zero = spikes_per_tick > 0
        # pylint: disable=assignment-from-no-return
        is_slow_source = numpy.logical_not(is_fast_source)

        # Compute the e^-(spikes_per_tick) for fast sources to allow fast
        # computation of the Poisson distribution to get the number of
        # spikes per timestep
        exp_minus_lambda = DataType.U032.encode_as_numpy_int_array(
            numpy.where(is_fast_source, numpy.exp(-1.0 * spikes_per_tick), 0))

        # Compute sqrt(lambda) for "faster" sources to allow Gaussian
        # approximation of the Poisson distribution to get the number of
        # spikes per timestep
        sqrt_lambda = DataType.S1615.encode_as_numpy_int_array(
            numpy.where(is_faster_source, numpy.sqrt(spikes_per_tick), 0))

        # Compute the inter-spike-interval for slow sources to get the
        # average number of timesteps between spikes
        isi_val = numpy.where(
            not_zero & is_slow_source,
            (1.0 / spikes_per_tick).astype(int), 0).astype("uint32")

        # Reuse the time-to-spike read from the machine (if has been run)
        # or don't if the rate has since been changed
        time_to_spike_split = numpy.array_split(time_to_spike, splits)
        time_to_spike = numpy.concatenate(
            [t if rate_change[i] else numpy.repeat(0, len(t))
             for i, t in enumerate(time_to_spike_split[:-1])])

        # Turn the fast source booleans into uint32
        is_fast_source = is_fast_source.astype("uint32")

        # Group together the rate data for the core by rate
        core_data = numpy.dstack((
            starts_scaled, ends_scaled, next_scaled, is_fast_source,
            exp_minus_lambda, sqrt_lambda, isi_val, time_to_spike))[0]

        # Group data by neuron id
        core_data_split = numpy.array_split(core_data, splits)

        # Work out the index where the core should start based on the given
        # first timestep
        ends_scaled_split = numpy.array_split(ends_scaled, splits)
        # Find the index to start at
        first_machine_time_step = self.simtime_in_us_to_timesteps(
            run_from_time_in_us)
        indices = [numpy.argmax(e > first_machine_time_step)
                   for e in ends_scaled_split[:-1]]

        # Build the final data for this core, and write it
        final_data = numpy.concatenate([
            numpy.concatenate(([len(d), indices[i]], numpy.concatenate(d)))
            for i, d in enumerate(core_data_split[:-1])])
        spec.write_array(final_data)

    @staticmethod
    def _convert_ms_to_n_timesteps(value, machine_time_step):
        return numpy.round(
            value * (MICROSECONDS_PER_MILLISECOND /
                     float(machine_time_step))).astype("uint32")

    @overrides(AbstractSpikeRecordable.is_recording_spikes)
    def is_recording_spikes(self):
        return self.__spike_recorder.record

    @overrides(AbstractSpikeRecordable.set_recording_spikes)
    def set_recording_spikes(
            self, new_state=True, sampling_interval=None, indexes=None):
        if sampling_interval is not None:
            logger.warning("Sampling interval currently not supported for "
                           "SpikeSourcePoisson so being ignored")
        if indexes is not None:
            logger.warning("indexes not supported for "
                           "SpikeSourcePoisson so being ignored")
        if new_state and not self.__spike_recorder.record:
            self.__change_requires_mapping = True
        self.__spike_recorder.record = new_state

    @overrides(AbstractSpikeRecordable.get_spikes_sampling_interval)
    def get_spikes_sampling_interval(self):
        return self.timestep_in_us

    @staticmethod
    def get_dtcm_usage_for_atoms():
        return 0

    @staticmethod
    def get_cpu_usage_for_atoms():
        return 0

    @inject_items({
        "time_scale_factor": "TimeScaleFactor",
        "routing_info": "MemoryRoutingInfos",
        "graph": "MemoryMachineGraph",
        "run_from_time_in_us": "RunFromTimeInUs"})
    @overrides(
        AbstractRewritesDataSpecification.regenerate_data_specification,
        additional_arguments={
<<<<<<< HEAD
            "time_scale_factor", "graph_mapper", "routing_info",
            "graph", "run_from_time_in_us"})
    def regenerate_data_specification(
            self, spec, placement, time_scale_factor, graph_mapper,
            routing_info, graph, run_from_time_in_us):
=======
            "machine_time_step", "time_scale_factor",
            "routing_info", "graph", "first_machine_time_step"})
    def regenerate_data_specification(
            self, spec, placement, machine_time_step, time_scale_factor,
            routing_info, graph, first_machine_time_step):
        """
        :param int machine_time_step:
        :param int time_scale_factor:
        :param ~pacman.model.routing_info.RoutingInfo routing_info:
        :param ~pacman.model.graphs.machine.MachineGraph graph:
        :param int first_machine_time_step:
        """
>>>>>>> 6cd54837
        # pylint: disable=too-many-arguments, arguments-differ

        # reserve the neuron parameters data region
        self._reserve_poisson_params_rates_region(placement, spec)

        # write parameters
        self._write_poisson_parameters(
            spec=spec, graph=graph, placement=placement,
            routing_info=routing_info,
<<<<<<< HEAD
            vertex_slice=vertex_slice,
            time_scale_factor=time_scale_factor)

        # write rates
        self._write_poisson_rates(spec, vertex_slice, run_from_time_in_us)
=======
            vertex_slice=placement.vertex.vertex_slice,
            machine_time_step=machine_time_step,
            time_scale_factor=time_scale_factor)

        # write rates
        self._write_poisson_rates(
            spec, placement.vertex.vertex_slice, machine_time_step,
            first_machine_time_step)
>>>>>>> 6cd54837

        # end spec
        spec.end_specification()

    @inject_items({"run_from_time_in_us": "RunFromTimeInUs"})
    @overrides(AbstractRewritesDataSpecification
               .requires_memory_regions_to_be_reloaded,
               additional_arguments={"run_from_time_in_us"})
    def requires_memory_regions_to_be_reloaded(self, run_from_time_in_us):
        # pylint: disable=arguments-differ
        return (self.__change_requires_neuron_parameters_reload or
                run_from_time_in_us == 0)

    @overrides(AbstractRewritesDataSpecification.mark_regions_reloaded)
    def mark_regions_reloaded(self):
        self.__change_requires_neuron_parameters_reload = False

    @overrides(AbstractReadParametersBeforeSet.read_parameters_from_machine)
    def read_parameters_from_machine(
            self, transceiver, placement, vertex_slice):

        # locate SDRAM address where parameters are stored
        poisson_params = \
            helpful_functions.locate_memory_region_for_placement(
                placement, _REGIONS.POISSON_PARAMS_REGION.value, transceiver)
        seed_array = transceiver.read_memory(
            placement.x, placement.y, poisson_params + SEED_OFFSET_BYTES,
            SEED_SIZE_BYTES)
        self.__kiss_seed[vertex_slice] = struct.unpack_from("<4I", seed_array)

        # locate SDRAM address where the rates are stored
        poisson_rate_region_sdram_address = \
            helpful_functions.locate_memory_region_for_placement(
                placement, _REGIONS.RATES_REGION.value, transceiver)

        # get size of poisson params
        size_of_region = self.get_rates_bytes(vertex_slice)

        # get data from the machine
        byte_array = transceiver.read_memory(
            placement.x, placement.y,
            poisson_rate_region_sdram_address, size_of_region)

        # For each atom, read the number of rates and the rate parameters
        offset = 0
        for i in range(vertex_slice.lo_atom, vertex_slice.hi_atom + 1):
            n_values = struct.unpack_from("<I", byte_array, offset)[0]
            offset += 4

            # Skip reading the index, as it will be recalculated on data write
            offset += 4

            (_start, _end, _next, is_fast_source, exp_minus_lambda,
             sqrt_lambda, isi, time_to_next_spike) = _PoissonStruct.read_data(
                 byte_array, offset, n_values)
            offset += _PoissonStruct.get_size_in_whole_words(n_values) * 4

            # Work out the spikes per tick depending on if the source is
            # slow (isi), fast (exp) or faster (sqrt)
            is_fast_source = is_fast_source == 1.0
            spikes_per_tick = numpy.zeros(len(is_fast_source), dtype="float")
            spikes_per_tick[is_fast_source] = numpy.log(
                exp_minus_lambda[is_fast_source]) * -1.0
            is_faster_source = sqrt_lambda > 0
            # pylint: disable=assignment-from-no-return
            spikes_per_tick[is_faster_source] = numpy.square(
                sqrt_lambda[is_faster_source])
            slow_elements = isi > 0
            spikes_per_tick[slow_elements] = 1.0 / isi[slow_elements]

            # Convert spikes per tick to rates
            self.__data["rates"].set_value_by_id(
                i,
                spikes_per_tick *
                (MICROSECONDS_PER_SECOND / float(self.timestep_in_us)))

            # Store the updated time until next spike so that it can be
            # rewritten when the parameters are loaded
            self.__data["time_to_spike"].set_value_by_id(
                i, time_to_next_spike)

    @inject_items({
        "time_scale_factor": "TimeScaleFactor",
        "routing_info": "MemoryRoutingInfos",
        "data_simtime_in_us": "DataSimtimeInUs",
        "graph": "MemoryMachineGraph",
        "run_from_time_in_us": "RunFromTimeInUs"
    })
    @overrides(
        AbstractGeneratesDataSpecification.generate_data_specification,
        additional_arguments={
<<<<<<< HEAD
            "time_scale_factor", "graph_mapper", "routing_info",
            "data_simtime_in_us", "graph", "run_from_time_in_us"
        }
    )
    def generate_data_specification(
            self, spec, placement, time_scale_factor,
            graph_mapper, routing_info, data_simtime_in_us, graph,
            run_from_time_in_us):
        # pylint: disable=too-many-arguments, arguments-differ
        vertex = placement.vertex
        vertex_slice = graph_mapper.get_slice(vertex)
=======
            "machine_time_step", "time_scale_factor", "routing_info",
            "data_n_time_steps", "graph", "first_machine_time_step"
        }
    )
    def generate_data_specification(
            self, spec, placement, machine_time_step, time_scale_factor,
            routing_info, data_n_time_steps, graph, first_machine_time_step):
        """
        :param int machine_time_step:
        :param int time_scale_factor:
        :param ~pacman.model.routing_info.RoutingInfo routing_info:
        :param int data_n_time_steps:
        :param ~pacman.model.graphs.machine.MachineGraph graph:
        :param int first_machine_time_step:
        """
        # pylint: disable=too-many-arguments, arguments-differ
        self.__machine_time_step = machine_time_step
        vertex_slice = placement.vertex.vertex_slice
>>>>>>> 6cd54837

        spec.comment("\n*** Spec for SpikeSourcePoisson Instance ***\n\n")

        # Reserve SDRAM space for memory areas:
        self.reserve_memory_regions(spec, placement)

        # write setup data
        spec.switch_write_focus(_REGIONS.SYSTEM_REGION.value)
        spec.write_array(simulation_utilities.get_simulation_header_array(
            self.get_binary_file_name(), self.timestep_in_us,
            time_scale_factor))

        # write recording data
        spec.switch_write_focus(_REGIONS.SPIKE_HISTORY_REGION.value)
<<<<<<< HEAD
        sdram = self.get_recording_sdram_usage(vertex_slice)
        recorded_region_sizes = [
            sdram.get_sdram_for_simtime(data_simtime_in_us)]
=======
        sdram = self.get_recording_sdram_usage(vertex_slice, machine_time_step)
        recorded_region_sizes = [sdram.get_total_sdram(data_n_time_steps)]
>>>>>>> 6cd54837
        spec.write_array(recording_utilities.get_recording_header_array(
            recorded_region_sizes))

        # write parameters
        self._write_poisson_parameters(
            spec, graph, placement, routing_info, vertex_slice,
            time_scale_factor)

        # write rates
        self._write_poisson_rates(spec, vertex_slice, run_from_time_in_us)

        # write profile data
        profile_utils.write_profile_region_data(
            spec, _REGIONS.PROFILER_REGION.value,
            self.__n_profile_samples)

        # End-of-Spec:
        spec.end_specification()

    @overrides(AbstractHasAssociatedBinary.get_binary_file_name)
    def get_binary_file_name(self):
        return "spike_source_poisson.aplx"

    @overrides(AbstractHasAssociatedBinary.get_binary_start_type)
    def get_binary_start_type(self):
        return ExecutableType.USES_SIMULATION_INTERFACE

    @overrides(AbstractSpikeRecordable.get_spikes)
<<<<<<< HEAD
    def get_spikes(
            self, placements, graph_mapper, buffer_manager):
        return self.__spike_recorder.get_spikes(
            self.label, buffer_manager,
            SpikeSourcePoissonVertex.SPIKE_RECORDING_REGION_ID,
            placements, graph_mapper, self, self.timestep_in_us)
=======
    def get_spikes(self, placements, buffer_manager, machine_time_step):
        return self.__spike_recorder.get_spikes(
            self.label, buffer_manager,
            SpikeSourcePoissonVertex.SPIKE_RECORDING_REGION_ID,
            placements, self, machine_time_step)
>>>>>>> 6cd54837

    @overrides(AbstractProvidesOutgoingPartitionConstraints.
               get_outgoing_partition_constraints)
    def get_outgoing_partition_constraints(self, partition):
        return [ContiguousKeyRangeContraint()]

    @overrides(AbstractSpikeRecordable.clear_spike_recording)
    def clear_spike_recording(self, buffer_manager, placements):
        for machine_vertex in self.machine_vertices:
            placement = placements.get_placement_of_vertex(machine_vertex)
            buffer_manager.clear_recorded_data(
                placement.x, placement.y, placement.p,
                SpikeSourcePoissonVertex.SPIKE_RECORDING_REGION_ID)

    def describe(self):
        """ Return a human-readable description of the cell or synapse type.

        The output may be customised by specifying a different template\
        together with an associated template engine\
        (see :py:mod:`pyNN.descriptions`).

        If template is None, then a dictionary containing the template context\
        will be returned.

        :rtype: dict(str, ...)
        """

        parameters = dict()
        for parameter_name in self.__model.default_parameters:
            parameters[parameter_name] = self.get_value(parameter_name)

        context = {
            "name": self.__model_name,
            "default_parameters": self.__model.default_parameters,
            "default_initial_values": self.__model.default_parameters,
            "parameters": parameters,
        }
        return context<|MERGE_RESOLUTION|>--- conflicted
+++ resolved
@@ -441,16 +441,8 @@
         SimplePopulationSettable.set_value(self, key, value)
         self.__change_requires_neuron_parameters_reload = True
 
-<<<<<<< HEAD
     def _max_spikes_per_ts(self):
         ts_per_second = MICROSECONDS_PER_SECOND / float(self.timestep_in_us)
-=======
-    def _max_spikes_per_ts(self, machine_time_step):
-        """
-        :param int machine_time_step:
-        """
-        ts_per_second = MICROSECONDS_PER_SECOND / float(machine_time_step)
->>>>>>> 6cd54837
         if float(self.__max_rate) / ts_per_second < \
                 SLOW_RATE_PER_TICK_CUTOFF:
             return 1
@@ -462,15 +454,10 @@
             float(self.__max_rate) / ts_per_second)
         return int(math.ceil(max_spikes_per_ts)) + 1.0
 
-<<<<<<< HEAD
     def get_recording_sdram_usage(self, vertex_slice):
-=======
-    def get_recording_sdram_usage(self, vertex_slice, machine_time_step):
         """
         :param ~pacman.model.graphs.common.Slice vertex_slice:
-        :param int machine_time_step:
-        """
->>>>>>> 6cd54837
+        """
         variable_sdram = self.__spike_recorder.get_sdram_usage_in_bytes(
             vertex_slice.n_atoms, self._max_spikes_per_ts(),
             self.timestep_in_us)
@@ -479,23 +466,11 @@
             self.timestep_in_us)
         return variable_sdram + constant_sdram
 
-<<<<<<< HEAD
     @overrides(ApplicationVertex.get_resources_used_by_atoms)
     def get_resources_used_by_atoms(self, vertex_slice):
-=======
-    @inject_items({
-        "machine_time_step": "MachineTimeStep"
-    })
-    @overrides(
-        ApplicationVertex.get_resources_used_by_atoms,
-        additional_arguments={"machine_time_step"}
-    )
-    def get_resources_used_by_atoms(self, vertex_slice, machine_time_step):
         """
         :param ~pacman.model.graphs.common.Slice vertex_slice:
-        :param int machine_time_step:
-        """
->>>>>>> 6cd54837
+        """
         # pylint: disable=arguments-differ
         poisson_params_sz = self.get_rates_bytes(vertex_slice)
         other = ConstantSDRAM(
@@ -528,11 +503,7 @@
         self.__n_subvertices += 1
         return SpikeSourcePoissonMachineVertex(
             resources_required, self.__spike_recorder.record,
-<<<<<<< HEAD
-            self.timestep_in_us, label, constraints)
-=======
-            constraints, label, self, vertex_slice)
->>>>>>> 6cd54837
+            self.timestep_in_us, label, constraints, self, vertex_slice)
 
     @property
     def max_rate(self):
@@ -620,12 +591,7 @@
         :param ~pacman.model.graphs.common.Slice vertex_slice:
             the slice of atoms a machine vertex holds from its application
             vertex
-<<<<<<< HEAD
-        :param time_scale_factor:\
-=======
-        :param int machine_time_step: the time between timer tick updates.
         :param int time_scale_factor:
->>>>>>> 6cd54837
             the scaling between machine time step and real time
         """
         # pylint: disable=too-many-arguments, too-many-locals
@@ -727,14 +693,8 @@
         :param ~pacman.model.graphs.common.Slice vertex_slice:
             the slice of atoms a machine vertex holds from its application
             vertex
-<<<<<<< HEAD
-        :param run_from_time_in_us:\
+        :param int run_from_time_in_us:\
             simtime to start from the correct index
-=======
-        :param int machine_time_step: the time between timer tick updates.
-        :param int first_machine_time_step:
-            First machine time step to start from the correct index
->>>>>>> 6cd54837
         """
         spec.comment("\nWriting Rates for {} poisson sources:\n"
                      .format(vertex_slice.n_atoms))
@@ -878,26 +838,18 @@
     @overrides(
         AbstractRewritesDataSpecification.regenerate_data_specification,
         additional_arguments={
-<<<<<<< HEAD
-            "time_scale_factor", "graph_mapper", "routing_info",
-            "graph", "run_from_time_in_us"})
+            "time_scale_factor", "routing_info", "graph",
+            "run_from_time_in_us"})
     def regenerate_data_specification(
-            self, spec, placement, time_scale_factor, graph_mapper,
+            self, spec, placement, time_scale_factor,
             routing_info, graph, run_from_time_in_us):
-=======
-            "machine_time_step", "time_scale_factor",
-            "routing_info", "graph", "first_machine_time_step"})
-    def regenerate_data_specification(
-            self, spec, placement, machine_time_step, time_scale_factor,
-            routing_info, graph, first_machine_time_step):
         """
         :param int machine_time_step:
         :param int time_scale_factor:
         :param ~pacman.model.routing_info.RoutingInfo routing_info:
         :param ~pacman.model.graphs.machine.MachineGraph graph:
-        :param int first_machine_time_step:
-        """
->>>>>>> 6cd54837
+        :param int run_from_time_in_us:
+        """
         # pylint: disable=too-many-arguments, arguments-differ
 
         # reserve the neuron parameters data region
@@ -907,22 +859,12 @@
         self._write_poisson_parameters(
             spec=spec, graph=graph, placement=placement,
             routing_info=routing_info,
-<<<<<<< HEAD
-            vertex_slice=vertex_slice,
-            time_scale_factor=time_scale_factor)
-
-        # write rates
-        self._write_poisson_rates(spec, vertex_slice, run_from_time_in_us)
-=======
             vertex_slice=placement.vertex.vertex_slice,
-            machine_time_step=machine_time_step,
             time_scale_factor=time_scale_factor)
 
         # write rates
         self._write_poisson_rates(
-            spec, placement.vertex.vertex_slice, machine_time_step,
-            first_machine_time_step)
->>>>>>> 6cd54837
+            spec, placement.vertex.vertex_slice, run_from_time_in_us)
 
         # end spec
         spec.end_specification()
@@ -1014,38 +956,25 @@
     @overrides(
         AbstractGeneratesDataSpecification.generate_data_specification,
         additional_arguments={
-<<<<<<< HEAD
-            "time_scale_factor", "graph_mapper", "routing_info",
+            "time_scale_factor", "routing_info",
             "data_simtime_in_us", "graph", "run_from_time_in_us"
         }
     )
     def generate_data_specification(
             self, spec, placement, time_scale_factor,
-            graph_mapper, routing_info, data_simtime_in_us, graph,
+            routing_info, data_simtime_in_us, graph,
             run_from_time_in_us):
-        # pylint: disable=too-many-arguments, arguments-differ
-        vertex = placement.vertex
-        vertex_slice = graph_mapper.get_slice(vertex)
-=======
-            "machine_time_step", "time_scale_factor", "routing_info",
-            "data_n_time_steps", "graph", "first_machine_time_step"
-        }
-    )
-    def generate_data_specification(
-            self, spec, placement, machine_time_step, time_scale_factor,
-            routing_info, data_n_time_steps, graph, first_machine_time_step):
         """
         :param int machine_time_step:
         :param int time_scale_factor:
         :param ~pacman.model.routing_info.RoutingInfo routing_info:
         :param int data_n_time_steps:
         :param ~pacman.model.graphs.machine.MachineGraph graph:
-        :param int first_machine_time_step:
+        :param int run_from_time_in_us:
         """
         # pylint: disable=too-many-arguments, arguments-differ
-        self.__machine_time_step = machine_time_step
+        vertex = placement.vertex
         vertex_slice = placement.vertex.vertex_slice
->>>>>>> 6cd54837
 
         spec.comment("\n*** Spec for SpikeSourcePoisson Instance ***\n\n")
 
@@ -1060,14 +989,9 @@
 
         # write recording data
         spec.switch_write_focus(_REGIONS.SPIKE_HISTORY_REGION.value)
-<<<<<<< HEAD
         sdram = self.get_recording_sdram_usage(vertex_slice)
         recorded_region_sizes = [
             sdram.get_sdram_for_simtime(data_simtime_in_us)]
-=======
-        sdram = self.get_recording_sdram_usage(vertex_slice, machine_time_step)
-        recorded_region_sizes = [sdram.get_total_sdram(data_n_time_steps)]
->>>>>>> 6cd54837
         spec.write_array(recording_utilities.get_recording_header_array(
             recorded_region_sizes))
 
@@ -1096,20 +1020,11 @@
         return ExecutableType.USES_SIMULATION_INTERFACE
 
     @overrides(AbstractSpikeRecordable.get_spikes)
-<<<<<<< HEAD
-    def get_spikes(
-            self, placements, graph_mapper, buffer_manager):
+    def get_spikes(self, placements, buffer_manager):
         return self.__spike_recorder.get_spikes(
             self.label, buffer_manager,
             SpikeSourcePoissonVertex.SPIKE_RECORDING_REGION_ID,
-            placements, graph_mapper, self, self.timestep_in_us)
-=======
-    def get_spikes(self, placements, buffer_manager, machine_time_step):
-        return self.__spike_recorder.get_spikes(
-            self.label, buffer_manager,
-            SpikeSourcePoissonVertex.SPIKE_RECORDING_REGION_ID,
-            placements, self, machine_time_step)
->>>>>>> 6cd54837
+            placements, self, self.timestep_in_us)
 
     @overrides(AbstractProvidesOutgoingPartitionConstraints.
                get_outgoing_partition_constraints)
