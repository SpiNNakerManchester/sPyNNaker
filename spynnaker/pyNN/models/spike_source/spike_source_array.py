from spynnaker.pyNN.utilities import constants
from spynnaker.pyNN.models.spike_source.abstract_spike_source \
    import AbstractSpikeSource
from spynnaker.pyNN import model_binaries

from spinn_front_end_common.utilities import packet_conversions
from spinn_front_end_common.utilities import constants as \
    front_end_common_constants


from data_specification.data_specification_generator import \
    DataSpecificationGenerator


<<<<<<< HEAD
import math
import logging
import os
=======
from math import ceil
from collections import defaultdict
import logging
import math
>>>>>>> aa49a1b8

logger = logging.getLogger(__name__)


class SpikeSourceArray(AbstractSpikeSource):

    CORE_APP_IDENTIFIER = constants.SPIKESOURCEARRAY_CORE_APPLICATION_ID
    _model_based_max_atoms_per_core = 256

    def __init__(self, n_neurons, spike_times, machine_time_step,
                 constraints=None, label="SpikeSourceArray"):
        """
        Creates a new SpikeSourceArray Object.
        """
        AbstractSpikeSource.__init__(self, label=label, n_neurons=n_neurons,
                                     constraints=constraints,
                                     max_atoms_per_core=SpikeSourceArray.
                                     _model_based_max_atoms_per_core,
                                     machine_time_step=machine_time_step)
        self._spike_times = spike_times

    @property
    def model_name(self):
        """
        Return a string representing a label for this class.
        """
        return "SpikeSourceArray"

    @staticmethod
    def set_model_max_atoms_per_core(new_value):
        SpikeSourceArray.\
            _model_based_max_atoms_per_core = new_value

    def get_spikes_per_timestep(self, vertex_slice):
        """
        spikeArray is a list with one entry per 'neuron'. The entry for
        one neuron is a list of times (in ms) when the neuron fires.
        We need to transpose this 'matrix' and get a list of firing neuron
        indices for each time tick:
        List can come in two formats (both now supported):
        1) Official PyNN format - single list that is used for all neurons
        2) SpiNNaker format - list of lists, one per neuron
        """
        spike_dict = defaultdict(list)
        if isinstance(self._spike_times[0], list):
            # This is in SpiNNaker 'list of lists' format:
            for neuron in range(vertex_slice.lo_atom,
                                vertex_slice.hi_atom + 1):
                for timeStamp in self._spike_times[neuron]:
                    time_stamp_in_ticks = \
                        int((timeStamp * 1000.0) / self._machine_time_step)
                    spike_dict[time_stamp_in_ticks].append(neuron)
        else:
            # This is in official PyNN format, all neurons use the same list:
            neuron_list = list(range(vertex_slice.lo_atom, vertex_slice.hi_atom + 1))
            for timeStamp in self._spike_times:
                time_stamp_in_ticks = \
                    int((timeStamp * 1000.0) / self._machine_time_step)
                
                spike_dict[time_stamp_in_ticks].extend(neuron_list)

        return spike_dict

    @staticmethod
    def get_spike_block_row_length(n_atoms):
        return int(math.ceil(n_atoms / front_end_common_constants.BITS_PER_WORD))

    @staticmethod
    def get_spike_region_bytes(spike_block_row_length, no_active_timesteps):
        return spike_block_row_length * no_active_timesteps * 4

    def get_spike_buffer_size(self, vert_slice):
        """
        Gets the size of the spike buffer for a range of neurons and time steps
        """
        if not self._record:
            return 0

        if self._no_machine_time_steps is None:
            return 0

        out_spike_spikes = \
            int(math.ceil((vert_slice.hi_atom - vert_slice.lo_atom + 1)
                          / 32.0)) * 4
        return self.get_recording_region_size(out_spike_spikes)

    @staticmethod
    def get_block_index_bytes(no_active_timesteps):
        return (constants.BLOCK_INDEX_HEADER_WORDS + (no_active_timesteps
                * constants.BLOCK_INDEX_ROW_WORDS)) * 4

    def process_spike_array_info(self, subvertex, graph_mapper):
        """
        Parse python definitons of the required spike arrays and construct
        both the spike blocks, containing lists of spike IDs for each time step,
        and the index table, which gives the address in memory to access
        the spike block for the current time step.
        """
        vertex_slice = graph_mapper.get_subvertex_slice(subvertex)
        spike_dict = self.get_spikes_per_timestep(vertex_slice)

        # Dict spikeDict now has entries based on timeStamp and each entry
        # is a list of neurons firing at that time.
        # Get keys in time order:
        time_keys = spike_dict.keys()
        time_keys.sort()

        # Calculate how big the spike rows will be:
        n_atoms = (vertex_slice.hi_atom - vertex_slice.lo_atom) + 1
        spike_block_row_length = \
            self.get_spike_block_row_length(n_atoms)
        spike_region_size = self.get_spike_region_bytes(spike_block_row_length,
                                                        len(time_keys))

        # Create a new tableEntry for each unique time stamp, then
        # build a spike Block, tracking its size:
        table_entries = list()
        spike_blocks = list()
        spike_block_start_addr = 0
        for timeStamp in time_keys:
            current_spike_block = list()
            # Create tableEntry:
            table_entries.append([timeStamp, spike_block_start_addr])
            # Construct spikeBlock:
            list_of_spike_indices = spike_dict[timeStamp]
            for spikeIndex in list_of_spike_indices:
                current_spike_block.append(spikeIndex - vertex_slice.lo_atom)
            # Add the spike block for this time step to the spike blocks list:
            spike_blocks.append(current_spike_block)
            spike_block_start_addr += spike_block_row_length
        return n_atoms, table_entries, spike_blocks, spike_region_size

    def reserve_memory_regions(self, spec, setup_sz, block_index_region_size,
                               spike_region_size, spike_hist_buff_sz):
        """
        *** Modified version of same routine in abstract_models.py These could be
        combined to form a common routine, perhaps by passing a list of
        entries. ***
        Reserve memory for the system, indices and spike data regions.
        The indices region will be copied to DTCM by the executable.
        """
        spec.reserve_memory_region(
            region=self._SPIKE_SOURCE_REGIONS.SYSTEM_REGION.value,
            size=setup_sz, label='systemInfo')

        spec.reserve_memory_region(
            region=self._SPIKE_SOURCE_REGIONS.BLOCK_INDEX_REGION.value,
            size=block_index_region_size, label='SpikeBlockIndexRegion')

        spec.reserve_memory_region(
            region=self._SPIKE_SOURCE_REGIONS.SPIKE_DATA_REGION.value,
            size=spike_region_size, label='SpikeDataRegion')

        if spike_hist_buff_sz > 0:
            spec.reserve_memory_region(
                region=self._SPIKE_SOURCE_REGIONS.SPIKE_HISTORY_REGION.value,
                size=spike_hist_buff_sz, label='spikeHistBuffer',
                empty=True)

    def write_setup_info(self, spec, spike_history_region_sz):
        """
        Write information used to control the simulationand gathering of
        results. Currently, this means the flag word used to signal whether
        information on neuron firing and neuron potential is either stored
        locally in a buffer or passed out of the simulation for storage/display
        as the simulation proceeds.

        The format of the information is as follows:
        Word 0: Flags selecting data to be gathered during simulation.
            Bit 0: Record spike history
            Bit 1: Record neuron potential
            Bit 2: Record gsyn values
            Bit 3: Reserved
            Bit 4: Output spike history on-the-fly
            Bit 5: Output neuron potential
            Bit 6: Output spike rate
        """
        # What recording commands were set for the parent pynn_population.py?
        self._write_basic_setup_info(
            spec, SpikeSourceArray.CORE_APP_IDENTIFIER,
            self._SPIKE_SOURCE_REGIONS.SYSTEM_REGION.value)
        recording_info = 0
        if (spike_history_region_sz > 0) and self._record:
            recording_info |= constants.RECORD_SPIKE_BIT
        recording_info |= 0xBEEF0000
        # Write this to the system region (to be picked up by the simulation):
        spec.switch_write_focus(
            region=self._SPIKE_SOURCE_REGIONS.SYSTEM_REGION.value)
        spec.write_value(data=recording_info)
        spec.write_value(data=spike_history_region_sz)

    def write_block_index_region(self, spec, placement,
                                 num_neurons, table_entries):
        """
        Spike block index table. Gives address of each block of spikes.
        numNeurons is the total number of spike sources to be modelled.
        tableEntries is a list of the entries, each of which consists of:
        struct {
            uint32 timeStamp          # In simulation ticks
            uint32 addressOfBlockWord # Relative to start of spikeDataRegion
        } entry

        """
        spec.switch_write_focus(
            region=self._SPIKE_SOURCE_REGIONS.BLOCK_INDEX_REGION.value)
        # Word 0 is the key (x, y, p) for this core:
        chip_x, chip_y, chip_p = placement.x, placement.y, placement.p
        population_identity = \
            packet_conversions.get_key_from_coords(chip_x, chip_y, chip_p)
        spec.write_value(data=population_identity)

        # Word 1 is the total number of 'neurons' (i.e. spike sources) in
        # the pynn_population.py:
        spec.write_value(data=num_neurons)

        # Word 2 is the total number of entries in this table of indices:
        num_entries = len(table_entries)
        spec.write_value(data=num_entries)

        # Write individual entries:
        for entry in table_entries:
            time_stamp = entry[0]   # Time in ticks when this block is used
            address = entry[1]   # Address into spikeBlock region
            spec.write_value(data=time_stamp)
            spec.write_value(data=address)
        return

    def write_spike_data_region(self, spec, num_neurons, spike_blocks):
        """
        Spike data blocks.
        Blocks given in list spikeBlocks.
        Each block is a list of the indices of 'neurons' that should
        fire this tick of the simulation clock. they are converted
        into bit vectors of length ceil(numNeurons/32) words, in
        which the bit position is the neuron index and a '1' in a given
        position means that neuron fires this tick.
        """
        spec.switch_write_focus(
            region=self._SPIKE_SOURCE_REGIONS.SPIKE_DATA_REGION.value)
        vector_len = int(math.ceil(num_neurons / 32.0))
        for block in spike_blocks:
            spike_bit_vectors = [0] * vector_len
            # Process this block of spike indices, setting a bit corresponding
            # to this index for each spiking neuron source:
            for index in block:
                word_num = index >> 5
                bit_num = index & 0x1F
                or_mask = 1 << bit_num
                
                # Set the target bit:
                spike_bit_vectors[word_num] |= or_mask
            # Write this to spikeBlock region:
            for i in range(vector_len):
                spec.write_value(data=spike_bit_vectors[i])

    def get_spikes(self, txrx, placements, graph_mapper,
                   compatible_output=False):

        # Spike sources store spike vectors optimally so calculate min
        # words to represent
        sub_vertex_out_spike_bytes_function = \
            lambda subvertex, subvertex_slice: int(math.ceil(
                subvertex_slice.n_atoms / 32.0)) * 4

        # Use standard behaviour to read spikes
        return self._get_spikes(
            transciever=txrx, placements=placements,
            graph_mapper=graph_mapper, compatible_output=compatible_output,
            spike_recording_region=
            self._SPIKE_SOURCE_REGIONS.SPIKE_HISTORY_REGION.value,
            sub_vertex_out_spike_bytes_function=
            sub_vertex_out_spike_bytes_function)

    #inhirrted from dataspecable vertex
    def generate_data_spec(self, subvertex, placement, subgraph, graph,
                           routing_info, hostname, graph_mapper, report_folder,
                           write_text_specs, application_run_time_folder):
        """
        Model-specific construction of the data blocks necessary to build a
        single SpikeSource Array on one core.
        """
        data_writer, report_writer = \
            self.get_data_spec_file_writers(
                placement.x, placement.y, placement.p, hostname, report_folder,
                write_text_specs, application_run_time_folder)

        spec = DataSpecificationGenerator(data_writer, report_writer)

        #get slice from mapper
        subvert_slice = graph_mapper.get_subvertex_slice(subvertex)

        spike_history_region_sz = self.get_spike_buffer_size(subvert_slice)

        spec.comment("\n*** Spec for SpikeSourceArray Instance ***\n\n")

        # ###################################################################
        # Reserve SDRAM space for memory areas:

        spec.comment("\nReserving memory space for spike data region:\n\n")

        num_neurons, table_entries, spike_blocks, spike_region_size = \
            self.process_spike_array_info(subvertex, graph_mapper)
        if spike_region_size == 0:
            spike_region_size = 4

        # Calculate memory requirements:
        block_index_region_size = self.get_block_index_bytes(len(table_entries))

        # Create the data regions for the spike source array:
        self.reserve_memory_regions(spec, constants.SETUP_SIZE,
                                    block_index_region_size,
                                    spike_region_size, spike_history_region_sz)
        self.write_setup_info(spec, spike_history_region_sz)

        self.write_block_index_region(spec, placement, num_neurons,
                                      table_entries)
        self.write_spike_data_region(spec, num_neurons, spike_blocks)

        # End-of-Spec:
        spec.end_specification()
        data_writer.close()

    def get_binary_file_name(self):
<<<<<<< HEAD
        # Rebuild executable name
        binary_name = os.path.join(os.path.dirname(model_binaries.__file__),
                                   'spike_source_array.aplx')
        return binary_name
=======
        return "spike_source_array.aplx"
>>>>>>> aa49a1b8

    #inhirrted from partitionable vertex
    def get_cpu_usage_for_atoms(self, vertex_slice, graph):
        return 0
        #n_atoms = (vertex_slice.hi_atom - vertex_slice.lo_atom) + 1
        #return 128 * n_atoms

    def get_sdram_usage_for_atoms(self, vertex_slice, vertex_in_edges):
        spike_dict = self.get_spikes_per_timestep(vertex_slice)
        no_active_timesteps = len(spike_dict.keys())
        spike_block_row_length = self.get_spike_block_row_length(
            ((vertex_slice.hi_atom - vertex_slice.lo_atom) + 1))
        spike_region_sz = self.get_spike_region_bytes(spike_block_row_length,
                                                      no_active_timesteps)
        block_index_region_size = \
            self.get_block_index_bytes(no_active_timesteps)

        spike_history_region_sz = self.get_spike_buffer_size(vertex_slice)
        return (constants.SETUP_SIZE + spike_region_sz + block_index_region_size
                + spike_history_region_sz)

    def get_dtcm_usage_for_atoms(self, vertex_slice, graph):
        return 0
        #n_atoms = (vertex_slice.hi_atom - vertex_slice.lo_atom) + 1
        #return (44 + (16 * 4)) * n_atoms<|MERGE_RESOLUTION|>--- conflicted
+++ resolved
@@ -7,21 +7,13 @@
 from spinn_front_end_common.utilities import constants as \
     front_end_common_constants
 
-
 from data_specification.data_specification_generator import \
     DataSpecificationGenerator
 
-
-<<<<<<< HEAD
 import math
-import logging
 import os
-=======
-from math import ceil
 from collections import defaultdict
 import logging
-import math
->>>>>>> aa49a1b8
 
 logger = logging.getLogger(__name__)
 
@@ -80,7 +72,7 @@
             for timeStamp in self._spike_times:
                 time_stamp_in_ticks = \
                     int((timeStamp * 1000.0) / self._machine_time_step)
-                
+
                 spike_dict[time_stamp_in_ticks].extend(neuron_list)
 
         return spike_dict
@@ -270,7 +262,7 @@
                 word_num = index >> 5
                 bit_num = index & 0x1F
                 or_mask = 1 << bit_num
-                
+
                 # Set the target bit:
                 spike_bit_vectors[word_num] |= or_mask
             # Write this to spikeBlock region:
@@ -345,14 +337,10 @@
         data_writer.close()
 
     def get_binary_file_name(self):
-<<<<<<< HEAD
         # Rebuild executable name
         binary_name = os.path.join(os.path.dirname(model_binaries.__file__),
                                    'spike_source_array.aplx')
         return binary_name
-=======
-        return "spike_source_array.aplx"
->>>>>>> aa49a1b8
 
     #inhirrted from partitionable vertex
     def get_cpu_usage_for_atoms(self, vertex_slice, graph):
