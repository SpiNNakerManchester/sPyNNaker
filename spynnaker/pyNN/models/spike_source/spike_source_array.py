# spynnaker imports
from spinn_front_end_common.abstract_models.abstract_recordable import \
    AbstractRecordable
from spynnaker.pyNN.utilities import constants
from spinn_front_end_common.abstract_models.abstract_changable_after_run \
    import AbstractChangableAfterRun
from spynnaker.pyNN.models.common.simple_population_settable \
    import SimplePopulationSettable
from spynnaker.pyNN.models.common.eieio_spike_recorder \
    import EIEIOSpikeRecorder
from spynnaker.pyNN.models.common.abstract_spike_recordable \
    import AbstractSpikeRecordable
from spynnaker.pyNN.utilities.conf import config
from spinn_front_end_common.abstract_models.abstract_has_first_machine_time_step \
    import AbstractHasFirstMachineTimeStep


# spinn front end common imports
from spinn_front_end_common.abstract_models.\
    abstract_provides_outgoing_partition_constraints import \
    AbstractProvidesOutgoingPartitionConstraints
from spinn_front_end_common.utility_models.reverse_ip_tag_multi_cast_source \
    import ReverseIpTagMultiCastSource
from spinn_front_end_common.utilities import constants as \
    front_end_common_constants
from spinn_front_end_common.utilities import exceptions
from spinn_front_end_common.utility_models\
    .reverse_ip_tag_multicast_source_partitioned_vertex \
    import ReverseIPTagMulticastSourcePartitionedVertex


# general imports
import logging
import sys

logger = logging.getLogger(__name__)


class SpikeSourceArray(
        ReverseIpTagMultiCastSource, AbstractSpikeRecordable,
<<<<<<< HEAD
        SimplePopulationSettable, AbstractChangableAfterRun,
=======
        SimplePopulationSettable, AbstractMappableInterface,
>>>>>>> df06a1de
        AbstractHasFirstMachineTimeStep, AbstractRecordable):
    """ Model for play back of spikes
    """

    _model_based_max_atoms_per_core = sys.maxint

    def __init__(
            self, n_neurons, machine_time_step, timescale_factor,
            spike_times=None, port=None, tag=None, ip_address=None,
            board_address=None, max_on_chip_memory_usage_for_spikes_in_bytes=(
                constants.SPIKE_BUFFER_SIZE_BUFFERING_IN),
            space_before_notification=640,
            constraints=None, label="SpikeSourceArray",
            spike_recorder_buffer_size=(
                constants.EIEIO_SPIKE_BUFFER_SIZE_BUFFERING_OUT),
            buffer_size_before_receive=(
                constants.EIEIO_BUFFER_SIZE_BEFORE_RECEIVE)):
        self._ip_address = ip_address
        if ip_address is None:
            self._ip_address = config.get("Buffers", "receive_buffer_host")
        self._port = port
        if port is None:
            self._port = config.getint("Buffers", "receive_buffer_port")
        if spike_times is None:
            spike_times = []
        self._minimum_sdram_for_buffering = config.getint(
            "Buffers", "minimum_buffer_sdram")
        self._using_auto_pause_and_resume = config.getboolean(
            "Buffers", "use_auto_pause_and_resume")

        ReverseIpTagMultiCastSource.__init__(
            self, n_keys=n_neurons, machine_time_step=machine_time_step,
            timescale_factor=timescale_factor, label=label,
            constraints=constraints,
            max_atoms_per_core=(SpikeSourceArray.
                                _model_based_max_atoms_per_core),
            board_address=board_address,
            receive_port=None, receive_sdp_port=None, receive_tag=None,
            virtual_key=None, prefix=None, prefix_type=None, check_keys=False,
            send_buffer_times=spike_times,
            send_buffer_max_space=max_on_chip_memory_usage_for_spikes_in_bytes,
            send_buffer_space_before_notify=space_before_notification,
            send_buffer_notification_ip_address=self._ip_address,
            send_buffer_notification_port=self._port,
            send_buffer_notification_tag=tag)

        AbstractRecordable.__init__(self)
        AbstractSpikeRecordable.__init__(self)
        AbstractProvidesOutgoingPartitionConstraints.__init__(self)
        SimplePopulationSettable.__init__(self)
        AbstractChangableAfterRun.__init__(self)
        AbstractHasFirstMachineTimeStep.__init__(self)

        # handle recording
        self._spike_recorder = EIEIOSpikeRecorder(machine_time_step)
        self._spike_recorder_buffer_size = spike_recorder_buffer_size
        self._buffer_size_before_receive = buffer_size_before_receive

        # Keep track of any previously generated buffers
        self._send_buffers = dict()
        self._spike_recording_region_size = None
        self._partitioned_vertices = list()
        self._partitioned_vertices_current_max_buffer_size = dict()

        # used for reset and rerun
        self._requires_mapping = True
        self._last_runtime_position = 0

        self._max_on_chip_memory_usage_for_spikes = \
            max_on_chip_memory_usage_for_spikes_in_bytes
        self._space_before_notification = space_before_notification
        if self._max_on_chip_memory_usage_for_spikes is None:
            self._max_on_chip_memory_usage_for_spikes = \
                front_end_common_constants.MAX_SIZE_OF_BUFFERED_REGION_ON_CHIP

        # check the values do not conflict with chip memory limit
        if self._max_on_chip_memory_usage_for_spikes < 0:
            raise exceptions.ConfigurationException(
                "The memory usage on chip is either beyond what is supportable"
                " on the spinnaker board being supported or you have requested"
                " a negative value for a memory usage. Please correct and"
                " try again")

        if (self._max_on_chip_memory_usage_for_spikes <
                self._space_before_notification):
            self._space_before_notification =\
                self._max_on_chip_memory_usage_for_spikes

    @property
    def requires_mapping(self):
        return self._requires_mapping

    def mark_no_changes(self):
        self._requires_mapping = False

    def is_recording(self):
        """
        helper method for FEC to figure out if this is recording.
        (used in check for infinite runs)
        :return:
        """
        if self._spike_recorder.record:
            return True
        else:
            return False

    @property
    def spike_times(self):
        """ The spike times of the spike source array
        :return:
        """
        return self.send_buffer_times

    @spike_times.setter
    def spike_times(self, spike_times):
        """ Set the spike source array's spike times. Not an extend, but an\
            actual change
        :param spike_times:
        :return:
        """
        self.send_buffer_times = spike_times

    # @implements AbstractSpikeRecordable.is_recording_spikes
    def is_recording_spikes(self):
        return self._spike_recorder.record

    # @implements AbstractSpikeRecordable.set_recording_spikes
    def set_recording_spikes(self):
        self.enable_recording(
            self._ip_address, self._port, self._board_address,
            self._send_buffer_notification_tag,
            self._spike_recorder_buffer_size,
            self._buffer_size_before_receive,
            self._minimum_sdram_for_buffering,
            self._using_auto_pause_and_resume)
        self._requires_mapping = not self._spike_recorder.record
        self._spike_recorder.record = True

    def get_spikes(self, placements, graph_mapper, buffer_manager):
        return self._spike_recorder.get_spikes(
            self.label, buffer_manager,
            (ReverseIPTagMulticastSourcePartitionedVertex.
             _REGIONS.RECORDING_BUFFER.value),
            (ReverseIPTagMulticastSourcePartitionedVertex.
             _REGIONS.RECORDING_BUFFER_STATE.value),
            placements, graph_mapper, self,
            lambda subvertex: subvertex.virtual_key)

    @property
    def model_name(self):
        return "SpikeSourceArray"

    @staticmethod
    def set_model_max_atoms_per_core(new_value):
        SpikeSourceArray._model_based_max_atoms_per_core = new_value

    def set_first_machine_time_step(self, first_machine_time_step):
        self.first_machine_time_step = first_machine_time_step<|MERGE_RESOLUTION|>--- conflicted
+++ resolved
@@ -11,7 +11,8 @@
 from spynnaker.pyNN.models.common.abstract_spike_recordable \
     import AbstractSpikeRecordable
 from spynnaker.pyNN.utilities.conf import config
-from spinn_front_end_common.abstract_models.abstract_has_first_machine_time_step \
+from spinn_front_end_common.abstract_models\
+    .abstract_has_first_machine_time_step \
     import AbstractHasFirstMachineTimeStep
 
 
@@ -38,11 +39,7 @@
 
 class SpikeSourceArray(
         ReverseIpTagMultiCastSource, AbstractSpikeRecordable,
-<<<<<<< HEAD
         SimplePopulationSettable, AbstractChangableAfterRun,
-=======
-        SimplePopulationSettable, AbstractMappableInterface,
->>>>>>> df06a1de
         AbstractHasFirstMachineTimeStep, AbstractRecordable):
     """ Model for play back of spikes
     """
