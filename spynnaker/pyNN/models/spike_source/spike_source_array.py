"""
SpikeSourceArray
"""

# spynnaker imports
from spinn_front_end_common.abstract_models.\
    abstract_outgoing_edge_same_contiguous_keys_restrictor import \
    OutgoingEdgeSameContiguousKeysRestrictor
from spinn_front_end_common.abstract_models.\
    abstract_provides_outgoing_edge_constraints import \
    AbstractProvidesOutgoingEdgeConstraints
from spynnaker.pyNN.utilities import constants
from spynnaker.pyNN.models.common.eieio_spike_recorder \
    import EIEIOSpikeRecorder
from spynnaker.pyNN.models.common.abstract_spike_recordable \
    import AbstractSpikeRecordable
from spynnaker.pyNN.utilities.conf import config
from spynnaker.pyNN.models.spike_source.spike_source_array_partitioned_vertex\
    import SpikeSourceArrayPartitionedVertex

from spinn_front_end_common.interface.buffer_management.storage_objects\
    .buffered_sending_region import BufferedSendingRegion

# spinn front end common imports
from spinn_front_end_common.abstract_models.abstract_data_specable_vertex \
    import AbstractDataSpecableVertex
from spinn_front_end_common.utilities.exceptions import ConfigurationException
from spinn_front_end_common.utilities import constants as \
    front_end_common_constants

# pacman imports
from pacman.model.partitionable_graph.abstract_partitionable_vertex \
    import AbstractPartitionableVertex
from pacman.model.constraints.tag_allocator_constraints\
    .tag_allocator_require_iptag_constraint\
    import TagAllocatorRequireIptagConstraint

# dsg imports
from data_specification.data_specification_generator\
    import DataSpecificationGenerator

# general imports
from enum import Enum
import logging
import sys
import math

logger = logging.getLogger(__name__)

<<<<<<< HEAD
# Extra space in recording region in case of buffering sending more packets
# than expected
_RECORDING_OVERALLOCATION = 2000
=======
# Space in case the buffering ends up pushing more packets than required
_RECORD_OVERALLOCATION = 2000
>>>>>>> 9bb3ab08


class SpikeSourceArray(
        AbstractDataSpecableVertex, AbstractPartitionableVertex,
        AbstractSpikeRecordable, AbstractProvidesOutgoingEdgeConstraints):
    """
    model for play back of spikes
    """

    _CONFIGURATION_REGION_SIZE = 36

    # limited to the n of the x,y,p,n key format
    _model_based_max_atoms_per_core = sys.maxint

    _SPIKE_SOURCE_REGIONS = Enum(
        value="_SPIKE_SOURCE_REGIONS",
        names=[('SYSTEM_REGION', 0),
               ('CONFIGURATION_REGION', 1),
               ('SPIKE_DATA_REGION', 2),
               ('SPIKE_DATA_RECORDED_REGION', 3)])

    def __init__(
            self, n_neurons, spike_times, machine_time_step, timescale_factor,
            port=None, tag=None, ip_address=None, board_address=None,
            max_on_chip_memory_usage_for_spikes_in_bytes=None,
            space_before_notification=640,
            constraints=None, label="SpikeSourceArray"):
        if ip_address is None:
            ip_address = config.get("Buffers", "receive_buffer_host")
        if port is None:
            port = config.getint("Buffers", "receive_buffer_port")

        AbstractDataSpecableVertex.__init__(
            self, machine_time_step=machine_time_step,
            timescale_factor=timescale_factor)
        AbstractPartitionableVertex.__init__(
            self, n_atoms=n_neurons, label=label,
            max_atoms_per_core=self._model_based_max_atoms_per_core,
            constraints=constraints)
        AbstractSpikeRecordable.__init__(self)
        self._spike_times = spike_times
        self._max_on_chip_memory_usage_for_spikes = \
            max_on_chip_memory_usage_for_spikes_in_bytes
        self._space_before_notification = space_before_notification

        self.add_constraint(TagAllocatorRequireIptagConstraint(
            ip_address, port, strip_sdp=True, board_address=board_address,
            tag_id=tag))

        if self._max_on_chip_memory_usage_for_spikes is None:
            self._max_on_chip_memory_usage_for_spikes = \
                front_end_common_constants.MAX_SIZE_OF_BUFFERED_REGION_ON_CHIP

        # check the values do not conflict with chip memory limit
        if self._max_on_chip_memory_usage_for_spikes < 0:
            raise ConfigurationException(
                "The memory usage on chip is either beyond what is supportable"
                " on the spinnaker board being supported or you have requested"
                " a negative value for a memory usage. Please correct and"
                " try again")

        if (self._max_on_chip_memory_usage_for_spikes <
                self._space_before_notification):
            self._space_before_notification =\
                self._max_on_chip_memory_usage_for_spikes

        # Keep track of any previously generated buffers
        self._send_buffers = dict()
        self._spike_recording_region_size = None

        # handle recording
        self._spike_recorder = EIEIOSpikeRecorder(machine_time_step)

        #handle outgoing constraints
        self._outgoing_edge_key_restrictor = \
            OutgoingEdgeSameContiguousKeysRestrictor()

    @property
    def spike_times(self):
        return self._spike_times

    @spike_times.setter
    def spike_times(self, spike_times):
        self._spike_times = spike_times

    def is_recording_spikes(self):
        return self._spike_recorder.record

    def set_recording_spikes(self):
        self._spike_recorder.record = True

    def get_spikes(self, transceiver, n_machine_time_steps, placements,
                   graph_mapper):
        return self._spike_recorder.get_spikes(
            self.label, transceiver,
            self._SPIKE_SOURCE_REGIONS.SPIKE_DATA_RECORDED_REGION.value,
            placements, graph_mapper, self)

    @property
    def model_name(self):
        """
        Return a string representing a label for this class.
        """
        return "SpikeSourceArray"

    @staticmethod
    def set_model_max_atoms_per_core(new_value):
        """

        :param new_value:
        :return:
        """
        SpikeSourceArray._model_based_max_atoms_per_core = new_value

    def create_subvertex(self, vertex_slice, resources_required, label=None,
                         constraints=list()):
        """
        creates a partitioned vertex from a partitionable vertex
        :param vertex_slice: the slice of partitionable atoms that the
        new partitioned vertex will contain
        :param resources_required: the reosurces used by the partitioned vertex
        :param label: the label of the partitioned vertex
        :param constraints: extra constraints added to the partitioned vertex
        :return: a partitioned vertex
        :rtype: SpikeSourceArrayPartitionedVertex
        """
        # map region id to the sned buffer for this partitioned vertex
        send_buffer = dict()
        send_buffer[self._SPIKE_SOURCE_REGIONS.SPIKE_DATA_REGION.value] =\
            self._get_spike_send_buffer(vertex_slice)
        # create and return the partitioned vertex
        return SpikeSourceArrayPartitionedVertex(
            send_buffer, resources_required, label, constraints)

    def _get_spike_send_buffer(self, vertex_slice):
        """
        spikeArray is a list with one entry per 'neuron'. The entry for
        one neuron is a list of times (in ms) when the neuron fires.
        We need to transpose this 'matrix' and get a list of firing neuron
        indices for each time tick:
        List can come in two formats (both now supported):
        1) Official PyNN format - single list that is used for all neurons
        2) SpiNNaker format - list of lists, one per neuron
        """
        send_buffer = None
        key = (vertex_slice.lo_atom, vertex_slice.hi_atom)
        if key not in self._send_buffers:
            send_buffer = BufferedSendingRegion(
                self._max_on_chip_memory_usage_for_spikes)
            if isinstance(self._spike_times[0], list):

                # This is in SpiNNaker 'list of lists' format:
                for neuron in range(vertex_slice.lo_atom,
                                    vertex_slice.hi_atom + 1):
                    for timeStamp in sorted(self._spike_times[neuron]):
                        time_stamp_in_ticks = int(
                            math.ceil((timeStamp * 1000.0) /
                                      self._machine_time_step))
                        send_buffer.add_key(time_stamp_in_ticks,
                                            neuron - vertex_slice.lo_atom)
            else:

                # This is in official PyNN format, all neurons use the
                # same list:
                neuron_list = range(vertex_slice.n_atoms)
                for timeStamp in sorted(self._spike_times):
                    time_stamp_in_ticks = int(
                        math.ceil((timeStamp * 1000.0) /
                                  self._machine_time_step))

                    # add to send_buffer collection
                    send_buffer.add_keys(time_stamp_in_ticks, neuron_list)

            self._send_buffers[key] = send_buffer
        else:
            send_buffer = self._send_buffers[key]
        return send_buffer

    def _reserve_memory_regions(
            self, spec, spike_region_size, recorded_region_size):
        """ Reserve memory for the system, indices and spike data regions.
            The indices region will be copied to DTCM by the executable.
        """
        spec.reserve_memory_region(
            region=self._SPIKE_SOURCE_REGIONS.SYSTEM_REGION.value,
            size=(constants.DATA_SPECABLE_BASIC_SETUP_INFO_N_WORDS * 4) + 8,
            label='systemInfo')

        spec.reserve_memory_region(
            region=self._SPIKE_SOURCE_REGIONS.CONFIGURATION_REGION.value,
            size=self._CONFIGURATION_REGION_SIZE, label='configurationRegion')

        spec.reserve_memory_region(
            region=self._SPIKE_SOURCE_REGIONS.SPIKE_DATA_REGION.value,
            size=spike_region_size, label='SpikeDataRegion', empty=True)

        if self._spike_recorder.record:
            spec.reserve_memory_region(
                region=(self._SPIKE_SOURCE_REGIONS
                        .SPIKE_DATA_RECORDED_REGION.value),
                size=recorded_region_size + 4, label="RecordedSpikeDataRegion",
                empty=True)

    def _write_setup_info(self, spec, spike_buffer_region_size, ip_tags,
                          total_recording_region_size):
        """
        Write information used to control the simulation and gathering of
        results. Currently, this means the flag word used to signal whether
        information on neuron firing and neuron potential is either stored
        locally in a buffer or passed out of the simulation for storage/display
        as the simulation proceeds.

        The format of the information is as follows:
        Word 0: Flags selecting data to be gathered during simulation.
            Bit 0: Record spike history
            Bit 1: Record neuron potential
            Bit 2: Record gsyn values
            Bit 3: Reserved
            Bit 4: Output spike history on-the-fly
            Bit 5: Output neuron potential
            Bit 6: Output spike rate
        """
        self._write_basic_setup_info(
            spec, self._SPIKE_SOURCE_REGIONS.SYSTEM_REGION.value)

        # write flag for recording
        if self._spike_recorder.record:
            value = 1 | 0xBEEF0000
            spec.write_value(data=value)
            spec.write_value(data=(total_recording_region_size + 4))
        else:
            spec.write_value(data=0)
            spec.write_value(data=0)

        spec.switch_write_focus(
            region=self._SPIKE_SOURCE_REGIONS.CONFIGURATION_REGION.value)

        # write configs for reverse ip tag
        # NOTE
        # as the packets are formed in the buffers, and that its a spike source
        # array, and shouldn't have injected packets, no config should be
        # required for it to work. the packet format will override these anyhow
        # END NOTE
        spec.write_value(data=0)  # prefix value
        spec.write_value(data=0)  # prefix
        spec.write_value(data=0)  # key left shift
        spec.write_value(data=0)  # add key check
        spec.write_value(data=0)  # key for transmitting
        spec.write_value(data=0)  # mask for transmitting

        # write configs for buffers
        spec.write_value(data=spike_buffer_region_size)
        spec.write_value(data=self._space_before_notification)

        ip_tag = iter(ip_tags).next()
        spec.write_value(data=ip_tag.tag)

    # inherited from dataspecable vertex
    def generate_data_spec(
            self, subvertex, placement, subgraph, graph, routing_info,
            hostname, graph_mapper, report_folder, ip_tags, reverse_ip_tags,
            write_text_specs, application_run_time_folder):
        """
        Model-specific construction of the data blocks necessary to build a
        single SpikeSource Array on one core.
        :param subvertex:
        :param placement:
        :param subgraph:
        :param graph:
        :param routing_info:
        :param hostname:
        :param graph_mapper:
        :param report_folder:
        :param ip_tags:
        :param reverse_ip_tags:
        :param write_text_specs:
        :param application_run_time_folder:
        :return:
        """
        data_writer, report_writer = \
            self.get_data_spec_file_writers(
                placement.x, placement.y, placement.p, hostname, report_folder,
                write_text_specs, application_run_time_folder)

        spec = DataSpecificationGenerator(data_writer, report_writer)

        spec.comment("\n*** Spec for SpikeSourceArray Instance ***\n\n")

        # ###################################################################
        # Reserve SDRAM space for memory areas:
        spec.comment("\nReserving memory space for spike data region:\n\n")
        vertex_slice = graph_mapper.get_subvertex_slice(subvertex)
        spike_buffer = self._get_spike_send_buffer(vertex_slice)
        recording_size = (spike_buffer.total_region_size + 4 +
                          _RECORD_OVERALLOCATION)

<<<<<<< HEAD
        if self._spike_recording_region_size is None:
            self._spike_recording_region_size = (
                spike_buffer.total_region_size + _RECORDING_OVERALLOCATION)
=======
>>>>>>> 9bb3ab08
        self._reserve_memory_regions(spec, spike_buffer.buffer_size,
                                     recording_size)

        self._write_setup_info(
            spec, spike_buffer.buffer_size, ip_tags, recording_size)

        # End-of-Spec:
        spec.end_specification()
        data_writer.close()

        # tell the subvertex its region size
        subvertex.region_size = recording_size

    def get_binary_file_name(self):
        """

        :return:
        """
        return "reverse_iptag_multicast_source.aplx"

    # inherited from partitionable vertex
    def get_cpu_usage_for_atoms(self, vertex_slice, graph):
        """

        :param vertex_slice:
        :param graph:
        :return:
        """
        return 0

    def get_sdram_usage_for_atoms(self, vertex_slice, graph):
        """ calculates the total sdram usage of the spike source array. If the
        memory requirement is beyond what is deemed to be the usage of the
        processor, then it executes a buffered format.

        :param vertex_slice: the slice of atoms this partitioned vertex will
        represent from the partiionable vertex
        :param graph: the partitionable graph which contains the high level
        objects
        :return:
        """
        send_buffer = self._get_spike_send_buffer(vertex_slice)
        send_size = send_buffer.buffer_size
<<<<<<< HEAD
        self._spike_recording_region_size = 0
        if self._record:
            self._spike_recording_region_size = (
                send_buffer.total_region_size + _RECORDING_OVERALLOCATION)
=======
        record_size = 0
        if self._spike_recorder.record:
            record_size = (send_buffer.total_region_size + 4 +
                           _RECORD_OVERALLOCATION)
>>>>>>> 9bb3ab08
        return (
            (constants.DATA_SPECABLE_BASIC_SETUP_INFO_N_WORDS * 4) +
            SpikeSourceArray._CONFIGURATION_REGION_SIZE + send_size +
            record_size)

    def get_dtcm_usage_for_atoms(self, vertex_slice, graph):
        """

        :param vertex_slice:
        :param graph:
        :return:
        """
        return 0

    def get_outgoing_edge_constraints(self, partitioned_edge, graph_mapper):
        """
        gets the constraints for edges going out of this vertex
        :param partitioned_edge: the parittioned edge that leaves this vertex
        :param graph_mapper: the graph mapper object
        :return: list of constraints
        """
        return self._outgoing_edge_key_restrictor.get_outgoing_edge_constraints(
            partitioned_edge, graph_mapper)


    def is_data_specable(self):
        """
        helper method for isinstance
        :return:
        """
        return True<|MERGE_RESOLUTION|>--- conflicted
+++ resolved
@@ -47,14 +47,9 @@
 
 logger = logging.getLogger(__name__)
 
-<<<<<<< HEAD
 # Extra space in recording region in case of buffering sending more packets
 # than expected
 _RECORDING_OVERALLOCATION = 2000
-=======
-# Space in case the buffering ends up pushing more packets than required
-_RECORD_OVERALLOCATION = 2000
->>>>>>> 9bb3ab08
 
 
 class SpikeSourceArray(
@@ -348,27 +343,24 @@
         spec.comment("\nReserving memory space for spike data region:\n\n")
         vertex_slice = graph_mapper.get_subvertex_slice(subvertex)
         spike_buffer = self._get_spike_send_buffer(vertex_slice)
-        recording_size = (spike_buffer.total_region_size + 4 +
-                          _RECORD_OVERALLOCATION)
-
-<<<<<<< HEAD
+
         if self._spike_recording_region_size is None:
             self._spike_recording_region_size = (
                 spike_buffer.total_region_size + _RECORDING_OVERALLOCATION)
-=======
->>>>>>> 9bb3ab08
+            
         self._reserve_memory_regions(spec, spike_buffer.buffer_size,
-                                     recording_size)
+                                     self._spike_recording_region_size)
 
         self._write_setup_info(
-            spec, spike_buffer.buffer_size, ip_tags, recording_size)
+            spec, spike_buffer.buffer_size, ip_tags, 
+            self._spike_recording_region_size)
 
         # End-of-Spec:
         spec.end_specification()
         data_writer.close()
 
         # tell the subvertex its region size
-        subvertex.region_size = recording_size
+        subvertex.region_size = self._spike_recording_region_size
 
     def get_binary_file_name(self):
         """
@@ -400,21 +392,14 @@
         """
         send_buffer = self._get_spike_send_buffer(vertex_slice)
         send_size = send_buffer.buffer_size
-<<<<<<< HEAD
         self._spike_recording_region_size = 0
         if self._record:
             self._spike_recording_region_size = (
                 send_buffer.total_region_size + _RECORDING_OVERALLOCATION)
-=======
-        record_size = 0
-        if self._spike_recorder.record:
-            record_size = (send_buffer.total_region_size + 4 +
-                           _RECORD_OVERALLOCATION)
->>>>>>> 9bb3ab08
         return (
             (constants.DATA_SPECABLE_BASIC_SETUP_INFO_N_WORDS * 4) +
             SpikeSourceArray._CONFIGURATION_REGION_SIZE + send_size +
-            record_size)
+            self._spike_recording_region_size + 4)
 
     def get_dtcm_usage_for_atoms(self, vertex_slice, graph):
         """
