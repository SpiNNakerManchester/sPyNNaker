from pacman.model.constraints.key_allocator_constraints\
    .key_allocator_contiguous_range_constraint \
    import KeyAllocatorContiguousRangeContraint

from spynnaker.pyNN.models.neural_properties.randomDistributions\
    import generate_parameter
from spynnaker.pyNN.models.common.abstract_spike_recordable \
    import AbstractSpikeRecordable
from spynnaker.pyNN.models.common.population_settable_change_requires_mapping \
    import PopulationSettableChangeRequiresMapping
from spynnaker.pyNN.models.common.spike_recorder import SpikeRecorder
from spynnaker.pyNN.utilities.conf import config
from spynnaker.pyNN.models.common import recording_utils
from spynnaker.pyNN.models.spike_source\
    .spike_source_poisson_partitioned_vertex \
    import SpikeSourcePoissonPartitionedVertex


from spinn_front_end_common.abstract_models.abstract_data_specable_vertex\
    import AbstractDataSpecableVertex
from spinn_front_end_common.abstract_models.\
    abstract_provides_provenance_partitionable_vertex import \
    AbstractProvidesProvenancePartitionableVertex
from spinn_front_end_common.abstract_models.\
    abstract_provides_outgoing_partition_constraints import \
    AbstractProvidesOutgoingPartitionConstraints
from spinn_front_end_common.utilities import constants as\
    front_end_common_constants
from spinn_front_end_common.interface.buffer_management.buffer_models\
    .receives_buffers_to_host_basic_impl import ReceiveBuffersToHostBasicImpl

from data_specification.data_specification_generator\
    import DataSpecificationGenerator
from data_specification.enums.data_type import DataType

from enum import Enum
import math
import numpy
import logging

logger = logging.getLogger(__name__)

SLOW_RATE_PER_TICK_CUTOFF = 1.0
PARAMS_BASE_WORDS = 4
PARAMS_WORDS_PER_NEURON = 5
RANDOM_SEED_WORDS = 4


class SpikeSourcePoisson(
<<<<<<< HEAD
        AbstractProvidesProvenancePartitionableVertex,
        AbstractDataSpecableVertex, AbstractSpikeRecordable,
        AbstractProvidesOutgoingPartitionConstraints,
        PopulationSettableChangeRequiresMapping,
        ReceiveBuffersToHostBasicImpl):
=======
        AbstractPartitionableVertex,
        AbstractDataSpecableVertex, AbstractSpikeRecordable,
        AbstractProvidesOutgoingPartitionConstraints,
        PopulationSettableChangeRequiresMapping):
>>>>>>> 53139c1e
    """ A Poisson Spike source object
    """

    _POISSON_SPIKE_SOURCE_REGIONS = Enum(
        value="_POISSON_SPIKE_SOURCE_REGIONS",
        names=[('SYSTEM_REGION', 0),
               ('POISSON_PARAMS_REGION', 1),
               ('SPIKE_HISTORY_REGION', 2),
               ('BUFFERING_OUT_STATE', 3),
               ('PROVENANCE_REGION', 4)])

    _N_POPULATION_RECORDING_REGIONS = 1
    _DEFAULT_MALLOCS_USED = 2

    # Technically, this is ~2900 in terms of DTCM, but is timescale dependent
    # in terms of CPU (2900 at 10 times slow down is fine, but not at
    # real-time)
    _model_based_max_atoms_per_core = 500

    def __init__(
            self, n_neurons, machine_time_step, timescale_factor,
            constraints=None, label="SpikeSourcePoisson", rate=1.0, start=0.0,
            duration=None, seed=None):
<<<<<<< HEAD
        AbstractProvidesProvenancePartitionableVertex.__init__(
            self, n_atoms=n_neurons, label=label, constraints=constraints,
            max_atoms_per_core=self._model_based_max_atoms_per_core,
            provenance_region_id=
            self._POISSON_SPIKE_SOURCE_REGIONS.PROVENANCE_REGION.value)
=======
        AbstractPartitionableVertex.__init__(
            self, n_neurons, label, self._model_based_max_atoms_per_core,
            constraints)
>>>>>>> 53139c1e
        AbstractDataSpecableVertex.__init__(
            self, machine_time_step=machine_time_step,
            timescale_factor=timescale_factor)
        AbstractSpikeRecordable.__init__(self)
        AbstractProvidesOutgoingPartitionConstraints.__init__(self)
        PopulationSettableChangeRequiresMapping.__init__(self)

        # Store the parameters
        self._rate = rate
        self._start = start
        self._duration = duration
        self._rng = numpy.random.RandomState(seed)

        # Prepare for recording, and to get spikes
        self._spike_recorder = SpikeRecorder(machine_time_step)
        self._spike_buffer_max_size = config.getint(
            "Buffers", "spike_buffer_size")
        self._buffer_size_before_receive = config.getint(
            "Buffers", "buffer_size_before_receive")
        self._time_between_requests = config.getint(
            "Buffers", "time_between_requests")
        self._enable_buffered_recording = config.getboolean(
            "Buffers", "enable_buffered_recording")
        self._receive_buffer_host = config.get(
            "Buffers", "receive_buffer_host")
        self._receive_buffer_port = config.getint(
            "Buffers", "receive_buffer_port")
        self._minimum_buffer_sdram = config.getint(
            "Buffers", "minimum_buffer_sdram")
        self._using_auto_pause_and_resume = config.getboolean(
            "Buffers", "use_auto_pause_and_resume")

    def create_subvertex(
            self, vertex_slice, resources_required, label=None,
            constraints=None):
        subvertex = SpikeSourcePoissonPartitionedVertex(
            resources_required, label, constraints)
        if not self._using_auto_pause_and_resume:
            spike_buffer_size = self._spike_recorder.get_sdram_usage_in_bytes(
                vertex_slice.n_atoms, self._no_machine_time_steps)
            spike_buffering_needed = recording_utils.needs_buffering(
                self._spike_buffer_max_size, spike_buffer_size,
                self._enable_buffered_recording)
            if spike_buffering_needed:
                subvertex.activate_buffering_output(
                    buffering_ip_address=self._receive_buffer_host,
                    buffering_port=self._receive_buffer_port)
        else:
            sdram_per_ts = self._spike_recorder.get_sdram_usage_in_bytes(
                vertex_slice.n_atoms, 1)
            subvertex.activate_buffering_output(
                minimum_sdram_for_buffering=self._minimum_buffer_sdram,
                buffered_sdram_per_timestep=sdram_per_ts)

        return subvertex

    @property
    def rate(self):
        return self._rate

    @rate.setter
    def rate(self, rate):
        self._rate = rate

    @property
    def start(self):
        return self._start

    @start.setter
    def start(self, start):
        self._start = start

    @property
    def duration(self):
        return self._duration

    @duration.setter
    def duration(self, duration):
        self._duration = duration

    @property
    def seed(self):
        return self._seed

    @seed.setter
    def seed(self, seed):
        self._seed = seed

    @property
    def model_name(self):
        """ Return a string representing a label for this class.
        """
        return "SpikeSourcePoisson"

    @staticmethod
    def set_model_max_atoms_per_core(new_value):
        SpikeSourcePoisson._model_based_max_atoms_per_core = new_value

    @staticmethod
    def get_params_bytes(vertex_slice):
        """ Gets the size of the poisson parameters in bytes
        :param vertex_slice:
        """
        return (RANDOM_SEED_WORDS + PARAMS_BASE_WORDS +
                (((vertex_slice.hi_atom - vertex_slice.lo_atom) + 1) *
                 PARAMS_WORDS_PER_NEURON)) * 4

    def reserve_memory_regions(self, spec, setup_sz, poisson_params_sz,
                               spike_hist_buff_sz, subvertex):
        """ Reserve memory regions for poisson source parameters and output\
            buffer.
        :param spec:
        :param setup_sz:
        :param poisson_params_sz:
        :param spike_hist_buff_sz:
        :return:
        """
        spec.comment("\nReserving memory space for data regions:\n\n")

        # Reserve memory:
        spec.reserve_memory_region(
            region=(
                SpikeSourcePoissonPartitionedVertex.
                _POISSON_SPIKE_SOURCE_REGIONS.SYSTEM_REGION.value),
            size=setup_sz, label='setup')
        spec.reserve_memory_region(
            region=(
                SpikeSourcePoissonPartitionedVertex.
                _POISSON_SPIKE_SOURCE_REGIONS.POISSON_PARAMS_REGION.value),
            size=poisson_params_sz, label='PoissonParams')
        subvertex.reserve_buffer_regions(
            spec,
            (SpikeSourcePoissonPartitionedVertex.
                _POISSON_SPIKE_SOURCE_REGIONS.BUFFERING_OUT_STATE.value),
            [SpikeSourcePoissonPartitionedVertex.
                _POISSON_SPIKE_SOURCE_REGIONS.SPIKE_HISTORY_REGION.value],
            [spike_hist_buff_sz])
<<<<<<< HEAD
        spec.reserve_memory_region(
            region=self._POISSON_SPIKE_SOURCE_REGIONS.PROVENANCE_REGION.value,
            size=
            front_end_common_constants.PROVENANCE_DATA_REGION_SIZE_IN_BYTES,
            label="Provenance region")
=======
        subvertex.reserve_provenance_data_region(spec)
>>>>>>> 53139c1e

    def _write_setup_info(
            self, spec, spike_history_region_sz, ip_tags,
            buffer_size_before_receive, subvertex):
        """ Write information used to control the simulation and gathering of\
            results.

        :param spec:
        :param spike_history_region_sz:
        :param ip_rags
        :return:
        """

        self._write_basic_setup_info(
            spec,
            (SpikeSourcePoissonPartitionedVertex.
                _POISSON_SPIKE_SOURCE_REGIONS.SYSTEM_REGION.value))
        subvertex.write_recording_data(
            spec, ip_tags, [spike_history_region_sz],
            buffer_size_before_receive, self._time_between_requests)

    def _write_poisson_parameters(self, spec, key, num_neurons):
        """ Generate Neuron Parameter data for Poisson spike sources

        :param spec:
        :param key:
        :param num_neurons:
        :return:
        """
        spec.comment("\nWriting Neuron Parameters for {} poisson sources:\n"
                     .format(num_neurons))

        # Set the focus to the memory region 2 (neuron parameters):
        spec.switch_write_focus(
            region=(
                SpikeSourcePoissonPartitionedVertex.
                _POISSON_SPIKE_SOURCE_REGIONS.POISSON_PARAMS_REGION.value))

        # Write header info to the memory region:

        # Write Key info for this core:
        if key is None:
            # if there's no key, then two false will cover it.
            spec.write_value(data=0)
            spec.write_value(data=0)
        else:
            # has a key, thus set has key to 1 and then add key
            spec.write_value(data=1)
            spec.write_value(data=key)

        # Write the random seed (4 words), generated randomly!
        spec.write_value(data=self._rng.randint(0x7FFFFFFF))
        spec.write_value(data=self._rng.randint(0x7FFFFFFF))
        spec.write_value(data=self._rng.randint(0x7FFFFFFF))
        spec.write_value(data=self._rng.randint(0x7FFFFFFF))

        # For each neuron, get the rate to work out if it is a slow
        # or fast source
        slow_sources = list()
        fast_sources = list()
        for i in range(0, num_neurons):

            # Get the parameter values for source i:
            rate_val = generate_parameter(self._rate, i)
            start_val = generate_parameter(self._start, i)
            end_val = None
            if self._duration is not None:
                end_val = generate_parameter(self._duration, i) + start_val

            # Decide if it is a fast or slow source and
            spikes_per_tick = \
                (float(rate_val) * (self._machine_time_step / 1000000.0))
            if spikes_per_tick <= SLOW_RATE_PER_TICK_CUTOFF:
                slow_sources.append([i, rate_val, start_val, end_val])
            else:
                fast_sources.append([i, spikes_per_tick, start_val, end_val])

        # Write the numbers of each type of source
        spec.write_value(data=len(slow_sources))
        spec.write_value(data=len(fast_sources))

        # Now write one struct for each slow source as follows
        #
        #   typedef struct slow_spike_source_t
        #   {
        #     uint32_t neuron_id;
        #     uint32_t start_ticks;
        #     uint32_t end_ticks;
        #
        #     accum mean_isi_ticks;
        #     accum time_to_spike_ticks;
        #   } slow_spike_source_t;
        for (neuron_id, rate_val, start_val, end_val) in slow_sources:
            if rate_val == 0:
                isi_val = 0
            else:
                isi_val = float(1000000.0 /
                                (rate_val * self._machine_time_step))
            start_scaled = int(start_val * 1000.0 / self._machine_time_step)
            end_scaled = 0xFFFFFFFF
            if end_val is not None:
                end_scaled = int(end_val * 1000.0 / self._machine_time_step)
            spec.write_value(data=neuron_id, data_type=DataType.UINT32)
            spec.write_value(data=start_scaled, data_type=DataType.UINT32)
            spec.write_value(data=end_scaled, data_type=DataType.UINT32)
            spec.write_value(data=isi_val, data_type=DataType.S1615)
            spec.write_value(data=0x0, data_type=DataType.UINT32)

        # Now write
        #   typedef struct fast_spike_source_t
        #   {
        #     uint32_t neuron_id;
        #     uint32_t start_ticks;
        #     uint32_t end_ticks;
        #
        #     unsigned long fract exp_minus_lambda;
        #   } fast_spike_source_t;
        for (neuron_id, spikes_per_tick, start_val, end_val) in fast_sources:
            if spikes_per_tick == 0:
                exp_minus_lamda = 0
            else:
                exp_minus_lamda = math.exp(-1.0 * spikes_per_tick)
            start_scaled = int(start_val * 1000.0 / self._machine_time_step)
            end_scaled = 0xFFFFFFFF
            if end_val is not None:
                end_scaled = int(end_val * 1000.0 / self._machine_time_step)
            spec.write_value(data=neuron_id, data_type=DataType.UINT32)
            spec.write_value(data=start_scaled, data_type=DataType.UINT32)
            spec.write_value(data=end_scaled, data_type=DataType.UINT32)
            spec.write_value(data=exp_minus_lamda, data_type=DataType.U032)

    # @implements AbstractSpikeRecordable.is_recording_spikes
    def is_recording_spikes(self):
        return self._spike_recorder.record

    # @implements AbstractSpikeRecordable.set_recording_spikes
    def set_recording_spikes(self):
        self._spike_recorder.record = True

    # inherited from partitionable vertex
    def get_sdram_usage_for_atoms(self, vertex_slice, graph):
        poisson_params_sz = self.get_params_bytes(vertex_slice)
        total_size = \
            ((front_end_common_constants.
              DATA_SPECABLE_BASIC_SETUP_INFO_N_WORDS * 4) +
<<<<<<< HEAD
             self.get_recording_data_size(1) +
             self.get_buffer_state_region_size(1) +
             poisson_params_sz + spike_hist_buff_sz)
=======
             ReceiveBuffersToHostBasicImpl.get_recording_data_size(1) +
             ReceiveBuffersToHostBasicImpl.get_buffer_state_region_size(1) +
             SpikeSourcePoissonPartitionedVertex.get_provenance_data_size(0) +
             poisson_params_sz)
>>>>>>> 53139c1e
        total_size += self._get_number_of_mallocs_used_by_dsg(
            vertex_slice, graph.incoming_edges_to_vertex(self)) * \
            front_end_common_constants.SARK_PER_MALLOC_SDRAM_USAGE

        if self._using_auto_pause_and_resume:
            total_size += self._minimum_buffer_sdram
        else:
            spike_buffer_size = self._spike_recorder.get_sdram_usage_in_bytes(
                vertex_slice.n_atoms, self._no_machine_time_steps)
            total_size += recording_utils.get_buffer_sizes(
                self._spike_buffer_max_size, spike_buffer_size,
                self._enable_buffered_recording)

        return total_size

    def _get_number_of_mallocs_used_by_dsg(self, vertex_slice, in_edges):
        standard_mallocs = self._DEFAULT_MALLOCS_USED
        if self._spike_recorder.record:
            standard_mallocs += 1
        return standard_mallocs

    def get_dtcm_usage_for_atoms(self, vertex_slice, graph):
        return 0

    def get_cpu_usage_for_atoms(self, vertex_slice, graph):
        return 0

    def generate_data_spec(
            self, subvertex, placement, partitioned_graph, graph, routing_info,
            hostname, graph_mapper, report_folder, ip_tags, reverse_ip_tags,
            write_text_specs, application_run_time_folder):
        data_writer, report_writer = \
            self.get_data_spec_file_writers(
                placement.x, placement.y, placement.p, hostname, report_folder,
                write_text_specs, application_run_time_folder)

        spec = DataSpecificationGenerator(data_writer, report_writer)

        vertex_slice = graph_mapper.get_subvertex_slice(subvertex)

        spike_buffer_size = self._spike_recorder.get_sdram_usage_in_bytes(
            vertex_slice.n_atoms, self._no_machine_time_steps)
        spike_history_sz = recording_utils.get_buffer_sizes(
            self._spike_buffer_max_size, spike_buffer_size,
            self._enable_buffered_recording)
        spike_buffering_needed = recording_utils.needs_buffering(
            self._spike_buffer_max_size, spike_buffer_size,
            self._enable_buffered_recording)
        buffer_size_before_receive = self._buffer_size_before_receive
        if not spike_buffering_needed:
            buffer_size_before_receive = spike_history_sz + 256

        spec.comment("\n*** Spec for SpikeSourcePoisson Instance ***\n\n")

        # Basic setup plus 8 bytes for recording flags and recording size
        setup_sz = ((front_end_common_constants.
                     DATA_SPECABLE_BASIC_SETUP_INFO_N_WORDS * 4) +
<<<<<<< HEAD
                    self.get_recording_data_size(1))
=======
                    subvertex.get_recording_data_size(1))
>>>>>>> 53139c1e

        poisson_params_sz = self.get_params_bytes(vertex_slice)

        # Reserve SDRAM space for memory areas:
        self.reserve_memory_regions(
            spec, setup_sz, poisson_params_sz, spike_history_sz, subvertex)

        self._write_setup_info(
            spec, spike_history_sz, ip_tags, buffer_size_before_receive,
            subvertex)

        # Every subedge should have the same key
        key = None
        partitions = partitioned_graph.\
            outgoing_edges_partitions_from_vertex(subvertex)
        for partition in partitions.values():
            keys_and_masks = \
                routing_info.get_keys_and_masks_from_partition(partition)
            key = keys_and_masks[0].key

        self._write_poisson_parameters(spec, key, vertex_slice.n_atoms)

        # End-of-Spec:
        spec.end_specification()
        data_writer.close()

        return data_writer.filename

    def get_binary_file_name(self):
        return "spike_source_poisson.aplx"

    def get_spikes(self, placements, graph_mapper, buffer_manager):
        return self._spike_recorder.get_spikes(
            self._label, buffer_manager,
            (SpikeSourcePoissonPartitionedVertex.
                _POISSON_SPIKE_SOURCE_REGIONS.SPIKE_HISTORY_REGION.value),
            (SpikeSourcePoissonPartitionedVertex.
                _POISSON_SPIKE_SOURCE_REGIONS.BUFFERING_OUT_STATE.value),
            placements, graph_mapper, self)

    def get_outgoing_partition_constraints(self, partition, graph_mapper):
        return [KeyAllocatorContiguousRangeContraint()]

    def is_data_specable(self):
        return True<|MERGE_RESOLUTION|>--- conflicted
+++ resolved
@@ -1,3 +1,5 @@
+from pacman.model.partitionable_graph.abstract_partitionable_vertex \
+    import AbstractPartitionableVertex
 from pacman.model.constraints.key_allocator_constraints\
     .key_allocator_contiguous_range_constraint \
     import KeyAllocatorContiguousRangeContraint
@@ -19,9 +21,6 @@
 from spinn_front_end_common.abstract_models.abstract_data_specable_vertex\
     import AbstractDataSpecableVertex
 from spinn_front_end_common.abstract_models.\
-    abstract_provides_provenance_partitionable_vertex import \
-    AbstractProvidesProvenancePartitionableVertex
-from spinn_front_end_common.abstract_models.\
     abstract_provides_outgoing_partition_constraints import \
     AbstractProvidesOutgoingPartitionConstraints
 from spinn_front_end_common.utilities import constants as\
@@ -47,18 +46,10 @@
 
 
 class SpikeSourcePoisson(
-<<<<<<< HEAD
-        AbstractProvidesProvenancePartitionableVertex,
-        AbstractDataSpecableVertex, AbstractSpikeRecordable,
-        AbstractProvidesOutgoingPartitionConstraints,
-        PopulationSettableChangeRequiresMapping,
-        ReceiveBuffersToHostBasicImpl):
-=======
         AbstractPartitionableVertex,
         AbstractDataSpecableVertex, AbstractSpikeRecordable,
         AbstractProvidesOutgoingPartitionConstraints,
         PopulationSettableChangeRequiresMapping):
->>>>>>> 53139c1e
     """ A Poisson Spike source object
     """
 
@@ -82,17 +73,9 @@
             self, n_neurons, machine_time_step, timescale_factor,
             constraints=None, label="SpikeSourcePoisson", rate=1.0, start=0.0,
             duration=None, seed=None):
-<<<<<<< HEAD
-        AbstractProvidesProvenancePartitionableVertex.__init__(
-            self, n_atoms=n_neurons, label=label, constraints=constraints,
-            max_atoms_per_core=self._model_based_max_atoms_per_core,
-            provenance_region_id=
-            self._POISSON_SPIKE_SOURCE_REGIONS.PROVENANCE_REGION.value)
-=======
         AbstractPartitionableVertex.__init__(
             self, n_neurons, label, self._model_based_max_atoms_per_core,
             constraints)
->>>>>>> 53139c1e
         AbstractDataSpecableVertex.__init__(
             self, machine_time_step=machine_time_step,
             timescale_factor=timescale_factor)
@@ -230,15 +213,7 @@
             [SpikeSourcePoissonPartitionedVertex.
                 _POISSON_SPIKE_SOURCE_REGIONS.SPIKE_HISTORY_REGION.value],
             [spike_hist_buff_sz])
-<<<<<<< HEAD
-        spec.reserve_memory_region(
-            region=self._POISSON_SPIKE_SOURCE_REGIONS.PROVENANCE_REGION.value,
-            size=
-            front_end_common_constants.PROVENANCE_DATA_REGION_SIZE_IN_BYTES,
-            label="Provenance region")
-=======
         subvertex.reserve_provenance_data_region(spec)
->>>>>>> 53139c1e
 
     def _write_setup_info(
             self, spec, spike_history_region_sz, ip_tags,
@@ -384,16 +359,10 @@
         total_size = \
             ((front_end_common_constants.
               DATA_SPECABLE_BASIC_SETUP_INFO_N_WORDS * 4) +
-<<<<<<< HEAD
-             self.get_recording_data_size(1) +
-             self.get_buffer_state_region_size(1) +
-             poisson_params_sz + spike_hist_buff_sz)
-=======
              ReceiveBuffersToHostBasicImpl.get_recording_data_size(1) +
              ReceiveBuffersToHostBasicImpl.get_buffer_state_region_size(1) +
              SpikeSourcePoissonPartitionedVertex.get_provenance_data_size(0) +
              poisson_params_sz)
->>>>>>> 53139c1e
         total_size += self._get_number_of_mallocs_used_by_dsg(
             vertex_slice, graph.incoming_edges_to_vertex(self)) * \
             front_end_common_constants.SARK_PER_MALLOC_SDRAM_USAGE
@@ -451,11 +420,7 @@
         # Basic setup plus 8 bytes for recording flags and recording size
         setup_sz = ((front_end_common_constants.
                      DATA_SPECABLE_BASIC_SETUP_INFO_N_WORDS * 4) +
-<<<<<<< HEAD
-                    self.get_recording_data_size(1))
-=======
                     subvertex.get_recording_data_size(1))
->>>>>>> 53139c1e
 
         poisson_params_sz = self.get_params_bytes(vertex_slice)
 
