import logging
import math
import random
import scipy.stats

import numpy
from spinn_front_end_common.utilities import constants as\
    front_end_common_constants

from data_specification.enums.data_type import DataType

from pacman.executor.injection_decorator import inject_items
from pacman.model.constraints.key_allocator_constraints\
    .key_allocator_contiguous_range_constraint \
    import KeyAllocatorContiguousRangeContraint
from pacman.model.decorators.overrides import overrides
from pacman.model.graphs.application.impl.application_vertex import \
    ApplicationVertex
from pacman.model.resources.cpu_cycles_per_tick_resource import \
    CPUCyclesPerTickResource
from pacman.model.resources.dtcm_resource import DTCMResource
from pacman.model.resources.resource_container import ResourceContainer
from pacman.model.resources.sdram_resource import SDRAMResource
from spinn_front_end_common.abstract_models.\
    abstract_provides_outgoing_partition_constraints import \
    AbstractProvidesOutgoingPartitionConstraints
from spinn_front_end_common.interface.simulation import simulation_utilities
from spinn_front_end_common.abstract_models\
    .abstract_generates_data_specification \
    import AbstractGeneratesDataSpecification
from spinn_front_end_common.abstract_models\
    .abstract_binary_uses_simulation_run import AbstractBinaryUsesSimulationRun
from spinn_front_end_common.interface.buffer_management \
    import recording_utilities
from spinn_front_end_common.abstract_models.abstract_has_associated_binary \
    import AbstractHasAssociatedBinary

from spynnaker.pyNN.models.common.abstract_spike_recordable \
    import AbstractSpikeRecordable
from spynnaker.pyNN.models.common.multi_spike_recorder \
    import MultiSpikeRecorder
from spynnaker.pyNN.models.common.population_settable_change_requires_mapping \
    import PopulationSettableChangeRequiresMapping
from spynnaker.pyNN.models.spike_source.spike_source_poisson_machine_vertex \
    import SpikeSourcePoissonMachineVertex
from spynnaker.pyNN.utilities import constants
from spynnaker.pyNN.utilities import utility_calls
from spynnaker.pyNN.utilities.conf import config

logger = logging.getLogger(__name__)

SLOW_RATE_PER_TICK_CUTOFF = 1.0
PARAMS_BASE_WORDS = 6
PARAMS_WORDS_PER_NEURON = 5
RANDOM_SEED_WORDS = 4


class SpikeSourcePoisson(
        ApplicationVertex, AbstractGeneratesDataSpecification,
        AbstractHasAssociatedBinary, AbstractSpikeRecordable,
        AbstractProvidesOutgoingPartitionConstraints,
        PopulationSettableChangeRequiresMapping,
        AbstractBinaryUsesSimulationRun):
    """ A Poisson Spike source object
    """

    _N_POPULATION_RECORDING_REGIONS = 1
    _DEFAULT_MALLOCS_USED = 2

    # Technically, this is ~2900 in terms of DTCM, but is timescale dependent
    # in terms of CPU (2900 at 10 times slow down is fine, but not at
    # real-time)
    _model_based_max_atoms_per_core = 500

    # A count of the number of poisson vertices, to work out the random
    # back off range
    _n_poisson_vertices = 0

    def __init__(
            self, n_neurons, constraints=None, label="SpikeSourcePoisson",
            rate=1.0, start=0.0, duration=None, seed=None):
        ApplicationVertex.__init__(
            self, label, constraints, self._model_based_max_atoms_per_core)
        AbstractSpikeRecordable.__init__(self)
        AbstractProvidesOutgoingPartitionConstraints.__init__(self)
        PopulationSettableChangeRequiresMapping.__init__(self)

        # atoms params
        self._n_atoms = n_neurons
        self._seed = None

        # Store the parameters
        self._rate = utility_calls.convert_param_to_numpy(rate, n_neurons)
        self._start = utility_calls.convert_param_to_numpy(start, n_neurons)
        self._duration = utility_calls.convert_param_to_numpy(
            duration, n_neurons)
        self._rng = numpy.random.RandomState(seed)

        # Prepare for recording, and to get spikes
        self._spike_recorder = MultiSpikeRecorder()
        self._time_between_requests = config.getint(
            "Buffers", "time_between_requests")
        self._receive_buffer_host = config.get(
            "Buffers", "receive_buffer_host")
        self._minimum_buffer_sdram = config.getint(
            "Buffers", "minimum_buffer_sdram")
        self._using_auto_pause_and_resume = config.getboolean(
            "Buffers", "use_auto_pause_and_resume")

        spike_buffer_max_size = 0
        self._buffer_size_before_receive = 0
        if config.getboolean("Buffers", "enable_buffered_recording"):
            spike_buffer_max_size = config.getint(
                "Buffers", "spike_buffer_size")
            self._buffer_size_before_receive = config.getint(
                "Buffers", "buffer_size_before_receive")
        self._maximum_sdram_for_buffering = [spike_buffer_max_size]

    def _max_spikes_per_ts(
            self, vertex_slice, n_machine_time_steps, machine_time_step):
        max_rate = numpy.amax(
            self._rate[vertex_slice.lo_atom:vertex_slice.hi_atom + 1])
        ts_per_second = 1000000.0 / machine_time_step
        max_spikes_per_ts = scipy.stats.poisson.ppf(
            1.0 - (1.0 / n_machine_time_steps),
            max_rate / ts_per_second)
        return int(math.ceil(max_spikes_per_ts))

    @inject_items({
        "n_machine_time_steps": "TotalMachineTimeSteps",
        "machine_time_step": "MachineTimeStep"
    })
    @overrides(
        ApplicationVertex.get_resources_used_by_atoms,
        additional_arguments={"n_machine_time_steps", "machine_time_step"}
    )
    def get_resources_used_by_atoms(
            self, vertex_slice, n_machine_time_steps, machine_time_step):

        # build resources as i currently know
        container = ResourceContainer(
            sdram=SDRAMResource(
                self.get_sdram_usage_for_atoms(
                    vertex_slice, n_machine_time_steps, machine_time_step)),
            dtcm=DTCMResource(self.get_dtcm_usage_for_atoms()),
            cpu_cycles=CPUCyclesPerTickResource(
                self.get_cpu_usage_for_atoms()))

<<<<<<< HEAD
        return container

    def _check_for_activating_auto_pause_and_resume(
            self, vertex_slice, object_to_set, n_machine_time_steps,
            machine_time_step):

        # verify if needing the buffered out functionality
        if not self._using_auto_pause_and_resume:
            spike_buffer_size = self._spike_recorder.get_sdram_usage_in_bytes(
=======
        recording_sizes = recording_utilities.get_recording_region_sizes(
            [self._spike_recorder.get_sdram_usage_in_bytes(
>>>>>>> 5ce0715b
                vertex_slice.n_atoms, self._max_spikes_per_ts(
                    vertex_slice, n_machine_time_steps, machine_time_step),
                1)],
            n_machine_time_steps, self._minimum_buffer_sdram,
            self._maximum_sdram_for_buffering,
            self._using_auto_pause_and_resume)
        container.extend(recording_utilities.get_recording_resources(
            recording_sizes, self._receive_buffer_host,
            self._receive_buffer_port))
        return container

    @property
    def n_atoms(self):
        return self._n_atoms

    @inject_items({
        "n_machine_time_steps": "TotalMachineTimeSteps",
        "machine_time_step": "MachineTimeStep"
    })
    @overrides(
        ApplicationVertex.create_machine_vertex,
        additional_arguments={"n_machine_time_steps", "machine_time_step"}
    )
    def create_machine_vertex(
            self, vertex_slice, resources_required, n_machine_time_steps,
            machine_time_step, label=None, constraints=None):
        SpikeSourcePoisson._n_poisson_vertices += 1
        buffered_sdram_per_timestep =\
            self._spike_recorder.get_sdram_usage_in_bytes(
                vertex_slice.n_atoms, self._max_spikes_per_ts(
                    vertex_slice, n_machine_time_steps, machine_time_step), 1)
        minimum_buffer_sdram = recording_utilities.get_minimum_buffer_sdram(
            [buffered_sdram_per_timestep], n_machine_time_steps,
            self._minimum_buffer_sdram)
        vertex = SpikeSourcePoissonMachineVertex(
            resources_required, self._spike_recorder.record,
<<<<<<< HEAD
            self._receive_buffer_host, constraints, label)
=======
            minimum_buffer_sdram[0], buffered_sdram_per_timestep,
            constraints, label)
>>>>>>> 5ce0715b

        # return the machine vertex
        return vertex

    @property
    def rate(self):
        return self._rate

    @rate.setter
    def rate(self, rate):
        self._rate = rate

    @property
    def start(self):
        return self._start

    @start.setter
    def start(self, start):
        self._start = start

    @property
    def duration(self):
        return self._duration

    @duration.setter
    def duration(self, duration):
        self._duration = duration

    @property
    def seed(self):
        return self._seed

    @seed.setter
    def seed(self, seed):
        self._seed = seed

    @staticmethod
    def set_model_max_atoms_per_core(new_value):
        SpikeSourcePoisson._model_based_max_atoms_per_core = new_value

    @staticmethod
    def get_max_atoms_per_core():
        return SpikeSourcePoisson._model_based_max_atoms_per_core

    @staticmethod
    def get_params_bytes(vertex_slice):
        """ Gets the size of the poisson parameters in bytes
        :param vertex_slice:
        """
        return (RANDOM_SEED_WORDS + PARAMS_BASE_WORDS +
                (((vertex_slice.hi_atom - vertex_slice.lo_atom) + 1) *
                 PARAMS_WORDS_PER_NEURON)) * 4

    @staticmethod
    def reserve_memory_regions(spec, poisson_params_sz, vertex):
        """ Reserve memory regions for poisson source parameters and output\
            buffer.
        :param spec:
        :param setup_sz:
        :param poisson_params_sz:
        :return:
        """
        spec.comment("\nReserving memory space for data regions:\n\n")

        # Reserve memory:
        spec.reserve_memory_region(
            region=(
                SpikeSourcePoissonMachineVertex.
                _POISSON_SPIKE_SOURCE_REGIONS.SYSTEM_REGION.value),
            size=front_end_common_constants.SYSTEM_BYTES_REQUIREMENT,
            label='setup')
        spec.reserve_memory_region(
            region=(
                SpikeSourcePoissonMachineVertex.
                _POISSON_SPIKE_SOURCE_REGIONS.POISSON_PARAMS_REGION.value),
            size=poisson_params_sz, label='PoissonParams')
        spec.reserve_memory_region(
            region=(
                SpikeSourcePoissonMachineVertex._POISSON_SPIKE_SOURCE_REGIONS
                .SPIKE_HISTORY_REGION.value),
            size=recording_utilities.get_recording_header_size(1),
            label="Recording")
        vertex.reserve_provenance_data_region(spec)

    def _write_poisson_parameters(
            self, spec, key, vertex_slice, machine_time_step,
            time_scale_factor):
        """ Generate Neuron Parameter data for Poisson spike sources

        :param spec:
        :param key:
        :param num_neurons:
        :return:
        """
        spec.comment("\nWriting Neuron Parameters for {} poisson sources:\n"
                     .format(vertex_slice.n_atoms))

        # Set the focus to the memory region 2 (neuron parameters):
        spec.switch_write_focus(
            region=(
                SpikeSourcePoissonMachineVertex.
                _POISSON_SPIKE_SOURCE_REGIONS.POISSON_PARAMS_REGION.value))

        # Write header info to the memory region:

        # Write Key info for this core:
        if key is None:
            # if there's no key, then two false will cover it.
            spec.write_value(data=0)
            spec.write_value(data=0)
        else:
            # has a key, thus set has key to 1 and then add key
            spec.write_value(data=1)
            spec.write_value(data=key)

        # Write the random back off value
        spec.write_value(random.randint(
            0, SpikeSourcePoisson._n_poisson_vertices))

        # Write the number of microseconds between sending spikes
        total_mean_rate = numpy.sum(self._rate)
        max_spikes = scipy.stats.poisson.ppf(
            1.0 - (1.0 / total_mean_rate), total_mean_rate)
        spikes_per_timestep = (
            max_spikes / (1000000.0 / machine_time_step))
        time_between_spikes = (
            (machine_time_step * time_scale_factor) /
            (spikes_per_timestep * 2.0))
        spec.write_value(data=int(time_between_spikes))

        # Write the random seed (4 words), generated randomly!
        spec.write_value(data=self._rng.randint(0x7FFFFFFF))
        spec.write_value(data=self._rng.randint(0x7FFFFFFF))
        spec.write_value(data=self._rng.randint(0x7FFFFFFF))
        spec.write_value(data=self._rng.randint(0x7FFFFFFF))

        # For each neuron, get the rate to work out if it is a slow
        # or fast source
        slow_sources = list()
        fast_sources = list()
        for i in range(vertex_slice.n_atoms):

            atom_id = vertex_slice.lo_atom + i

            # Get the parameter values for source i:
            rate_val = self._rate[atom_id]
            start_val = self._start[atom_id]
            end_val = None
            if self._duration[atom_id] is not None:
                end_val = self._duration[atom_id] + start_val

            # Decide if it is a fast or slow source and
            spikes_per_tick = \
                (float(rate_val) * (machine_time_step / 1000000.0))
            if spikes_per_tick <= SLOW_RATE_PER_TICK_CUTOFF:
                slow_sources.append([i, rate_val, start_val, end_val])
            else:
                fast_sources.append([i, spikes_per_tick, start_val, end_val])

        # Write the numbers of each type of source
        spec.write_value(data=len(slow_sources))
        spec.write_value(data=len(fast_sources))

        # Now write one struct for each slow source as follows
        #
        #   typedef struct slow_spike_source_t
        #   {
        #     uint32_t neuron_id;
        #     uint32_t start_ticks;
        #     uint32_t end_ticks;
        #
        #     accum mean_isi_ticks;
        #     accum time_to_spike_ticks;
        #   } slow_spike_source_t;
        for (neuron_id, rate_val, start_val, end_val) in slow_sources:
            if rate_val == 0:
                isi_val = 0
            else:
                isi_val = float(1000000.0 /
                                (rate_val * machine_time_step))
            start_scaled = int(start_val * 1000.0 / machine_time_step)
            end_scaled = 0xFFFFFFFF
            if end_val is not None and not math.isnan(end_val):
                end_scaled = int(end_val * 1000.0 / machine_time_step)
            spec.write_value(data=neuron_id, data_type=DataType.UINT32)
            spec.write_value(data=start_scaled, data_type=DataType.UINT32)
            spec.write_value(data=end_scaled, data_type=DataType.UINT32)
            spec.write_value(data=isi_val, data_type=DataType.S1615)
            spec.write_value(data=0x0, data_type=DataType.UINT32)

        # Now write
        #   typedef struct fast_spike_source_t
        #   {
        #     uint32_t neuron_id;
        #     uint32_t start_ticks;
        #     uint32_t end_ticks;
        #
        #     unsigned long fract exp_minus_lambda;
        #   } fast_spike_source_t;
        for (neuron_id, spikes_per_tick, start_val, end_val) in fast_sources:
            if spikes_per_tick == 0:
                exp_minus_lamda = 0
            else:
                exp_minus_lamda = math.exp(-1.0 * spikes_per_tick)
            start_scaled = int(start_val * 1000.0 / machine_time_step)
            end_scaled = 0xFFFFFFFF
            if end_val is not None and not math.isnan(end_val):
                end_scaled = int(end_val * 1000.0 / machine_time_step)
            spec.write_value(data=neuron_id, data_type=DataType.UINT32)
            spec.write_value(data=start_scaled, data_type=DataType.UINT32)
            spec.write_value(data=end_scaled, data_type=DataType.UINT32)
            spec.write_value(data=exp_minus_lamda, data_type=DataType.U032)

    @overrides(AbstractSpikeRecordable.is_recording_spikes)
    def is_recording_spikes(self):
        return self._spike_recorder.record

    @overrides(AbstractSpikeRecordable.set_recording_spikes)
    def set_recording_spikes(self):
        self._spike_recorder.record = True

    def get_sdram_usage_for_atoms(
            self, vertex_slice, n_machine_time_steps, machine_time_step):
        poisson_params_sz = self.get_params_bytes(vertex_slice)
        total_size = \
            (front_end_common_constants.SYSTEM_BYTES_REQUIREMENT +
             SpikeSourcePoissonMachineVertex.get_provenance_data_size(0) +
             poisson_params_sz)
        total_size += self._get_number_of_mallocs_used_by_dsg() * \
            front_end_common_constants.SARK_PER_MALLOC_SDRAM_USAGE
        return total_size

    def _get_number_of_mallocs_used_by_dsg(self):
        standard_mallocs = self._DEFAULT_MALLOCS_USED
        if self._spike_recorder.record:
            standard_mallocs += 1
        return standard_mallocs

    def get_dtcm_usage_for_atoms(self):
        return 0

    def get_cpu_usage_for_atoms(self):
        return 0

    @inject_items({
        "machine_time_step": "MachineTimeStep",
        "time_scale_factor": "TimeScaleFactor",
        "graph_mapper": "MemoryGraphMapper",
        "routing_info": "MemoryRoutingInfos",
        "tags": "MemoryTags",
        "n_machine_time_steps": "TotalMachineTimeSteps"
    })
    @overrides(
        AbstractGeneratesDataSpecification.generate_data_specification,
        additional_arguments={
            "machine_time_step", "time_scale_factor", "graph_mapper",
            "routing_info", "tags", "n_machine_time_steps"
        }
    )
    def generate_data_specification(
            self, spec, placement, machine_time_step, time_scale_factor,
            graph_mapper, routing_info, tags, n_machine_time_steps):
        vertex = placement.vertex
        vertex_slice = graph_mapper.get_slice(vertex)

        spec.comment("\n*** Spec for SpikeSourcePoisson Instance ***\n\n")

        poisson_params_sz = self.get_params_bytes(vertex_slice)

        # Reserve SDRAM space for memory areas:
        self.reserve_memory_regions(spec, poisson_params_sz, vertex)

        # write setup data
        spec.switch_write_focus(
            SpikeSourcePoissonMachineVertex.
            _POISSON_SPIKE_SOURCE_REGIONS.SYSTEM_REGION.value)
        spec.write_array(simulation_utilities.get_simulation_header_array(
            self.get_binary_file_name(), machine_time_step,
            time_scale_factor))

        # write recording data
        ip_tags = tags.get_ip_tags_for_vertex(vertex)
        spec.switch_write_focus(
            SpikeSourcePoissonMachineVertex._POISSON_SPIKE_SOURCE_REGIONS
            .SPIKE_HISTORY_REGION.value)
        recorded_region_sizes = recording_utilities.get_recorded_region_sizes(
            n_machine_time_steps,
            [self._spike_recorder.get_sdram_usage_in_bytes(
                vertex_slice.n_atoms, self._max_spikes_per_ts(
                    vertex_slice, n_machine_time_steps, machine_time_step),
                1)],
            self._maximum_sdram_for_buffering)
        spec.write_array(recording_utilities.get_recording_header_array(
            recorded_region_sizes, self._time_between_requests,
            self._buffer_size_before_receive, ip_tags,
            self._receive_buffer_host, self._receive_buffer_port))

        # write parameters
        key = routing_info.get_first_key_from_pre_vertex(
            vertex, constants.SPIKE_PARTITION_ID)
        self._write_poisson_parameters(
            spec, key, vertex_slice, machine_time_step, time_scale_factor)

        # End-of-Spec:
        spec.end_specification()

    @overrides(AbstractHasAssociatedBinary.get_binary_file_name)
    def get_binary_file_name(self):
        return "spike_source_poisson.aplx"

    @overrides(AbstractSpikeRecordable.get_spikes)
    def get_spikes(
            self, placements, graph_mapper, buffer_manager, machine_time_step):
        return self._spike_recorder.get_spikes(
            self._label, buffer_manager, 0,
            placements, graph_mapper, self, machine_time_step)

    @overrides(AbstractProvidesOutgoingPartitionConstraints.
               get_outgoing_partition_constraints)
    def get_outgoing_partition_constraints(self, partition):
        return [KeyAllocatorContiguousRangeContraint()]<|MERGE_RESOLUTION|>--- conflicted
+++ resolved
@@ -102,6 +102,8 @@
             "Buffers", "time_between_requests")
         self._receive_buffer_host = config.get(
             "Buffers", "receive_buffer_host")
+        self._receive_buffer_port = config.getint(
+            "Buffers", "receive_buffer_port")
         self._minimum_buffer_sdram = config.getint(
             "Buffers", "minimum_buffer_sdram")
         self._using_auto_pause_and_resume = config.getboolean(
@@ -146,20 +148,8 @@
             cpu_cycles=CPUCyclesPerTickResource(
                 self.get_cpu_usage_for_atoms()))
 
-<<<<<<< HEAD
-        return container
-
-    def _check_for_activating_auto_pause_and_resume(
-            self, vertex_slice, object_to_set, n_machine_time_steps,
-            machine_time_step):
-
-        # verify if needing the buffered out functionality
-        if not self._using_auto_pause_and_resume:
-            spike_buffer_size = self._spike_recorder.get_sdram_usage_in_bytes(
-=======
         recording_sizes = recording_utilities.get_recording_region_sizes(
             [self._spike_recorder.get_sdram_usage_in_bytes(
->>>>>>> 5ce0715b
                 vertex_slice.n_atoms, self._max_spikes_per_ts(
                     vertex_slice, n_machine_time_steps, machine_time_step),
                 1)],
@@ -196,12 +186,8 @@
             self._minimum_buffer_sdram)
         vertex = SpikeSourcePoissonMachineVertex(
             resources_required, self._spike_recorder.record,
-<<<<<<< HEAD
+            minimum_buffer_sdram[0], buffered_sdram_per_timestep,
             self._receive_buffer_host, constraints, label)
-=======
-            minimum_buffer_sdram[0], buffered_sdram_per_timestep,
-            constraints, label)
->>>>>>> 5ce0715b
 
         # return the machine vertex
         return vertex
