--- conflicted
+++ resolved
@@ -1,39 +1,16 @@
-<<<<<<< HEAD
-import logging
-import math
-import random
-import scipy.stats  # @UnresolvedImport
-
-import numpy
-from spinn_front_end_common.utilities import constants as\
-    front_end_common_constants
-
-=======
->>>>>>> 82ae5d8e
 from data_specification.enums.data_type import DataType
 
 from pacman.executor.injection_decorator import inject_items
 from pacman.model.constraints.key_allocator_constraints \
     import KeyAllocatorContiguousRangeContraint
 from pacman.model.decorators.overrides import overrides
-<<<<<<< HEAD
 from pacman.model.graphs.application import ApplicationVertex
 from pacman.model.resources import CPUCyclesPerTickResource, DTCMResource
 from pacman.model.resources import ResourceContainer, SDRAMResource
-from spinn_front_end_common.abstract_models.\
-=======
-from pacman.model.graphs.application.impl.application_vertex import \
-    ApplicationVertex
-from pacman.model.resources.cpu_cycles_per_tick_resource import \
-    CPUCyclesPerTickResource
-from pacman.model.resources.dtcm_resource import DTCMResource
-from pacman.model.resources.resource_container import ResourceContainer
-from pacman.model.resources.sdram_resource import SDRAMResource
 
 from spinn_front_end_common.abstract_models. \
     abstract_changable_after_run import AbstractChangableAfterRun
 from spinn_front_end_common.abstract_models. \
->>>>>>> 82ae5d8e
     abstract_provides_outgoing_partition_constraints import \
     AbstractProvidesOutgoingPartitionConstraints
 from spinn_front_end_common.interface.simulation import simulation_utilities
@@ -431,83 +408,6 @@
         spec.write_value(data=self._rng.randint(0x7FFFFFFF))
         spec.write_value(data=self._rng.randint(0x7FFFFFFF))
 
-<<<<<<< HEAD
-        # For each neuron, get the rate to work out if it is a slow
-        # or fast source
-        slow_sources = list()
-        fast_sources = list()
-        for i in range(vertex_slice.n_atoms):
-            atom_id = vertex_slice.lo_atom + i
-
-            # Get the parameter values for source i:
-            rate_val = self._rate[atom_id]
-            start_val = self._start[atom_id]
-            end_val = None
-            if self._duration[atom_id] is not None:
-                end_val = self._duration[atom_id] + start_val
-
-            # Decide if it is a fast or slow source and
-            spikes_per_tick = \
-                (float(rate_val) * (machine_time_step / 1000000.0))
-            if spikes_per_tick <= SLOW_RATE_PER_TICK_CUTOFF:
-                slow_sources.append([i, rate_val, start_val, end_val])
-            else:
-                fast_sources.append([i, spikes_per_tick, start_val, end_val])
-
-        # Write the numbers of each type of source
-        spec.write_value(data=len(slow_sources))
-        spec.write_value(data=len(fast_sources))
-
-        # Now write one struct for each slow source as follows
-        #
-        #   typedef struct slow_spike_source_t
-        #   {
-        #     uint32_t neuron_id;
-        #     uint32_t start_ticks;
-        #     uint32_t end_ticks;
-        #
-        #     accum mean_isi_ticks;
-        #     accum time_to_spike_ticks;
-        #   } slow_spike_source_t;
-        for (neuron_id, rate_val, start_val, end_val) in slow_sources:
-            if rate_val == 0:
-                isi_val = 0
-            else:
-                isi_val = float(1000000.0 /
-                                (rate_val * machine_time_step))
-            start_scaled = int(start_val * 1000.0 / machine_time_step)
-            end_scaled = 0xFFFFFFFF
-            if end_val is not None and not math.isnan(end_val):
-                end_scaled = int(end_val * 1000.0 / machine_time_step)
-            spec.write_value(data=neuron_id, data_type=DataType.UINT32)
-            spec.write_value(data=start_scaled, data_type=DataType.UINT32)
-            spec.write_value(data=end_scaled, data_type=DataType.UINT32)
-            spec.write_value(data=isi_val, data_type=DataType.S1615)
-            spec.write_value(data=0x0, data_type=DataType.UINT32)
-
-        # Now write
-        #   typedef struct fast_spike_source_t
-        #   {
-        #     uint32_t neuron_id;
-        #     uint32_t start_ticks;
-        #     uint32_t end_ticks;
-        #
-        #     unsigned long fract exp_minus_lambda;
-        #   } fast_spike_source_t;
-        for (neuron_id, spikes_per_tick, start_val, end_val) in fast_sources:
-            if spikes_per_tick == 0:
-                exp_minus_lamda = 0
-            else:
-                exp_minus_lamda = math.exp(-1.0 * spikes_per_tick)
-            start_scaled = int(start_val * 1000.0 / machine_time_step)
-            end_scaled = 0xFFFFFFFF
-            if end_val is not None and not math.isnan(end_val):
-                end_scaled = int(end_val * 1000.0 / machine_time_step)
-            spec.write_value(data=neuron_id, data_type=DataType.UINT32)
-            spec.write_value(data=start_scaled, data_type=DataType.UINT32)
-            spec.write_value(data=end_scaled, data_type=DataType.UINT32)
-            spec.write_value(data=exp_minus_lamda, data_type=DataType.U032)
-=======
         # Write the number of sources
         spec.write_value(data=vertex_slice.n_atoms)
 
@@ -556,7 +456,6 @@
         exp_minus_lambda = numpy.zeros(len(spikes_per_tick), dtype="float")
         exp_minus_lambda[is_fast_source] = numpy.exp(
             -1.0 * spikes_per_tick[is_fast_source])
-
         # Compute the inter-spike-interval for slow sources to get the average
         # number of timesteps between spikes
         isi_val = numpy.zeros(len(spikes_per_tick), dtype="float")
@@ -587,7 +486,6 @@
     def _convert_n_timesteps_to_ms(value, machine_time_step):
         return (
             value / (MICROSECONDS_PER_MILLISECOND / float(machine_time_step)))
->>>>>>> 82ae5d8e
 
     @overrides(AbstractSpikeRecordable.is_recording_spikes)
     def is_recording_spikes(self):
