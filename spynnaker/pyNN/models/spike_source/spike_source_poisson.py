from pacman.model.partitionable_graph.abstract_partitionable_vertex \
    import AbstractPartitionableVertex
from pacman.model.constraints.key_allocator_constraints\
    .key_allocator_contiguous_range_constraint \
    import KeyAllocatorContiguousRangeContraint
from spynnaker.pyNN.models.common.bag_of_neuron_settable import \
    BagOfNeuronSettable

from spynnaker.pyNN.models.common.abstract_spike_recordable \
    import AbstractSpikeRecordable
<<<<<<< HEAD
from spynnaker.pyNN.models.common.spike_recorder import SpikeRecorder
=======
from spynnaker.pyNN.models.common.population_settable_change_requires_mapping \
    import PopulationSettableChangeRequiresMapping
from spynnaker.pyNN.models.common.multi_spike_recorder \
    import MultiSpikeRecorder
>>>>>>> aba6ea8b
from spynnaker.pyNN.utilities.conf import config
from spynnaker.pyNN.models.common import recording_utils
from spynnaker.pyNN.models.spike_source\
    .spike_source_poisson_partitioned_vertex \
    import SpikeSourcePoissonPartitionedVertex
from spynnaker.pyNN.utilities import utility_calls

from spinn_front_end_common.abstract_models.abstract_data_specable_vertex\
    import AbstractDataSpecableVertex
from spinn_front_end_common.abstract_models.\
    abstract_provides_outgoing_partition_constraints import \
    AbstractProvidesOutgoingPartitionConstraints
from spinn_front_end_common.utilities import constants as\
    front_end_common_constants
from spinn_front_end_common.interface.buffer_management.buffer_models\
    .receives_buffers_to_host_basic_impl import ReceiveBuffersToHostBasicImpl

from data_specification.data_specification_generator\
    import DataSpecificationGenerator
from data_specification.enums.data_type import DataType

from enum import Enum
import math
import numpy
import logging
import random
import scipy.stats

logger = logging.getLogger(__name__)

SLOW_RATE_PER_TICK_CUTOFF = 1.0
PARAMS_BASE_WORDS = 6
PARAMS_WORDS_PER_NEURON = 5
RANDOM_SEED_WORDS = 4


class SpikeSourcePoisson(
        AbstractPartitionableVertex, BagOfNeuronSettable,
        AbstractDataSpecableVertex, AbstractSpikeRecordable,
        AbstractProvidesOutgoingPartitionConstraints):
    """ A Poisson Spike source object
    """

    _POISSON_SPIKE_SOURCE_REGIONS = Enum(
        value="_POISSON_SPIKE_SOURCE_REGIONS",
        names=[('SYSTEM_REGION', 0),
               ('POISSON_PARAMS_REGION', 1),
               ('SPIKE_HISTORY_REGION', 2),
               ('BUFFERING_OUT_STATE', 3),
               ('PROVENANCE_REGION', 4)])

    _N_POPULATION_RECORDING_REGIONS = 1
    _DEFAULT_MALLOCS_USED = 2

    # Technically, this is ~2900 in terms of DTCM, but is timescale dependent
    # in terms of CPU (2900 at 10 times slow down is fine, but not at
    # real-time)
    model_based_max_atoms_per_core = 500

    # A count of the number of poisson subvertices, to work out the random
    # back off range
    _n_poisson_subvertices = 0

    population_parameters = {'machine_time_step', 'time_scale_factor'}

    model_name = "SpikeSourcePoisson"

    @staticmethod
    def default_parameters(_):
        return {'rate': 1.0, 'start': 0.0, 'duration': None}

    @staticmethod
    def fixed_parameters(_):
        return {}

    @staticmethod
    def state_variables(_):
        return list(['seed'])

    @staticmethod
    def is_array_parameters(_):
        return {}

    def __init__(
            self, bag_of_neurons,
            constraints=None, label="SpikeSourcePoisson"):

        # determine machine time step
        machine_time_step = \
            bag_of_neurons[0].get_population_parameter('machine_time_step')

        # determine time scale factor
        time_scale_factor = \
            bag_of_neurons[0].get_population_parameter('time_scale_factor')

        # Store the parameters
        self._rng = numpy.random.RandomState(
            bag_of_neurons[0].get_population_parameter('seed'))
        self._atoms = bag_of_neurons

        AbstractPartitionableVertex.__init__(
            self, len(bag_of_neurons), label,
            self.model_based_max_atoms_per_core, constraints)
        AbstractDataSpecableVertex.__init__(
            self, machine_time_step=machine_time_step,
            timescale_factor=time_scale_factor)
        AbstractSpikeRecordable.__init__(self)
        BagOfNeuronSettable.__init__(self)
        AbstractProvidesOutgoingPartitionConstraints.__init__(self)
<<<<<<< HEAD
=======
        PopulationSettableChangeRequiresMapping.__init__(self)

        # Store the parameters
        self._rate = utility_calls.convert_param_to_numpy(rate, n_neurons)
        self._start = utility_calls.convert_param_to_numpy(start, n_neurons)
        self._duration = utility_calls.convert_param_to_numpy(
            duration, n_neurons)
        self._rng = numpy.random.RandomState(seed)
>>>>>>> aba6ea8b

        # Prepare for recording, and to get spikes
        self._spike_recorder = MultiSpikeRecorder(machine_time_step)
        self._spike_buffer_max_size = config.getint(
            "Buffers", "spike_buffer_size")
        self._buffer_size_before_receive = config.getint(
            "Buffers", "buffer_size_before_receive")
        self._time_between_requests = config.getint(
            "Buffers", "time_between_requests")
        self._enable_buffered_recording = config.getboolean(
            "Buffers", "enable_buffered_recording")
        self._receive_buffer_host = config.get(
            "Buffers", "receive_buffer_host")
        self._receive_buffer_port = config.getint(
            "Buffers", "receive_buffer_port")
        self._minimum_buffer_sdram = config.getint(
            "Buffers", "minimum_buffer_sdram")
        self._using_auto_pause_and_resume = config.getboolean(
            "Buffers", "use_auto_pause_and_resume")

<<<<<<< HEAD
    @staticmethod
    def create_vertex(bag_of_neurons, population_parameters):
        params = dict(population_parameters)
        params['bag_of_neurons'] = bag_of_neurons
        vertex = SpikeSourcePoisson(**params)
        return vertex
=======
    def _max_spikes_per_ts(self, vertex_slice):
        max_rate = numpy.amax(
            self._rate[vertex_slice.lo_atom:vertex_slice.hi_atom + 1])
        ts_per_second = 1000000.0 / self._machine_time_step
        max_spikes_per_ts = scipy.stats.poisson.ppf(
            1.0 - (1.0 / self._no_machine_time_steps),
            max_rate / ts_per_second)
        return int(math.ceil(max_spikes_per_ts))
>>>>>>> aba6ea8b

    def create_subvertex(
            self, vertex_slice, resources_required, label=None,
            constraints=None):
        SpikeSourcePoisson._n_poisson_subvertices += 1
        subvertex = SpikeSourcePoissonPartitionedVertex(
            resources_required, label, self._spike_recorder.record,
            constraints)
        if not self._using_auto_pause_and_resume:
            spike_buffer_size = self._spike_recorder.get_sdram_usage_in_bytes(
                vertex_slice.n_atoms, self._max_spikes_per_ts(vertex_slice),
                self._no_machine_time_steps)
            spike_buffering_needed = recording_utils.needs_buffering(
                self._spike_buffer_max_size, spike_buffer_size,
                self._enable_buffered_recording)
            if spike_buffering_needed:
                subvertex.activate_buffering_output(
                    buffering_ip_address=self._receive_buffer_host,
                    buffering_port=self._receive_buffer_port)
        else:
            sdram_per_ts = self._spike_recorder.get_sdram_usage_in_bytes(
                vertex_slice.n_atoms, self._max_spikes_per_ts(vertex_slice), 1)
            subvertex.activate_buffering_output(
                minimum_sdram_for_buffering=self._minimum_buffer_sdram,
                buffered_sdram_per_timestep=sdram_per_ts)

        return subvertex

    @property
    def rate(self):
        return self._get_param('rate', self._atoms)

    @rate.setter
    def rate(self, rate):
        self._set_param('rate', rate, self._atoms)

    @property
    def start(self):
        return self._get_param('start', self._atoms)

    @start.setter
    def start(self, start):
        self._set_param('start', start, self._atoms)

    @property
    def duration(self):
        return self._get_param('duration', self._atoms)

    @duration.setter
    def duration(self, duration):
        self._set_param('duration', duration, self._atoms)
        self._duration = duration

    @property
    def seed(self):
        return self._get_state_variable('seed', self._atoms)

    @seed.setter
    def seed(self, seed):
        self._set_state_variable('seed', seed, self._atoms)

    @staticmethod
    def set_model_max_atoms_per_core(new_value):
        SpikeSourcePoisson.model_based_max_atoms_per_core = new_value

    @staticmethod
    def get_params_bytes(vertex_slice):
        """ Gets the size of the poisson parameters in bytes
        :param vertex_slice:
        """
        return (RANDOM_SEED_WORDS + PARAMS_BASE_WORDS +
                (((vertex_slice.hi_atom - vertex_slice.lo_atom) + 1) *
                 PARAMS_WORDS_PER_NEURON)) * 4

    def reserve_memory_regions(self, spec, setup_sz, poisson_params_sz,
                               spike_hist_buff_sz, subvertex):
        """ Reserve memory regions for poisson source parameters and output\
            buffer.
        :param spec:
        :param setup_sz:
        :param poisson_params_sz:
        :param spike_hist_buff_sz:
        :return:
        """
        spec.comment("\nReserving memory space for data regions:\n\n")

        # Reserve memory:
        spec.reserve_memory_region(
            region=(
                SpikeSourcePoissonPartitionedVertex.
                _POISSON_SPIKE_SOURCE_REGIONS.SYSTEM_REGION.value),
            size=setup_sz, label='setup')
        spec.reserve_memory_region(
            region=(
                SpikeSourcePoissonPartitionedVertex.
                _POISSON_SPIKE_SOURCE_REGIONS.POISSON_PARAMS_REGION.value),
            size=poisson_params_sz, label='PoissonParams')
        subvertex.reserve_buffer_regions(
            spec,
            (SpikeSourcePoissonPartitionedVertex.
                _POISSON_SPIKE_SOURCE_REGIONS.BUFFERING_OUT_STATE.value),
            [SpikeSourcePoissonPartitionedVertex.
                _POISSON_SPIKE_SOURCE_REGIONS.SPIKE_HISTORY_REGION.value],
            [spike_hist_buff_sz])
        subvertex.reserve_provenance_data_region(spec)

    def _write_setup_info(
            self, spec, spike_history_region_sz, ip_tags,
            buffer_size_before_receive, subvertex):
        """ Write information used to control the simulation and gathering of\
            results.

        :param spec:
        :param spike_history_region_sz:
        :param ip_rags
        :return:
        """

        self._write_basic_setup_info(
            spec,
            (SpikeSourcePoissonPartitionedVertex.
                _POISSON_SPIKE_SOURCE_REGIONS.SYSTEM_REGION.value))
        subvertex.write_recording_data(
            spec, ip_tags, [spike_history_region_sz],
            buffer_size_before_receive, self._time_between_requests)

    def _write_poisson_parameters(self, spec, key, vertex_slice):
        """ Generate Neuron Parameter data for Poisson spike sources

        :param spec:
        :param key:
        :param num_neurons:
        :return:
        """
        spec.comment("\nWriting Neuron Parameters for {} poisson sources:\n"
                     .format(vertex_slice.n_atoms))

        # Set the focus to the memory region 2 (neuron parameters):
        spec.switch_write_focus(
            region=(
                SpikeSourcePoissonPartitionedVertex.
                _POISSON_SPIKE_SOURCE_REGIONS.POISSON_PARAMS_REGION.value))

        # Write header info to the memory region:

        # Write Key info for this core:
        if key is None:
            # if there's no key, then two false will cover it.
            spec.write_value(data=0)
            spec.write_value(data=0)
        else:
            # has a key, thus set has key to 1 and then add key
            spec.write_value(data=1)
            spec.write_value(data=key)

        # Write the random back off value
        spec.write_value(random.randint(
            0, SpikeSourcePoisson._n_poisson_subvertices))

        # Write the number of microseconds between sending spikes
        total_mean_rate = numpy.sum(self._rate)
        max_spikes = scipy.stats.poisson.ppf(
            1.0 - (1.0 / total_mean_rate), total_mean_rate)
        spikes_per_timestep = (
            max_spikes / (1000000.0 / self._machine_time_step))
        time_between_spikes = (
            (self._machine_time_step * self._timescale_factor) /
            (spikes_per_timestep * 2.0))
        spec.write_value(data=int(time_between_spikes))

        # Write the random seed (4 words), generated randomly!
        spec.write_value(data=self._rng.randint(0x7FFFFFFF))
        spec.write_value(data=self._rng.randint(0x7FFFFFFF))
        spec.write_value(data=self._rng.randint(0x7FFFFFFF))
        spec.write_value(data=self._rng.randint(0x7FFFFFFF))

        # For each neuron, get the rate to work out if it is a slow
        # or fast source
        slow_sources = list()
        fast_sources = list()
        for i in range(vertex_slice.n_atoms):

            atom_id = vertex_slice.lo_atom + i

            # Get the parameter values for source i:
<<<<<<< HEAD
            rate_val = self._atoms[atom_id].get('rate')
            start_val = self._atoms[atom_id].get('start')
            end_val = None
            if self._atoms[atom_id].get("duration") is not None:
                end_val = self._atoms[atom_id].get("duration") + start_val
=======
            rate_val = self._rate[atom_id]
            start_val = self._start[atom_id]
            end_val = None
            if self._duration[atom_id] is not None:
                end_val = self._duration[atom_id] + start_val
>>>>>>> aba6ea8b

            # Decide if it is a fast or slow source and
            spikes_per_tick = \
                (float(rate_val) * (self._machine_time_step / 1000000.0))
            if spikes_per_tick <= SLOW_RATE_PER_TICK_CUTOFF:
                slow_sources.append([i, rate_val, start_val, end_val])
            else:
                fast_sources.append([i, spikes_per_tick, start_val, end_val])

        # Write the numbers of each type of source
        spec.write_value(data=len(slow_sources))
        spec.write_value(data=len(fast_sources))

        # Now write one struct for each slow source as follows
        #
        #   typedef struct slow_spike_source_t
        #   {
        #     uint32_t neuron_id;
        #     uint32_t start_ticks;
        #     uint32_t end_ticks;
        #
        #     accum mean_isi_ticks;
        #     accum time_to_spike_ticks;
        #   } slow_spike_source_t;
        for (neuron_id, rate_val, start_val, end_val) in slow_sources:
            if rate_val == 0:
                isi_val = 0
            else:
                isi_val = float(1000000.0 /
                                (rate_val * self._machine_time_step))
            start_scaled = int(start_val * 1000.0 / self._machine_time_step)
            end_scaled = 0xFFFFFFFF
            if end_val is not None and not math.isnan(end_val):
                end_scaled = int(end_val * 1000.0 / self._machine_time_step)
            spec.write_value(data=neuron_id, data_type=DataType.UINT32)
            spec.write_value(data=start_scaled, data_type=DataType.UINT32)
            spec.write_value(data=end_scaled, data_type=DataType.UINT32)
            spec.write_value(data=isi_val, data_type=DataType.S1615)
            spec.write_value(data=0x0, data_type=DataType.UINT32)

        # Now write
        #   typedef struct fast_spike_source_t
        #   {
        #     uint32_t neuron_id;
        #     uint32_t start_ticks;
        #     uint32_t end_ticks;
        #
        #     unsigned long fract exp_minus_lambda;
        #   } fast_spike_source_t;
        for (neuron_id, spikes_per_tick, start_val, end_val) in fast_sources:
            if spikes_per_tick == 0:
                exp_minus_lamda = 0
            else:
                exp_minus_lamda = math.exp(-1.0 * spikes_per_tick)
            start_scaled = int(start_val * 1000.0 / self._machine_time_step)
            end_scaled = 0xFFFFFFFF
            if end_val is not None and not math.isnan(end_val):
                end_scaled = int(end_val * 1000.0 / self._machine_time_step)
            spec.write_value(data=neuron_id, data_type=DataType.UINT32)
            spec.write_value(data=start_scaled, data_type=DataType.UINT32)
            spec.write_value(data=end_scaled, data_type=DataType.UINT32)
            spec.write_value(data=exp_minus_lamda, data_type=DataType.U032)

    # @implements AbstractSpikeRecordable.is_recording_spikes
    def is_recording_spikes(self):
        return self._spike_recorder.record

    # @implements AbstractSpikeRecordable.set_recording_spikes
    def set_recording_spikes(self):
        self._spike_recorder.record = True

    # inherited from partitionable vertex
    def get_sdram_usage_for_atoms(self, vertex_slice, graph):
        poisson_params_sz = self.get_params_bytes(vertex_slice)
        total_size = \
            ((front_end_common_constants.
              DATA_SPECABLE_BASIC_SETUP_INFO_N_WORDS * 4) +
             ReceiveBuffersToHostBasicImpl.get_recording_data_size(1) +
             ReceiveBuffersToHostBasicImpl.get_buffer_state_region_size(1) +
             SpikeSourcePoissonPartitionedVertex.get_provenance_data_size(0) +
             poisson_params_sz)
        total_size += self._get_number_of_mallocs_used_by_dsg(
            vertex_slice, graph.incoming_edges_to_vertex(self)) * \
            front_end_common_constants.SARK_PER_MALLOC_SDRAM_USAGE

        if self._using_auto_pause_and_resume:
            total_size += self._minimum_buffer_sdram
        else:
            spike_buffer_size = self._spike_recorder.get_sdram_usage_in_bytes(
                vertex_slice.n_atoms, self._max_spikes_per_ts(vertex_slice),
                self._no_machine_time_steps)
            total_size += recording_utils.get_buffer_sizes(
                self._spike_buffer_max_size, spike_buffer_size,
                self._enable_buffered_recording)

        return total_size

    def _get_number_of_mallocs_used_by_dsg(self, vertex_slice, in_edges):
        standard_mallocs = self._DEFAULT_MALLOCS_USED
        if self._spike_recorder.record:
            standard_mallocs += 1
        return standard_mallocs

    def get_dtcm_usage_for_atoms(self, vertex_slice, graph):
        return 0

    def get_cpu_usage_for_atoms(self, vertex_slice, graph):
        return 0

    def generate_data_spec(
            self, subvertex, placement, partitioned_graph, graph, routing_info,
            hostname, graph_mapper, report_folder, ip_tags, reverse_ip_tags,
            write_text_specs, application_run_time_folder):
        data_writer, report_writer = \
            self.get_data_spec_file_writers(
                placement.x, placement.y, placement.p, hostname, report_folder,
                write_text_specs, application_run_time_folder)

        spec = DataSpecificationGenerator(data_writer, report_writer)

        vertex_slice = graph_mapper.get_subvertex_slice(subvertex)

        spike_buffer_size = self._spike_recorder.get_sdram_usage_in_bytes(
            vertex_slice.n_atoms, self._max_spikes_per_ts(vertex_slice),
            self._no_machine_time_steps)
        spike_history_sz = recording_utils.get_buffer_sizes(
            self._spike_buffer_max_size, spike_buffer_size,
            self._enable_buffered_recording)
        spike_buffering_needed = recording_utils.needs_buffering(
            self._spike_buffer_max_size, spike_buffer_size,
            self._enable_buffered_recording)
        buffer_size_before_receive = self._buffer_size_before_receive
        if not spike_buffering_needed:
            buffer_size_before_receive = spike_history_sz + 256

        spec.comment("\n*** Spec for SpikeSourcePoisson Instance ***\n\n")

        # Basic setup plus 8 bytes for recording flags and recording size
        setup_sz = ((front_end_common_constants.
                     DATA_SPECABLE_BASIC_SETUP_INFO_N_WORDS * 4) +
                    subvertex.get_recording_data_size(1))

        poisson_params_sz = self.get_params_bytes(vertex_slice)

        # Reserve SDRAM space for memory areas:
        self.reserve_memory_regions(
            spec, setup_sz, poisson_params_sz, spike_history_sz, subvertex)

        self._write_setup_info(
            spec, spike_history_sz, ip_tags, buffer_size_before_receive,
            subvertex)

        # Every subedge should have the same key
        key = None
        partitions = partitioned_graph.\
            outgoing_edges_partitions_from_vertex(subvertex)
        for partition in partitions.values():
            keys_and_masks = \
                routing_info.get_keys_and_masks_from_partition(partition)
            key = keys_and_masks[0].key

        self._write_poisson_parameters(spec, key, vertex_slice)

        # End-of-Spec:
        spec.end_specification()
        data_writer.close()

        return data_writer.filename

    def get_binary_file_name(self):
        return "spike_source_poisson.aplx"

    def get_spikes(self, placements, graph_mapper, buffer_manager,
                   start_neuron, end_neuron):
        return self._spike_recorder.get_spikes(
            self._label, buffer_manager,
            (SpikeSourcePoissonPartitionedVertex.
                _POISSON_SPIKE_SOURCE_REGIONS.SPIKE_HISTORY_REGION.value),
            (SpikeSourcePoissonPartitionedVertex.
                _POISSON_SPIKE_SOURCE_REGIONS.BUFFERING_OUT_STATE.value),
            placements, graph_mapper, self, start_neuron, end_neuron)

    def get_outgoing_partition_constraints(self, partition, graph_mapper):
        return [KeyAllocatorContiguousRangeContraint()]

    def is_data_specable(self):
        return True<|MERGE_RESOLUTION|>--- conflicted
+++ resolved
@@ -8,14 +8,8 @@
 
 from spynnaker.pyNN.models.common.abstract_spike_recordable \
     import AbstractSpikeRecordable
-<<<<<<< HEAD
-from spynnaker.pyNN.models.common.spike_recorder import SpikeRecorder
-=======
-from spynnaker.pyNN.models.common.population_settable_change_requires_mapping \
-    import PopulationSettableChangeRequiresMapping
 from spynnaker.pyNN.models.common.multi_spike_recorder \
     import MultiSpikeRecorder
->>>>>>> aba6ea8b
 from spynnaker.pyNN.utilities.conf import config
 from spynnaker.pyNN.models.common import recording_utils
 from spynnaker.pyNN.models.spike_source\
@@ -125,17 +119,6 @@
         AbstractSpikeRecordable.__init__(self)
         BagOfNeuronSettable.__init__(self)
         AbstractProvidesOutgoingPartitionConstraints.__init__(self)
-<<<<<<< HEAD
-=======
-        PopulationSettableChangeRequiresMapping.__init__(self)
-
-        # Store the parameters
-        self._rate = utility_calls.convert_param_to_numpy(rate, n_neurons)
-        self._start = utility_calls.convert_param_to_numpy(start, n_neurons)
-        self._duration = utility_calls.convert_param_to_numpy(
-            duration, n_neurons)
-        self._rng = numpy.random.RandomState(seed)
->>>>>>> aba6ea8b
 
         # Prepare for recording, and to get spikes
         self._spike_recorder = MultiSpikeRecorder(machine_time_step)
@@ -156,14 +139,13 @@
         self._using_auto_pause_and_resume = config.getboolean(
             "Buffers", "use_auto_pause_and_resume")
 
-<<<<<<< HEAD
     @staticmethod
     def create_vertex(bag_of_neurons, population_parameters):
         params = dict(population_parameters)
         params['bag_of_neurons'] = bag_of_neurons
         vertex = SpikeSourcePoisson(**params)
         return vertex
-=======
+    
     def _max_spikes_per_ts(self, vertex_slice):
         max_rate = numpy.amax(
             self._rate[vertex_slice.lo_atom:vertex_slice.hi_atom + 1])
@@ -172,7 +154,6 @@
             1.0 - (1.0 / self._no_machine_time_steps),
             max_rate / ts_per_second)
         return int(math.ceil(max_spikes_per_ts))
->>>>>>> aba6ea8b
 
     def create_subvertex(
             self, vertex_slice, resources_required, label=None,
@@ -358,19 +339,11 @@
             atom_id = vertex_slice.lo_atom + i
 
             # Get the parameter values for source i:
-<<<<<<< HEAD
             rate_val = self._atoms[atom_id].get('rate')
             start_val = self._atoms[atom_id].get('start')
             end_val = None
             if self._atoms[atom_id].get("duration") is not None:
                 end_val = self._atoms[atom_id].get("duration") + start_val
-=======
-            rate_val = self._rate[atom_id]
-            start_val = self._start[atom_id]
-            end_val = None
-            if self._duration[atom_id] is not None:
-                end_val = self._duration[atom_id] + start_val
->>>>>>> aba6ea8b
 
             # Decide if it is a fast or slow source and
             spikes_per_tick = \
