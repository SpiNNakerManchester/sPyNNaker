--- conflicted
+++ resolved
@@ -78,197 +78,6 @@
                 (((vertex_slice.hi_atom - vertex_slice.lo_atom) + 1) *
                  PARAMS_WORDS_PER_NEURON)) * 4
 
-<<<<<<< HEAD
-=======
-    def reserve_memory_regions(self, spec, setup_sz, poisson_params_sz,
-                               spike_hist_buff_sz):
-        """
-        Reserve memory regions for poisson source parameters
-        and output buffer.
-        :param spec:
-        :param setup_sz:
-        :param poisson_params_sz:
-        :param spike_hist_buff_sz:
-        :return:
-        """
-        spec.comment("\nReserving memory space for data regions:\n\n")
-
-        # Reserve memory:
-        spec.reserve_memory_region(
-            region=self._POISSON_SPIKE_SOURCE_REGIONS.SYSTEM_REGION.value,
-            size=setup_sz, label='setup')
-        spec.reserve_memory_region(
-            region=self._POISSON_SPIKE_SOURCE_REGIONS
-                       .POISSON_PARAMS_REGION.value,
-            size=poisson_params_sz, label='PoissonParams')
-        if spike_hist_buff_sz > 0:
-            spec.reserve_memory_region(
-                region=self._POISSON_SPIKE_SOURCE_REGIONS
-                           .SPIKE_HISTORY_REGION.value,
-                size=spike_hist_buff_sz, label='spikeHistBuffer',
-                empty=True)
-
-    def write_setup_info(self, spec, spike_history_region_sz):
-        """
-        Write information used to control the simulationand gathering of
-        results.
-        Currently, this means the flag word used to signal whether information
-        on neuron firing and neuron potential is either stored locally in a
-        buffer or
-        passed out of the simulation for storage/display as the simulation
-        proceeds.
-
-        The format of the information is as follows:
-        Word 0: Flags selecting data to be gathered during simulation.
-            Bit 0: Record spike history
-
-        :param spec:
-        :param spike_history_region_sz:
-        :return:
-        """
-
-        self._write_basic_setup_info(
-            spec, self._POISSON_SPIKE_SOURCE_REGIONS.SYSTEM_REGION.value)
-        recording_info = 0
-        if (spike_history_region_sz > 0) and self._record:
-            recording_info |= constants.RECORD_SPIKE_BIT
-        recording_info |= 0xBEEF0000
-
-        # Write this to the system region (to be picked up by the simulation):
-        spec.write_value(data=recording_info)
-        spec.write_value(data=spike_history_region_sz)
-
-    def write_poisson_parameters(self, spec, key, num_neurons):
-        """
-        Generate Neuron Parameter data for Poisson spike sources (region 2):
-        :param spec:
-        :param key:
-        :param num_neurons:
-        :return:
-        """
-        spec.comment("\nWriting Neuron Parameters for {} poisson sources:\n"
-                     .format(num_neurons))
-
-        # Set the focus to the memory region 2 (neuron parameters):
-        spec.switch_write_focus(
-            region=self._POISSON_SPIKE_SOURCE_REGIONS
-                       .POISSON_PARAMS_REGION.value)
-
-        # Write header info to the memory region:
-
-        # Write Key info for this core:
-        if key is None:
-            # if theres no key, then two falses will cover it.
-            spec.write_value(data=0)
-            spec.write_value(data=0)
-        else:
-            # has a key, thus set has key to 1 and then add key
-            spec.write_value(data=1)
-            spec.write_value(data=key)
-
-        # Write the random seed (4 words), generated randomly!
-        if self._seed is None:
-            spec.write_value(data=numpy.random.randint(0x7FFFFFFF))
-            spec.write_value(data=numpy.random.randint(0x7FFFFFFF))
-            spec.write_value(data=numpy.random.randint(0x7FFFFFFF))
-            spec.write_value(data=numpy.random.randint(0x7FFFFFFF))
-        else:
-            spec.write_value(data=self._seed[0])
-            spec.write_value(data=self._seed[1])
-            spec.write_value(data=self._seed[2])
-            spec.write_value(data=self._seed[3])
-
-        # For each neuron, get the rate to work out if it is a slow
-        # or fast source
-        slow_sources = list()
-        fast_sources = list()
-        for i in range(0, num_neurons):
-
-            # Get the parameter values for source i:
-            rate_val = generate_parameter(self._rate, i)
-            start_val = generate_parameter(self._start, i)
-            end_val = None
-            if self._duration is not None:
-                end_val = generate_parameter(self._duration, i) + start_val
-
-            # Decide if it is a fast or slow source and
-            spikes_per_tick = \
-                (float(rate_val) * (self._machine_time_step / 1000000.0))
-            if spikes_per_tick <= SLOW_RATE_PER_TICK_CUTOFF:
-                slow_sources.append([i, rate_val, start_val, end_val])
-            else:
-                fast_sources.append([i, spikes_per_tick, start_val, end_val])
-
-        # Write the numbers of each type of source
-        spec.write_value(data=len(slow_sources))
-        spec.write_value(data=len(fast_sources))
-
-        # Now write one struct for each slow source as follows
-        #
-        #   typedef struct slow_spike_source_t
-        #   {
-        #     uint32_t neuron_id;
-        #     uint32_t start_ticks;
-        #     uint32_t end_ticks;
-        #
-        #     accum mean_isi_ticks;
-        #     accum time_to_spike_ticks;
-        #   } slow_spike_source_t;
-        for (neuron_id, rate_val, start_val, end_val) in slow_sources:
-            isi_val = float(1000000.0 / (rate_val * self._machine_time_step))
-            start_scaled = int(start_val * 1000.0 / self._machine_time_step)
-            end_scaled = 0xFFFFFFFF
-            if end_val is not None:
-                end_scaled = int(end_val * 1000.0 / self._machine_time_step)
-            spec.write_value(data=neuron_id, data_type=DataType.UINT32)
-            spec.write_value(data=start_scaled, data_type=DataType.UINT32)
-            spec.write_value(data=end_scaled, data_type=DataType.UINT32)
-            spec.write_value(data=isi_val, data_type=DataType.S1615)
-            spec.write_value(data=0x0, data_type=DataType.UINT32)
-
-        # Now write
-        #   typedef struct fast_spike_source_t
-        #   {
-        #     uint32_t neuron_id;
-        #     uint32_t start_ticks;
-        #     uint32_t end_ticks;
-        #
-        #     unsigned long fract exp_minus_lambda;
-        #   } fast_spike_source_t;
-        for (neuron_id, spikes_per_tick, start_val, end_val) in fast_sources:
-            exp_minus_lamda = math.exp(-1.0 * spikes_per_tick)
-            start_scaled = int(start_val * 1000.0 / self._machine_time_step)
-            end_scaled = 0xFFFFFFFF
-            if end_val is not None:
-                end_scaled = int(end_val * 1000.0 / self._machine_time_step)
-            spec.write_value(data=neuron_id, data_type=DataType.UINT32)
-            spec.write_value(data=start_scaled, data_type=DataType.UINT32)
-            spec.write_value(data=end_scaled, data_type=DataType.UINT32)
-            spec.write_value(data=exp_minus_lamda, data_type=DataType.U032)
-        return
-
-    def get_spikes(self, txrx, placements, graph_mapper,
-                   compatible_output=False):
-        """
-
-        :param txrx:
-        :param placements:
-        :param graph_mapper:
-        :param compatible_output:
-        :return:
-        """
-
-        # Use standard behaviour to read spikes
-        return self._get_spikes(
-            transceiver=txrx, placements=placements,
-            graph_mapper=graph_mapper, compatible_output=compatible_output,
-            spike_recording_region=self._POISSON_SPIKE_SOURCE_REGIONS
-                                       .SPIKE_HISTORY_REGION.value,
-            sub_vertex_out_spike_bytes_function=(
-                lambda subvertex, subvertex_slice:
-                    int(math.ceil(subvertex_slice.n_atoms / 32.0)) * 4))
-
->>>>>>> efdd9ac3
     # inherited from partionable vertex
     def get_sdram_usage_for_atoms(self, vertex_slice, graph):
         """
