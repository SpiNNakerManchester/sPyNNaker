# Copyright (c) 2017-2019 The University of Manchester
#
# This program is free software: you can redistribute it and/or modify
# it under the terms of the GNU General Public License as published by
# the Free Software Foundation, either version 3 of the License, or
# (at your option) any later version.
#
# This program is distributed in the hope that it will be useful,
# but WITHOUT ANY WARRANTY; without even the implied warranty of
# MERCHANTABILITY or FITNESS FOR A PARTICULAR PURPOSE.  See the
# GNU General Public License for more details.
#
# You should have received a copy of the GNU General Public License
# along with this program.  If not, see <http://www.gnu.org/licenses/>.

import logging
import numpy
from spinn_utilities.config_holder import get_config_int
from spinn_utilities.log import FormatAdapter
from spinn_utilities.overrides import overrides
from spinn_utilities.ranged import RangedListOfList
from spinn_front_end_common.utility_models import ReverseIpTagMultiCastSource
from spinn_front_end_common.abstract_models import AbstractChangableAfterRun
from spinn_front_end_common.abstract_models.impl import (
    ProvidesKeyToAtomMappingImpl)
from spinn_front_end_common.utilities.globals_variables import (
    get_simulator, machine_time_step)
from spynnaker.pyNN.models.common import (
    AbstractSpikeRecordable, EIEIOSpikeRecorder, SimplePopulationSettable)
from spynnaker.pyNN.utilities import constants

logger = FormatAdapter(logging.getLogger(__name__))


def _as_numpy_ticks(times, time_step):
    return numpy.ceil(
        numpy.floor(numpy.array(times) * 1000.0) / time_step).astype("int64")


def _send_buffer_times(spike_times, time_step):
    # Convert to ticks
    if len(spike_times) and hasattr(spike_times[0], "__len__"):
        data = []
        for times in spike_times:
            data.append(_as_numpy_ticks(times, time_step))
        return data
    else:
        return _as_numpy_ticks(spike_times, time_step)


class SpikeSourceArrayVertex(
        ReverseIpTagMultiCastSource, AbstractSpikeRecordable,
        SimplePopulationSettable, AbstractChangableAfterRun,
        ProvidesKeyToAtomMappingImpl):
    """ Model for play back of spikes
    """

    SPIKE_RECORDING_REGION_ID = 0

    def __init__(
            self, n_neurons, spike_times, constraints, label,
            max_atoms_per_core, model, splitter):
        # pylint: disable=too-many-arguments
        self.__model_name = "SpikeSourceArray"
        self.__model = model
        if spike_times is None:
            spike_times = []
        self._spike_times = spike_times
        time_step = self.get_spikes_sampling_interval()

        super().__init__(
            n_keys=n_neurons, label=label, constraints=constraints,
            max_atoms_per_core=max_atoms_per_core,
            send_buffer_times=_send_buffer_times(spike_times, time_step),
            send_buffer_partition_id=constants.SPIKE_PARTITION_ID,
            splitter=splitter)

        # handle recording
        self.__spike_recorder = EIEIOSpikeRecorder()

        # used for reset and rerun
        self.__requires_mapping = True

    @property
    @overrides(AbstractChangableAfterRun.requires_mapping)
    def requires_mapping(self):
        return self.__requires_mapping

    @overrides(AbstractChangableAfterRun.mark_no_changes)
    def mark_no_changes(self):
        self.__requires_mapping = False

    @property
    def spike_times(self):
        """ The spike times of the spike source array
        """
        return list(self._spike_times)

    def _to_early_spikes_single_list(self, spike_times):
        """
        Checks if there is one or more spike_times before the current time

        Logs a warning for the first oen found

        :param iterable(int spike_times:
        """
        current_time = get_simulator().get_current_time()
        for i in range(len(spike_times)):
            if spike_times[i] > current_time:
                logger.warning(
                    "SpikeSourceArray {} has spike_times that are lower than "
                    "the current time {} For example {} - "
                    "these will be ignored.".format(
                        self, current_time, float(spike_times[i])))
                return

    def _check_spikes_double_list(self, spike_times):
        """
        Checks if there is one or more spike_times before the current time

        Logs a warning for the first oen found

        :param iterable(iterable(int) spike_times:
        """
        current_time = get_simulator().get_current_time()
        for neuron_id in range(0, self.n_atoms):
            id_times = spike_times[neuron_id]
            for i in range(len(id_times)):
                if id_times[i] > current_time:
                    logger.warning(
                       "SpikeSourceArray {} has spike_times that are lower "
                       "than the current time {} For example {} - "
                       "these will be ignored.".format(
                            self, current_time, float(id_times[i])))
                    return

    @spike_times.setter
    def spike_times(self, spike_times):
        """ Set the spike source array's spike times. Not an extend, but an\
            actual change

        """
        time_step = self.get_spikes_sampling_interval()
        # warn the user if they are asking for a spike time out of range
        if spike_times:  # in case of empty list do not check
            if hasattr(spike_times[0], '__iter__'):
                self._check_spikes_double_list(spike_times)
            else:
                self._to_early_spikes_single_list(spike_times)
        self.send_buffer_times = _send_buffer_times(spike_times, time_step)
        self._spike_times = spike_times

    @overrides(AbstractSpikeRecordable.is_recording_spikes)
    def is_recording_spikes(self):
        return self.__spike_recorder.record

    @overrides(AbstractSpikeRecordable.set_recording_spikes)
    def set_recording_spikes(
            self, new_state=True, sampling_interval=None, indexes=None):
        if sampling_interval is not None:
            logger.warning("Sampling interval currently not supported for "
                           "SpikeSourceArray so being ignored")
        if indexes is not None:
            logger.warning("Indexes currently not supported for "
                           "SpikeSourceArray so being ignored")
        self.enable_recording(new_state)
        self.__requires_mapping = not self.__spike_recorder.record
        self.__spike_recorder.record = new_state

    @overrides(AbstractSpikeRecordable.get_spikes_sampling_interval)
    def get_spikes_sampling_interval(self):
<<<<<<< HEAD
        return get_config_int("Machine", "machine_time_step")
=======
        return machine_time_step()
>>>>>>> 67bb04d0

    @overrides(AbstractSpikeRecordable.get_spikes)
    def get_spikes(self, placements, buffer_manager):
        return self.__spike_recorder.get_spikes(
            self.label, buffer_manager, 0, placements, self,
            lambda vertex:
                vertex.virtual_key
                if vertex.virtual_key is not None
                else 0)

    @overrides(AbstractSpikeRecordable.clear_spike_recording)
    def clear_spike_recording(self, buffer_manager, placements):
        for machine_vertex in self.machine_vertices:
            placement = placements.get_placement_of_vertex(machine_vertex)
            buffer_manager.clear_recorded_data(
                placement.x, placement.y, placement.p,
                SpikeSourceArrayVertex.SPIKE_RECORDING_REGION_ID)

    def describe(self):
        """ Returns a human-readable description of the cell or synapse type.

        The output may be customised by specifying a different template\
        together with an associated template engine\
        (see :py:mod:`pyNN.descriptions`).

        If template is None, then a dictionary containing the template\
        context will be returned.
        """

        parameters = dict()
        for parameter_name in self.__model.default_parameters:
            parameters[parameter_name] = self.get_value(parameter_name)

        context = {
            "name": self.__model_name,
            "default_parameters": self.__model.default_parameters,
            "default_initial_values": self.__model.default_parameters,
            "parameters": parameters,
        }
        return context

    @overrides(SimplePopulationSettable.set_value_by_selector)
    def set_value_by_selector(self, selector, key, value):
        if key == "spike_times":
            old_values = self.get_value(key)
            if isinstance(old_values, RangedListOfList):
                ranged_list = old_values
            else:
                # Keep all the setting stuff in one place by creating a
                # RangedListofLists
                ranged_list = RangedListOfList(
                    size=self.n_atoms, value=old_values)
            ranged_list.set_value_by_selector(
                selector, value, ranged_list.is_list(value, self.n_atoms))
            self.set_value(key, ranged_list)
        else:
            SimplePopulationSettable.set_value_by_selector(
                self, selector, key, value)<|MERGE_RESOLUTION|>--- conflicted
+++ resolved
@@ -15,7 +15,6 @@
 
 import logging
 import numpy
-from spinn_utilities.config_holder import get_config_int
 from spinn_utilities.log import FormatAdapter
 from spinn_utilities.overrides import overrides
 from spinn_utilities.ranged import RangedListOfList
@@ -169,11 +168,7 @@
 
     @overrides(AbstractSpikeRecordable.get_spikes_sampling_interval)
     def get_spikes_sampling_interval(self):
-<<<<<<< HEAD
-        return get_config_int("Machine", "machine_time_step")
-=======
         return machine_time_step()
->>>>>>> 67bb04d0
 
     @overrides(AbstractSpikeRecordable.get_spikes)
     def get_spikes(self, placements, buffer_manager):
