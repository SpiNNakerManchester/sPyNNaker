--- conflicted
+++ resolved
@@ -49,12 +49,8 @@
 
 class SpikeSourceArrayVertex(
         ReverseIpTagMultiCastSource, AbstractSpikeRecordable,
-<<<<<<< HEAD
         SimplePopulationSettable, AbstractChangableAfterRun,
-        ProvidesKeyToAtomMappingImpl, SupportsStructure):
-=======
-        SimplePopulationSettable, AbstractChangableAfterRun):
->>>>>>> e92a9721
+        SupportsStructure):
     """ Model for play back of spikes
     """
 
