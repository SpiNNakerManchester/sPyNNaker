--- conflicted
+++ resolved
@@ -39,12 +39,9 @@
 class SpikeSourcePoissonMachineVertex(
         MachineVertex, AbstractReceiveBuffersToHost,
         ProvidesProvenanceDataFromMachineImpl, AbstractRecordable,
-<<<<<<< HEAD
-        AbstractSupportsDatabaseInjection, SupportsAutoPauseAndResume):
-=======
-        AbstractSupportsDatabaseInjection, AbstractHasProfileData):
+        AbstractSupportsDatabaseInjection, AbstractHasProfileData,
+        SupportsAutoPauseAndResume):
 
->>>>>>> e6408ba9
     __slots__ = [
         "__buffered_sdram_per_timestep",
         "__is_recording",
