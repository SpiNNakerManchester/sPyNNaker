# Copyright (c) 2016 The University of Manchester
#
# Licensed under the Apache License, Version 2.0 (the "License");
# you may not use this file except in compliance with the License.
# You may obtain a copy of the License at
#
#     https://www.apache.org/licenses/LICENSE-2.0
#
# Unless required by applicable law or agreed to in writing, software
# distributed under the License is distributed on an "AS IS" BASIS,
# WITHOUT WARRANTIES OR CONDITIONS OF ANY KIND, either express or implied.
# See the License for the specific language governing permissions and
# limitations under the License.
from __future__ import annotations
from enum import IntEnum
import numpy
from numpy import uint16, uint32
import struct
from typing import (
    Iterable, List, Optional, Sequence, Sized, TypeVar, Union,
    cast, TYPE_CHECKING)

from spinn_utilities.overrides import overrides
from spinnman.model.enums import ExecutableType
from pacman.model.graphs import AbstractEdgePartition
from pacman.model.graphs.machine import (
    MachineVertex, AbstractSDRAMPartition, SDRAMMachineEdge)
from pacman.model.graphs.common import Slice
from pacman.model.resources import AbstractSDRAM
from pacman.model.placements import Placement
from pacman.utilities.utility_calls import get_field_based_keys
from spinn_front_end_common.interface.ds import (
    DataType, DataSpecificationBase, DataSpecificationGenerator,
    DataSpecificationReloader)
from spinn_front_end_common.interface.buffer_management import (
    recording_utilities)
from spinn_front_end_common.interface.simulation import simulation_utilities
from spinn_front_end_common.utilities import helpful_functions
from spinn_front_end_common.utilities.constants import (
    SIMULATION_N_BYTES, BYTES_PER_WORD, BYTES_PER_SHORT)
<<<<<<< HEAD
from spinn_utilities.overrides import overrides
from pacman.model.graphs.machine import MachineVertex
from pacman.utilities.utility_calls import get_keys
=======
>>>>>>> 8c7b0d6b
from spinn_front_end_common.abstract_models import (
    AbstractHasAssociatedBinary,
    AbstractRewritesDataSpecification, AbstractGeneratesDataSpecification)
from spinn_front_end_common.interface.provenance import (
    ProvidesProvenanceDataFromMachineImpl)
from spinn_front_end_common.interface.buffer_management.buffer_models import (
    AbstractReceiveBuffersToHost)
from spinn_front_end_common.utilities.helpful_functions import (
    locate_memory_region_for_placement)
from spinn_front_end_common.interface.profiling import (
    AbstractHasProfileData, ProfileData, profile_utils)
from spynnaker.pyNN.data import SpynnakerDataView
from spynnaker.pyNN.models.abstract_models import AbstractMaxSpikes
from spynnaker.pyNN.utilities import constants
from spynnaker.pyNN.models.abstract_models import (
    SendsSynapticInputsOverSDRAM, ReceivesSynapticInputsOverSDRAM)
from spynnaker.pyNN.exceptions import SynapticConfigurationException
from spynnaker.pyNN.utilities.constants import (
    LIVE_POISSON_CONTROL_PARTITION_ID)
if TYPE_CHECKING:
    from .spike_source_poisson_vertex import SpikeSourcePoissonVertex
    from spynnaker.pyNN.models.neural_projections import SynapseInformation
    from spynnaker.pyNN.models.neural_projections.connectors import (
        AbstractGenerateConnectorOnHost)

#: :meta private:
T = TypeVar("T")


def _flatten(alist: Iterable[Union[T, Iterable[T]]]) -> Iterable[T]:
    for item in alist:
        if hasattr(item, "__iter__"):
            yield from _flatten(item)
        else:
            yield item


def get_n_rates(vertex_slice: Slice, rate_data: Sequence[Sized]) -> int:
    """
    How many rates there are to be stored in total.
    """
    return sum(len(rate_data[i]) for i in vertex_slice.get_raster_ids())


def get_params_bytes(n_atoms: int) -> int:
    """
    Gets the size of the Poisson parameters in bytes.

    :param int n_atoms: How many atoms to account for
    :rtype: int
    """
    return (PARAMS_BASE_WORDS + n_atoms) * BYTES_PER_WORD


def get_rates_bytes(n_atoms: int, n_rates: int) -> int:
    """
    Gets the size of the Poisson rates in bytes.

    :param int n_atoms: How many atoms to account for
    :param int n_rates: How many rates to account for
    :rtype: int
    """
    return ((n_atoms * PARAMS_WORDS_PER_NEURON) +
            (n_rates * PARAMS_WORDS_PER_RATE)) * BYTES_PER_WORD


def get_expander_rates_bytes(n_atoms: int, n_rates: int) -> int:
    """
    Gets the size of the Poisson rates in bytes.

    :param int n_atoms: How many atoms to account for
    :param int n_rates: How many rates to account for
    :rtype: int
    """
    return ((n_atoms * EXPANDER_WORDS_PER_NEURON) +
            (n_rates * PARAMS_WORDS_PER_RATE) +
            EXPANDER_HEADER_WORDS) * BYTES_PER_WORD


def get_sdram_edge_params_bytes(vertex_slice: Slice) -> int:
    """
    Gets the size of the Poisson SDRAM region in bytes.

    :param ~pacman.model.graphs.common.Slice vertex_slice:
    :rtype: int
    """
    return SDRAM_EDGE_PARAMS_BASE_BYTES + (
        vertex_slice.n_atoms * SDRAM_EDGE_PARAMS_BYTES_PER_WEIGHT)


def _u3232_to_uint64(array: numpy.ndarray) -> numpy.ndarray:
    """
    Convert data to be written in U3232 to uint64 array.
    """
    return numpy.round(array * float(DataType.U3232.scale)).astype(
        DataType.U3232.numpy_typename)


# 1. uint32_t has_key;
# 2. uint32_t set_rate_neuron_id_mask;
# 3. UFRACT seconds_per_tick; 4. REAL ticks_per_second;
# 5. REAL slow_rate_per_tick_cutoff; 6. REAL fast_rate_per_tick_cutoff;
# 7. unt32_t first_source_id; 8. uint32_t n_spike_sources;
# 9. uint32_t max_spikes_per_timestep;
# 10. uint32_t n_colour_bits;
# 11,12,13,14 mars_kiss64_seed_t (uint[4]) spike_source_seed;
# 15. Rate changed flag
PARAMS_BASE_WORDS = 15

# uint32_t n_rates; uint32_t index
PARAMS_WORDS_PER_NEURON = 2

# unsigned long accum rate, start, duration
PARAMS_WORDS_PER_RATE = 6

# uint32_t count; one per neuron in worst case (= every neuron different)
EXPANDER_WORDS_PER_NEURON = PARAMS_WORDS_PER_NEURON + 1

# uint32_t n_items
EXPANDER_HEADER_WORDS = 2

# The size of each weight to be stored for SDRAM transfers
SDRAM_EDGE_PARAMS_BYTES_PER_WEIGHT = BYTES_PER_SHORT

# SDRAM edge param base size:
# 1. address, 2. size of transfer,
# 3. offset to start writing, 4. VLA of weights (not counted here)
SDRAM_EDGE_PARAMS_BASE_BYTES = 3 * BYTES_PER_WORD

_ONE_WORD = struct.Struct("<I")
_FOUR_WORDS = struct.Struct("<4I")


class SpikeSourcePoissonMachineVertex(
        MachineVertex, AbstractReceiveBuffersToHost,
        ProvidesProvenanceDataFromMachineImpl,
        AbstractHasProfileData,
        AbstractHasAssociatedBinary, AbstractRewritesDataSpecification,
        AbstractGeneratesDataSpecification,
        SendsSynapticInputsOverSDRAM):
    """
    Vertex that implements a Poisson-distributed spike source.
    """

    __slots__ = (
        "__buffered_sdram_per_timestep",
        "__is_recording",
        "__minimum_buffer_sdram",
        "__sdram",
        "__sdram_partition",
        "__rate_changed")

    class POISSON_SPIKE_SOURCE_REGIONS(IntEnum):
        """
        Memory region IDs for the the Poisson source code.
        """
        #: System control information (simulation timestep, etc.)
        SYSTEM_REGION = 0
        #: The parameters for the Poisson generator.
        POISSON_PARAMS_REGION = 1
        #: Spike rates (and the times at which they apply).
        RATES_REGION = 2
        #: Record of when spikes were actually sent.
        SPIKE_HISTORY_REGION = 3
        #: Provenance data.
        PROVENANCE_REGION = 4
        #: Profiler data.
        PROFILER_REGION = 5
        #: Parameters for an SDRAM edge.
        SDRAM_EDGE_PARAMS = 6
        #: Data for the on-chip connection generator binaries.
        EXPANDER_REGION = 7

    PROFILE_TAG_LABELS = {
        0: "TIMER",
        1: "PROB_FUNC"}

    # The maximum timestep - this is the maximum value of a uint32
    _MAX_TIMESTEP = 0xFFFFFFFF

    # as suggested by MH (between Exp and Knuth)
    SLOW_RATE_PER_TICK_CUTOFF = 0.01

    # between Knuth algorithm and Gaussian approx.
    FAST_RATE_PER_TICK_CUTOFF = 10

    # Seed offset in parameters and size on bytes
    SEED_SIZE_BYTES = 4 * BYTES_PER_WORD
    SEED_OFFSET_BYTES = (PARAMS_BASE_WORDS * 4) - SEED_SIZE_BYTES

    def __init__(
            self, sdram: AbstractSDRAM, is_recording: bool,
            label: Optional[str], app_vertex: SpikeSourcePoissonVertex,
            vertex_slice: Slice):
        # pylint: disable=too-many-arguments
        super().__init__(
            label, app_vertex=app_vertex, vertex_slice=vertex_slice)
        self.__is_recording = is_recording
        self.__sdram = sdram
        self.__sdram_partition: Optional[AbstractSDRAMPartition] = None
        self.__rate_changed = True

    @property
    def _pop_vertex(self) -> SpikeSourcePoissonVertex:
        return cast('SpikeSourcePoissonVertex', self.app_vertex)

    def set_sdram_partition(self, sdram_partition: AbstractSDRAMPartition):
        self.__sdram_partition = sdram_partition

    @property
    @overrides(MachineVertex.sdram_required)
    def sdram_required(self) -> AbstractSDRAM:
        return self.__sdram

    @property
    @overrides(ProvidesProvenanceDataFromMachineImpl._provenance_region_id)
    def _provenance_region_id(self) -> int:
        return self.POISSON_SPIKE_SOURCE_REGIONS.PROVENANCE_REGION

    @property
    @overrides(ProvidesProvenanceDataFromMachineImpl._n_additional_data_items)
    def _n_additional_data_items(self) -> int:
        return 0

    @overrides(AbstractReceiveBuffersToHost.get_recorded_region_ids)
    def get_recorded_region_ids(self) -> List[int]:
        if self.__is_recording:
            return [0]
        return []

    @overrides(AbstractReceiveBuffersToHost.get_recording_region_base_address)
    def get_recording_region_base_address(self, placement: Placement) -> int:
        return locate_memory_region_for_placement(
            placement, self.POISSON_SPIKE_SOURCE_REGIONS.SPIKE_HISTORY_REGION)

    @overrides(AbstractHasProfileData.get_profile_data)
    def get_profile_data(self, placement: Placement) -> ProfileData:
        return profile_utils.get_profiling_data(
            self.POISSON_SPIKE_SOURCE_REGIONS.PROFILER_REGION,
            self.PROFILE_TAG_LABELS, placement)

    @overrides(AbstractHasAssociatedBinary.get_binary_file_name)
    def get_binary_file_name(self) -> str:
        return "spike_source_poisson.aplx"

    @overrides(AbstractHasAssociatedBinary.get_binary_start_type)
    def get_binary_start_type(self) -> ExecutableType:
        return ExecutableType.USES_SIMULATION_INTERFACE

    @overrides(AbstractMaxSpikes.max_spikes_per_second)
    def max_spikes_per_second(self) -> float:
        return self._pop_vertex.max_rate

    @overrides(AbstractMaxSpikes.max_spikes_per_ts)
    def max_spikes_per_ts(self) -> float:
        return self._pop_vertex.max_spikes_per_ts()

    @overrides(AbstractRewritesDataSpecification.reload_required)
    def reload_required(self) -> bool:
        if self.__rate_changed:
            return True
        return SpynnakerDataView.get_first_machine_time_step() == 0

    @overrides(AbstractRewritesDataSpecification.set_reload_required)
    def set_reload_required(self, new_value: bool):
        self.__rate_changed = new_value

    @overrides(AbstractRewritesDataSpecification.regenerate_data_specification)
    def regenerate_data_specification(
            self, spec: DataSpecificationReloader, placement: Placement):
        # write rates
        self._write_poisson_rates(spec)

        # end spec
        spec.end_specification()

    @staticmethod
    def __conn(synapse_info: SynapseInformation
               ) -> AbstractGenerateConnectorOnHost:
        return cast(
            'AbstractGenerateConnectorOnHost', synapse_info.connector)

    @overrides(AbstractGeneratesDataSpecification.generate_data_specification)
    def generate_data_specification(
            self, spec: DataSpecificationGenerator, placement: Placement):
        spec.comment("\n*** Spec for SpikeSourcePoisson Instance ***\n\n")
        # if we are here, the rates have changed!
        self.__rate_changed = True

        # write setup data
        spec.reserve_memory_region(
            region=self.POISSON_SPIKE_SOURCE_REGIONS.SYSTEM_REGION,
            size=SIMULATION_N_BYTES, label='setup')
        spec.switch_write_focus(
            self.POISSON_SPIKE_SOURCE_REGIONS.SYSTEM_REGION)
        spec.write_array(simulation_utilities.get_simulation_header_array(
            self.get_binary_file_name()))

        # write recording data
        spec.reserve_memory_region(
            region=self.POISSON_SPIKE_SOURCE_REGIONS.SPIKE_HISTORY_REGION,
            size=recording_utilities.get_recording_header_size(1),
            label="Recording")
        spec.switch_write_focus(
            self.POISSON_SPIKE_SOURCE_REGIONS.SPIKE_HISTORY_REGION)
        sdram = self._pop_vertex.get_recording_sdram_usage(self.vertex_slice)
        recorded_region_sizes = [sdram.get_total_sdram(
            SpynnakerDataView.get_max_run_time_steps())]
        spec.write_array(recording_utilities.get_recording_header_array(
            recorded_region_sizes))

        # Write provenence space
        self.reserve_provenance_data_region(spec)

        # write parameters
        self._write_poisson_parameters(spec)

        # write rates
        self._write_poisson_rates(spec)

        # write profile data
        profile_utils.reserve_profile_region(
            spec, self.POISSON_SPIKE_SOURCE_REGIONS.PROFILER_REGION,
            self._pop_vertex.n_profile_samples)
        profile_utils.write_profile_region_data(
            spec, self.POISSON_SPIKE_SOURCE_REGIONS.PROFILER_REGION,
            self._pop_vertex.n_profile_samples)

        # write SDRAM edge parameters
        spec.reserve_memory_region(
            region=self.POISSON_SPIKE_SOURCE_REGIONS.SDRAM_EDGE_PARAMS,
            label="sdram edge params",
            size=get_sdram_edge_params_bytes(self.vertex_slice))
        spec.switch_write_focus(
            self.POISSON_SPIKE_SOURCE_REGIONS.SDRAM_EDGE_PARAMS)
        if self.__sdram_partition is None:
            spec.write_array([0, 0, 0])
        else:
            size = self.__sdram_partition.get_sdram_size_of_region_for(self)
            proj = self._pop_vertex.outgoing_projections[0]
            # pylint: disable=protected-access
            synapse_info = proj._synapse_information
            spec.write_value(
                self.__sdram_partition.get_sdram_base_address_for(self))
            spec.write_value(size)

            # Work out the offset into the data to write from, based on the
            # synapse type in use
            synapse_type = synapse_info.synapse_type
            offset = synapse_type * self.vertex_slice.n_atoms
            spec.write_value(offset)

            # If we are here, the connector must be one-to-one so create
            # the synapses and then store the scaled weights
            connections = self.__conn(synapse_info).create_synaptic_block(
                (), self.vertex_slice, synapse_type, synapse_info)
            weight_scales = (
                next(iter(cast(AbstractEdgePartition,
                               self.__sdram_partition).edges))
                .post_vertex.weight_scales)
            weights = connections["weight"] * weight_scales[synapse_type]
            weights = numpy.rint(numpy.abs(weights)).astype(uint16)
            if len(weights) % 2 != 0:
                padding = numpy.array([0], dtype=uint16)
                weights = numpy.concatenate((weights, padding))
            spec.write_array(weights.view(uint32))

        # End-of-Spec:
        spec.end_specification()

    def _write_poisson_rates(self, spec: DataSpecificationBase):
        """
        Generate Rate data for Poisson spike sources.

        :param ~data_specification.DataSpecification spec:
            the data specification writer
        """
        spec.comment(
            f"\nWriting Rates for {self.vertex_slice.n_atoms} "
            "poisson sources:\n")

        n_atoms = self.vertex_slice.n_atoms
        n_rates = n_atoms * self._pop_vertex.max_n_rates
        spec.reserve_memory_region(
            region=self.POISSON_SPIKE_SOURCE_REGIONS.RATES_REGION,
            size=get_rates_bytes(n_atoms, n_rates), label='PoissonRates')

        # List starts with n_items, so start with 0.  Use arrays to allow
        # numpy concatenation to work.
        data_items: List[Union[Sequence[int], numpy.ndarray]] = list()
        data_items.append([int(self.__rate_changed)])
        data_items.append([0])
        n_items = 0
        data = self._pop_vertex.data
        ids = self.vertex_slice.get_raster_ids()
        for (start, stop, item) in data.iter_ranges_by_ids(ids):
            count = stop - start
            items = numpy.dstack(
                (_u3232_to_uint64(item['rates']),
                 _u3232_to_uint64(item['starts']),
                 _u3232_to_uint64(item['durations']))
                )[0]
            data_items.extend([[count], [len(items)], [0],
                               numpy.ravel(items).view(uint32)])
            n_items += 1
        data_items[1] = [n_items]
        data_to_write = numpy.concatenate(data_items)
        spec.reserve_memory_region(
            region=self.POISSON_SPIKE_SOURCE_REGIONS.EXPANDER_REGION,
            size=get_expander_rates_bytes(n_atoms, n_rates), label='Expander')
        spec.switch_write_focus(
            self.POISSON_SPIKE_SOURCE_REGIONS.EXPANDER_REGION)
        spec.write_array(data_to_write)

        self.__rate_changed = False

    def _write_poisson_parameters(self, spec: DataSpecificationBase):
        """
        Generate Parameter data for Poisson spike sources.

        :param ~data_specification.DataSpecification spec:
            the data specification writer
        """
        spec.comment(
            f"\nWriting parameters for {self.vertex_slice.n_atoms} "
            "Poisson sources:\n")

        spec.reserve_memory_region(
            region=self.POISSON_SPIKE_SOURCE_REGIONS.POISSON_PARAMS_REGION,
            size=get_params_bytes(self.vertex_slice.n_atoms),
            label="PoissonParams")
        spec.switch_write_focus(
            self.POISSON_SPIKE_SOURCE_REGIONS.POISSON_PARAMS_REGION)

        # Write Key info for this core:
        routing_info = SpynnakerDataView.get_routing_infos()
        key = routing_info.get_first_key_from_pre_vertex(
            self, constants.SPIKE_PARTITION_ID)
        keys: Union[Sequence[int], numpy.ndarray]
        if key is None:
            spec.write_value(0)
            keys = [0] * self.vertex_slice.n_atoms
        else:
            spec.write_value(1)
<<<<<<< HEAD
            keys = get_keys(
                key, self.vertex_slice, self.app_vertex.n_colour_bits)
=======
            keys = get_field_based_keys(
                key, self.vertex_slice, self._pop_vertex.n_colour_bits)

>>>>>>> 8c7b0d6b
        # Write the incoming mask if there is one
        incoming_mask = 0
        if self._pop_vertex.incoming_control_edge is not None:
            routing_info = SpynnakerDataView.get_routing_infos()
            r_info = routing_info.get_routing_info_from_pre_vertex(
                self._pop_vertex.incoming_control_edge.pre_vertex,
                LIVE_POISSON_CONTROL_PARTITION_ID)
            if r_info:
                incoming_mask = ~r_info.mask & 0xFFFFFFFF
        spec.write_value(incoming_mask)

        # Write the number of seconds per timestep (unsigned long fract)
        spec.write_value(
            data=SpynnakerDataView.get_simulation_time_step_s(),
            data_type=DataType.U032)

        # Write the number of timesteps per ms (accum)
        spec.write_value(
            data=SpynnakerDataView.get_simulation_time_step_per_ms(),
            data_type=DataType.U1616)

        # Write the slow-rate-per-tick-cutoff (accum)
        spec.write_value(
            data=self.SLOW_RATE_PER_TICK_CUTOFF, data_type=DataType.S1615)

        # Write the fast-rate-per-tick-cutoff (accum)
        spec.write_value(
            data=self.FAST_RATE_PER_TICK_CUTOFF, data_type=DataType.S1615)

        # Write the lo_atom ID
        spec.write_value(data=self.vertex_slice.lo_atom)

        # Write the number of sources
        spec.write_value(data=self.vertex_slice.n_atoms)

        # Write the maximum spikes per tick
        spec.write_value(data=self.max_spikes_per_ts())

        # Write the number of colour bits
        spec.write_value(data=self._pop_vertex.n_colour_bits)

        # Write the random seed (4 words), generated randomly!
        spec.write_array(self._pop_vertex.kiss_seed(self.vertex_slice))

        spec.write_array(keys)

    def set_rate_changed(self) -> None:
        self.__rate_changed = True

    def __poisson_rate_region_address(self, placement: Placement) -> int:
        return helpful_functions.locate_memory_region_for_placement(
            placement, self.POISSON_SPIKE_SOURCE_REGIONS.RATES_REGION)

    def read_parameters_from_machine(self, placement: Placement):
        # It is only worth updating the rates when there is a control edge
        # that can change them
        if self._pop_vertex.incoming_control_edge is not None:
            # locate SDRAM address where the rates are stored
            poisson_rate_region_sdram_address = (
                self.__poisson_rate_region_address(placement))

            # get size of poisson params
            n_atoms = self.vertex_slice.n_atoms
            n_rates = n_atoms * self._pop_vertex.max_n_rates
            size_of_region = get_rates_bytes(n_atoms, n_rates)

            # get data from the machine
            byte_array = SpynnakerDataView.read_memory(
                placement.x, placement.y,
                poisson_rate_region_sdram_address, size_of_region)

            # For each atom, read the number of rates and the rate parameters
            offset = 0
            for i in self.vertex_slice.get_raster_ids():
                n_rates, = _ONE_WORD.unpack_from(byte_array, offset)
                # Skip the count and index
                offset += PARAMS_WORDS_PER_NEURON * BYTES_PER_WORD
                rates: List[float] = list()
                for _ in range(n_rates):
                    rate_int = _ONE_WORD.unpack_from(byte_array, offset)[0]
                    rates.append(rate_int / DataType.S1615.scale)
                    # Skip the start and duration as they can't change
                    offset += PARAMS_WORDS_PER_RATE * BYTES_PER_WORD
                self._pop_vertex.rates.set_value_by_id(i, numpy.array(rates))

    @overrides(SendsSynapticInputsOverSDRAM.sdram_requirement)
    def sdram_requirement(self, sdram_machine_edge: SDRAMMachineEdge):
        if isinstance(sdram_machine_edge.post_vertex,
                      ReceivesSynapticInputsOverSDRAM):
            return sdram_machine_edge.post_vertex.n_bytes_for_transfer
        raise SynapticConfigurationException(
            f"Unknown post vertex type in edge {sdram_machine_edge}")

    @overrides(MachineVertex.get_n_keys_for_partition)
    def get_n_keys_for_partition(self, partition_id: str) -> int:
        return self.vertex_slice.n_atoms << self._pop_vertex.n_colour_bits<|MERGE_RESOLUTION|>--- conflicted
+++ resolved
@@ -28,7 +28,6 @@
 from pacman.model.graphs.common import Slice
 from pacman.model.resources import AbstractSDRAM
 from pacman.model.placements import Placement
-from pacman.utilities.utility_calls import get_field_based_keys
 from spinn_front_end_common.interface.ds import (
     DataType, DataSpecificationBase, DataSpecificationGenerator,
     DataSpecificationReloader)
@@ -38,12 +37,7 @@
 from spinn_front_end_common.utilities import helpful_functions
 from spinn_front_end_common.utilities.constants import (
     SIMULATION_N_BYTES, BYTES_PER_WORD, BYTES_PER_SHORT)
-<<<<<<< HEAD
-from spinn_utilities.overrides import overrides
-from pacman.model.graphs.machine import MachineVertex
 from pacman.utilities.utility_calls import get_keys
-=======
->>>>>>> 8c7b0d6b
 from spinn_front_end_common.abstract_models import (
     AbstractHasAssociatedBinary,
     AbstractRewritesDataSpecification, AbstractGeneratesDataSpecification)
@@ -488,14 +482,8 @@
             keys = [0] * self.vertex_slice.n_atoms
         else:
             spec.write_value(1)
-<<<<<<< HEAD
             keys = get_keys(
-                key, self.vertex_slice, self.app_vertex.n_colour_bits)
-=======
-            keys = get_field_based_keys(
                 key, self.vertex_slice, self._pop_vertex.n_colour_bits)
-
->>>>>>> 8c7b0d6b
         # Write the incoming mask if there is one
         incoming_mask = 0
         if self._pop_vertex.incoming_control_edge is not None:
