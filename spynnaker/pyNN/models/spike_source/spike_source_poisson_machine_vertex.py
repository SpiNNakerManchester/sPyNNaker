--- conflicted
+++ resolved
@@ -479,24 +479,13 @@
         spec.write_value(data=key if key is not None else 0)
 
         # Write the incoming mask if there is one
-        in_mask = 0
+        incoming_mask = 0
         if self._app_vertex.incoming_control_edge is not None:
-<<<<<<< HEAD
-            in_vertex = self._app_vertex.incoming_control_edge.pre_vertex
-            for m_vertex in in_vertex.machine_vertices:
-                # Get the mask of the incoming keys
-                r_info = routing_info.get_routing_info_from_pre_vertex(
-                    m_vertex, LIVE_POISSON_CONTROL_PARTITION_ID)
-                in_mask = ~r_info.first_mask & 0xFFFFFFFF
-                break
-        spec.write_value(in_mask)
-=======
             r_info = routing_info.get_routing_info_from_pre_vertex(
                 self._app_vertex.incoming_control_edge.pre_vertex,
                 LIVE_POISSON_CONTROL_PARTITION_ID)
             incoming_mask = ~r_info.first_mask & 0xFFFFFFFF
         spec.write_value(incoming_mask)
->>>>>>> 3a5cc9a1
 
         # Write the number of seconds per timestep (unsigned long fract)
         spec.write_value(
