# Copyright (c) 2017-2019 The University of Manchester
#
# This program is free software: you can redistribute it and/or modify
# it under the terms of the GNU General Public License as published by
# the Free Software Foundation, either version 3 of the License, or
# (at your option) any later version.
#
# This program is distributed in the hope that it will be useful,
# but WITHOUT ANY WARRANTY; without even the implied warranty of
# MERCHANTABILITY or FITNESS FOR A PARTICULAR PURPOSE.  See the
# GNU General Public License for more details.
#
# You should have received a copy of the GNU General Public License
# along with this program.  If not, see <http://www.gnu.org/licenses/>.

from enum import Enum
from spinn_utilities.overrides import overrides
from pacman.executor.injection_decorator import inject_items
from pacman.model.graphs.machine import MachineTimestepVertex, MachineVertex
from spinn_front_end_common.abstract_models import (
    AbstractSupportsDatabaseInjection, AbstractRecordable)
from spinn_front_end_common.interface.provenance import (
    ProvidesProvenanceDataFromMachineImpl)
from spinn_front_end_common.interface.buffer_management.buffer_models import (
    AbstractReceiveBuffersToHost)
from spinn_front_end_common.utilities.exceptions import ConfigurationException
from spinn_front_end_common.utilities.helpful_functions import (
    locate_memory_region_for_placement)
from spinn_front_end_common.interface.profiling import AbstractHasProfileData
from spinn_front_end_common.interface.profiling.profile_utils import (
    get_profiling_data)
from spynnaker.pyNN.utilities.constants import (
    LIVE_POISSON_CONTROL_PARTITION_ID)


class SpikeSourcePoissonMachineVertex(
        MachineTimestepVertex, AbstractReceiveBuffersToHost,
        ProvidesProvenanceDataFromMachineImpl, AbstractRecordable,
        AbstractSupportsDatabaseInjection, AbstractHasProfileData):
    __slots__ = [
        "__buffered_sdram_per_timestep",
        "__is_recording",
        "__minimum_buffer_sdram",
        "__resources"]

    class POISSON_SPIKE_SOURCE_REGIONS(Enum):
        SYSTEM_REGION = 0
        POISSON_PARAMS_REGION = 1
        RATES_REGION = 2
        SPIKE_HISTORY_REGION = 3
        PROVENANCE_REGION = 4
        PROFILER_REGION = 5

    PROFILE_TAG_LABELS = {
        0: "TIMER",
        1: "PROB_FUNC"}

    def __init__(
<<<<<<< HEAD
            self, resources_required, is_recording, timestep_in_us,
            label=None, constraints=None,):
        # pylint: disable=too-many-arguments
        super(SpikeSourcePoissonMachineVertex, self).__init__(
            timestep_in_us, label, constraints=constraints)
=======
            self, resources_required, is_recording, constraints=None,
            label=None, app_vertex=None, vertex_slice=None):
        # pylint: disable=too-many-arguments
        super(SpikeSourcePoissonMachineVertex, self).__init__(
            label, constraints=constraints, app_vertex=app_vertex,
            vertex_slice=vertex_slice)
>>>>>>> 6cd54837
        self.__is_recording = is_recording
        self.__resources = resources_required

    @property
    @overrides(MachineVertex.resources_required)
    def resources_required(self):
        return self.__resources

    @property
    @overrides(ProvidesProvenanceDataFromMachineImpl._provenance_region_id)
    def _provenance_region_id(self):
        return self.POISSON_SPIKE_SOURCE_REGIONS.PROVENANCE_REGION.value

    @property
    @overrides(
        ProvidesProvenanceDataFromMachineImpl._n_additional_data_items)
    def _n_additional_data_items(self):
        return 0

    @overrides(AbstractRecordable.is_recording)
    def is_recording(self):
        return self.__is_recording

    @overrides(AbstractReceiveBuffersToHost.get_recorded_region_ids)
    def get_recorded_region_ids(self):
        if self.__is_recording:
            return [0]
        return []

    @overrides(AbstractReceiveBuffersToHost.get_recording_region_base_address)
    def get_recording_region_base_address(self, txrx, placement):
        return locate_memory_region_for_placement(
            placement,
            self.POISSON_SPIKE_SOURCE_REGIONS.SPIKE_HISTORY_REGION.value,
            txrx)

    @property
    @overrides(AbstractSupportsDatabaseInjection.is_in_injection_mode)
    def is_in_injection_mode(self):
        # pylint: disable=no-value-for-parameter
        return self._is_in_injection_mode()

    @inject_items({"graph": "MemoryMachineGraph"})
    def _is_in_injection_mode(self, graph):
        # pylint: disable=arguments-differ
        in_edges = graph.get_edges_ending_at_vertex_with_partition_name(
            self, LIVE_POISSON_CONTROL_PARTITION_ID)
        if len(in_edges) > 1:
            raise ConfigurationException(
                "Poisson source can only have one incoming control")
        return len(in_edges) == 1

    @overrides(AbstractHasProfileData.get_profile_data)
    def get_profile_data(self, transceiver, placement):
        return get_profiling_data(
            self.POISSON_SPIKE_SOURCE_REGIONS.PROFILER_REGION.value,
            self.PROFILE_TAG_LABELS, transceiver, placement)<|MERGE_RESOLUTION|>--- conflicted
+++ resolved
@@ -56,20 +56,12 @@
         1: "PROB_FUNC"}
 
     def __init__(
-<<<<<<< HEAD
-            self, resources_required, is_recording, timestep_in_us,
-            label=None, constraints=None,):
-        # pylint: disable=too-many-arguments
-        super(SpikeSourcePoissonMachineVertex, self).__init__(
-            timestep_in_us, label, constraints=constraints)
-=======
-            self, resources_required, is_recording, constraints=None,
+            self, resources_required, is_recording, timestep_in_us, constraints=None,
             label=None, app_vertex=None, vertex_slice=None):
         # pylint: disable=too-many-arguments
         super(SpikeSourcePoissonMachineVertex, self).__init__(
-            label, constraints=constraints, app_vertex=app_vertex,
+            timestep_in_us, label, constraints=constraints, app_vertex=app_vertex,
             vertex_slice=vertex_slice)
->>>>>>> 6cd54837
         self.__is_recording = is_recording
         self.__resources = resources_required
 
