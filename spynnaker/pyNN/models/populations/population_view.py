# Copyright (c) 2017-2019 The University of Manchester
#
# This program is free software: you can redistribute it and/or modify
# it under the terms of the GNU General Public License as published by
# the Free Software Foundation, either version 3 of the License, or
# (at your option) any later version.
#
# This program is distributed in the hope that it will be useful,
# but WITHOUT ANY WARRANTY; without even the implied warranty of
# MERCHANTABILITY or FITNESS FOR A PARTICULAR PURPOSE.  See the
# GNU General Public License for more details.
#
# You should have received a copy of the GNU General Public License
# along with this program.  If not, see <http://www.gnu.org/licenses/>.

import logging
import neo
import numpy
import os
from spinn_utilities.log import FormatAdapter
from pyNN import descriptions
from pyNN.random import NumpyRNG
from spinn_utilities.logger_utils import warn_once
from spinn_utilities.ranged.abstract_sized import AbstractSized
from .population_base import PopulationBase
from spinn_utilities.overrides import overrides
from spinn_front_end_common.interface.provenance import (
    FecTimer, TimerCategory)
from spynnaker.pyNN.utilities.neo_buffer_database import NeoBufferDatabase

logger = FormatAdapter(logging.getLogger(__name__))


class PopulationView(PopulationBase):
    """ A view of a subset of neurons within a\
        :py:class:`~spynnaker.pyNN.models.populations.Population`.

    In most ways, Populations and PopulationViews have the same behaviour,
    i.e., they can be recorded, connected with Projections, etc.
    It should be noted that any changes to neurons in a PopulationView
    will be reflected in the parent Population and *vice versa.*

    It is possible to have views of views.

    .. note::
        Selector to Id is actually handled by :py:class:`~.AbstractSized`.
    """
    __slots__ = [
        "__annotations",
        "__indexes",
        "__label",
        "__mask",
        "__parent",
        "__population",
        "__vertex",
        "__recorder"]

    __realslots__ = tuple("_PopulationView" + item for item in __slots__)

    def __init__(self, parent, selector, label=None):
        """
        :param parent: the population or view to make the view from
        :type parent: ~spynnaker.pyNN.models.populations.Population or
            ~spynnaker.pyNN.models.populations.PopulationView
        :param PopulationApplicationVertex vertex: The actual underlying vertex
        :param Recorder recorder: The recorder of the Population
        :param selector: a slice or numpy mask array.
            The mask array should either be a boolean array (ideally) of the
            same size as the parent,
            or an integer array containing cell indices,
            i.e. if `p.size == 5` then:

            ::

                PopulationView(p, array([False, False, True, False, True]))
                PopulationView(p, array([2, 4]))
                PopulationView(p, slice(2, 5, 2))

            will all create the same view.
        :type selector: None or slice or int or list(bool) or list(int) or
            ~numpy.ndarray(bool) or ~numpy.ndarray(int)
        :param str label: A label for the view
        """
        self.__parent = parent
        sized = AbstractSized(parent.size)
        ids = sized.selector_to_ids(selector, warn=True)

        if isinstance(parent, PopulationView):
            self.__population = parent.grandparent
            self.__indexes = parent.index_in_grandparent(ids)
        else:
            self.__population = parent
            self.__indexes = ids
        self.__mask = selector
        self.__label = label
        self.__annotations = dict()

        # Get these two objects to make access easier
        # pylint: disable=protected-access
        self.__vertex = self.__population._vertex
        # pylint: disable=protected-access
        self.__recorder = self.__population._recorder

    def __getattr__(self, name):
        return self.__vertex.get_parameter_values(name, self.__indexes)

    def __setattr__(self, name, value):
        if name in self.__realslots__:
            object.__setattr__(self, name, value)
            return
        return self.__vertex.set_parameter_values(name, value, self.__indexes)

    @property
    def size(self):
        """ The total number of neurons in the Population View.

        :rtype: int
        """
        return len(self.__indexes)

    @property
    def label(self):
        """ A label for the Population View.

        :rtype: str
        """
        return self.__label

    @property
    def celltype(self):
        """ The type of neurons making up the underlying Population.

        :rtype: AbstractPyNNModel
        """
        return self.__parent.celltype

    @property
    def initial_values(self):
        """ A dict containing the initial values of the state variables.

        :rtype: InitialValuesHolder
        """
        return self.__vertex.get_initial_state_values(
            self.__vertex.get_state_variables(), self.__indexes)

    @property
    def current_values(self):
        """ A dict containing the initial values of the state variables.

        :rtype: InitialValuesHolder
        """
        warn_once(
            logger, "current_values is non-standard PyNN and therefore "
            "will not be portable to other simulators.")
        return self.__vertex.get_current_state_values(
            self.__vertex.get_state_variables(), self.__indexes)

    @property
    def parent(self):
        """ A reference to the parent Population (that this is a view of).

        :rtype: ~spynnaker.pyNN.models.populations.Population
        """
        return self.__parent

    @property
    def mask(self):
        """  The selector mask that was used to create this view.

        :rtype: None or slice or int or list(bool) or list(int) or
            ~numpy.ndarray(bool) or ~numpy.ndarray(int)
        """
        return self.__mask

    @property
    def all_cells(self):
        """ An array containing the cell IDs of all neurons in the\
            Population (all MPI nodes).

        :rtype: list(IDMixin)
        """
        return [IDMixin(self.__population, idx) for idx in self.__indexes]

    @property
    def _indexes(self):
        return tuple(self.__indexes)

    def __getitem__(self, index):
        """ Return either a single cell (ID object) from the Population,\
            if index is an integer, or a subset of the cells\
            (PopulationView object), if index is a slice or array.

        .. note::
            ``__getitem__`` is called when using[] access, e.g. if
            ``p = Population(...)`` then
            ``p[2]`` is equivalent to ``p.__getitem__(2)``, and
            ``p[3:6]`` is equivalent to ``p.__getitem__(slice(3, 6))``

        :rtype: ~.IDMixin or ~.PopulationView
        """
        if isinstance(index, int):
            return IDMixin(self.__population, index)
        return PopulationView(self, index, label=self.label + "_" + str(index))

    def __iter__(self):
        """ Iterator over cell IDs (on the local node).

        :rtype: iterable(~.IDMixin)
        """
        for idx in self.__indexes:
            yield IDMixin(self.__population, idx)

    def __len__(self):
        """ Return the total number of cells in the population (all nodes).

        :rtype: int
        """
        return len(self.__indexes)

    def all(self):
        """ Iterator over cell IDs (on all MPI nodes).

        :rtype: iterable(~.IDMixin)
        """
        for idx in self.__indexes:
            yield IDMixin(self.__population, idx)

    def can_record(self, variable):
        """ Determine whether variable can be recorded from this population.

        :rtype: bool
        """
        return variable in self.__vertex.get_recordable_variables()

    @property
    def conductance_based(self):
        """ Indicates whether the post-synaptic response is modelled as a\
            change in conductance or a change in current.

        :rtype: bool
        """
        return self.__vertex.conductance_based

    def inject(self, current_source):
        """ Injects the specified current_source into this PopulationView.

        :param ~pyNN.standardmodels.electrodes.StandardCurrentSource\
            current_source: the CurrentSource to be injected
        """
        self.__vertex.inject(current_source, self.__indexes)

    def describe(self, template='populationview_default.txt',
                 engine='default'):
        """ Returns a human-readable description of the population view.

        The output may be customized by specifying a different template
        together with an associated template engine (see pyNN.descriptions).

        If template is ``None``, then a dictionary containing the template
        context will be returned.

        :param str template: Template filename
        :param engine: Template substitution engine
        :type engine: str or ~pyNN.descriptions.TemplateEngine or None
        :rtype: str or dict
        """
        context = {"label": self.label,
                   "parent": self.parent.label,
                   "mask": self.mask,
                   "size": self.size}
        context.update(self.__annotations)
        return descriptions.render(engine, template, context)

    def find_units(self, variable):
        """ Get the units of a variable

        .. warning::
            No PyNN description of this method.

        :param str variable: The name of the variable
        :return: The units of the variable
        :rtype: str
        """
        return self.__vertex.get_units(variable)

    def get(self, parameter_names, gather=False, simplify=True):
        """ Get the values of the given parameters for every local cell in\
            the population, or, if ``gather=True``,\
            for all cells in the population.

        Values will be expressed in the standard PyNN units (i.e. millivolts,
        nanoamps, milliseconds, microsiemens, nanofarads, event per second).

        .. note::
            SpiNNaker always gathers.

        :param parameter_names:
        :type parameter_names: str or list(str)
        :param bool gather:
        :param bool simplify:
        :rtype: ParameterHolder
        """
        if not gather:
            logger.warning("SpiNNaker only supports gather=True. We will run "
                           "as if gather was set to True.")
        if simplify is not True:
            logger.warning("The simplify value is ignored if not set to true")

        return self.__vertex.get_parameter_values(
            parameter_names, self.__indexes)

    def get_data(
            self, variables='all', gather=True, clear=False, annotations=None):
        """ Return a Neo Block containing the data(spikes, state variables)\
            recorded from the Population.

        :param variables: Either a single variable name or a list of variable
            names. Variables must have been previously recorded, otherwise an
            Exception will be raised.
        :type variables: str or list(str)
        :param bool gather: For parallel simulators, if gather is True, all
            data will be gathered to all nodes and the Neo Block will contain
            data from all nodes.
            Otherwise, the Neo Block will contain only data from the cells
            simulated on the local node.

            .. note::
                SpiNNaker always gathers.

        :param bool clear:
            If True, recorded data will be deleted from the Population.
        :param annotations: annotations to put on the neo block
        :type annotations: dict(str, ...)
        :rtype: ~neo.core.Block
        :raises \
            ~spinn_front_end_common.utilities.exceptions.ConfigurationException:
            If the variable or variables have not been previously set to
            record.
        """
        FecTimer.start_category(TimerCategory.POP_GET_DATA)
        if not gather:
            logger.warning("SpiNNaker only supports gather=True. We will run "
                           "as if gather was set to True.")
        if annotations is not None:
            warn_once(
                logger, "Annotations parameter is not standard PyNN so may "
                "not be supported by all platforms.")
        FecTimer.end_category(TimerCategory.POP_GET_DATA)

        return self.__recorder.extract_neo_block(
            variables, self.__indexes, clear, annotations)

    def spinnaker_get_spikes(self):
        """ Pulic accessor for getting spikes as a numpy array, instead of\
            the neo based object
        """
        spikes = self.__recorder.get_data("spikes")
        return spikes[numpy.isin(spikes[:, 0], self.__indexes)]

    def spinnaker_get_data(self, variable, as_matrix=False):
        """ Public accessor for getting data as a numpy array, instead of\
            the neo based object

        :param str variable: a single variable name
        :param bool as_matrix: If set True the data is returned as a 2d matrix
        :return: array of the data
        :rtype: ~numpy.ndarray
        """
        return self.__population.spinnaker_get_data(
            variable, as_matrix, self.__indexes)

    def get_spike_counts(self, gather=True):
        """ Returns a dict containing the number of spikes for each neuron.

        The dict keys are neuron IDs, not indices.

        .. note::
            Implementation of this method is different to Population as the
            Populations uses PyNN 7 version of the ``get_spikes`` method which
            does not support indexes.

        :param bool gather:
            .. note::
                SpiNNaker always gathers.

        :rtype: dict(int,int)
        """
        self._check_params(gather)
        with NeoBufferDatabase() as db:
            return db.get_spike_counts(
                self.__recorder.recording_label, self.__indexes)

    @property
    def grandparent(self):
        """ Returns the parent Population at the root of the tree (since the\
            immediate parent may itself be a PopulationView).

        The name "grandparent" is of course a little misleading, as it could
        be just the parent, or the great, great, great, ..., grandparent.

        :rtype: ~spynnaker.pyNN.models.populations.Population
        """
        return self.__population

    def id_to_index(self, id):  # pylint: disable=redefined-builtin
        """ Given the ID(s) of cell(s) in the PopulationView, return its /\
            their index / indices(order in the PopulationView).

        assert pv.id_to_index(pv[3]) == 3

        :param id:
        :type id: int or list(int)
        :rtype: int or list(int)
        """
        if isinstance(id, int):
            return self.__indexes.index(id)
        return [self.__indexes.index(idx) for idx in id]

    def index_in_grandparent(self, indices):
        """ Given an array of indices, return the indices in the parent\
            population at the root of the tree.

        :param list(int) indices:
        :rtype: list(int)
        """
        return [self.__indexes[index] for index in indices]

    def initialize(self, **initial_values):
        """ Set initial values of state variables, e.g. the membrane\
            potential.  Values passed to ``initialize()`` may be:

        * single numeric values (all neurons set to the same value), or
        * :py:class:`~pyNN.random.RandomDistribution` objects, or
        * lists / arrays of numbers of the same size as the population
          mapping functions, where a mapping function accepts a single
          argument (the cell index) and returns a single number.

        Values should be expressed in the standard PyNN units (i.e.
        millivolts, nanoamps, milliseconds, microsiemens, nanofarads,
        events per second).

        Examples::

            p.initialize(v=-70.0)
            p.initialize(v=rand_distr, gsyn_exc=0.0)
            p.initialize(v=lambda i: -65 + i / 10.0)
        """

        for variable, value in initial_values.items():
            self.__vertex.set_initial_state_values(
                variable, value, self.__indexes)

    def set_state(self, **initial_values):
        """ Set current values of state variables, e.g. the membrane\
            potential.  Values passed to ``initialize()`` may be:

        * single numeric values (all neurons set to the same value), or
        * :py:class:`~pyNN.random.RandomDistribution` objects, or
        * lists / arrays of numbers of the same size as the population
          mapping functions, where a mapping function accepts a single
          argument (the cell index) and returns a single number.

        Values should be expressed in the standard PyNN units (i.e.
        millivolts, nanoamps, milliseconds, microsiemens, nanofarads,
        events per second).

        Examples::

            p.set_state(v=-70.0)
            p.set_state(v=rand_distr, gsyn_exc=0.0)
            p.set_state(v=lambda i: -65 + i / 10.0)
        """
        warn_once(
            logger, "set_state is non-standard PyNN and therefore "
            "will not be portable to other simulators.")
        for variable, value in initial_values.items():
            self.__vertex.set_current_state_values(
                variable, value, self.__indexes)

    def record(self, variables,  to_file=None, sampling_interval=None):
        """ Record the specified variable or variables for all cells in the\
            Population or view.

        :param variables: either a single variable name, or a list of variable
            names, or ``all`` to record everything. For a given celltype
            class, celltype.recordable contains a
            list of variables that can be recorded for that celltype.
        :type variables: str or list(str)
        :param to_file:
            If specified, should be a Neo IO instance and
            :py:meth:`write_data`
            will be automatically called when `sim.end()` is called.
        :type to_file: ~neo.io or ~neo.rawio or str
        :param int sampling_interval:
            should be a value in milliseconds, and an integer multiple of the
            simulation timestep.
        """
        FecTimer.start_category(TimerCategory.POP_RECORD)
        self.__recorder.record(
            variables, to_file, sampling_interval, self.__indexes)
        FecTimer.end_category(TimerCategory.POP_RECORD)

    def sample(self, n, rng=None):
        """ Randomly sample `n` cells from the Population view, and return a\
            new PopulationView object.

        :param int n: The number of cells to select
        :param ~pyNN.random.NumpyRNG rng: Random number generator
        :rtype: ~spynnaker.pyNN.models.populations.PopulationView
        """
        if not rng:
            rng = NumpyRNG()
        indices = rng.permutation(
            numpy.arange(len(self), dtype=numpy.int))[0:n]
        return PopulationView(
            self, indices,
            label="Random sample size {} from {}".format(n, self.label))

    def set(self, **parameters):
        """ Set one or more parameters for every cell in the population.\
            Values passed to `set()` may be:

        * single values,
        * :py:class:`~pyNN.random.RandomDistribution` objects, or
        * lists / arrays of values of the same size as the population
          mapping functions, where a mapping function accepts a single
          argument (the cell index) and returns a single value.

        Here, a "single value" may be either a single number or a list /
        array of numbers (e.g. for spike times).

        Values should be expressed in the standard PyNN units (i.e.
        millivolts, nanoamps, milliseconds, microsiemens, nanofarads,
        event per second).

        Examples::

            p.set(tau_m=20.0, v_rest=-65).
            p.set(spike_times=[0.3, 0.7, 0.9, 1.4])
            p.set(cm=rand_distr, tau_m=lambda i: 10 + i / 10.0)
        """
        for (parameter, value) in parameters.items():
            self.__vertex.set_parameter_values(
                parameter, value, self.__indexes)

    def write_data(self, io, variables='all', gather=True, clear=False,
                   annotations=None):
        """ Write recorded data to file, using one of the file formats\
            supported by Neo.

        :param io: a Neo IO instance or the name of a file to write
        :type io: neo.io.BaseIO or str
        :param variables: either a single variable name or a list of variable
            names. These must have been previously recorded, otherwise an
            Exception will be raised.
        :type variables: str or list(str)
        :param bool gather: For parallel simulators, if this is True, all
            data will be gathered to the master node and a single output file
            created there. Otherwise, a file will be written on each node,
            containing only data from the cells simulated on that node.

            .. note::
                SpiNNaker always gathers.

        :param bool clear:
            If this is True, recorded data will be deleted from the Population.
        :param annotations: should be a dict containing simple data types such
            as numbers and strings. The contents will be written into the
            output data file as metadata.
        :type annotations: dict(str, ...)
        :raises \
            ~spinn_front_end_common.utilities.exceptions.ConfigurationException:
            If the variable or variables have not been previously set to
            record.
        """
        FecTimer.start_category(TimerCategory.POP_GET_DATA)
        if not gather:
            logger.warning("SpiNNaker only supports gather=True. We will run "
                           "as if gather was set to True.")
<<<<<<< HEAD
        data = self.__recorder.extract_neo_block(
            variables, self.__indexes, clear, annotations)
        FecTimer.end_category(TimerCategory.POP_GET_DATA)

        FecTimer.start_category(TimerCategory.POP_WRITE_DATA)
=======
>>>>>>> 9ebb66e3
        if isinstance(io, str):
            extension = os.path.splitext(io)[1][1:]
            if extension == "csv":
                self.__recorder.csv_neo_block(
                    io, variables, view_indexes=self.__indexes,
                    annotations=annotations)
                return
            io = neo.get_io(io)

        data = self.__recorder.extract_neo_block(
            variables, self.__indexes, clear, annotations)

        # write the neo block to the file
        io.write(data)
        FecTimer.end_category(TimerCategory.POP_WRITE_DATA)

    @property
    @overrides(PopulationBase._vertex)
    def _vertex(self):
        return self.__vertex

    @property
    @overrides(PopulationBase._recorder)
    def _recorder(self):
        return self.__recorder

    def __eq__(self, other):
        if not isinstance(other, PopulationView):
            return False
        return (self.__vertex == other._vertex and
                self._indexes == other._indexes)

    def __ne__(self, other):
        if not isinstance(other, PopulationView):
            return True
        return not self.__eq__(other)

    def __str__(self):
        return str(self.__vertex) + str(self.__indexes)

    def __repr__(self):
        return repr(self.__vertex) + str(self.__indexes)


class IDMixin(PopulationView):

    __slots__ = []

    def get_parameters(self):
        """ Return a dict of all cell parameters.

        :rtype: dict(str, ...)
        """
        return self._vertex.get_parameter_values(
            self._vertex.get_parameters(), self.id)

    # NON-PYNN API CALLS
    @property
    def id(self):
        """
        :rtype: int
        """
        return self._indexes[0]

    def __getattr__(self, name):
        if name == "_vertex":
            raise KeyError("Shouldn't come through here!")
        return self._vertex.get_parameter_values(name, self.id)

    def __setattr__(self, name, value):
        if name in self.__realslots__:
            object.__setattr__(self, name, value)
            return
        return self._vertex.set_parameter_values(name, value, self.id)

    def get_initial_value(self, variable):
        """ Get the initial value of a state variable of the cell.

        :param str variable: The name of the variable
        :rtype: float
        """
        return self._vertex.get_initial_state_values(variable, self.id)

    @property
    def initial_values(self):
        return self._vertex.get_initial_state_values(
            self._vertex.get_state_variables(), self.id)

    def set_initial_value(self, variable, value):
        """ Set the initial value of a state variable of the cell.
        :param str variable: The name of the variable
        :param float value: The value of the variable
        """
        self._vertex.set_initial_state_values(variable, value, self.id)

    def set_parameters(self, **parameters):
        """ Set cell parameters, given as a sequence of parameter=value\
            arguments.
        """
        for (name, value) in parameters.items():
            self._vertex.set_parameter_values(name, value, self.id)

    def as_view(self):
        """ Return a PopulationView containing just this cell.

        :rtype: ~spynnaker.pyNN.models.populations.PopulationView
        """
        return self

    @property
    def local(self):
        """ Whether this cell is local to the current MPI node.

        :rtype: bool
        """
        # There are no MPI nodes!
        return True<|MERGE_RESOLUTION|>--- conflicted
+++ resolved
@@ -573,18 +573,10 @@
             If the variable or variables have not been previously set to
             record.
         """
-        FecTimer.start_category(TimerCategory.POP_GET_DATA)
+        FecTimer.start_category(TimerCategory.POP_WRITE_DATA)
         if not gather:
             logger.warning("SpiNNaker only supports gather=True. We will run "
                            "as if gather was set to True.")
-<<<<<<< HEAD
-        data = self.__recorder.extract_neo_block(
-            variables, self.__indexes, clear, annotations)
-        FecTimer.end_category(TimerCategory.POP_GET_DATA)
-
-        FecTimer.start_category(TimerCategory.POP_WRITE_DATA)
-=======
->>>>>>> 9ebb66e3
         if isinstance(io, str):
             extension = os.path.splitext(io)[1][1:]
             if extension == "csv":
@@ -594,8 +586,10 @@
                 return
             io = neo.get_io(io)
 
+        FecTimer.start_category(TimerCategory.POP_GET_DATA)
         data = self.__recorder.extract_neo_block(
             variables, self.__indexes, clear, annotations)
+        FecTimer.end_category(TimerCategory.POP_GET_DATA)
 
         # write the neo block to the file
         io.write(data)
