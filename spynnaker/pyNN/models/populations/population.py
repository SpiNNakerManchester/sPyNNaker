--- conflicted
+++ resolved
@@ -193,6 +193,7 @@
         return variable in \
             self._recorder.get_all_possible_recordable_variables()
 
+    @overrides(PopulationBase.record, extend_doc=False)
     def record(self, variables, to_file=None, sampling_interval=None):
         """ Record the specified variable or variables for all cells in the\
             Population or view.
@@ -208,7 +209,6 @@
         :param int sampling_interval: a value in milliseconds, and an integer
             multiple of the simulation timestep.
         """
-        # pylint: disable=arguments-differ
         self._recorder.record(
             variables, to_file, sampling_interval, indexes=None)
 
@@ -233,49 +233,8 @@
             these indexes and asking the View to record.
         :type indexes: None or list(int)
         """
-<<<<<<< HEAD
-        if variables is None:  # reset the list of things to record
-            if sampling_interval is not None:
-                raise ConfigurationException(
-                    "Clash between parameters in record."
-                    "variables=None turns off recording,"
-                    "while sampling_interval!=None implies turn on recording")
-            if indexes is not None:
-                warn_once(
-                    logger,
-                    "View.record with variable None is non-standard PyNN. "
-                    "Only the neurons in the view have their record turned "
-                    "off. Other neurons already set to record will remain "
-                    "set to record")
-
-            # note that if record(None) is called, its a reset
-            self._recorder.turn_off_all_recording(indexes)
-            # handle one element vs many elements
-        elif isinstance(variables, str):
-            # handle special case of 'all'
-            if variables == "all":
-                warn_once(
-                    logger, 'record("all") is non-standard PyNN, and '
-                    'therefore may not be portable to other simulators.')
-
-                # iterate though all possible recordings for this vertex
-                for variable in self._recorder.\
-                        get_all_possible_recordable_variables():
-                    self._recorder.record(
-                        variable, sampling_interval, to_file, indexes)
-            else:
-                # record variable
-                self._recorder.record(
-                    variables, sampling_interval, to_file, indexes)
-
-        else:  # list of variables, so just iterate though them
-            for variable in variables:
-                self._recorder.record(
-                    variable, sampling_interval, to_file, indexes)
-=======
         self._recorder.record(
             variables, to_file, sampling_interval, indexes=indexes)
->>>>>>> ab67aef7
 
     def sample(self, n, rng=None):
         """ Randomly sample `n` cells from the Population, and return a\
@@ -294,6 +253,7 @@
             self, indices,
             label="Random sample size {} from {}".format(n, self.label))
 
+    @overrides(PopulationBase.write_data, extend_doc=False)
     def write_data(self, io, variables='all', gather=True, clear=False,
                    annotations=None):
         """ Write recorded data to file, using one of the file formats\
@@ -379,6 +339,7 @@
                     io=self._recorder.write_to_files_indicators[variable],
                     variables=[variable])
 
+    @overrides(PopulationBase.get_data, extend_doc=False)
     def get_data(
             self, variables='all', gather=True, clear=False, annotations=None):
         """ Return a Neo Block containing the data\
@@ -466,8 +427,8 @@
             return self._recorder.get_spikes()
         return self._recorder.get_recorded_pynn7(variable)
 
-    def get_spike_counts(self,  # pylint: disable=arguments-differ
-                         gather=True):
+    @overrides(PopulationBase.get_spike_counts, extend_doc=False)
+    def get_spike_counts(self, gather=True):
         """ Return the number of spikes for each neuron.
 
         :rtype: ~numpy.ndarray
