# Copyright (c) 2017-2019 The University of Manchester
#
# This program is free software: you can redistribute it and/or modify
# it under the terms of the GNU General Public License as published by
# the Free Software Foundation, either version 3 of the License, or
# (at your option) any later version.
#
# This program is distributed in the hope that it will be useful,
# but WITHOUT ANY WARRANTY; without even the implied warranty of
# MERCHANTABILITY or FITNESS FOR A PARTICULAR PURPOSE.  See the
# GNU General Public License for more details.
#
# You should have received a copy of the GNU General Public License
# along with this program.  If not, see <http://www.gnu.org/licenses/>.

import logging
import numpy
import neo
import inspect
from pyNN import descriptions
from pyNN.random import NumpyRNG
from spinn_utilities.config_holder import get_config_bool
from spinn_utilities.log import FormatAdapter
from spinn_utilities.logger_utils import warn_once
from spinn_utilities.overrides import overrides
from pacman.model.constraints import AbstractConstraint
from pacman.model.constraints.placer_constraints import ChipAndCoreConstraint
from pacman.model.graphs.application import ApplicationVertex
from spinn_front_end_common.utilities.exceptions import ConfigurationException
from spinn_front_end_common.abstract_models import AbstractChangableAfterRun
from spynnaker.pyNN.data import SpynnakerDataView
from spynnaker.pyNN.exceptions import (
    InvalidParameterType, SpynnakerException)
from spynnaker.pyNN.models.abstract_models import (
    AbstractContainsUnits, AbstractReadParametersBeforeSet,
    AbstractPopulationInitializable, AbstractPopulationSettable)
from spynnaker.pyNN.models.abstract_pynn_model import AbstractPyNNModel
from spynnaker.pyNN.models.recorder import Recorder
from spynnaker.pyNN.utilities.constants import SPIKES
from .idmixin import IDMixin
from .population_base import PopulationBase
from .population_view import PopulationView
from spynnaker.pyNN.models.neuron import ParameterHolder, InitialValuesHolder

logger = FormatAdapter(logging.getLogger(__file__))

REMOVED_V6 = "The method {} is not standard PyNN so has been permanently " \
      "removed. Use {} instead. " \
      "(Even this warning will be removed in version 7)"


# Not in the class so pylint doesn't get confused about abstractness of methods
def _we_dont_do_this_now(*args):  # pylint: disable=unused-argument
    # pragma: no cover
    raise NotImplementedError("sPyNNaker does not currently do this")


class Population(PopulationBase):
    """ PyNN 0.9 population object.
    """

    __slots__ = [
        "_all_ids",
        "_annotations",
        "_celltype",
        "__change_requires_mapping",
        "__delay_vertex",
        "__first_id",
        "__has_read_neuron_parameters_this_run",
        "__last_id",
        "_positions",
        "_recorder",
        "_size",
        "__structure",
        "__vertex",
        "__vertex_changeable_after_run",
        "__vertex_contains_units",
        "__vertex_population_initializable",
        "__vertex_population_settable"]

    def __init__(
            self, size, cellclass, cellparams=None, structure=None,
            initial_values=None, label=None, constraints=None,
            additional_parameters=None):
        """
        :param int size: The number of neurons in the population
        :param cellclass: The implementation of the individual neurons.
        :type cellclass: type or AbstractPyNNModel
        :param cellparams: Parameters to pass to ``cellclass`` if it
            is a class to instantiate. Must be ``None`` if ``cellclass`` is an
            instantiated object.
        :type cellparams: dict(str,object) or None
        :param ~pyNN.space.BaseStructure structure:
        :param dict(str,float) initial_values:
            Initial values of state variables
        :param str label: A label for the population
        :param list(~pacman.model.constraints.AbstractConstraint) constraints:
            Any constraints on how the population is deployed to SpiNNaker.
        :param additional_parameters:
            Additional parameters to pass to the vertex creation function.
        :type additional_parameters: dict(str, ...)
        """
        # pylint: disable=too-many-arguments

        # build our initial objects
        model = self.__create_model(cellclass, cellparams)
        size = self.__roundsize(size, label)
        self.__create_vertex(
            model, size, label, constraints, additional_parameters)
        self._recorder = Recorder(population=self, vertex=self.__vertex)

        self.__delay_vertex = None

        # Internal structure now supported 23 November 2014 ADR
        # structure should be a valid Space.py structure type.
        # generation of positions is deferred until needed.
        self.__structure = structure
        self._positions = None

        # add objects to the SpiNNaker control class
        SpynnakerDataView.add_vertex(self.__vertex)

        # initialise common stuff
        if size is None:
            size = self.__vertex.n_atoms
        self._size = size
        self._annotations = dict()

        # parameter
        self.__change_requires_mapping = True
        self.__has_read_neuron_parameters_this_run = False

        # things for pynn demands
        self.__first_id, self.__last_id = SpynnakerDataView.add_population(
            self)
        self._all_ids = numpy.arange(self.__first_id, self.__last_id)

        # set up initial values if given
        if initial_values:
            for variable, value in initial_values.items():
                self._initialize(variable, value)

    def __iter__(self):
        """ Iterate over local cells
        """
        for _id in range(self._size):
            yield IDMixin(self, _id)

    def __getitem__(self, index_or_slice):
        if isinstance(index_or_slice, int):
            return IDMixin(self, index_or_slice)
        else:
            return PopulationView(
                self, index_or_slice, label="view over {}".format(self.label))

    def all(self):
        """ Iterator over cell IDs on all MPI nodes.

        :rtype: iterable(IDMixin)
        """
        for _id in range(self._size):
            yield IDMixin(self, _id)

    @property
    def annotations(self):
        """ The annotations given by the end user

        :rtype: dict(str, ...)
        """
        return self._annotations

    @property
    def celltype(self):
        """ Implements the PyNN expected celltype property

        :return: The celltype this property has been set to
        :rtype: AbstractPyNNModel
        """
        return self._celltype

    def can_record(self, variable):
        """ Determine whether `variable` can be recorded from this population.

        :param str variable: The variable to answer the question about
        :rtype: bool
        """
        return variable in \
            self._recorder.get_all_possible_recordable_variables()

    @overrides(PopulationBase.record, extend_doc=False)
    def record(self, variables, to_file=None, sampling_interval=None):
        """ Record the specified variable or variables for all cells in the\
            Population or view.

        :param variables: either a single variable name or a list of variable
            names. For a given celltype class, ``celltype.recordable`` contains
            a list of variables that can be recorded for that celltype.
        :type variables: str or list(str)
        :param to_file: a file to automatically record to (optional).
            :py:meth:`write_data` will be automatically called when
            `sim.end()` is called.
        :type to_file: ~neo.io or ~neo.rawio or str
        :param int sampling_interval: a value in milliseconds, and an integer
            multiple of the simulation timestep.
        """
        self._recorder.record(
            variables, to_file, sampling_interval, indexes=None)

    def _record(
            self, variables, to_file, sampling_interval, indexes):
        """ Record the specified variable or variables for all cells in the\
            Population or view.

        :param variables: either a single variable name or a list of variable
            names. For a given celltype class, ``celltype.recordable`` contains
            a list of variables that can be recorded for that celltype.
            Can also be ``None`` to reset the list of variables.
        :type variables: str or list(str) or None
        :param to_file: a file to automatically record to (optional).
            :py:meth:`write_data` will be automatically called when
            `sim.end()` is called.
        :type to_file: ~neo.io or ~neo.rawio or str
        :param int sampling_interval: a value in milliseconds, and an integer
            multiple of the simulation timestep.
        :param indexes: The indexes of neurons to record from.
            This is non-standard PyNN and equivalent to creating a view with
            these indexes and asking the View to record.
        :type indexes: None or list(int)
        """
        self._recorder.record(
            variables, to_file, sampling_interval, indexes=indexes)

    def sample(self, n, rng=None):
        """ Randomly sample `n` cells from the Population, and return a\
            PopulationView object.

        :param int n: The number of cells to put in the view.
        :param rng: The random number generator to use
        :type rng: ~pyNN.random.NumpyRNG
        :rtype: ~spynnaker.pyNN.models.populations.PopulationView
        """
        if not rng:
            rng = NumpyRNG()
        indices = rng.permutation(
            numpy.arange(len(self), dtype=numpy.int))[0:n]
        return PopulationView(
            self, indices,
            label="Random sample size {} from {}".format(n, self.label))

    @overrides(PopulationBase.write_data, extend_doc=False)
    def write_data(self, io, variables='all', gather=True, clear=False,
                   annotations=None):
        """ Write recorded data to file, using one of the file formats\
            supported by Neo.

        :param io:
            a Neo IO instance, or a string for where to put a neo instance
        :type io: neo.io.baseio.BaseIO or str
        :param variables:
            either a single variable name or a list of variable names.
            Variables must have been previously recorded, otherwise an
            Exception will be raised.
        :type variables: str or list(str)
        :param bool gather: Whether to bring all relevant data together.

            .. note::
                SpiNNaker always gathers.

        :param bool clear:
            clears the storage data if set to true after reading it back
        :param annotations: annotations to put on the neo block
        :type annotations: dict(str, ...)
        :raises \
            ~spinn_front_end_common.utilities.exceptions.ConfigurationException:
            If the variable or variables have not been previously set to
            record.
        """
        # pylint: disable=too-many-arguments
        if not gather:
            logger.warning(
                "sPyNNaker only supports gather=True. We will run "
                "as if gather was set to True.")

        if isinstance(io, str):
            io = neo.get_io(io)

        data = self._recorder.extract_neo_block(
            variables, None, clear, annotations)
        # write the neo block to the file
        io.write(data)

    def describe(self, template='population_default.txt', engine='default'):
        """ Returns a human-readable description of the population.

        The output may be customized by specifying a different template
        together with an associated template engine (see
        :mod:`pyNN.descriptions`).

        If ``template`` is ``None``, then a dictionary containing the template
        context will be returned.

        :param str template: Template filename
        :param engine: Template substitution engine
        :type engine: str or ~pyNN.descriptions.TemplateEngine or None
        :rtype: str or dict
        """
        vertex_context = self._vertex.describe()

        context = {
            "label": self.label,
            "celltype": vertex_context,
            "structure": None,
            "size": self.size,
            "size_local": self.size,
            "first_id": self.first_id,
            "last_id": self.last_id,
        }
        context.update(self._annotations)
        if self.size > 0:
            context.update({
                "local_first_id": self.first_id,
                "cell_parameters": {}})
        if self._structure:
            context["structure"] = self._structure.describe(template=None)
        return descriptions.render(engine, template, context)

    def _end(self):
        """ Do final steps at the end of the simulation
        """
        for variable in self._recorder.write_to_files_indicators:
            if self._recorder.write_to_files_indicators[variable]:
                self.write_data(
                    io=self._recorder.write_to_files_indicators[variable],
                    variables=[variable])

    @overrides(PopulationBase.get_data, extend_doc=False)
    def get_data(
            self, variables='all', gather=True, clear=False, annotations=None):
        """ Return a Neo Block containing the data\
            (spikes, state variables) recorded from the Assembly.

        :param variables: either a single variable name or a list of variable
            names. Variables must have been previously recorded, otherwise an
            Exception will be raised.
        :type variables: str or list(str)
        :param bool gather: Whether to collect data from all MPI nodes or
            just the current node.

            .. note::
                This is irrelevant on sPyNNaker, which always behaves as if
                this parameter is True.

        :param bool clear:
            Whether recorded data will be deleted from the ``Assembly``.
        :param annotations: annotations to put on the neo block
        :type annotations: dict(str, ...)
        :rtype: ~neo.core.Block
        :raises \
            ~spinn_front_end_common.utilities.exceptions.ConfigurationException:
            If the variable or variables have not been previously set to
            record.
        """
        if not gather:
            logger.warning(
                "sPyNNaker only supports gather=True. We will run "
                "as if gather was set to True.")
        if annotations is not None:
            warn_once(
                logger, "annotations parameter is not standard PyNN so may "
                        "not be supported by all platforms.")

        return self._recorder.extract_neo_block(
            variables, None, clear, annotations)

    def get_data_by_indexes(
            self, variables, indexes, clear=False, annotations=None):
        """ Return a Neo `Block` containing the data\
            (spikes, state variables) recorded from the Assembly.

        :param variables: either a single variable name or a list of variable
            names. Variables must have been previously recorded, otherwise an
            Exception will be raised.
        :type variables: str or list(str)
        :param list(int) indexes: List of neuron indexes to include in the
            data. Clearly only neurons recording will actually have any data.
            If None will be taken as all recording as in :meth:`get_data`
        :param bool clear: Whether recorded data will be deleted.
        :param annotations: annotations to put on the neo block
        :type annotations: dict(str, ...)
        :rtype: ~neo.core.Block
        :raises \
            ~spinn_front_end_common.utilities.exceptions.ConfigurationException:
            If the variable or variables have not been previously set to
            record.
        """
        return self._recorder.extract_neo_block(
            variables, indexes, clear, annotations)

    def spinnaker_get_data(self, variable, as_matrix=False, view_indexes=None):
        """ Public accessor for getting data as a numpy array, instead of\
            the neo based object

        :param str variable: a single variable name.
        :type variable: str or list(str)
        :param bool as_matrix: If set True the data is returned as a 2d matrix
        :param view_indexes: The indexes for which data should be returned.
            If ``None``, all data (view_index = data_indexes)
        :return: array of the data
        :rtype: ~numpy.ndarray
        """
        warn_once(
            logger, "spinnaker_get_data is non-standard PyNN and therefore "
            "will not be portable to other simulators.")
        if isinstance(variable, list):
            if len(variable) != 1:
                raise ConfigurationException(
                    "Only one type of data at a time is supported")
            variable = variable[0]
        if variable == SPIKES:
            if as_matrix:
                logger.warning(f"Ignoring as matrix for {SPIKES}")
            spikes = self._recorder.get_spikes()
            if view_indexes is None:
                return spikes
            return spikes[numpy.isin(spikes[:, 0], view_indexes)]
        return self._recorder.get_recorded_pynn7(
            variable, as_matrix, view_indexes)

    @overrides(PopulationBase.get_spike_counts, extend_doc=False)
    def get_spike_counts(self, gather=True):
        """ Return the number of spikes for each neuron.

        :rtype: ~numpy.ndarray
        """
        spikes = self._recorder.get_spikes()
        return self._get_spike_counts(spikes, gather)

    def _get_spike_counts(self, spikes, gather=True):
        """ Return the number of spikes for each neuron.

        Defined by
        http://neuralensemble.org/docs/PyNN/reference/populations.html

        :param ~numpy.ndarray spikes:
        :param gather: pointless on sPyNNaker
        :rtype: dict(int,int)
        """
        if not gather:
            warn_once(
                logger, "sPyNNaker only supports gather=True. We will run "
                "as if gather was set to True.")
        n_spikes = {}
        counts = numpy.bincount(spikes[:, 0].astype(dtype=numpy.int32),
                                minlength=self.__vertex.n_atoms)
        for i in range(self.__vertex.n_atoms):
            n_spikes[i] = counts[i]
        return n_spikes

    def find_units(self, variable):
        """ Get the units of a variable

        :param str variable: The name of the variable
        :return: The units of the variable
        :rtype: str
        """
        return self._get_variable_unit(variable)

    def set(self, **parameters):
        """ Set parameters of this population.

        :param parameters: The parameters to set.
        """
        for parameter, value in parameters.items():
            try:
                self._set(parameter, value)
            except InvalidParameterType:
                self._initialize(parameter, value)

    @overrides(PopulationBase.tset)
    def tset(self, **kwargs):
        logger.warning(
            "This function is deprecated; call pop.set(...) instead")
        for parameter, value in kwargs.items():
            try:
                self._set(parameter, value)
            except InvalidParameterType:
                self._initialize(parameter, value)

    def initialize(self, **kwargs):
        """ Set initial values of state variables, e.g. the membrane\
            potential.  Values passed to ``initialize()`` may be:

        * single numeric values (all neurons set to the same value), or
        * :py:class:`~pyNN.random.RandomDistribution` objects, or
        * lists / arrays of numbers of the same size as the population
          mapping functions, where a mapping function accepts a single
          argument (the cell index) and returns a single number.

        Values should be expressed in the standard PyNN units (i.e.
        millivolts, nanoamps, milliseconds, microsiemens, nanofarads,
        event per second).

        Examples::

            p.initialize(v=-70.0)
            p.initialize(v=rand_distr, gsyn_exc=0.0)
            p.initialize(v=lambda i: -65 + i / 10.0)
        """
        for parameter, value in kwargs.items():
            self._initialize(parameter, value)

    @property
    def initial_values(self):
        """
        :rtype: InitialValuesHolder
        """
        return self._get_initial_values()

    def get_initial_value(self, variable, selector=None):
        """
        .. deprecated:: 6.0
            Use :py:meth:`initial_values` instead.
        """
        raise NotImplementedError(REMOVED_V6.format(
            "get_initial_value", "initial_values"))

    def _get_initial_value(self, variable, selector):
        """ See :py:meth:`~.AbstractPopulationInitializable.get_initial_value`

        :param str variable: variable name with or without ``_init`` suffix
        :param selector: a description of the subrange to accept, or ``None``
            for all. See:
            :py:meth:`~spinn_utilities.ranged.AbstractSized.selector_to_ids`
        :type selector: None or slice or int or list(bool) or list(int)
        :return: A list, or an object which acts like a list
        :rtype: InitialValuesHolder
        """
        if not self.__vertex_population_initializable:
            raise KeyError(
                "Population does not support the initialisation of {}".format(
                    variable))
        self._read_parameters()
        return InitialValuesHolder(variable, self.__vertex, selector)

    def set_initial_value(self, variable, value, selector=None):
        """
        .. deprecated:: 6.0
            Use :py:meth:`initialize` instead.
        """
        raise NotImplementedError(REMOVED_V6.format(
            "set_initial_value", "initialize"))

    def _get_initial_values(self, selector=None):
        """ See :py:meth:`~.AbstractPopulationInitializable.get_initial_values`

        :param selector: a description of the subrange to accept, or ``None``
            for all. See:
            :py:meth:`~spinn_utilities.ranged.AbstractSized.selector_to_ids`
        :type selector: None or slice or int or list(bool) or list(int)
        :return: dictionary from variable name to initial value(s)
        :rtype: InitialValuesHolder
        """
        if not self.__vertex_population_initializable:
            raise KeyError("Population does not support the initialisation")
        return InitialValuesHolder(
            self.__vertex.initialize_parameters, self.__vertex, selector)

    @property
    def positions(self):
        """ Return the position array for structured populations.

        :return: a 2D array, one row per cell.
            Each row is three long, for X,Y,Z
        :rtype: ~numpy.ndarray
        """
        if self._positions is None:
            if self._structure is None:
                raise ValueError("attempted to retrieve positions "
                                 "for an unstructured population")
            self._positions = self._structure.generate_positions(
                self._vertex.n_atoms)
        return self._positions.T  # change of order in pyNN 0.8

    @positions.setter
    def positions(self, positions):
        """ Sets all the positions in the population.
        """
        self._positions = positions

        # state that something has changed in the population,
        self.__change_requires_mapping = True

    @property
    def all_cells(self):
        """
        :rtype: list(~spynnaker.pyNN.models.populations.IDMixin)
        """
        cells = []
        for _id in range(self._size):
            cells.append(IDMixin(self, _id))
        return cells

    @property
    def position_generator(self):
        """
        :rtype: callable((int), ~numpy.ndarray)
        """
        def gen(i):
            return self.positions[:, i]
        return gen

    @property
    def first_id(self):
        """ The ID of the first member of the population.

        :rtype: int
        """
        return self.__first_id

    @property
    def last_id(self):
        """ The ID of the last member of the population.

        :rtype: int
        """
        return self.__last_id

    @property
    def _structure(self):
        """
        :rtype: ~pyNN.space.BaseStructure or None
        """
        return self.__structure

    @property
    def _vertex(self):
        """
        :rtype: ~pacman.model.graphs.application.ApplicationVertex
        """
        return self.__vertex

    @property
    def requires_mapping(self):
        """ Whether this population requires mapping.

        :rtype: bool
        """
        return self.__change_requires_mapping

    @requires_mapping.setter
    def requires_mapping(self, new_value):
        self.__change_requires_mapping = new_value

    def mark_no_changes(self):
        """ Mark this population as not having changes to be mapped.
        """
        self.__change_requires_mapping = False
        self.__has_read_neuron_parameters_this_run = False

    @property
    def conductance_based(self):
        """ True if the population uses conductance inputs

        :rtype: bool
        """
        if hasattr(self.__vertex, "conductance_based"):
            return self.__vertex.conductance_based
        return False

    def get(self, parameter_names, gather=True, simplify=True):
        """ Get the values of a parameter for every local cell in the\
            population.

        :param parameter_names: Name of parameter. This is either a single
            string or a list of strings
        :type parameter_names: str or iterable(str)
        :param bool gather: pointless on sPyNNaker
        :param bool simplify: ignored
        :return: A single list of values (or possibly a single value) if
            paramter_names is a string, or a dict of these if parameter names
            is a list.
        :rtype: ParameterHolder
        """
        if not gather:
            warn_once(
                logger, "sPyNNaker only supports gather=True. We will run "
                "as if gather was set to True.")
        if simplify is not True:
            warn_once(
                logger, "The simplify value is ignored if not set to true")
        if not self.__vertex_population_settable:
            raise KeyError("Population does not support getting")
        self._read_parameters()
        param_holder = ParameterHolder(parameter_names, self.__vertex)
        return param_holder

    # NON-PYNN API CALL
    def _get_by_selector(self, selector, parameter_names):
        """ Get the values of a parameter for the selected cell in the\
            population.

        :param selector: a description of the subrange to accept.
            Or None for all. See:
            :py:meth:`~spinn_utilities.ranged.AbstractSized.selector_to_ids`
        :type selector: slice or int or iterable(bool) or iterable(int)
        :param parameter_names: Name of parameter. This is either a
            single string or a list of strings
        :type parameter_names: str or iterable(str)
        :return: A single list of values (or possibly a single value) if
            paramter_names is a string or a dict of these if parameter names
            is a list.
        :rtype: ParameterHolder
        """
        if not self.__vertex_population_settable:
            raise KeyError("Population does not support setting")
        self._read_parameters()
        return ParameterHolder(parameter_names, self.__vertex, selector)

    def id_to_index(self, id):  # @ReservedAssignment
        """ Given the ID(s) of cell(s) in the Population, return its (their)\
            index (order in the Population).

        Defined by
        http://neuralensemble.org/docs/PyNN/reference/populations.html

        :param id:
        :type id: int or iterable(int)
        :rtype: int or iterable(int)
        """
        # pylint: disable=redefined-builtin
        if not numpy.iterable(id):
            if not self.__first_id <= id <= self.__last_id:
                raise ValueError(
                    "id should be in the range [{},{}], actually {}".format(
                        self.__first_id, self.__last_id, id))
            return int(id - self.__first_id)  # assume IDs are consecutive
        return id - self.__first_id

    def index_to_id(self, index):
        """ Given the index (order in the Population) of cell(s) in the\
            Population, return their ID(s)

        :param index:
        :type index: int or iterable(int)
        :rtype: int or iterable(int)
        """
        if not numpy.iterable(index):
            if index > self.__last_id - self.__first_id:
                raise ValueError(
                    "indexes should be in the range [{},{}], actually {}"
                    "".format(0, self.__last_id - self.__first_id, index))
            return int(index + self.__first_id)
        # this assumes IDs are consecutive
        return index + self.__first_id

    def id_to_local_index(self, cell_id):
        """ Given the ID(s) of cell(s) in the Population, return its (their)\
            index (order in the Population), counting only cells on the local\
            MPI node.

        Defined by
        http://neuralensemble.org/docs/PyNN/reference/populations.html

        :param cell_id:
        :type cell_id: int or iterable(int)
        :rtype: int or iterable(int)
        """
        # TODO: Need __getitem__
        _we_dont_do_this_now(cell_id)

    def _initialize(self, variable, value, selector=None):
        """ Set the initial value of one of the state variables of the neurons\
            in this population.

        :param str variable:
        :param value:
        :type value: float or int or list(float) or list(int)
        :param selector: a description of the subrange to accept.
            Or None for all. See:
            :py:meth:`~spinn_utilities.ranged.AbstractSized.selector_to_ids`
        :type selector: slice or int or iterable(bool) or iterable(int)
        """
        if not self.__vertex_population_initializable:
            raise KeyError(
                "Population does not support the initialisation of {}".format(
                    variable))
<<<<<<< HEAD
        if get_not_running_simulator().has_ran \
                and not self.__vertex_changeable_after_run:
            raise Exception("Population does not support changes after run")
        sim = get_not_running_simulator()
        if not sim.has_reset_last:
            self._read_parameters()
=======
        if SpynnakerDataView.is_ran_last():
            if not self.__vertex_changeable_after_run:
                raise Exception(
                    "Population does not support changes after run")
            self._read_parameters_before_set()
>>>>>>> e978d02e
        self.__vertex.initialize(variable, value, selector)

    def inject(self, current_source):
        """ Connect a current source to all cells in the Population.

        Defined by
        http://neuralensemble.org/docs/PyNN/reference/populations.html
        """
        # Pass this into the vertex
        self.__vertex.inject(current_source, [n for n in range(self._size)])
        current_source.set_population(self)
        # Must remap if called between runs (with reset)
        self.__change_requires_mapping = True

    def __len__(self):
        """ Get the total number of cells in the population.
        """
        return self._size

    @property
    def label(self):
        """ The label of the population

        :rtype: str
        """
        return self._vertex.label

    @label.setter
    def label(self, label):
        raise NotImplementedError(
            "As label is used as an ID it can not be changed")

    @property
    def local_size(self):
        """ The number of local cells

        Defined by
        http://neuralensemble.org/docs/PyNN/reference/populations.html
        """
        # Doesn't make much sense on SpiNNaker
        return self._size

    def _set_check(self, parameter, value):
        """ Checks for various set methods.
        :raises SimulatorRunningException: If sim.run is currently running
        :raises SimulatorNotSetupException: If called before sim.setup
        :raises SimulatorShutdownException: If called after sim.end
        """
        if not self.__vertex_population_settable:
            raise KeyError("Population does not have property {}".format(
                parameter))

        SpynnakerDataView.check_user_can_act()
        if (SpynnakerDataView.is_ran_ever()
                and not self.__vertex_changeable_after_run):
            raise Exception(
                "Run has been called but vertex is not changable.")

        if isinstance(parameter, str):
            if value is None:
                raise Exception("A value (not None) must be specified")
        elif type(parameter) is not dict:
            raise Exception(
                "Parameter must either be the name of a single parameter to"
                " set, or a dict of parameter: value items to set")

<<<<<<< HEAD
        if not sim.has_reset_last:
            self._read_parameters()
=======
        if SpynnakerDataView.is_ran_last():
            self._read_parameters_before_set()
>>>>>>> e978d02e

    def _set(self, parameter, value=None):
        """ Set one or more parameters for every cell in the population.

        ``parameter`` can be a dict, in which case ``value`` should not be
        supplied, or a string giving the parameter name, in which case
        ``value`` is the parameter value. ``value`` can be a numeric value, or
        list of such (e.g. for setting spike times)::

            p._set("tau_m", 20.0).
            p._set({'tau_m':20, 'v_rest':-65})

        :param parameter:
            the parameter to set or dictionary of parameters to set
        :type parameter:
            str or dict(str, int or float or list(int) or list(float))
        :param value: the value of the parameter to set.
        :type value: int or float or list(int) or list(float)
        :raises SimulatorRunningException: If sim.run is currently running
        :raises SimulatorNotSetupException: If called before sim.setup
        :raises SimulatorShutdownException: If called after sim.end
        """
        self._set_check(parameter, value)

        # set new parameters
        if isinstance(parameter, str):
            if value is None:
                raise Exception("A value (not None) must be specified")
            self.__vertex.set_value(parameter, value)
            return
        for (key, value) in parameter.iteritems():
            self.__vertex.set_value(key, value)

    # NON-PYNN API CALL
    def set_by_selector(self, selector, parameter, value=None):
        """ Set one or more parameters for selected cell in the population.

        param can be a dict, in which case value should not be supplied, or a
        string giving the parameter name, in which case value is the parameter
        value. value can be a numeric value, or list of such
        (e.g. for setting spike times)::

            p.set_by_selector(1, "tau_m", 20.0).
            p.set_by_selector(1, {'tau_m':20, 'v_rest':-65})

        :param selector:
            See :py:meth:`RangedList.set_value_by_selector` as this is just a
            pass through method
        :param parameter:
            the parameter to set or dictionary of parameters to set
        :type parameter:
            str or dict(str, int or float or list(int) or list(float))
        :param value: the value of the parameter to set.
        :type value: int or float or list(int) or list(float)
        :raises SimulatorRunningException: If sim.run is currently running
        :raises SimulatorNotSetupException: If called before sim.setup
        :raises SimulatorShutdownException: If called after sim.end
        """
        self._set_check(parameter, value)

        # set new parameters
        if type(parameter) is str:
            self.__vertex.set_value_by_selector(selector, parameter, value)
        else:
            for (key, value) in parameter.iteritems():
                self.__vertex.set_value_by_selector(selector, key, value)

    def _read_parameters(self):
        """ Reads parameters from the machine
        """

        # If the tools have run before, and not reset, and the read
        # hasn't already been done, read back the data
<<<<<<< HEAD
        sim = get_simulator()
        if (not self.__has_read_neuron_parameters_this_run
                and not sim.use_virtual_board):
            if not sim.has_ran:
                # If we haven't run yet, just request that the initial values
                # are read
                self.__vertex.request_store_initial_values()
            else:

                # go through each machine vertex and read the neuron parameters
                # it contains
                for vertex in self.__vertex.machine_vertices:
                    if isinstance(vertex, AbstractReadParametersBeforeSet):
                        # tell the core to rewrite neuron params back to the
                        # SDRAM space.
                        placement = sim.placements.get_placement_of_vertex(
                            vertex)
                        vertex.read_parameters_from_machine(
                            sim.transceiver, placement)

                self.__has_read_neuron_parameters_this_run = True
=======
        if (SpynnakerDataView.is_ran_last()
                and not self.__has_read_neuron_parameters_this_run
                and not get_config_bool("Machine", "virtual_board")):
            # go through each machine vertex and read the neuron parameters
            # it contains
            for vertex in self.__vertex.machine_vertices:
                if isinstance(vertex, AbstractReadParametersBeforeSet):
                    # tell the core to rewrite neuron params back to the
                    # SDRAM space.
                    placement = SpynnakerDataView.get_placement_of_vertex(
                        vertex)
                    vertex.read_parameters_from_machine(
                        placement, vertex.vertex_slice)
            self.__has_read_neuron_parameters_this_run = True
>>>>>>> e978d02e

    @property
    def structure(self):
        """ Return the structure for the population.

        :rtype: ~pyNN.space.BaseStructure or None
        """
        return self.__structure

    # NON-PYNN API CALL
    def set_constraint(self, constraint):
        """ Apply a constraint to a population that restricts the processor\
            onto which its atoms will be placed.

        :param ~pacman.model.constraints.AbstractConstraint constraint:
        :raises SimulatorRunningException: If sim.run is currently running
        :raises SimulatorNotSetupException: If called before sim.setup
        :raises SimulatorShutdownException: If called after sim.end
        """
        SpynnakerDataView.check_user_can_act()
        if not isinstance(constraint, AbstractConstraint):
            raise ConfigurationException(
                "the constraint entered is not a recognised constraint")

        self.__vertex.add_constraint(constraint)
        # state that something has changed in the population,
        self.__change_requires_mapping = True

    # NON-PYNN API CALL
    def add_placement_constraint(self, x, y, p=None):
        """ Add a placement constraint

        :param int x: The x-coordinate of the placement constraint
        :param int y: The y-coordinate of the placement constraint
        :param int p: The processor ID of the placement constraint (optional)
        :raises SimulatorRunningException: If sim.run is currently running
        :raises SimulatorNotSetupException: If called before sim.setup
        :raises SimulatorShutdownException: If called after sim.end
        """
        SpynnakerDataView.check_user_can_act()
        self.__vertex.add_constraint(ChipAndCoreConstraint(x, y, p))

        # state that something has changed in the population,
        self.__change_requires_mapping = True

    # NON-PYNN API CALL
    def set_mapping_constraint(self, constraint_dict):
        """ Add a placement constraint - for backwards compatibility

        :param dict(str,int) constraint_dict:
            A dictionary containing "x", "y" and optionally "p" as keys, and
            ints as values
        :raises SimulatorRunningException: If sim.run is currently running
        :raises SimulatorNotSetupException: If called before sim.setup
        :raises SimulatorShutdownException: If called after sim.end
        """
        SpynnakerDataView.check_user_can_act()
        self.add_placement_constraint(**constraint_dict)

        # state that something has changed in the population,
        self.__change_requires_mapping = True

    # NON-PYNN API CALL
    def set_max_atoms_per_core(self, max_atoms_per_core):
        """ Supports the setting of this population's max atoms per core

        :param int max_atoms_per_core:
            the new value for the max atoms per core.
        :raises SimulatorRunningException: If sim.run is currently running
        :raises SimulatorNotSetupException: If called before sim.setup
        :raises SimulatorShutdownException: If called after sim.end
        """
        SpynnakerDataView.check_user_can_act()
        cap = self.celltype.get_max_atoms_per_core()
        if max_atoms_per_core > cap:
            raise SpynnakerException(
                f"Set the max_atoms_per_core to {max_atoms_per_core} blocked "
                f"as the current limit for the model is {cap}")
        self.__vertex.set_max_atoms_per_core(max_atoms_per_core)
        # state that something has changed in the population
        self.__change_requires_mapping = True

    @property
    def size(self):
        """ The number of neurons in the population

        :rtype: int
        """
        return self.__vertex.n_atoms

    @property
    def _internal_delay_vertex(self):
        """
        :rtype: DelayExtensionVertex
        """
        return self.__delay_vertex

    @_internal_delay_vertex.setter
    def _internal_delay_vertex(self, delay_vertex):
        self.__delay_vertex = delay_vertex
        self.__change_requires_mapping = True

    def _get_variable_unit(self, parameter_name):
        """ Helper method for getting units from a parameter used by the vertex

        :param str parameter_name: the parameter name to find the units for
        :return: the units in string form
        :rtype: str
        """
        if self.__vertex_contains_units:
            return self.__vertex.get_units(parameter_name)
        raise ConfigurationException(
            "This population does not support describing its units")

    def _cache_data(self):
        """ Store data for later extraction
        """
        self._recorder.cache_data()

    @staticmethod
    def __create_model(cellclass, cellparams):
        """
        :param cellclass: The implementation of the individual neurons.
        :type cellclass: type or AbstractPyNNModel or ApplicationVertex
        :param cellparams: Parameters to pass to ``cellclass`` if it
            is a class to instantiate. Must be ``None`` if ``cellclass`` is an
            instantiated object.
        :type cellparams: dict(str,object) or None
        :rtype: ApplicationVertex or AbstractPyNNModel
        """
        model = cellclass
        if inspect.isclass(cellclass):
            if cellparams is None:
                model = cellclass()
            else:
                model = cellclass(**cellparams)
        elif cellparams:
            raise ConfigurationException(
                "cellclass is an instance which includes params so "
                "cellparams must be None")
        return model

    def __create_vertex(
            self, model, size, label, constraints, additional_parameters):
        """
        :param model: The implementation of the individual neurons.
        :type model: ApplicationVertex or AbstractPyNNModel
        :param int size:
        :param label:
        :type label: str or None
        :param list(~pacman.model.constraints.AbstractConstraint) constraints:
            Any constraints on how the population is deployed to SpiNNaker.
        :param additional_parameters:
            Additional parameters to pass to the vertex creation function.
        :type additional_parameters: dict(str, ...)
        """
        # pylint: disable=too-many-arguments
        self._celltype = model
        # Use a provided model to create a vertex
        if isinstance(model, AbstractPyNNModel):
            if size is not None and size <= 0:
                raise ConfigurationException(
                    "A population cannot have a negative or zero size.")
            population_parameters = dict(model.default_population_parameters)
            if additional_parameters is not None:
                # check that the additions are suitable. report wrong ones
                # and ignore
                population_parameters = self.__process_additional_params(
                    additional_parameters, population_parameters)
            self.__vertex = model.create_vertex(
                size, label, constraints, **population_parameters)

        # Use a provided application vertex directly
        elif isinstance(model, ApplicationVertex):
            if additional_parameters is not None:
                raise ConfigurationException(
                    "Cannot accept additional parameters {} when the cell is"
                    " a vertex".format(additional_parameters))
            self.__vertex = model
            if size is None:
                size = self.__vertex.n_atoms
            elif size != self.__vertex.n_atoms:
                raise ConfigurationException(
                    "Vertex size does not match Population size")
            if label is not None:
                self.__vertex.set_label(label)
            if constraints is not None:
                self.__vertex.add_constraints(constraints)

        # Fail on anything else
        else:
            raise ConfigurationException(
                "Model must be either an AbstractPyNNModel or an"
                " ApplicationVertex")

        # Introspect properties of the vertex
        self.__vertex_population_settable = \
            isinstance(self.__vertex, AbstractPopulationSettable)
        self.__vertex_population_initializable = \
            isinstance(self.__vertex, AbstractPopulationInitializable)
        self.__vertex_changeable_after_run = \
            isinstance(self.__vertex, AbstractChangableAfterRun)
        self.__vertex_contains_units = \
            isinstance(self.__vertex, AbstractContainsUnits)

    @staticmethod
    def create(cellclass, cellparams=None, n=1):
        """ Pass through method to the constructor defined by PyNN.\
        Create ``n`` cells all of the same type.

        :param cellclass: see :py:meth:`~.Population.__init__`
        :type cellclass: type or AbstractPyNNModel
        :param cellparams: see :py:meth:`~.Population.__init__`
        :type cellparams: dict(str, object) or None
        :param int n: see :py:meth:`~.Population.__init__` (``size`` parameter)
        :return: A New Population
        :rtype: ~spynnaker.pyNN.models.populations.Population
        """
        return Population(size=n, cellclass=cellclass, cellparams=cellparams)

    @staticmethod
    def __process_additional_params(
            additional_parameters, population_parameters):
        """ essential method for allowing things like splitter objects at\
            pop level

        :param additional_parameters: the additional params handed down from
            user
        :param population_parameters: the additional params the vertex can
            support.
        :return: the list of params that are accepted.
        """
        for key in additional_parameters.keys():
            if key in population_parameters:
                population_parameters[key] = additional_parameters[key]
            else:
                logger.warning(
                    "additional_parameter {} will be ignored".format(key))
        return population_parameters

    @staticmethod
    def __roundsize(size, label):
        # External device population can have a size of None so accept for now
        if size is None or isinstance(size, int):
            return size
        # Allow a float which has a near int value
        temp = int(round(size))
        if abs(temp - size) < 0.001:
            logger.warning("Size of the population {} rounded "
                           "from {} to {}. Please use int values for size",
                           label, size, temp)
            return temp
        raise ConfigurationException(
            "Size of a population with label {} must be an int,"
            " received {}".format(label, size))<|MERGE_RESOLUTION|>--- conflicted
+++ resolved
@@ -784,20 +784,12 @@
             raise KeyError(
                 "Population does not support the initialisation of {}".format(
                     variable))
-<<<<<<< HEAD
-        if get_not_running_simulator().has_ran \
-                and not self.__vertex_changeable_after_run:
-            raise Exception("Population does not support changes after run")
-        sim = get_not_running_simulator()
-        if not sim.has_reset_last:
-            self._read_parameters()
-=======
         if SpynnakerDataView.is_ran_last():
             if not self.__vertex_changeable_after_run:
                 raise Exception(
                     "Population does not support changes after run")
-            self._read_parameters_before_set()
->>>>>>> e978d02e
+        if not SpynnakerDataView.is_hard_reset():
+            self._read_parameters()
         self.__vertex.initialize(variable, value, selector)
 
     def inject(self, current_source):
@@ -864,13 +856,8 @@
                 "Parameter must either be the name of a single parameter to"
                 " set, or a dict of parameter: value items to set")
 
-<<<<<<< HEAD
-        if not sim.has_reset_last:
+        if not SpynnakerDataView.is_hard_reset():
             self._read_parameters()
-=======
-        if SpynnakerDataView.is_ran_last():
-            self._read_parameters_before_set()
->>>>>>> e978d02e
 
     def _set(self, parameter, value=None):
         """ Set one or more parameters for every cell in the population.
@@ -944,11 +931,9 @@
 
         # If the tools have run before, and not reset, and the read
         # hasn't already been done, read back the data
-<<<<<<< HEAD
-        sim = get_simulator()
         if (not self.__has_read_neuron_parameters_this_run
-                and not sim.use_virtual_board):
-            if not sim.has_ran:
+                and not get_config_bool("Machine", "virtual_board")):
+            if not SpynnakerDataView.is_ran_last():
                 # If we haven't run yet, just request that the initial values
                 # are read
                 self.__vertex.request_store_initial_values()
@@ -960,28 +945,11 @@
                     if isinstance(vertex, AbstractReadParametersBeforeSet):
                         # tell the core to rewrite neuron params back to the
                         # SDRAM space.
-                        placement = sim.placements.get_placement_of_vertex(
+                        placement = SpynnakerDataView.get_placement_of_vertex(
                             vertex)
-                        vertex.read_parameters_from_machine(
-                            sim.transceiver, placement)
+                        vertex.read_parameters_from_machine(placement)
 
                 self.__has_read_neuron_parameters_this_run = True
-=======
-        if (SpynnakerDataView.is_ran_last()
-                and not self.__has_read_neuron_parameters_this_run
-                and not get_config_bool("Machine", "virtual_board")):
-            # go through each machine vertex and read the neuron parameters
-            # it contains
-            for vertex in self.__vertex.machine_vertices:
-                if isinstance(vertex, AbstractReadParametersBeforeSet):
-                    # tell the core to rewrite neuron params back to the
-                    # SDRAM space.
-                    placement = SpynnakerDataView.get_placement_of_vertex(
-                        vertex)
-                    vertex.read_parameters_from_machine(
-                        placement, vertex.vertex_slice)
-            self.__has_read_neuron_parameters_this_run = True
->>>>>>> e978d02e
 
     @property
     def structure(self):
