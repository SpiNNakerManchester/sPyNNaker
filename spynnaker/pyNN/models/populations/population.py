--- conflicted
+++ resolved
@@ -206,30 +206,9 @@
         """
         return variable in self.__vertex.get_recordable_variables()
 
-<<<<<<< HEAD
-    @overrides(PopulationBase.record, extend_doc=False)
-    def record(self, variables: Names, to_file: Optional[str] = None,
-               sampling_interval: Optional[int] = None) -> None:
-        """
-        Record the specified variable or variables for all cells in the
-        Population or view.
-
-        :param variables: either a single variable name or a list of variable
-            names. For a given `celltype` class, `celltype.recordable` contains
-            a list of variables that can be recorded for that `celltype`.
-        :type variables: str or list(str)
-        :param to_file: a file to automatically record to (optional).
-            :py:meth:`write_data` will be automatically called when
-            `sim.end()` is called.
-        :type to_file: ~neo.io or ~neo.rawio or str
-        :param int sampling_interval: a value in milliseconds, and an integer
-            multiple of the simulation timestep.
-        """
-=======
     @overrides(PopulationBase.record)
     def record(self, variables: Names, to_file: IoDest = None,
                sampling_interval: Optional[int] = None) -> None:
->>>>>>> 10a920f6
         self.__recorder.record(
             variables, to_file, sampling_interval, indexes=None)
 
@@ -255,35 +234,6 @@
     def write_data(self, io: Union[str, BaseIO], variables: Names = 'all',
                    gather: bool = True, clear: bool = False,
                    annotations: Optional[Dict[str, Any]] = None) -> None:
-<<<<<<< HEAD
-        """
-        Write recorded data to file, using one of the file formats
-        supported by Neo.
-
-        :param io:
-            a Neo IO instance, or a string for where to put a neo instance
-        :type io: neo.io.baseio.BaseIO or str
-        :param variables:
-            either a single variable name or a list of variable names.
-            Variables must have been previously recorded, otherwise an
-            Exception will be raised.
-        :type variables: str or list(str)
-        :param bool gather: Whether to bring all relevant data together.
-
-            .. note::
-                SpiNNaker always gathers.
-
-        :param bool clear:
-            clears the storage data if set to true after reading it back
-        :param annotations: annotations to put on the neo block
-        :type annotations: dict(str, ...)
-        :raises \
-            ~spinn_front_end_common.utilities.exceptions.ConfigurationException:
-            If the variable or variables have not been previously set to
-            record.
-        """
-=======
->>>>>>> 10a920f6
         self._check_params(gather, annotations)
 
         if isinstance(io, str):
@@ -709,10 +659,7 @@
         # TODO: Need __getitem__
         _we_dont_do_this_now(cell_id)
 
-<<<<<<< HEAD
-=======
     @overrides(PopulationBase.inject)
->>>>>>> 10a920f6
     def inject(self, current_source: NeuronCurrentSource) -> None:
         """
         Connect a current source to all cells in the Population.
