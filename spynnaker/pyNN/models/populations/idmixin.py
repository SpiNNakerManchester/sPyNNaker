# Copyright (c) 2017-2019 The University of Manchester
#
# This program is free software: you can redistribute it and/or modify
# it under the terms of the GNU General Public License as published by
# the Free Software Foundation, either version 3 of the License, or
# (at your option) any later version.
#
# This program is distributed in the hope that it will be useful,
# but WITHOUT ANY WARRANTY; without even the implied warranty of
# MERCHANTABILITY or FITNESS FOR A PARTICULAR PURPOSE.  See the
# GNU General Public License for more details.
#
# You should have received a copy of the GNU General Public License
# along with this program.  If not, see <http://www.gnu.org/licenses/>.
<<<<<<< HEAD
=======

from six import iteritems
import sys
from six import reraise
>>>>>>> b38ef9f1

# Alternative implementation for
# https://github.com/NeuralEnsemble/PyNN/blob/master/pyNN/common/populations.py


class IDMixin(object):
    """
    Instead of storing IDs as integers, we store them as ID objects,
    which allows a syntax like::

        p[3,4].tau_m = 20.0

    where ``p`` is a Population object.
    """
    __slots__ = ("__id", "__population")
    __realslots__ = tuple("_IDMixin" + item for item in __slots__)

    def __init__(self, population, id):  # pylint: disable=redefined-builtin
        """
        :param ~spynnaker.pyNN.models.populations.Population population:
        :param int id:
        """
        self.__id = id
        self.__population = population

    # NON-PYNN API CALLS
    @property
    def id(self):
        """
        :rtype: int
        """
        return self.__id

    @property
    def _population(self):
        return self.__population

    def record(self, variables, to_file=None, sampling_interval=None):
        """ Record the given variable(s) of this cell.

        :param variables: either a single variable name or a list of variable
            names. For a given celltype class, celltype.recordable contains a
            list of variables that can be recorded for that celltype.
        :type variables: str or list(str)
        :param to_file:
            If specified, should be a Neo IO instance and write_data()
            will be automatically called when end() is called.
        :type to_file: neo.io.baseio.BaseIO or str
        :param int sampling_interval:
            should be a value in milliseconds, and an integer multiple of the
            simulation timestep.
        """
        self.__population.record(variables, to_file, sampling_interval,
                                 [self.__id])

    def __getattr__(self, name):
<<<<<<< HEAD
=======
        # pylint: disable=broad-except
        if name == "initial_values":
            return self.__population._get_initial_values(self.__id)
>>>>>>> b38ef9f1
        try:
            return self.__population._get_by_selector(
                selector=self.__id, parameter_names=name)[0]
        except Exception as e:
            try:
                # try initialisable variable
                return self.__population._get_initial_value(
                    selector=self.__id, variable=name)[0]
            except Exception:  # pylint: disable=broad-except
                # that failed too so raise the better original exception
                pass
            raise e

    def __setattr__(self, name, value):
        if name in self.__realslots__:
            object.__setattr__(self, name, value)
            return
        try:
            self.__population.set_by_selector(self.__id, name, value)
        except Exception as e:
            try:
<<<<<<< HEAD
                # try initialisable variable
                return self.__population.set_initial_value(
                    selector=self.__id, variable=name, value=value)
            except Exception:  # pylint: disable=broad-except
                # that failed too so raise the better original exception
                pass
            raise e
=======
                self.__population.set_by_selector(self.__id, name, value)
            except Exception:
                ei = sys.exc_info()
                try:
                    # try initialisable variable
                    return self.__population._initialize(
                        selector=self.__id, variable=name, value=value)
                except Exception:
                    # that failed too so raise the better original exception
                    reraise(*ei)
>>>>>>> b38ef9f1

    def set_parameters(self, **parameters):
        """ Set cell parameters, given as a sequence of parameter=value\
            arguments.
        """
        for (name, value) in parameters.items():
            self.__population.set_by_selector(self.__id, name, value)

    def get_parameters(self):
        """ Return a dict of all cell parameters.

        :rtype: dict(str, ...)
        """
        results = dict()
        for name in self.celltype.get_parameter_names():
            results[name] = self.__population._get_by_selector(self.__id, name)
        return results

    @property
    def celltype(self):
        """
        :rtype: AbstractPyNNModel
        """
        return self.__population.celltype

    @property
    def is_standard_cell(self):
        """
        :rtype: bool
        """
        raise NotImplementedError  # pragma: no cover

    def _set_position(self, pos):
        """ Set the cell position in 3D space.\
            Cell positions are stored in an array in the parent Population.
        """
        self.__population.positions[self.__id] = pos   # pragma: no cover

    def _get_position(self):
        """ Return the cell position in 3D space.\
            Cell positions are stored in an array in the parent Population,\
            if any, or within the ID object otherwise. Positions are generated\
            the first time they are requested and then cached.

        :rtype: ~numpy.ndarray
        """
        return self.__population.positions[:, self.__id]   # pragma: no cover

    position = property(_get_position, _set_position)

    @property
    def local(self):
        """ Whether this cell is local to the current MPI node.

        :rtype: bool
        """
        return self.__population.is_local(self.__id)

    def inject(self, current_source):
        """ Inject current from a current source object into the cell.

        :param ~pyNN.neuron.standardmodels.electrodes.NeuronCurrentSource\
            current_source:
        """
        raise NotImplementedError  # pragma: no cover

    def get_initial_value(self, variable):
        """ Get the initial value of a state variable of the cell.

        :param str variable: The name of the variable
        :rtype: float
        """
        return self.__population._get_initial_value(variable, self.__id)

    def set_initial_value(self, variable, value):
        """ Set the initial value of a state variable of the cell.
        :param str variable: The name of the variable
        :param float value: The value of the variable
        """
        self.__population._initialize(variable, value, self.__id)

    def initialize(self, **initial_values):
        """ Set the initial value of a state variable of the cell.

        """
        for variable, value in iteritems(initial_values):
            self.__population._initialize(variable, value, self.__id)

    def as_view(self):
        """ Return a PopulationView containing just this cell.

        :rtype: ~spynnaker.pyNN.models.populations.PopulationView
        """
        return self.__population[self.__id]

    def __eq__(self, other):
        if not isinstance(other, IDMixin):
            return False
        return self.__population == other._population and \
            self.__id == other.id

    def __ne__(self, other):
        if not isinstance(other, IDMixin):
            return True
        return not self.__eq__(other)

    def __str__(self):
        return str(self.__population) + "[" + str(self.__id) + "]"

    def __repr__(self):
        return repr(self.__population) + "[" + str(self.__id) + "]"<|MERGE_RESOLUTION|>--- conflicted
+++ resolved
@@ -12,13 +12,6 @@
 #
 # You should have received a copy of the GNU General Public License
 # along with this program.  If not, see <http://www.gnu.org/licenses/>.
-<<<<<<< HEAD
-=======
-
-from six import iteritems
-import sys
-from six import reraise
->>>>>>> b38ef9f1
 
 # Alternative implementation for
 # https://github.com/NeuralEnsemble/PyNN/blob/master/pyNN/common/populations.py
@@ -75,12 +68,8 @@
                                  [self.__id])
 
     def __getattr__(self, name):
-<<<<<<< HEAD
-=======
-        # pylint: disable=broad-except
         if name == "initial_values":
             return self.__population._get_initial_values(self.__id)
->>>>>>> b38ef9f1
         try:
             return self.__population._get_by_selector(
                 selector=self.__id, parameter_names=name)[0]
@@ -102,26 +91,13 @@
             self.__population.set_by_selector(self.__id, name, value)
         except Exception as e:
             try:
-<<<<<<< HEAD
                 # try initialisable variable
-                return self.__population.set_initial_value(
+                return self.__population._initialize(
                     selector=self.__id, variable=name, value=value)
             except Exception:  # pylint: disable=broad-except
                 # that failed too so raise the better original exception
                 pass
             raise e
-=======
-                self.__population.set_by_selector(self.__id, name, value)
-            except Exception:
-                ei = sys.exc_info()
-                try:
-                    # try initialisable variable
-                    return self.__population._initialize(
-                        selector=self.__id, variable=name, value=value)
-                except Exception:
-                    # that failed too so raise the better original exception
-                    reraise(*ei)
->>>>>>> b38ef9f1
 
     def set_parameters(self, **parameters):
         """ Set cell parameters, given as a sequence of parameter=value\
@@ -207,7 +183,7 @@
         """ Set the initial value of a state variable of the cell.
 
         """
-        for variable, value in iteritems(initial_values):
+        for variable, value in initial_values.items():
             self.__population._initialize(variable, value, self.__id)
 
     def as_view(self):
