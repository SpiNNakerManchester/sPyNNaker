--- conflicted
+++ resolved
@@ -67,20 +67,18 @@
                 "Synapse target {} not found in {}".format(
                     target, post_synaptic_population.label))
 
-<<<<<<< HEAD
         if not isinstance(post_vertex,
                           AbstractAcceptsIncomingSynapses):
             raise ConfigurationException(
                 "postsynaptic population is not designed to receive"
                 " synaptic projections")
-=======
+
         # round the delays to multiples of full timesteps
         # (otherwise SDRAM estimation calculations can go wrong)
         if not get_simulator().is_a_pynn_random(synapse_dynamics_stdp.delay):
             synapse_dynamics_stdp.delay = numpy.rint(numpy.array(
                 synapse_dynamics_stdp.delay) * (
                     1000.0 / machine_time_step)) * (machine_time_step / 1000.0)
->>>>>>> 3f338899
 
         # set the plasticity dynamics for the post pop (allows plastic stuff
         #  when needed)
@@ -135,17 +133,10 @@
         else:
 
             # If there isn't an existing edge, create a new one
-<<<<<<< HEAD
-            self._projection_edge = ProjectionApplicationEdge(
+            self.__projection_edge = ProjectionApplicationEdge(
                 pre_vertex,
                 post_vertex,
-                self._synapse_information, label=label)
-=======
-            self.__projection_edge = ProjectionApplicationEdge(
-                pre_synaptic_population._get_vertex,
-                post_synaptic_population._get_vertex,
                 self.__synapse_information, label=label)
->>>>>>> 3f338899
 
             # add edge to the graph
             spinnaker_control.add_application_edge(
@@ -156,13 +147,8 @@
             delay_edge = self._add_delay_extension(
                 pre_synaptic_population, post_synaptic_population, max_delay,
                 post_vertex_max_supported_delay_ms, machine_time_step,
-<<<<<<< HEAD
                 time_scale_factor, synapse_type)
-            self._projection_edge.delay_edge = delay_edge
-=======
-                time_scale_factor)
             self.__projection_edge.delay_edge = delay_edge
->>>>>>> 3f338899
 
         # add projection to the SpiNNaker control system
         spinnaker_control.add_projection(self)
@@ -171,13 +157,7 @@
         # user asks for it
         self.__virtual_connection_list = None
         if spinnaker_control.use_virtual_board:
-<<<<<<< HEAD
-            self._virtual_connection_list = list()
-=======
             self.__virtual_connection_list = list()
-            pre_vertex = pre_synaptic_population._get_vertex
-            post_vertex = post_synaptic_population._get_vertex
->>>>>>> 3f338899
             connection_holder = ConnectionHolder(
                 None, False, pre_vertex.n_atoms, post_vertex.n_atoms,
                 self.__virtual_connection_list)
