--- conflicted
+++ resolved
@@ -71,18 +71,12 @@
         post_synaptic_population._get_vertex.set_synapse_dynamics(
             synapse_dynamics_stdp)
 
-<<<<<<< HEAD
-        # Set and store information for future processing
+        # Set and store synapse information for future processing
         self.__synapse_information = SynapseInformation(
-            connector, synapse_dynamics_stdp, synapse_type)
-=======
-        # Set and store synapse information for future processing
-        self._synapse_information = SynapseInformation(
             connector, synapse_dynamics_stdp, synapse_type,
             synapse_dynamics_stdp.weight, synapse_dynamics_stdp.delay)
 
         # Set projection information in connector
->>>>>>> 351cfd31
         connector.set_projection_information(
             pre_synaptic_population, post_synaptic_population, rng,
             machine_time_step)
