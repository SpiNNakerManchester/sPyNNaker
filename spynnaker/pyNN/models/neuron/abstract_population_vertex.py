# Copyright (c) 2017-2019 The University of Manchester
#
# This program is free software: you can redistribute it and/or modify
# it under the terms of the GNU General Public License as published by
# the Free Software Foundation, either version 3 of the License, or
# (at your option) any later version.
#
# This program is distributed in the hope that it will be useful,
# but WITHOUT ANY WARRANTY; without even the implied warranty of
# MERCHANTABILITY or FITNESS FOR A PARTICULAR PURPOSE.  See the
# GNU General Public License for more details.
#
# You should have received a copy of the GNU General Public License
# along with this program.  If not, see <http://www.gnu.org/licenses/>.

import logging
import sys
import math
import numpy
from collections import defaultdict

from spinn_utilities.log import FormatAdapter
from spinn_utilities.overrides import overrides
from spinn_utilities.progress_bar import ProgressBar
from data_specification.enums.data_type import DataType
from spinn_utilities.config_holder import (
    get_config_int, get_config_float, get_config_bool)

from pacman.model.resources import MultiRegionSDRAM

from spinn_front_end_common.abstract_models import (
    AbstractChangableAfterRun, AbstractCanReset,
    AbstractRewritesDataSpecification)
from spinn_front_end_common.abstract_models.impl import (
    TDMAAwareApplicationVertex)
from spinn_front_end_common.interface.provenance import (
    AbstractProvidesLocalProvenanceData)
from spinn_front_end_common.utilities.constants import (
    BYTES_PER_WORD, SYSTEM_BYTES_REQUIREMENT)
from spinn_front_end_common.utilities.exceptions import ConfigurationException
from spinn_front_end_common.interface.profiling.profile_utils import (
    get_profile_region_size)
from spinn_front_end_common.interface.buffer_management\
    .recording_utilities import (
       get_recording_header_size, get_recording_data_constant_size)
from spinn_front_end_common.interface.provenance import (
<<<<<<< HEAD
    ProvidesProvenanceDataFromMachineImpl, ProvenanceWriter)

=======
    ProvidesProvenanceDataFromMachineImpl)
from spynnaker.pyNN.data import SpynnakerDataView
>>>>>>> e978d02e
from spynnaker.pyNN.models.common import (
    AbstractSpikeRecordable, AbstractNeuronRecordable, AbstractEventRecordable,
    NeuronRecorder)
from spynnaker.pyNN.models.abstract_models import (
    AbstractPopulationInitializable, AbstractAcceptsIncomingSynapses,
    AbstractPopulationSettable, AbstractContainsUnits, HasSynapses)
from spynnaker.pyNN.exceptions import (
    InvalidParameterType, SynapticConfigurationException)
from spynnaker.pyNN.utilities.ranged import (
    SpynnakerRangeDictionary)
from spynnaker.pyNN.utilities.utility_calls import float_gcd
from spynnaker.pyNN.models.neuron.synapse_dynamics import (
    AbstractSynapseDynamics, AbstractSynapseDynamicsStructural)
from .synapse_io import get_max_row_info
from .master_pop_table import MasterPopTableAsBinarySearch
from .generator_data import GeneratorData
from .synaptic_matrices import SYNAPSES_BASE_GENERATOR_SDRAM_USAGE_IN_BYTES

logger = FormatAdapter(logging.getLogger(__name__))

# TODO: Make sure these values are correct (particularly CPU cycles)
_NEURON_BASE_DTCM_USAGE_IN_BYTES = 9 * BYTES_PER_WORD
_NEURON_BASE_N_CPU_CYCLES_PER_NEURON = 22
_NEURON_BASE_N_CPU_CYCLES = 10

# 1 for number of neurons
# 1 for number of synapse types
# 1 for number of neuron bits
# 1 for number of synapse type bits
# 1 for number of delay bits
# 1 for drop late packets,
# 1 for incoming spike buffer size
_SYNAPSES_BASE_SDRAM_USAGE_IN_BYTES = 7 * BYTES_PER_WORD


class AbstractPopulationVertex(
        TDMAAwareApplicationVertex, AbstractContainsUnits,
        AbstractSpikeRecordable, AbstractNeuronRecordable,
        AbstractEventRecordable,
        AbstractPopulationInitializable, AbstractPopulationSettable,
        AbstractChangableAfterRun, AbstractAcceptsIncomingSynapses,
        AbstractCanReset, AbstractProvidesLocalProvenanceData):
    """ Underlying vertex model for Neural Populations.\
        Not actually abstract.
    """

    __slots__ = [
        "__all_single_syn_sz",
        "__change_requires_mapping",
        "__change_requires_data_generation",
        "__incoming_spike_buffer_size",
        "__n_atoms",
        "__n_profile_samples",
        "__neuron_impl",
        "__neuron_recorder",
        "__synapse_recorder",
        "_parameters",  # See AbstractPyNNModel
        "__pynn_model",
        "_state_variables",  # See AbstractPyNNModel
        "__initial_state_variables",
        "__has_run",
        "__updated_state_variables",
        "__ring_buffer_sigma",
        "__spikes_per_second",
        "__drop_late_spikes",
        "__incoming_projections",
        "__synapse_dynamics",
        "__max_row_info",
        "__self_projection",
        "__current_sources",
        "__current_source_id_list",
        "__weight_scales",
        "__min_weights",
        "__min_weights_auto",
        "__weight_random_sigma",
        "__max_stdp_spike_delta",
        "__weight_provenance"]

    #: recording region IDs
    _SPIKE_RECORDING_REGION = 0

    #: the size of the runtime SDP port data region
    _RUNTIME_SDP_PORT_SIZE = BYTES_PER_WORD

    #: The Buffer traffic type
    _TRAFFIC_IDENTIFIER = "BufferTraffic"

    _C_MAIN_BASE_N_CPU_CYCLES = 0
    _NEURON_BASE_N_CPU_CYCLES_PER_NEURON = 22
    _NEURON_BASE_N_CPU_CYCLES = 10
    _SYNAPSE_BASE_N_CPU_CYCLES_PER_NEURON = 22
    _SYNAPSE_BASE_N_CPU_CYCLES = 10

    # 5 elements before the start of global parameters
    # 1. has key, 2. key, 3. n atoms, 4. n_atoms_peak 5. n_synapse_types
    BYTES_TILL_START_OF_GLOBAL_PARAMETERS = 5 * BYTES_PER_WORD

    def __init__(
            self, n_neurons, label, constraints, max_atoms_per_core,
            spikes_per_second, ring_buffer_sigma,
            incoming_spike_buffer_size, neuron_impl, pynn_model,
            drop_late_spikes, splitter, min_weights, weight_random_sigma,
            max_stdp_spike_delta):
        """
        :param int n_neurons: The number of neurons in the population
        :param str label: The label on the population
        :param list(~pacman.model.constraints.AbstractConstraint) constraints:
            Constraints on where a population's vertices may be placed.
        :param int max_atoms_per_core:
            The maximum number of atoms (neurons) per SpiNNaker core.
        :param spikes_per_second: Expected spike rate
        :type spikes_per_second: float or None
        :param ring_buffer_sigma:
            How many SD above the mean to go for upper bound of ring buffer
            size; a good starting choice is 5.0. Given length of simulation
            we can set this for approximate number of saturation events.
        :type ring_buffer_sigma: float or None
        :param incoming_spike_buffer_size:
        :type incoming_spike_buffer_size: int or None
        :param bool drop_late_spikes: control flag for dropping late packets.
        :param AbstractNeuronImpl neuron_impl:
            The (Python side of the) implementation of the neurons themselves.
        :param AbstractPyNNNeuronModel pynn_model:
            The PyNN neuron model that this vertex is working on behalf of.
        :param splitter: splitter object
        :type splitter: None or
            ~pacman.model.partitioner_splitters.abstract_splitters.AbstractSplitterCommon
        :param min_weights: minimum weight list
        :type min_weights: float array or None
        :param weight_random_sigma: sigma value when using random weights
        :type weight_random_sigma: float or None
        :param max_stdp_spike_delta: the maximum expected spike time difference
        :type max_stdp_spike_delta: float or None
        """

        # pylint: disable=too-many-arguments
        super().__init__(label, constraints, max_atoms_per_core, splitter)

        self.__n_atoms = self.round_n_atoms(n_neurons, "n_neurons")

        # buffer data
        self.__incoming_spike_buffer_size = incoming_spike_buffer_size

        if incoming_spike_buffer_size is None:
            self.__incoming_spike_buffer_size = get_config_int(
                "Simulation", "incoming_spike_buffer_size")

        # Limit the DTCM used by one-to-one connections
        self.__all_single_syn_sz = get_config_int(
            "Simulation", "one_to_one_connection_dtcm_max_bytes")

        self.__ring_buffer_sigma = ring_buffer_sigma
        if self.__ring_buffer_sigma is None:
            self.__ring_buffer_sigma = get_config_float(
                "Simulation", "ring_buffer_sigma")

        self.__spikes_per_second = spikes_per_second
        if self.__spikes_per_second is None:
            self.__spikes_per_second = get_config_float(
                "Simulation", "spikes_per_second")

        self.__drop_late_spikes = drop_late_spikes
        if self.__drop_late_spikes is None:
            self.__drop_late_spikes = get_config_bool(
                "Simulation", "drop_late_spikes")

        self.__neuron_impl = neuron_impl
        self.__pynn_model = pynn_model
        self._parameters = SpynnakerRangeDictionary(n_neurons)
        self.__neuron_impl.add_parameters(self._parameters)
        self.__initial_state_variables = SpynnakerRangeDictionary(n_neurons)
        self.__neuron_impl.add_state_variables(self.__initial_state_variables)
        self._state_variables = self.__initial_state_variables.copy()

        # Set up for recording
        neuron_recordable_variables = list(
            self.__neuron_impl.get_recordable_variables())
        record_data_types = dict(
            self.__neuron_impl.get_recordable_data_types())
        self.__neuron_recorder = NeuronRecorder(
            neuron_recordable_variables, record_data_types,
            [NeuronRecorder.SPIKES], n_neurons, [], {}, [], {})
        self.__synapse_recorder = NeuronRecorder(
            [], {}, [],
            n_neurons, [NeuronRecorder.PACKETS],
            {NeuronRecorder.PACKETS: NeuronRecorder.PACKETS_TYPE},
            [NeuronRecorder.REWIRING],
            {NeuronRecorder.REWIRING: NeuronRecorder.REWIRING_TYPE})

        # bool for if state has changed.
        self.__change_requires_mapping = True
        self.__change_requires_data_generation = False
        self.__has_run = False

        # Current sources for this vertex
        self.__current_sources = []
        self.__current_source_id_list = dict()

        # Set up for profiling
        self.__n_profile_samples = get_config_int(
            "Reports", "n_profile_samples")

        # Set up for incoming
        self.__incoming_projections = list()
        self.__max_row_info = dict()
        self.__self_projection = None

        # Prepare for dealing with STDP - there can only be one (non-static)
        # synapse dynamics per vertex at present
        self.__synapse_dynamics = None

        # Store (local) weight scales
        self.__weight_scales = None

        # Read the minimum weight if not set; this might *still* be None,
        # meaning "auto calculate"; the number of weights needs to match
        # the number of synapse types
        self.__min_weights = min_weights
        self.__min_weights_auto = True
        if self.__min_weights is not None:
            self.__min_weights_auto = False
            n_synapse_types = self.__neuron_impl.get_n_synapse_types()
            if len(self.__min_weights) != n_synapse_types:
                raise SynapticConfigurationException(
                    "The number of minimum weights provided ({} - {}) does not"
                    " match the number of synapse types ({})".format(
                        len(self.__min_weights), self.__min_weights,
                        n_synapse_types))

        # Get the other minimum weight configuration parameters
        self.__weight_random_sigma = weight_random_sigma
        self.__max_stdp_spike_delta = max_stdp_spike_delta

        # Store weight provenance information mapping from
        # (real weight, represented weight) -> projections
        self.__weight_provenance = defaultdict(list)

    @property
    def synapse_dynamics(self):
        """ The synapse dynamics used by the synapses e.g. plastic or static.
            Settable.

        :rtype: AbstractSynapseDynamics or None
        """
        return self.__synapse_dynamics

    @synapse_dynamics.setter
    def synapse_dynamics(self, synapse_dynamics):
        """ Set the synapse dynamics.  Note that after setting, the dynamics
            might not be the type set as it can be combined with the existing
            dynamics in exciting ways.

        :param AbstractSynapseDynamics synapse_dynamics:
            The synapse dynamics to set
        """
        if self.__synapse_dynamics is None:
            self.__synapse_dynamics = synapse_dynamics
        else:
            self.__synapse_dynamics = self.__synapse_dynamics.merge(
                synapse_dynamics)

    def add_incoming_projection(self, projection):
        """ Add a projection incoming to this vertex

        :param PyNNProjectionCommon projection:
            The new projection to add
        """
        # Reset the ring buffer shifts as a projection has been added
        self.__change_requires_mapping = True
        self.__max_row_info.clear()
        self.__incoming_projections.append(projection)
        # pylint: disable=protected-access
        if projection._projection_edge.pre_vertex == self:
            self.__self_projection = projection

    @property
    def self_projection(self):
        """ Get any projection from this vertex to itself

        :rtype: PyNNProjectionCommon or None
        """
        return self.__self_projection

    @property
    @overrides(TDMAAwareApplicationVertex.n_atoms)
    def n_atoms(self):
        return self.__n_atoms

    @overrides(TDMAAwareApplicationVertex.get_n_cores)
    def get_n_cores(self):
        return len(self._splitter.get_out_going_slices())

    @property
    def size(self):
        """ The number of neurons in the vertex

        :rtype: int
        """
        return self.__n_atoms

    @property
    def all_single_syn_size(self):
        """ The maximum amount of DTCM to use for single synapses

        :rtype: int
        """
        return self.__all_single_syn_sz

    @property
    def incoming_spike_buffer_size(self):
        """ The size of the incoming spike buffer to be used on the cores

        :rtype: int
        """
        return self.__incoming_spike_buffer_size

    @property
    def parameters(self):
        """ The parameters of the neurons in the population

        :rtype: SpyNNakerRangeDictionary
        """
        return self._parameters

    @property
    def state_variables(self):
        """ The state variables of the neuron in the population

        :rtype: SpyNNakerRangeDicationary
        """
        return self._state_variables

    @property
    def neuron_impl(self):
        """ The neuron implementation

        :rtype: AbstractNeuronImpl
        """
        return self.__neuron_impl

    @property
    def n_profile_samples(self):
        """ The maximum number of profile samples to report

        :rtype: int
        """
        return self.__n_profile_samples

    @property
    def neuron_recorder(self):
        """ The recorder for neurons

        :rtype: NeuronRecorder
        """
        return self.__neuron_recorder

    @property
    def synapse_recorder(self):
        """ The recorder for synapses

        :rtype: SynapseRecorder
        """
        return self.__synapse_recorder

    @property
    def drop_late_spikes(self):
        """ Whether spikes should be dropped if not processed in a timestep

        :rtype: bool
        """
        return self.__drop_late_spikes

    def set_has_run(self):
        """ Set the flag has run so initialize only affects state variables

        :rtype: None
        """
        self.__has_run = True

    @property
    @overrides(AbstractChangableAfterRun.requires_mapping)
    def requires_mapping(self):
        return self.__change_requires_mapping

    @property
    @overrides(AbstractChangableAfterRun.requires_data_generation)
    def requires_data_generation(self):
        return self.__change_requires_data_generation

    @overrides(AbstractChangableAfterRun.mark_no_changes)
    def mark_no_changes(self):
        self.__change_requires_mapping = False
        self.__change_requires_data_generation = False

    def get_sdram_usage_for_neuron_params(self, n_atoms):
        """ Calculate the SDRAM usage for just the neuron parameters region.

        :param ~pacman.model.graphs.common.Slice vertex_slice:
            the slice of atoms.
        :return: The SDRAM required for the neuron region
        """
        return (
            self.BYTES_TILL_START_OF_GLOBAL_PARAMETERS +
            (self.__neuron_impl.get_n_synapse_types() * BYTES_PER_WORD) +
            self.tdma_sdram_size_in_bytes +
            self.__neuron_impl.get_sdram_usage_in_bytes(n_atoms))

    def get_sdram_usage_for_current_source_params(self, n_atoms):
        """ Calculate the SDRAM usage for the current source parameters region.

        :param int n_atoms: The number of atoms to account for
        :return: The SDRAM required for the current source region
        """
        # If non at all, just output size of 0 declaration
        if not self.__current_sources:
            return BYTES_PER_WORD

        # This is a worst-case count, assuming all sources apply to all atoms
        # Start with the count of sources + count of sources per neuron
        sdram_usage = BYTES_PER_WORD + (n_atoms * BYTES_PER_WORD)

        # There is a number of each different type of current source
        sdram_usage += 4 * BYTES_PER_WORD

        # Add on size of neuron id list per source (remember assume all atoms)
        sdram_usage += (
            len(self.__current_sources) * 2 * n_atoms * BYTES_PER_WORD)

        # Add on the size of the current source data + neuron id list per
        # source (remember, assume all neurons for worst case)
        for current_source in self.__current_sources:
            sdram_usage += current_source.get_sdram_usage_in_bytes()

        return sdram_usage

    @overrides(AbstractSpikeRecordable.is_recording_spikes)
    def is_recording_spikes(self):
        return self.__neuron_recorder.is_recording(NeuronRecorder.SPIKES)

    @overrides(AbstractSpikeRecordable.set_recording_spikes)
    def set_recording_spikes(
            self, new_state=True, sampling_interval=None, indexes=None):
        self.set_recording(
            NeuronRecorder.SPIKES, new_state, sampling_interval, indexes)

    @overrides(AbstractEventRecordable.is_recording_events)
    def is_recording_events(self, variable):
        return self.__synapse_recorder.is_recording(variable)

    @overrides(AbstractEventRecordable.set_recording_events)
    def set_recording_events(
            self, variable, new_state=True, sampling_interval=None,
            indexes=None):
        self.set_recording(
            variable, new_state, sampling_interval, indexes)

    @overrides(AbstractSpikeRecordable.get_spikes)
    def get_spikes(self):
        return self.__neuron_recorder.get_spikes(
            self.label, self, NeuronRecorder.SPIKES)

    @overrides(AbstractEventRecordable.get_events)
    def get_events(self, variable):
        return self.__synapse_recorder.get_events(
            self.label, self, variable)

    @overrides(AbstractNeuronRecordable.get_recordable_variables)
    def get_recordable_variables(self):
        variables = list()
        variables.extend(self.__neuron_recorder.get_recordable_variables())
        variables.extend(self.__synapse_recorder.get_recordable_variables())
        return variables

    def __raise_var_not_supported(self, variable):
        """ Helper to indicate that recording a variable is not supported

        :param str variable: The variable to report as unsupported
        """
        msg = ("Variable {} is not supported. Supported variables are"
               "{}".format(variable, self.get_recordable_variables()))
        raise ConfigurationException(msg)

    @overrides(AbstractNeuronRecordable.is_recording)
    def is_recording(self, variable):
        if self.__neuron_recorder.is_recordable(variable):
            return self.__neuron_recorder.is_recording(variable)
        if self.__synapse_recorder.is_recordable(variable):
            return self.__synapse_recorder.is_recording(variable)
        self.__raise_var_not_supported(variable)

    @overrides(AbstractNeuronRecordable.set_recording)
    def set_recording(self, variable, new_state=True, sampling_interval=None,
                      indexes=None):
        if self.__neuron_recorder.is_recordable(variable):
            self.__neuron_recorder.set_recording(
                variable, new_state, sampling_interval, indexes)
        elif self.__synapse_recorder.is_recordable(variable):
            self.__synapse_recorder.set_recording(
                variable, new_state, sampling_interval, indexes)
        else:
            self.__raise_var_not_supported(variable)
        self.__change_requires_mapping = not self.is_recording(variable)

    def get_data(self, variable):
        # pylint: disable=too-many-arguments
        if self.__neuron_recorder.is_recordable(variable):
            return self.__neuron_recorder.get_matrix_data(
                self.label, self, variable)
        elif self.__synapse_recorder.is_recordable(variable):
            return self.__synapse_recorder.get_matrix_data(
                self.label, self, variable)
        self.__raise_var_not_supported(variable)

    @overrides(AbstractNeuronRecordable.get_neuron_sampling_interval)
    def get_neuron_sampling_interval(self, variable):
        if self.__neuron_recorder.is_recordable(variable):
            return self.__neuron_recorder.get_neuron_sampling_interval(
                variable)
        elif self.__synapse_recorder.is_recordable(variable):
            return self.__synapse_recorder.get_neuron_sampling_interval(
                variable)
        self.__raise_var_not_supported(variable)

    @overrides(AbstractSpikeRecordable.get_spikes_sampling_interval)
    def get_spikes_sampling_interval(self):
        return self.__neuron_recorder.get_neuron_sampling_interval("spikes")

    @overrides(AbstractEventRecordable.get_events_sampling_interval)
    def get_events_sampling_interval(self, variable):
        return self.__neuron_recorder.get_neuron_sampling_interval(variable)

    @overrides(AbstractPopulationInitializable.initialize)
    def initialize(self, variable, value, selector=None):
        if variable not in self._state_variables:
            raise KeyError(
                "Vertex does not support initialisation of"
                " parameter {}".format(variable))
        if self.__has_run:
            self._state_variables[variable].set_value_by_selector(
                selector, value)
            logger.warning(
                "initializing {} after run and before reset only changes the "
                "current state and will be lost after reset".format(variable))
        else:
            # set the inital values
            self.__initial_state_variables[variable].set_value_by_selector(
                selector, value)
            # Update the sate variables in case asked for
            self._state_variables.copy_into(self.__initial_state_variables)
        for vertex in self.machine_vertices:
            if isinstance(vertex, AbstractRewritesDataSpecification):
                vertex.set_reload_required(True)

    @property
    def initialize_parameters(self):
        """ The names of parameters that have default initial values.

        :rtype: iterable(str)
        """
        return self.__pynn_model.default_initial_values.keys()

    def _get_parameter(self, variable):
        """ Get a neuron parameter value

        :param str variable: The variable to get the value of
        """
        if variable.endswith("_init"):
            # method called with "V_init"
            key = variable[:-5]
            if variable in self._state_variables:
                # variable is v and parameter is v_init
                return variable
            elif key in self._state_variables:
                # Oops neuron defines v and not v_init
                return key
        else:
            # method called with "v"
            if variable + "_init" in self._state_variables:
                # variable is v and parameter is v_init
                return variable + "_init"
            if variable in self._state_variables:
                # Oops neuron defines v and not v_init
                return variable

        # parameter not found for this variable
        raise KeyError("No variable {} found in {}".format(
            variable, self.__neuron_impl.model_name))

    @overrides(AbstractPopulationInitializable.get_initial_value)
    def get_initial_value(self, variable, selector=None):
        parameter = self._get_parameter(variable)

        ranged_list = self._state_variables[parameter]
        if selector is None:
            return ranged_list
        return ranged_list.get_values(selector)

    @property
    def conductance_based(self):
        """
        :rtype: bool
        """
        return self.__neuron_impl.is_conductance_based

    @overrides(AbstractPopulationSettable.get_value)
    def get_value(self, key):
        """ Get a property of the overall model.
        """
        if key not in self._parameters:
            raise InvalidParameterType(
                "Population {} does not have parameter {}".format(
                    self.__neuron_impl.model_name, key))
        return self._parameters[key]

    @overrides(AbstractPopulationSettable.set_value)
    def set_value(self, key, value):
        """ Set a property of the overall model.
        """
        if key not in self._parameters:
            raise InvalidParameterType(
                "Population {} does not have parameter {}".format(
                    self.__neuron_impl.model_name, key))
        self._parameters.set_value(key, value)
        for vertex in self.machine_vertices:
            if isinstance(vertex, AbstractRewritesDataSpecification):
                vertex.set_reload_required(True)

    @property
    def weight_scale(self):
        """
        :rtype: float
        """
        return self.__neuron_impl.get_global_weight_scale()

    @property
    def ring_buffer_sigma(self):
        return self.__ring_buffer_sigma

    @ring_buffer_sigma.setter
    def ring_buffer_sigma(self, ring_buffer_sigma):
        self.__ring_buffer_sigma = ring_buffer_sigma

    @property
    def spikes_per_second(self):
        return self.__spikes_per_second

    @spikes_per_second.setter
    def spikes_per_second(self, spikes_per_second):
        self.__spikes_per_second = spikes_per_second

    def set_synapse_dynamics(self, synapse_dynamics):
        """ Set the synapse dynamics of this population

        :param AbstractSynapseDynamics synapse_dynamics:
            The synapse dynamics to set
        """
        self.synapse_dynamics = synapse_dynamics

    def clear_connection_cache(self):
        """ Flush the cache of connection information; needed for a second run
        """
        for post_vertex in self.machine_vertices:
            if isinstance(post_vertex, HasSynapses):
                post_vertex.clear_connection_cache()
        if self.__change_requires_mapping:
            self.__reset_min_weights()

    def __reset_min_weights(self):
        """ Reset min_weights if set to auto-calculate
        """
        if self.__min_weights_auto:
            self.__min_weights = None

    @overrides(AbstractNeuronRecordable.clear_recording)
    def clear_recording(self, variable):
        if variable == NeuronRecorder.SPIKES:
            index = len(self.__neuron_impl.get_recordable_variables())
        elif variable == NeuronRecorder.REWIRING:
            index = len(self.__neuron_impl.get_recordable_variables()) + 1
        else:
            index = (
                self.__neuron_impl.get_recordable_variable_index(variable))
        self._clear_recording_region(index)

    @overrides(AbstractSpikeRecordable.clear_spike_recording)
    def clear_spike_recording(self):
        self._clear_recording_region(
            len(self.__neuron_impl.get_recordable_variables()))

    @overrides(AbstractEventRecordable.clear_event_recording)
    def clear_event_recording(self):
        self._clear_recording_region(
            len(self.__neuron_impl.get_recordable_variables()) + 1)

    def _clear_recording_region(self, recording_region_id):
        """ Clear a recorded data region from the buffer manager.

        :param recording_region_id: the recorded region ID for clearing
        :rtype: None
        """
        buffer_manager = SpynnakerDataView.get_buffer_manager()
        for machine_vertex in self.machine_vertices:
            placement = SpynnakerDataView.get_placement_of_vertex(
                machine_vertex)
            buffer_manager.clear_recorded_data(
                placement.x, placement.y, placement.p, recording_region_id)

    @overrides(AbstractContainsUnits.get_units)
    def get_units(self, variable):
        if variable == NeuronRecorder.SPIKES:
            return NeuronRecorder.SPIKES
        if variable == NeuronRecorder.PACKETS:
            return "count"
        if self.__neuron_impl.is_recordable(variable):
            return self.__neuron_impl.get_recordable_units(variable)
        if variable not in self._parameters:
            raise Exception("Population {} does not have parameter {}".format(
                self.__neuron_impl.model_name, variable))
        return self.__neuron_impl.get_units(variable)

    def describe(self):
        """ Get a human-readable description of the cell or synapse type.

        The output may be customised by specifying a different template
        together with an associated template engine
        (see :py:mod:`pyNN.descriptions`).

        If template is None, then a dictionary containing the template context
        will be returned.

        :rtype: dict(str, ...)
        """
        parameters = dict()
        for parameter_name in self.__pynn_model.default_parameters:
            parameters[parameter_name] = self.get_value(parameter_name)

        context = {
            "name": self.__neuron_impl.model_name,
            "default_parameters": self.__pynn_model.default_parameters,
            "default_initial_values": self.__pynn_model.default_parameters,
            "parameters": parameters,
        }
        return context

    def get_synapse_id_by_target(self, target):
        """ Get the id of synapse using its target name

        :param str target: The synapse to get the id of
        """
        return self.__neuron_impl.get_synapse_id_by_target(target)

    def inject(self, current_source, neuron_list):
        """ Inject method from population to set up current source

        """
        self.__current_sources.append(current_source)
        self.__current_source_id_list[current_source] = neuron_list
        # set the associated vertex (for multi-run case)
        current_source.set_app_vertex(self)
        # set to reload for multi-run case
        for m_vertex in self.machine_vertices:
            m_vertex.set_reload_required(True)

    @property
    def current_sources(self):
        """ Current sources need to be available to machine vertex

        """
        return self.__current_sources

    @property
    def current_source_id_list(self):
        """ Current source ID list needs to be available to machine vertex

        """
        return self.__current_source_id_list

    def __str__(self):
        return "{} with {} atoms".format(self.label, self.n_atoms)

    def __repr__(self):
        return self.__str__()

    @overrides(AbstractCanReset.reset_to_first_timestep)
    def reset_to_first_timestep(self):
        # Mark that reset has been done, and reload state variables
        self.__has_run = False
        self._state_variables.copy_into(self.__initial_state_variables)
        for vertex in self.machine_vertices:
            if isinstance(vertex, AbstractRewritesDataSpecification):
                vertex.set_reload_required(True)

        # If synapses change during the run,
        if (self.__synapse_dynamics is not None and
                self.__synapse_dynamics.changes_during_run):
            self.__change_requires_data_generation = True
            for vertex in self.machine_vertices:
                if isinstance(vertex, AbstractRewritesDataSpecification):
                    vertex.set_reload_required(True)

    # TODO: The upcoming functions replace the ring_buffer bound calculations
    # and use minimum weights instead; it may be that a mixture of the two
    # methods is necessary in the long run
    def __get_closest_weight(self, value):
        """ Get the best representation of the weight so that both weight and
            1 / w work

        :param float value: value to get the closest weight of
        """
<<<<<<< HEAD
        if abs(value) < 1.0:
            return DataType.S1615.closest_representable_value(value)
        return 1 / (
            DataType.S1615.closest_representable_value_above(1 / value))
=======
        # E[ number of spikes ] in a timestep
        average_spikes_per_timestep = (
            float(n_synapses_in * spikes_per_second) /
            SpynnakerDataView.get_simulation_time_step_per_s())

        # Exact variance contribution from inherent Poisson variation
        poisson_variance = average_spikes_per_timestep * (weight_mean ** 2)

        # Upper end of range for Poisson summation required below
        # upper_bound needs to be an integer
        upper_bound = int(round(average_spikes_per_timestep +
                                POSSION_SIGMA_SUMMATION_LIMIT *
                                math.sqrt(average_spikes_per_timestep)))

        # Closed-form exact solution for summation that gives the variance
        # contributed by weight distribution variation when modulated by
        # Poisson PDF.  Requires scipy.special for gamma and incomplete gamma
        # functions. Beware: incomplete gamma doesn't work the same as
        # Mathematica because (1) it's regularised and needs a further
        # multiplication and (2) it's actually the complement that is needed
        # i.e. 'gammaincc']

        weight_variance = 0.0

        if weight_std_dev > 0:
            # pylint: disable=no-member
            lngamma = special.gammaln(1 + upper_bound)
            gammai = special.gammaincc(
                1 + upper_bound, average_spikes_per_timestep)

            big_ratio = (math.log(average_spikes_per_timestep) * upper_bound -
                         lngamma)

            if -701.0 < big_ratio < 701.0 and big_ratio != 0.0:
                log_weight_variance = (
                    -average_spikes_per_timestep +
                    math.log(average_spikes_per_timestep) +
                    2.0 * math.log(weight_std_dev) +
                    math.log(math.exp(average_spikes_per_timestep) * gammai -
                             math.exp(big_ratio)))
                weight_variance = math.exp(log_weight_variance)

        # upper bound calculation -> mean + n * SD
        return ((average_spikes_per_timestep * weight_mean) +
                (sigma * math.sqrt(poisson_variance + weight_variance)))

    def get_ring_buffer_shifts(self, incoming_projections):
        """ Get the shift of the ring buffers for transfer of values into the
            input buffers for this model.
>>>>>>> e978d02e

    def __calculate_min_weights(self, incoming_projections):
        """ Calculate the minimum weights required to best represent all the
            possible weights coming into this vertex

        :param list(~.Projection) incoming_projections: incoming proj to vertex

        :return: list of minimum weights
        :rtype: list(float)
        """
        # Initialise to a maximum value
        min_weights = [sys.maxsize for _ in range(
            self.__neuron_impl.get_n_synapse_types())]

        # Get the (global) weight_scale from the input_type in the neuron_impl
        weight_scale = self.__neuron_impl.get_global_weight_scale()
<<<<<<< HEAD
=======
        weight_scale_squared = weight_scale * weight_scale
        # This only gets ring buffer shifts for neuron synapses
        n_synapse_types = self.__neuron_impl.get_n_synapse_types()
        running_totals = [RunningStats() for _ in range(n_synapse_types)]
        delay_running_totals = [RunningStats() for _ in range(n_synapse_types)]
        total_weights = numpy.zeros(n_synapse_types)
        biggest_weight = numpy.zeros(n_synapse_types)
        weights_signed = False
        rate_stats = [RunningStats() for _ in range(n_synapse_types)]
        steps_per_second = SpynnakerDataView.get_simulation_time_step_per_s()
>>>>>>> e978d02e

        for proj in incoming_projections:
            # pylint: disable=protected-access
            synapse_info = proj._synapse_information
            # Skip if this is a synapse dynamics synapse type
            if synapse_info.synapse_type_from_dynamics:
                continue
            synapse_type = synapse_info.synapse_type
            connector = synapse_info.connector
            synapse_dynamics = synapse_info.synapse_dynamics

            conn_weight_min = synapse_dynamics.get_weight_minimum(
                connector, self.__weight_random_sigma, synapse_info)

            if conn_weight_min == 0:
                conn_weight_min = DataType.S1615.decode_from_int(1)
            conn_weight_min *= weight_scale
            if not numpy.isnan(conn_weight_min):
                if min_weights[synapse_type] != sys.maxsize:
                    conn_weight_min = float_gcd(
                        min_weights[synapse_type], conn_weight_min)
                min_weights[synapse_type] = min(
                    min_weights[synapse_type], conn_weight_min)

            # Do any remaining calculations inside the synapse dynamics
            min_weights = synapse_dynamics.calculate_min_weight(
                min_weights, self.__max_stdp_spike_delta, weight_scale,
                conn_weight_min, synapse_type)

        # Convert values to their closest representable value to ensure
        # that division works for the minimum value
        min_weights = [self.__get_closest_weight(m)
                       if m != sys.maxsize else 0 for m in min_weights]

        # The minimum weight shouldn't be 0 unless set above (and then it
        # doesn't matter that we use the min as there are no weights); so
        # set the weight to the smallest representable value if 0
        min_weights = [m if m > 0 else DataType.S1615.decode_from_int(1)
                       for m in min_weights]

        # Now check that the maximum weight isn't too big
        for proj in incoming_projections:
            synapse_info = proj._synapse_information
            synapse_type = synapse_info.synapse_type
            connector = synapse_info.connector
            synapse_dynamics = synapse_info.synapse_dynamics

            weight_max = synapse_dynamics.get_weight_maximum(
                connector, synapse_info)
            weight_max *= weight_scale

            weight_scale_limit = float(DataType.S1615.scale)
            if weight_scale_limit * min_weights[synapse_type] < weight_max:
                max_weight = self.__get_closest_weight(weight_max)
                min_weights[synapse_type] = max_weight / weight_scale_limit

        self.__check_weights(min_weights, weight_scale, incoming_projections)

        return min_weights

    def __check_weights(
            self, min_weights, weight_scale, incoming_projections):
        """ Warn the user about weights that can't be represented properly
            where possible

        :param ~numpy.ndarray min_weights: Minimum weights per synapse type
        :param float weight_scale: The weight_scale from the synapse input_type
        :param list(~.Projection) incoming_projections: A list of incoming proj
        """
        for proj in incoming_projections:
            synapse_info = proj._synapse_information
            weights = synapse_info.weights
            synapse_type = synapse_info.synapse_type
            min_weight = min_weights[synapse_type]
            if not isinstance(weights, str):
                if numpy.isscalar(weights):
                    self.__check_weight(
                        min_weight, weights, weight_scale, proj, synapse_info)
                elif hasattr(weights, "__getitem__"):
                    for w in weights:
                        self.__check_weight(
                            min_weight, w, weight_scale, proj, synapse_info)

    def __check_weight(
            self, min_weight, weight, weight_scale, projection,
            synapse_info):
        """ Warn the user about a weight that can't be represented properly
            where possible

        :param float min_weight: Minimum weight value
        :param float weight: weight value being checked
        :param float weight_scale: The weight_scale from the synapse input_type
        :param ~.Projection projection: The projection
        :param ~.SynapseInformation synapse_info: The synapse information
        """
        r_weight = weight * weight_scale / min_weight
        r_weight = (DataType.UINT16.closest_representable_value(
            r_weight) * min_weight) / weight_scale
        if weight != r_weight:
            self.__weight_provenance[weight, r_weight].append(
                (projection, synapse_info))

    def get_min_weights(self, incoming_projections):
        """ Calculate the minimum weights required to best represent all the
            possible weights coming into this vertex

        :param list(~.Projection) incoming_projections: incoming proj to vertex

        :return: list of minimum weights
        :rtype: list(float)
        """
        if self.__min_weights is None:
            self.__min_weights = self.__calculate_min_weights(
                incoming_projections)
        else:
            weight_scale = self.__neuron_impl.get_global_weight_scale()
            self.__check_weights(
                self.__min_weights, weight_scale, incoming_projections)

        return self.__min_weights

    def get_weight_scales(self, min_weights):
        """ Get the weight scaling to apply to weights in synapses

        :param list(int) min_weights:
            The min weights to convert to weight scales
        :rtype: list(int)
        """
        weight_scale = self.__neuron_impl.get_global_weight_scale()
        self.__weight_scales = numpy.array(
            [(1 / w) * weight_scale if w != 0 else 0 for w in min_weights])
        return self.__weight_scales

    @overrides(AbstractAcceptsIncomingSynapses.get_connections_from_machine)
    def get_connections_from_machine(
            self, app_edge, synapse_info):
        # Start with something in the list so that concatenate works
        connections = [numpy.zeros(
                0, dtype=AbstractSynapseDynamics.NUMPY_CONNECTORS_DTYPE)]
        progress = ProgressBar(
            len(self.machine_vertices),
            "Getting synaptic data between {} and {}".format(
                app_edge.pre_vertex.label, app_edge.post_vertex.label))
        for post_vertex in progress.over(self.machine_vertices):
            if isinstance(post_vertex, HasSynapses):
                placement = SpynnakerDataView.get_placement_of_vertex(
                    post_vertex)
                connections.extend(post_vertex.get_connections_from_machine(
                    placement, app_edge, synapse_info))
        return numpy.concatenate(connections)

    def get_synapse_params_size(self):
        """ Get the size of the synapse parameters in bytes

        :rtype: int
        """
        # This will only hold ring buffer scaling for the neuron synapse
        # types
        return (_SYNAPSES_BASE_SDRAM_USAGE_IN_BYTES +
                (BYTES_PER_WORD * self.__neuron_impl.get_n_synapse_types()))

    def get_synapse_dynamics_size(self, n_atoms):
        """ Get the size of the synapse dynamics region

        :param ~pacman.model.graphs.common.Slice vertex_slice:
            The slice of the vertex to get the usage of
        :rtype: int
        """
        if self.__synapse_dynamics is None:
            return 0

        return self.__synapse_dynamics.get_parameters_sdram_usage_in_bytes(
            n_atoms, self.__neuron_impl.get_n_synapse_types())

    def get_structural_dynamics_size(self, n_atoms, incoming_projections):
        """ Get the size of the structural dynamics region

        :param ~pacman.model.graphs.common.Slice vertex_slice:
            The slice of the vertex to get the usage of
        :param list(~spynnaker.pyNN.models.Projection) incoming_projections:
            The projections to consider in the calculations
        """
        if self.__synapse_dynamics is None:
            return 0

        if not isinstance(
                self.__synapse_dynamics, AbstractSynapseDynamicsStructural):
            return 0

        return self.__synapse_dynamics\
            .get_structural_parameters_sdram_usage_in_bytes(
                incoming_projections, n_atoms)

    def get_synapses_size(self, n_post_atoms, incoming_projections):
        """ Get the maximum SDRAM usage for the synapses on a vertex slice

        :param int n_post_atoms: The number of atoms projected to
        :param list(~spynnaker.pyNN.models.Projection) incoming_projections:
            The projections to consider in the calculations
        """
        addr = 2 * BYTES_PER_WORD
        for proj in incoming_projections:
            addr = self.__add_matrix_size(addr, proj, n_post_atoms)
        return addr

    def __add_matrix_size(self, addr, projection, n_post_atoms):
        """ Add to the address the size of the matrices for the projection to
            the vertex slice

        :param int addr: The address to start from
        :param ~spynnaker.pyNN.models.Projection: The projection to add
        :param int n_post_atoms: The number of atoms projected to
        :rtype: int
        """
        # pylint: disable=protected-access
        synapse_info = projection._synapse_information
        app_edge = projection._projection_edge

        max_row_info = self.get_max_row_info(
            synapse_info, n_post_atoms, app_edge)

        vertex = app_edge.pre_vertex
        n_sub_atoms = int(min(vertex.get_max_atoms_per_core(), vertex.n_atoms))
        n_sub_edges = int(math.ceil(vertex.n_atoms / n_sub_atoms))

        if max_row_info.undelayed_max_n_synapses > 0:
            size = n_sub_atoms * max_row_info.undelayed_max_bytes
            for _ in range(n_sub_edges):
                addr = MasterPopTableAsBinarySearch.get_next_allowed_address(
                    addr)
                addr += size
        if max_row_info.delayed_max_n_synapses > 0:
            size = (n_sub_atoms * max_row_info.delayed_max_bytes *
                    app_edge.n_delay_stages)
            for _ in range(n_sub_edges):
                addr = MasterPopTableAsBinarySearch.get_next_allowed_address(
                    addr)
                addr += size
        return addr

    def get_max_row_info(self, synapse_info, n_post_atoms, app_edge):
        """ Get maximum row length data

        :param SynapseInformation synapse_info: Information about synapses
        :param int n_post_atoms: The number of atoms projected to
        :param ProjectionApplicationEdge app_edge: The edge of the projection
        """
        key = (app_edge, synapse_info, n_post_atoms)
        if key in self.__max_row_info:
            return self.__max_row_info[key]
        max_row_info = get_max_row_info(
            synapse_info, n_post_atoms, app_edge.n_delay_stages, app_edge)
        self.__max_row_info[key] = max_row_info
        return max_row_info

    def get_synapse_expander_size(self, incoming_projections):
        """ Get the size of the synapse expander region in bytes

        :param list(~spynnaker.pyNN.models.Projection) incoming_projections:
            The projections to consider in the calculations
        :rtype: int
        """
        size = 0
        for proj in incoming_projections:
            # pylint: disable=protected-access
            synapse_info = proj._synapse_information
            app_edge = proj._projection_edge
            n_sub_edges = len(
                app_edge.pre_vertex.splitter.get_out_going_slices())
            if not n_sub_edges:
                vertex = app_edge.pre_vertex
                max_atoms = float(min(vertex.get_max_atoms_per_core(),
                                      vertex.n_atoms))
                n_sub_edges = int(math.ceil(vertex.n_atoms / max_atoms))
            size += self.__generator_info_size(synapse_info) * n_sub_edges

        # If anything generates data, also add some base information
        if size:
            size += SYNAPSES_BASE_GENERATOR_SDRAM_USAGE_IN_BYTES
            size += (self.__neuron_impl.get_n_synapse_types() *
                     DataType.U3232.size)
        return size

    @staticmethod
    def __generator_info_size(synapse_info):
        """ The number of bytes required by the generator information

        :param SynapseInformation synapse_info: The synapse information to use

        :rtype: int
        """
        if not synapse_info.may_generate_on_machine():
            return 0

        connector = synapse_info.connector
        dynamics = synapse_info.synapse_dynamics
        gen_size = sum((
            GeneratorData.BASE_SIZE,
            connector.gen_delay_params_size_in_bytes(synapse_info.delays),
            connector.gen_weight_params_size_in_bytes(synapse_info.weights),
            connector.gen_connector_params_size_in_bytes,
            dynamics.gen_matrix_params_size_in_bytes
        ))
        return gen_size

    @property
    def synapse_executable_suffix(self):
        """ The suffix of the executable name due to the type of synapses \
            in use.

        :rtype: str
        """
        if self.__synapse_dynamics is None:
            return ""
        return self.__synapse_dynamics.get_vertex_executable_suffix()

    @property
    def neuron_recordables(self):
        """ Get the names of variables that can be recorded by the neuron

        :rtype: list(str)
        """
        return self.__neuron_recorder.get_recordable_variables()

    @property
    def synapse_recordables(self):
        """ Get the names of variables that can be recorded by the synapses

        :rtype: list(str)
        """
        return self.__synapse_recorder.get_recordable_variables()

    def get_common_constant_sdram(
            self, n_record, n_provenance, common_regions):
        """ Get the amount of SDRAM used by common parts

        :param int n_record: The number of recording regions
        :param int n_provenance: The number of provenance items
        :param CommonRegions common_regions: Region IDs
        :rtype: int
        """
        sdram = MultiRegionSDRAM()
        sdram.add_cost(common_regions.system, SYSTEM_BYTES_REQUIREMENT)
        sdram.add_cost(
            common_regions.recording,
            get_recording_header_size(n_record) +
            get_recording_data_constant_size(n_record))
        sdram.add_cost(
            common_regions.provenance,
            ProvidesProvenanceDataFromMachineImpl.get_provenance_data_size(
                n_provenance))
        sdram.add_cost(
            common_regions.profile,
            get_profile_region_size(self.__n_profile_samples))
        return sdram

    def get_neuron_variable_sdram(self, vertex_slice):
        """ Get the amount of SDRAM per timestep used by neuron parts

        :param ~pacman.model.graphs.common.Slice vertex_slice:
            The slice of neurons to get the size of

        :rtype: int
        """
        return self.__neuron_recorder.get_variable_sdram_usage(vertex_slice)

    def get_max_neuron_variable_sdram(self, n_neurons):
        """ Get the amount of SDRAM per timestep used by neuron parts

        :param ~pacman.model.graphs.common.Slice vertex_slice:
            The slice of neurons to get the size of

        :rtype: int
        """
        return self.__neuron_recorder.get_max_variable_sdram_usage(n_neurons)

    def get_synapse_variable_sdram(self, vertex_slice):
        """ Get the amount of SDRAM per timestep used by synapse parts

        :param ~pacman.model.graphs.common.Slice vertex_slice:
            The slice of neurons to get the size of

        :rtype: int
        """
        if isinstance(self.__synapse_dynamics,
                      AbstractSynapseDynamicsStructural):
            self.__synapse_recorder.set_max_rewires_per_ts(
                self.__synapse_dynamics.get_max_rewires_per_ts())
        return self.__synapse_recorder.get_variable_sdram_usage(vertex_slice)

    def get_max_synapse_variable_sdram(self, n_neurons):
        """ Get the amount of SDRAM per timestep used by synapse parts

        :param ~pacman.model.graphs.common.Slice vertex_slice:
            The slice of neurons to get the size of

        :rtype: int
        """
        if isinstance(self.__synapse_dynamics,
                      AbstractSynapseDynamicsStructural):
            self.__synapse_recorder.set_max_rewires_per_ts(
                self.__synapse_dynamics.get_max_rewires_per_ts())
        return self.__synapse_recorder.get_max_variable_sdram_usage(n_neurons)

    def get_neuron_constant_sdram(self, n_atoms, neuron_regions):
        """ Get the amount of fixed SDRAM used by neuron parts

        :param ~pacman.model.graphs.common.Slice vertex_slice:
            The slice of neurons to get the size of
        :param NeuronRegions neuron_regions: Region IDs
        :rtype: int
        """
        sdram = MultiRegionSDRAM()
        sdram.add_cost(
            neuron_regions.neuron_params,
            self.get_sdram_usage_for_neuron_params(n_atoms))
        sdram.add_cost(
            neuron_regions.current_source_params,
            self.get_sdram_usage_for_current_source_params(n_atoms))
        sdram.add_cost(
            neuron_regions.neuron_recording,
            self.__neuron_recorder.get_metadata_sdram_usage_in_bytes(
                n_atoms))
        return sdram

    def get_common_dtcm(self):
        """ Get the amount of DTCM used by common parts

        :rtype: int
        """
        # TODO: Get some real numbers here
        return 0

    def get_neuron_dtcm(self, n_atoms):
        """ Get the amount of DTCM used by neuron parts

        :param ~pacman.model.graphs.common.Slice vertex_slice:
            The slice of neurons to get the size of

        :rtype: int
        """
        return (
            self.__neuron_impl.get_dtcm_usage_in_bytes(n_atoms) +
            self.__neuron_recorder.get_dtcm_usage_in_bytes(n_atoms)
        )

    def get_synapse_dtcm(self, n_atoms):
        """ Get the amount of DTCM used by synapse parts

        :param ~pacman.model.graphs.common.Slice vertex_slice:
            The slice of neurons to get the size of

        :rtype: int
        """
        return self.__synapse_recorder.get_dtcm_usage_in_bytes(n_atoms)

    def get_common_cpu(self):
        """ Get the amount of CPU used by common parts

        :rtype: int
        """
        return self._C_MAIN_BASE_N_CPU_CYCLES

    def get_neuron_cpu(self, n_atoms):
        """ Get the amount of CPU used by neuron parts

        :param ~pacman.model.graphs.common.Slice vertex_slice:
            The slice of neurons to get the size of

        :rtype: int
        """
        return (
            self._NEURON_BASE_N_CPU_CYCLES +
            (self._NEURON_BASE_N_CPU_CYCLES_PER_NEURON * n_atoms) +
            self.__neuron_recorder.get_n_cpu_cycles(n_atoms) +
            self.__neuron_impl.get_n_cpu_cycles(n_atoms))

    def get_synapse_cpu(self, n_atoms):
        """ Get the amount of CPU used by synapse parts

        :param ~pacman.model.graphs.common.Slice vertex_slice:
            The slice of neurons to get the size of

        :rtype: int
        """
        return (
            self._SYNAPSE_BASE_N_CPU_CYCLES +
            (self._SYNAPSE_BASE_N_CPU_CYCLES_PER_NEURON * n_atoms) +
            self.__synapse_recorder.get_n_cpu_cycles(n_atoms))

    @property
    def incoming_projections(self):
        """ The projections that target this population vertex

        :rtype: list(~spynnaker.pyNN.models.projection.Projection)
        """
        return self.__incoming_projections

    @overrides(AbstractProvidesLocalProvenanceData.get_local_provenance_data)
    def get_local_provenance_data(self):
        synapse_names = list(self.__neuron_impl.get_synapse_targets())

        with ProvenanceWriter() as db:
            for i, weight in enumerate(self.__min_weights):
                db.insert_app_vertex(
                    self.label,
                    synapse_names[i], "min_weight",
                    weight),

            for (weight, r_weight) in self.__weight_provenance:
                proj_info = self.__weight_provenance[weight, r_weight]
                for i, (proj, s_info) in enumerate(proj_info):
                    db.insert_connector(
                        s_info.pre_population.label,
                        s_info.post_population.label,
                        s_info.connector.__class__.__name__,
                        "weight_representation",
                        weight == r_weight
                        )

                    if (weight != r_weight):
                        db.insert_report(
                            "Weight of {} could not be represented precisely;"
                            " a weight of {} was used instead".format(
                                weight, r_weight))<|MERGE_RESOLUTION|>--- conflicted
+++ resolved
@@ -44,13 +44,8 @@
     .recording_utilities import (
        get_recording_header_size, get_recording_data_constant_size)
 from spinn_front_end_common.interface.provenance import (
-<<<<<<< HEAD
     ProvidesProvenanceDataFromMachineImpl, ProvenanceWriter)
-
-=======
-    ProvidesProvenanceDataFromMachineImpl)
 from spynnaker.pyNN.data import SpynnakerDataView
->>>>>>> e978d02e
 from spynnaker.pyNN.models.common import (
     AbstractSpikeRecordable, AbstractNeuronRecordable, AbstractEventRecordable,
     NeuronRecorder)
@@ -860,62 +855,10 @@
 
         :param float value: value to get the closest weight of
         """
-<<<<<<< HEAD
         if abs(value) < 1.0:
             return DataType.S1615.closest_representable_value(value)
         return 1 / (
             DataType.S1615.closest_representable_value_above(1 / value))
-=======
-        # E[ number of spikes ] in a timestep
-        average_spikes_per_timestep = (
-            float(n_synapses_in * spikes_per_second) /
-            SpynnakerDataView.get_simulation_time_step_per_s())
-
-        # Exact variance contribution from inherent Poisson variation
-        poisson_variance = average_spikes_per_timestep * (weight_mean ** 2)
-
-        # Upper end of range for Poisson summation required below
-        # upper_bound needs to be an integer
-        upper_bound = int(round(average_spikes_per_timestep +
-                                POSSION_SIGMA_SUMMATION_LIMIT *
-                                math.sqrt(average_spikes_per_timestep)))
-
-        # Closed-form exact solution for summation that gives the variance
-        # contributed by weight distribution variation when modulated by
-        # Poisson PDF.  Requires scipy.special for gamma and incomplete gamma
-        # functions. Beware: incomplete gamma doesn't work the same as
-        # Mathematica because (1) it's regularised and needs a further
-        # multiplication and (2) it's actually the complement that is needed
-        # i.e. 'gammaincc']
-
-        weight_variance = 0.0
-
-        if weight_std_dev > 0:
-            # pylint: disable=no-member
-            lngamma = special.gammaln(1 + upper_bound)
-            gammai = special.gammaincc(
-                1 + upper_bound, average_spikes_per_timestep)
-
-            big_ratio = (math.log(average_spikes_per_timestep) * upper_bound -
-                         lngamma)
-
-            if -701.0 < big_ratio < 701.0 and big_ratio != 0.0:
-                log_weight_variance = (
-                    -average_spikes_per_timestep +
-                    math.log(average_spikes_per_timestep) +
-                    2.0 * math.log(weight_std_dev) +
-                    math.log(math.exp(average_spikes_per_timestep) * gammai -
-                             math.exp(big_ratio)))
-                weight_variance = math.exp(log_weight_variance)
-
-        # upper bound calculation -> mean + n * SD
-        return ((average_spikes_per_timestep * weight_mean) +
-                (sigma * math.sqrt(poisson_variance + weight_variance)))
-
-    def get_ring_buffer_shifts(self, incoming_projections):
-        """ Get the shift of the ring buffers for transfer of values into the
-            input buffers for this model.
->>>>>>> e978d02e
 
     def __calculate_min_weights(self, incoming_projections):
         """ Calculate the minimum weights required to best represent all the
@@ -932,19 +875,6 @@
 
         # Get the (global) weight_scale from the input_type in the neuron_impl
         weight_scale = self.__neuron_impl.get_global_weight_scale()
-<<<<<<< HEAD
-=======
-        weight_scale_squared = weight_scale * weight_scale
-        # This only gets ring buffer shifts for neuron synapses
-        n_synapse_types = self.__neuron_impl.get_n_synapse_types()
-        running_totals = [RunningStats() for _ in range(n_synapse_types)]
-        delay_running_totals = [RunningStats() for _ in range(n_synapse_types)]
-        total_weights = numpy.zeros(n_synapse_types)
-        biggest_weight = numpy.zeros(n_synapse_types)
-        weights_signed = False
-        rate_stats = [RunningStats() for _ in range(n_synapse_types)]
-        steps_per_second = SpynnakerDataView.get_simulation_time_step_per_s()
->>>>>>> e978d02e
 
         for proj in incoming_projections:
             # pylint: disable=protected-access
