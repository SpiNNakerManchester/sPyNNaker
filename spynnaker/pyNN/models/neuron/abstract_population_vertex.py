--- conflicted
+++ resolved
@@ -236,8 +236,7 @@
     def mark_no_changes(self):
         self._change_requires_mapping = False
 
-<<<<<<< HEAD
-=======
+    # CB: May be dead code
     def _get_buffered_sdram_per_timestep(self, vertex_slice):
         values = [self._neuron_recorder.get_buffered_sdram_per_timestep(
                 "spikes", vertex_slice)]
@@ -247,7 +246,6 @@
                     variable, vertex_slice))
         return values
 
->>>>>>> 5eff7ae9
     def _get_buffered_sdram(self, vertex_slice, n_machine_time_steps):
         values = [self._neuron_recorder.get_buffered_sdram(
                 "spikes", vertex_slice, n_machine_time_steps)]
@@ -274,23 +272,6 @@
         # return machine vertex
         return vertex
 
-<<<<<<< HEAD
-    def _get_cpu_usage_for_atoms(self, vertex_slice):
-        per_neuron_cycles = (
-            _NEURON_BASE_N_CPU_CYCLES_PER_NEURON +
-            self._neuron_model.get_n_cpu_cycles_per_neuron() +
-            self._input_type.get_n_cpu_cycles_per_neuron(
-                self._synapse_manager.synapse_type.get_n_synapse_types()) +
-            self._threshold_type.get_n_cpu_cycles_per_neuron())
-        if self._additional_input is not None:
-            per_neuron_cycles += \
-                self._additional_input.get_n_cpu_cycles_per_neuron()
-        return (_NEURON_BASE_N_CPU_CYCLES +
-                _C_MAIN_BASE_N_CPU_CYCLES +
-                (per_neuron_cycles * vertex_slice.n_atoms) +
-                self._neuron_recorder.get_n_cpu_cycles(vertex_slice.n_atoms) +
-                self._synapse_manager.get_n_cpu_cycles())
-=======
     def get_cpu_usage_for_atoms(self, vertex_slice):
         return (
             _NEURON_BASE_N_CPU_CYCLES + _C_MAIN_BASE_N_CPU_CYCLES +
@@ -298,7 +279,6 @@
             self._neuron_recorder.get_n_cpu_cycles(vertex_slice.n_atoms) +
             self._neuron_impl.get_n_cpu_cycles(vertex_slice.n_atoms) +
             self._synapse_manager.get_n_cpu_cycles())
->>>>>>> 5eff7ae9
 
     def get_dtcm_usage_for_atoms(self, vertex_slice):
         return (
@@ -480,32 +460,20 @@
         "machine_graph": "MemoryMachineGraph",
         "routing_info": "MemoryRoutingInfos",
         "tags": "MemoryTags",
-<<<<<<< HEAD
-        "data_n_time_steps": "DataNTimeSteps"
-=======
-        "n_machine_time_steps": "TotalMachineTimeSteps",
-        "placements": "MemoryPlacements",
->>>>>>> 5eff7ae9
+        "data_n_time_steps": "DataNTimeSteps",
+        "placements": "MemoryPlacements"
     })
     @overrides(
         AbstractGeneratesDataSpecification.generate_data_specification,
         additional_arguments={
             "machine_time_step", "time_scale_factor", "graph_mapper",
             "application_graph", "machine_graph", "routing_info", "tags",
-<<<<<<< HEAD
-            "data_n_time_steps"
-=======
-            "n_machine_time_steps", "placements",
->>>>>>> 5eff7ae9
+            "data_n_time_steps", "placements"
         })
     def generate_data_specification(
             self, spec, placement, machine_time_step, time_scale_factor,
             graph_mapper, application_graph, machine_graph, routing_info,
-<<<<<<< HEAD
-            tags, data_n_time_steps):
-=======
-            tags, n_machine_time_steps, placements):
->>>>>>> 5eff7ae9
+            tags, data_n_time_steps, placements):
         # pylint: disable=too-many-arguments, arguments-differ
         vertex = placement.vertex
 
