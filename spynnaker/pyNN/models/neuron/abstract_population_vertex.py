# Copyright (c) 2017-2019 The University of Manchester
#
# This program is free software: you can redistribute it and/or modify
# it under the terms of the GNU General Public License as published by
# the Free Software Foundation, either version 3 of the License, or
# (at your option) any later version.
#
# This program is distributed in the hope that it will be useful,
# but WITHOUT ANY WARRANTY; without even the implied warranty of
# MERCHANTABILITY or FITNESS FOR A PARTICULAR PURPOSE.  See the
# GNU General Public License for more details.
#
# You should have received a copy of the GNU General Public License
# along with this program.  If not, see <http://www.gnu.org/licenses/>.

import logging
import sys
import math
import numpy
from collections import defaultdict

from spinn_utilities.log import FormatAdapter
from spinn_utilities.overrides import overrides
from spinn_utilities.progress_bar import ProgressBar
from data_specification.enums.data_type import DataType
from pacman.model.constraints.key_allocator_constraints import (
    ContiguousKeyRangeContraint)
from spinn_utilities.config_holder import (
    get_config_int, get_config_float, get_config_bool)

from pacman.model.resources import MultiRegionSDRAM

from spinn_front_end_common.abstract_models import (
    AbstractChangableAfterRun, AbstractProvidesOutgoingPartitionConstraints,
    AbstractCanReset, AbstractRewritesDataSpecification)
from spinn_front_end_common.abstract_models.impl import (
    ProvidesKeyToAtomMappingImpl, TDMAAwareApplicationVertex)
from spinn_front_end_common.interface.provenance import (
    AbstractProvidesLocalProvenanceData)
from spinn_front_end_common.utilities.constants import (
    BYTES_PER_WORD, SYSTEM_BYTES_REQUIREMENT)
from spinn_front_end_common.utilities.exceptions import ConfigurationException
from spinn_front_end_common.interface.profiling.profile_utils import (
    get_profile_region_size)
from spinn_front_end_common.interface.buffer_management\
    .recording_utilities import (
       get_recording_header_size, get_recording_data_constant_size)
from spinn_front_end_common.interface.provenance import (
    ProvidesProvenanceDataFromMachineImpl, ProvenanceWriter)

from spynnaker.pyNN.models.common import (
    AbstractSpikeRecordable, AbstractNeuronRecordable, AbstractEventRecordable,
    NeuronRecorder)
from spynnaker.pyNN.models.abstract_models import (
    AbstractPopulationInitializable, AbstractAcceptsIncomingSynapses,
    AbstractPopulationSettable, AbstractContainsUnits, HasSynapses)
from spynnaker.pyNN.exceptions import (
    InvalidParameterType, SynapticConfigurationException)
from spynnaker.pyNN.utilities.ranged import (
    SpynnakerRangeDictionary)
from spynnaker.pyNN.utilities.utility_calls import float_gcd
from spynnaker.pyNN.models.neuron.synapse_dynamics import (
    AbstractSynapseDynamics, AbstractSynapseDynamicsStructural)
from .synapse_io import get_max_row_info
from .master_pop_table import MasterPopTableAsBinarySearch
from .generator_data import GeneratorData
from .synaptic_matrices import SYNAPSES_BASE_GENERATOR_SDRAM_USAGE_IN_BYTES

logger = FormatAdapter(logging.getLogger(__name__))

# TODO: Make sure these values are correct (particularly CPU cycles)
_NEURON_BASE_DTCM_USAGE_IN_BYTES = 9 * BYTES_PER_WORD
_NEURON_BASE_N_CPU_CYCLES_PER_NEURON = 22
_NEURON_BASE_N_CPU_CYCLES = 10

# 1 for number of neurons
# 1 for number of synapse types
# 1 for number of neuron bits
# 1 for number of synapse type bits
# 1 for number of delay bits
# 1 for drop late packets,
# 1 for incoming spike buffer size
_SYNAPSES_BASE_SDRAM_USAGE_IN_BYTES = 7 * BYTES_PER_WORD


class AbstractPopulationVertex(
        TDMAAwareApplicationVertex, AbstractContainsUnits,
        AbstractSpikeRecordable, AbstractNeuronRecordable,
        AbstractEventRecordable, AbstractProvidesOutgoingPartitionConstraints,
        AbstractPopulationInitializable, AbstractPopulationSettable,
        AbstractChangableAfterRun, AbstractAcceptsIncomingSynapses,
        ProvidesKeyToAtomMappingImpl, AbstractCanReset,
        AbstractProvidesLocalProvenanceData):
    """ Underlying vertex model for Neural Populations.
        Not actually abstract.
    """

    __slots__ = [
        "__all_single_syn_sz",
        "__change_requires_mapping",
        "__change_requires_data_generation",
        "__incoming_spike_buffer_size",
        "__n_atoms",
        "__n_profile_samples",
        "__neuron_impl",
        "__neuron_recorder",
        "__synapse_recorder",
        "_parameters",  # See AbstractPyNNModel
        "__pynn_model",
        "_state_variables",  # See AbstractPyNNModel
        "__initial_state_variables",
        "__has_run",
        "__updated_state_variables",
        "__ring_buffer_sigma",
        "__spikes_per_second",
        "__drop_late_spikes",
        "__incoming_projections",
        "__synapse_dynamics",
        "__max_row_info",
        "__self_projection",
        "__current_sources",
        "__current_source_id_list",
        "__weight_scales",
        "__min_weights",
        "__min_weights_auto",
        "__weight_random_sigma",
        "__max_stdp_spike_delta",
        "__weight_provenance"]

    #: recording region IDs
    _SPIKE_RECORDING_REGION = 0

    #: the size of the runtime SDP port data region
    _RUNTIME_SDP_PORT_SIZE = BYTES_PER_WORD

    #: The Buffer traffic type
    _TRAFFIC_IDENTIFIER = "BufferTraffic"

    _C_MAIN_BASE_N_CPU_CYCLES = 0
    _NEURON_BASE_N_CPU_CYCLES_PER_NEURON = 22
    _NEURON_BASE_N_CPU_CYCLES = 10
    _SYNAPSE_BASE_N_CPU_CYCLES_PER_NEURON = 22
    _SYNAPSE_BASE_N_CPU_CYCLES = 10

    # 5 elements before the start of global parameters
    # 1. has key, 2. key, 3. n atoms, 4. n_atoms_peak 5. n_synapse_types
    BYTES_TILL_START_OF_GLOBAL_PARAMETERS = 5 * BYTES_PER_WORD

    def __init__(
            self, n_neurons, label, constraints, max_atoms_per_core,
            spikes_per_second, ring_buffer_sigma,
            incoming_spike_buffer_size, neuron_impl, pynn_model,
            drop_late_spikes, splitter, min_weights, weight_random_sigma,
            max_stdp_spike_delta):
        """
        :param int n_neurons: The number of neurons in the population
        :param str label: The label on the population
        :param list(~pacman.model.constraints.AbstractConstraint) constraints:
            Constraints on where a population's vertices may be placed.
        :param int max_atoms_per_core:
            The maximum number of atoms (neurons) per SpiNNaker core.
        :param spikes_per_second: Expected spike rate
        :type spikes_per_second: float or None
        :param ring_buffer_sigma:
            How many SD above the mean to go for upper bound of ring buffer
            size; a good starting choice is 5.0. Given length of simulation
            we can set this for approximate number of saturation events.
        :type ring_buffer_sigma: float or None
        :param incoming_spike_buffer_size:
        :type incoming_spike_buffer_size: int or None
        :param bool drop_late_spikes: control flag for dropping late packets.
        :param AbstractNeuronImpl neuron_impl:
            The (Python side of the) implementation of the neurons themselves.
        :param AbstractPyNNNeuronModel pynn_model:
            The PyNN neuron model that this vertex is working on behalf of.
        :param splitter: splitter object
        :type splitter: None or
            ~pacman.model.partitioner_splitters.abstract_splitters.AbstractSplitterCommon
        :param min_weights: minimum weight list
        :type min_weights: float array or None
        :param weight_random_sigma: sigma value when using random weights
        :type weight_random_sigma: float or None
        :param max_stdp_spike_delta: the maximum expected spike time difference
        :type max_stdp_spike_delta: float or None
        """

        # pylint: disable=too-many-arguments
        super().__init__(label, constraints, max_atoms_per_core, splitter)

        self.__n_atoms = self.round_n_atoms(n_neurons, "n_neurons")

        # buffer data
        self.__incoming_spike_buffer_size = incoming_spike_buffer_size

        if incoming_spike_buffer_size is None:
            self.__incoming_spike_buffer_size = get_config_int(
                "Simulation", "incoming_spike_buffer_size")

        # Limit the DTCM used by one-to-one connections
        self.__all_single_syn_sz = get_config_int(
            "Simulation", "one_to_one_connection_dtcm_max_bytes")

        self.__ring_buffer_sigma = ring_buffer_sigma
        if self.__ring_buffer_sigma is None:
            self.__ring_buffer_sigma = get_config_float(
                "Simulation", "ring_buffer_sigma")

        self.__spikes_per_second = spikes_per_second
        if self.__spikes_per_second is None:
            self.__spikes_per_second = get_config_float(
                "Simulation", "spikes_per_second")

        self.__drop_late_spikes = drop_late_spikes
        if self.__drop_late_spikes is None:
            self.__drop_late_spikes = get_config_bool(
                "Simulation", "drop_late_spikes")

        self.__neuron_impl = neuron_impl
        self.__pynn_model = pynn_model
        self._parameters = SpynnakerRangeDictionary(n_neurons)
        self.__neuron_impl.add_parameters(self._parameters)
        self.__initial_state_variables = SpynnakerRangeDictionary(n_neurons)
        self.__neuron_impl.add_state_variables(self.__initial_state_variables)
        self._state_variables = self.__initial_state_variables.copy()

        # Set up for recording
        neuron_recordable_variables = list(
            self.__neuron_impl.get_recordable_variables())
        record_data_types = dict(
            self.__neuron_impl.get_recordable_data_types())
        self.__neuron_recorder = NeuronRecorder(
            neuron_recordable_variables, record_data_types,
            [NeuronRecorder.SPIKES], n_neurons, [], {}, [], {})
        self.__synapse_recorder = NeuronRecorder(
            [], {}, [],
            n_neurons, [NeuronRecorder.PACKETS],
            {NeuronRecorder.PACKETS: NeuronRecorder.PACKETS_TYPE},
            [NeuronRecorder.REWIRING],
            {NeuronRecorder.REWIRING: NeuronRecorder.REWIRING_TYPE})

        # bool for if state has changed.
        self.__change_requires_mapping = True
        self.__change_requires_data_generation = False
        self.__has_run = False

        # Current sources for this vertex
        self.__current_sources = []
        self.__current_source_id_list = dict()

        # Set up for profiling
        self.__n_profile_samples = get_config_int(
            "Reports", "n_profile_samples")

        # Set up for incoming
        self.__incoming_projections = list()
        self.__max_row_info = dict()
        self.__self_projection = None

        # Prepare for dealing with STDP - there can only be one (non-static)
        # synapse dynamics per vertex at present
        self.__synapse_dynamics = None

        # Store (local) weight scales
        self.__weight_scales = None

        # Read the minimum weight if not set; this might *still* be None,
        # meaning "auto calculate"; the number of weights needs to match
        # the number of synapse types
        self.__min_weights = min_weights
        self.__min_weights_auto = True
        if self.__min_weights is not None:
            self.__min_weights_auto = False
            n_synapse_types = self.__neuron_impl.get_n_synapse_types()
            if len(self.__min_weights) != n_synapse_types:
                raise SynapticConfigurationException(
                    "The number of minimum weights provided ({} - {}) does not"
                    " match the number of synapse types ({})".format(
                        len(self.__min_weights), self.__min_weights,
                        n_synapse_types))

        # Get the other minimum weight configuration parameters
        self.__weight_random_sigma = weight_random_sigma
        self.__max_stdp_spike_delta = max_stdp_spike_delta

        # Store weight provenance information mapping from
        # (real weight, represented weight) -> projections
        self.__weight_provenance = defaultdict(list)

    @property
    def synapse_dynamics(self):
        """ The synapse dynamics used by the synapses e.g. plastic or static.
            Settable.

        :rtype: AbstractSynapseDynamics or None
        """
        return self.__synapse_dynamics

    @synapse_dynamics.setter
    def synapse_dynamics(self, synapse_dynamics):
        """ Set the synapse dynamics.  Note that after setting, the dynamics
            might not be the type set as it can be combined with the existing
            dynamics in exciting ways.

        :param AbstractSynapseDynamics synapse_dynamics:
            The synapse dynamics to set
        """
        if self.__synapse_dynamics is None:
            self.__synapse_dynamics = synapse_dynamics
        else:
            self.__synapse_dynamics = self.__synapse_dynamics.merge(
                synapse_dynamics)

    def add_incoming_projection(self, projection):
        """ Add a projection incoming to this vertex

        :param PyNNProjectionCommon projection:
            The new projection to add
        """
        # Reset the ring buffer shifts as a projection has been added
        self.__change_requires_mapping = True
        self.__incoming_projections.append(projection)
        # pylint: disable=protected-access
        if projection._projection_edge.pre_vertex == self:
            self.__self_projection = projection

    @property
    def self_projection(self):
        """ Get any projection from this vertex to itself

        :rtype: PyNNProjectionCommon or None
        """
        return self.__self_projection

    @property
    @overrides(TDMAAwareApplicationVertex.n_atoms)
    def n_atoms(self):
        return self.__n_atoms

    @overrides(TDMAAwareApplicationVertex.get_n_cores)
    def get_n_cores(self):
        return len(self._splitter.get_out_going_slices()[0])

    @property
    def size(self):
        """ The number of neurons in the vertex

        :rtype: int
        """
        return self.__n_atoms

    @property
    def all_single_syn_size(self):
        """ The maximum amount of DTCM to use for single synapses

        :rtype: int
        """
        return self.__all_single_syn_sz

    @property
    def incoming_spike_buffer_size(self):
        """ The size of the incoming spike buffer to be used on the cores

        :rtype: int
        """
        return self.__incoming_spike_buffer_size

    @property
    def parameters(self):
        """ The parameters of the neurons in the population

        :rtype: SpyNNakerRangeDictionary
        """
        return self._parameters

    @property
    def state_variables(self):
        """ The state variables of the neuron in the population

        :rtype: SpyNNakerRangeDicationary
        """
        return self._state_variables

    @property
    def neuron_impl(self):
        """ The neuron implementation

        :rtype: AbstractNeuronImpl
        """
        return self.__neuron_impl

    @property
    def n_profile_samples(self):
        """ The maximum number of profile samples to report

        :rtype: int
        """
        return self.__n_profile_samples

    @property
    def neuron_recorder(self):
        """ The recorder for neurons

        :rtype: NeuronRecorder
        """
        return self.__neuron_recorder

    @property
    def synapse_recorder(self):
        """ The recorder for synapses

        :rtype: SynapseRecorder
        """
        return self.__synapse_recorder

    @property
    def drop_late_spikes(self):
        """ Whether spikes should be dropped if not processed in a timestep

        :rtype: bool
        """
        return self.__drop_late_spikes

    def set_has_run(self):
        """ Set the flag has run so initialize only affects state variables

        :rtype: None
        """
        self.__has_run = True

    @property
    @overrides(AbstractChangableAfterRun.requires_mapping)
    def requires_mapping(self):
        return self.__change_requires_mapping

    @property
    @overrides(AbstractChangableAfterRun.requires_data_generation)
    def requires_data_generation(self):
        return self.__change_requires_data_generation

    @overrides(AbstractChangableAfterRun.mark_no_changes)
    def mark_no_changes(self):
        self.__change_requires_mapping = False
        self.__change_requires_data_generation = False

    def get_sdram_usage_for_neuron_params(self, vertex_slice):
        """ Calculate the SDRAM usage for just the neuron parameters region.

        :param ~pacman.model.graphs.common.Slice vertex_slice:
            the slice of atoms.
        :return: The SDRAM required for the neuron region
        """
        return (
            self.BYTES_TILL_START_OF_GLOBAL_PARAMETERS +
            (self.__neuron_impl.get_n_synapse_types() * BYTES_PER_WORD) +
            self.tdma_sdram_size_in_bytes +
            self.__neuron_impl.get_sdram_usage_in_bytes(vertex_slice.n_atoms))

    def get_sdram_usage_for_current_source_params(self, vertex_slice):
        """ Calculate the SDRAM usage for the current source parameters region.

        :param ~pacman.model.graphs.common.Slice vertex_slice:
            the slice of atoms.
        :return: The SDRAM required for the current source region
        """
        # Firstly get the current sources active on the vertex_slice
        current_sources = []
        current_source_id_list = []
        lo_atom = vertex_slice.lo_atom
        hi_atom = vertex_slice.hi_atom
        for current_source in self.__current_sources:
            id_list = []
            for n in range(lo_atom, hi_atom + 1):
                if (n in self.__current_source_id_list[current_source]):
                    id_list.append(n)

            if len(id_list):
                current_sources.append(current_source)
                current_source_id_list.append(id_list)

        # First part is the number of current sources
        sdram_usage = BYTES_PER_WORD

        # If there are no current sources then skip the next bit
        if len(current_sources) != 0:

            # Each neuron has a value for how many current sources it has
            sdram_usage += vertex_slice.n_atoms * BYTES_PER_WORD

            # There is a number of each different type of current source
            sdram_usage += 4 * BYTES_PER_WORD

            # Then everywhere there is a current source, add the usage for that
            for current_source, current_source_ids in zip(
                    current_sources, current_source_id_list):
                # Usage for list of IDs for this current source on this vertex
                sdram_usage += (2 * len(current_source_ids)) * BYTES_PER_WORD
                # Usage for the parameters of the current source itself
                sdram_usage += current_source.get_sdram_usage_in_bytes()

        return sdram_usage

    @overrides(AbstractSpikeRecordable.is_recording_spikes)
    def is_recording_spikes(self):
        return self.__neuron_recorder.is_recording(NeuronRecorder.SPIKES)

    @overrides(AbstractSpikeRecordable.set_recording_spikes)
    def set_recording_spikes(
            self, new_state=True, sampling_interval=None, indexes=None):
        self.set_recording(
            NeuronRecorder.SPIKES, new_state, sampling_interval, indexes)

    @overrides(AbstractEventRecordable.is_recording_events)
    def is_recording_events(self, variable):
        return self.__synapse_recorder.is_recording(variable)

    @overrides(AbstractEventRecordable.set_recording_events)
    def set_recording_events(
            self, variable, new_state=True, sampling_interval=None,
            indexes=None):
        self.set_recording(
            variable, new_state, sampling_interval, indexes)

    @overrides(AbstractSpikeRecordable.get_spikes)
    def get_spikes(self, placements, buffer_manager):
        return self.__neuron_recorder.get_spikes(
            self.label, buffer_manager, placements, self,
            NeuronRecorder.SPIKES)

    @overrides(AbstractEventRecordable.get_events)
    def get_events(
            self, variable, placements, buffer_manager):
        return self.__synapse_recorder.get_events(
            self.label, buffer_manager, placements, self, variable)

    @overrides(AbstractNeuronRecordable.get_recordable_variables)
    def get_recordable_variables(self):
        variables = list()
        variables.extend(self.__neuron_recorder.get_recordable_variables())
        variables.extend(self.__synapse_recorder.get_recordable_variables())
        return variables

    def __raise_var_not_supported(self, variable):
        """ Helper to indicate that recording a variable is not supported

        :param str variable: The variable to report as unsupported
        """
        msg = ("Variable {} is not supported. Supported variables are"
               "{}".format(variable, self.get_recordable_variables()))
        raise ConfigurationException(msg)

    @overrides(AbstractNeuronRecordable.is_recording)
    def is_recording(self, variable):
        if self.__neuron_recorder.is_recordable(variable):
            return self.__neuron_recorder.is_recording(variable)
        if self.__synapse_recorder.is_recordable(variable):
            return self.__synapse_recorder.is_recording(variable)
        self.__raise_var_not_supported(variable)

    @overrides(AbstractNeuronRecordable.set_recording)
    def set_recording(self, variable, new_state=True, sampling_interval=None,
                      indexes=None):
        if self.__neuron_recorder.is_recordable(variable):
            self.__neuron_recorder.set_recording(
                variable, new_state, sampling_interval, indexes)
        elif self.__synapse_recorder.is_recordable(variable):
            self.__synapse_recorder.set_recording(
                variable, new_state, sampling_interval, indexes)
        else:
            self.__raise_var_not_supported(variable)
        self.__change_requires_mapping = not self.is_recording(variable)

    @overrides(AbstractNeuronRecordable.get_data)
    def get_data(
            self, variable, n_machine_time_steps, placements, buffer_manager):
        # pylint: disable=too-many-arguments
        if self.__neuron_recorder.is_recordable(variable):
            return self.__neuron_recorder.get_matrix_data(
                self.label, buffer_manager, placements, self, variable,
                n_machine_time_steps)
        elif self.__synapse_recorder.is_recordable(variable):
            return self.__synapse_recorder.get_matrix_data(
                self.label, buffer_manager, placements, self, variable,
                n_machine_time_steps)
        self.__raise_var_not_supported(variable)

    @overrides(AbstractNeuronRecordable.get_neuron_sampling_interval)
    def get_neuron_sampling_interval(self, variable):
        if self.__neuron_recorder.is_recordable(variable):
            return self.__neuron_recorder.get_neuron_sampling_interval(
                variable)
        elif self.__synapse_recorder.is_recordable(variable):
            return self.__synapse_recorder.get_neuron_sampling_interval(
                variable)
        self.__raise_var_not_supported(variable)

    @overrides(AbstractSpikeRecordable.get_spikes_sampling_interval)
    def get_spikes_sampling_interval(self):
        return self.__neuron_recorder.get_neuron_sampling_interval("spikes")

    @overrides(AbstractEventRecordable.get_events_sampling_interval)
    def get_events_sampling_interval(self, variable):
        return self.__neuron_recorder.get_neuron_sampling_interval(variable)

    @overrides(AbstractPopulationInitializable.initialize)
    def initialize(self, variable, value, selector=None):
        if variable not in self._state_variables:
            raise KeyError(
                "Vertex does not support initialisation of"
                " parameter {}".format(variable))
        if self.__has_run:
            self._state_variables[variable].set_value_by_selector(
                selector, value)
            logger.warning(
                "initializing {} after run and before reset only changes the "
                "current state and will be lost after reset".format(variable))
        else:
            # set the inital values
            self.__initial_state_variables[variable].set_value_by_selector(
                selector, value)
            # Update the sate variables in case asked for
            self._state_variables.copy_into(self.__initial_state_variables)
        for vertex in self.machine_vertices:
            if isinstance(vertex, AbstractRewritesDataSpecification):
                vertex.set_reload_required(True)

    @property
    def initialize_parameters(self):
        """ The names of parameters that have default initial values.

        :rtype: iterable(str)
        """
        return self.__pynn_model.default_initial_values.keys()

    def _get_parameter(self, variable):
        """ Get a neuron parameter value

        :param str variable: The variable to get the value of
        """
        if variable.endswith("_init"):
            # method called with "V_init"
            key = variable[:-5]
            if variable in self._state_variables:
                # variable is v and parameter is v_init
                return variable
            elif key in self._state_variables:
                # Oops neuron defines v and not v_init
                return key
        else:
            # method called with "v"
            if variable + "_init" in self._state_variables:
                # variable is v and parameter is v_init
                return variable + "_init"
            if variable in self._state_variables:
                # Oops neuron defines v and not v_init
                return variable

        # parameter not found for this variable
        raise KeyError("No variable {} found in {}".format(
            variable, self.__neuron_impl.model_name))

    @overrides(AbstractPopulationInitializable.get_initial_value)
    def get_initial_value(self, variable, selector=None):
        parameter = self._get_parameter(variable)

        ranged_list = self._state_variables[parameter]
        if selector is None:
            return ranged_list
        return ranged_list.get_values(selector)

    @property
    def conductance_based(self):
        """
        :rtype: bool
        """
        return self.__neuron_impl.is_conductance_based

    @overrides(AbstractPopulationSettable.get_value)
    def get_value(self, key):
        """ Get a property of the overall model.
        """
        if key not in self._parameters:
            raise InvalidParameterType(
                "Population {} does not have parameter {}".format(
                    self.__neuron_impl.model_name, key))
        return self._parameters[key]

    @overrides(AbstractPopulationSettable.set_value)
    def set_value(self, key, value):
        """ Set a property of the overall model.
        """
        if key not in self._parameters:
            raise InvalidParameterType(
                "Population {} does not have parameter {}".format(
                    self.__neuron_impl.model_name, key))
        self._parameters.set_value(key, value)
        for vertex in self.machine_vertices:
            if isinstance(vertex, AbstractRewritesDataSpecification):
                vertex.set_reload_required(True)

    @property
    def weight_scale(self):
        """
        :rtype: float
        """
        return self.__neuron_impl.get_global_weight_scale()

    @property
    def ring_buffer_sigma(self):
        return self.__ring_buffer_sigma

    @ring_buffer_sigma.setter
    def ring_buffer_sigma(self, ring_buffer_sigma):
        self.__ring_buffer_sigma = ring_buffer_sigma

    @property
    def spikes_per_second(self):
        return self.__spikes_per_second

    @spikes_per_second.setter
    def spikes_per_second(self, spikes_per_second):
        self.__spikes_per_second = spikes_per_second

    def set_synapse_dynamics(self, synapse_dynamics):
        """ Set the synapse dynamics of this population

        :param AbstractSynapseDynamics synapse_dynamics:
            The synapse dynamics to set
        """
        self.synapse_dynamics = synapse_dynamics

    def clear_connection_cache(self):
        """ Flush the cache of connection information; needed for a second run
        """
        for post_vertex in self.machine_vertices:
            if isinstance(post_vertex, HasSynapses):
                post_vertex.clear_connection_cache()
        if self.__change_requires_mapping:
            self.__reset_min_weights()

    def __reset_min_weights(self):
        """ Reset min_weights if set to auto-calculate
        """
        if self.__min_weights_auto:
            self.__min_weights = None

    @overrides(AbstractProvidesOutgoingPartitionConstraints.
               get_outgoing_partition_constraints)
    def get_outgoing_partition_constraints(self, partition):
        """ Gets the constraints for partitions going out of this vertex.

        :param partition: the partition that leaves this vertex
        :return: list of constraints
        """
        return [ContiguousKeyRangeContraint()]

    @overrides(AbstractNeuronRecordable.clear_recording)
    def clear_recording(self, variable, buffer_manager, placements):
        if variable == NeuronRecorder.SPIKES:
            index = len(self.__neuron_impl.get_recordable_variables())
        elif variable == NeuronRecorder.REWIRING:
            index = len(self.__neuron_impl.get_recordable_variables()) + 1
        else:
            index = (
                self.__neuron_impl.get_recordable_variable_index(variable))
        self._clear_recording_region(buffer_manager, placements, index)

    @overrides(AbstractSpikeRecordable.clear_spike_recording)
    def clear_spike_recording(self, buffer_manager, placements):
        self._clear_recording_region(
            buffer_manager, placements,
            len(self.__neuron_impl.get_recordable_variables()))

    @overrides(AbstractEventRecordable.clear_event_recording)
    def clear_event_recording(self, buffer_manager, placements):
        self._clear_recording_region(
            buffer_manager, placements,
            len(self.__neuron_impl.get_recordable_variables()) + 1)

    def _clear_recording_region(
            self, buffer_manager, placements, recording_region_id):
        """ Clear a recorded data region from the buffer manager.

        :param buffer_manager: the buffer manager object
        :param placements: the placements object
        :param recording_region_id: the recorded region ID for clearing
        :rtype: None
        """
        for machine_vertex in self.machine_vertices:
            placement = placements.get_placement_of_vertex(machine_vertex)
            buffer_manager.clear_recorded_data(
                placement.x, placement.y, placement.p, recording_region_id)

    @overrides(AbstractContainsUnits.get_units)
    def get_units(self, variable):
        if variable == NeuronRecorder.SPIKES:
            return NeuronRecorder.SPIKES
        if variable == NeuronRecorder.PACKETS:
            return "count"
        if self.__neuron_impl.is_recordable(variable):
            return self.__neuron_impl.get_recordable_units(variable)
        if variable not in self._parameters:
            raise Exception("Population {} does not have parameter {}".format(
                self.__neuron_impl.model_name, variable))
        return self.__neuron_impl.get_units(variable)

    def describe(self):
        """ Get a human-readable description of the cell or synapse type.

        The output may be customised by specifying a different template
        together with an associated template engine
        (see :py:mod:`pyNN.descriptions`).

        If template is None, then a dictionary containing the template context
        will be returned.

        :rtype: dict(str, ...)
        """
        parameters = dict()
        for parameter_name in self.__pynn_model.default_parameters:
            parameters[parameter_name] = self.get_value(parameter_name)

        context = {
            "name": self.__neuron_impl.model_name,
            "default_parameters": self.__pynn_model.default_parameters,
            "default_initial_values": self.__pynn_model.default_parameters,
            "parameters": parameters,
        }
        return context

    def get_synapse_id_by_target(self, target):
        """ Get the id of synapse using its target name

        :param str target: The synapse to get the id of
        """
        return self.__neuron_impl.get_synapse_id_by_target(target)

    def inject(self, current_source, neuron_list):
        """ Inject method from population to set up current source

        """
        self.__current_sources.append(current_source)
        self.__current_source_id_list[current_source] = neuron_list
        # set the associated vertex (for multi-run case)
        current_source.set_app_vertex(self)
        # set to reload for multi-run case
        for m_vertex in self.machine_vertices:
            m_vertex.set_reload_required(True)

    @property
    def current_sources(self):
        """ Current sources need to be available to machine vertex

        """
        return self.__current_sources

    @property
    def current_source_id_list(self):
        """ Current source ID list needs to be available to machine vertex

        """
        return self.__current_source_id_list

    def __str__(self):
        return "{} with {} atoms".format(self.label, self.n_atoms)

    def __repr__(self):
        return self.__str__()

    @overrides(AbstractCanReset.reset_to_first_timestep)
    def reset_to_first_timestep(self):
        # Mark that reset has been done, and reload state variables
        self.__has_run = False
        self._state_variables.copy_into(self.__initial_state_variables)
        for vertex in self.machine_vertices:
            if isinstance(vertex, AbstractRewritesDataSpecification):
                vertex.set_reload_required(True)

        # If synapses change during the run,
        if (self.__synapse_dynamics is not None and
                self.__synapse_dynamics.changes_during_run):
            self.__change_requires_data_generation = True
            for vertex in self.machine_vertices:
                if isinstance(vertex, AbstractRewritesDataSpecification):
                    vertex.set_reload_required(True)

    # TODO: The upcoming functions replace the ring_buffer bound calculations
    # and use minimum weights instead; it may be that a mixture of the two
    # methods is necessary in the long run
    def __get_closest_weight(self, value):
        """ Get the best representation of the weight so that both weight and
            1 / w work

        :param float value: value to get the closest weight of
        """
        if abs(value) < 1.0:
            return DataType.S1615.closest_representable_value(value)
        return 1 / (
            DataType.S1615.closest_representable_value_above(1 / value))

    def __calculate_min_weights(self, incoming_projections):
        """ Calculate the minimum weights required to best represent all the
            possible weights coming into this vertex

        :param list(~.Projection) incoming_projections: incoming proj to vertex

        :return: list of minimum weights
        :rtype: list(float)
        """
        # Initialise to a maximum value
        min_weights = [sys.maxsize for _ in range(
            self.__neuron_impl.get_n_synapse_types())]

        # Get the (global) weight_scale from the input_type in the neuron_impl
        weight_scale = self.__neuron_impl.get_global_weight_scale()

        for proj in incoming_projections:
            # pylint: disable=protected-access
            synapse_info = proj._synapse_information
            # Skip if this is a synapse dynamics synapse type
            if synapse_info.synapse_type_from_dynamics:
                continue
            synapse_type = synapse_info.synapse_type
            connector = synapse_info.connector
            synapse_dynamics = synapse_info.synapse_dynamics

            conn_weight_min = synapse_dynamics.get_weight_minimum(
                connector, self.__weight_random_sigma, synapse_info)

            if conn_weight_min == 0:
                conn_weight_min = DataType.S1615.decode_from_int(1)
            conn_weight_min *= weight_scale
            if not numpy.isnan(conn_weight_min):
                if min_weights[synapse_type] != sys.maxsize:
                    conn_weight_min = float_gcd(
                        min_weights[synapse_type], conn_weight_min)
                min_weights[synapse_type] = min(
                    min_weights[synapse_type], conn_weight_min)

            # Do any remaining calculations inside the synapse dynamics
            min_weights = synapse_dynamics.calculate_min_weight(
                min_weights, self.__max_stdp_spike_delta, weight_scale,
                conn_weight_min, synapse_type)

        # Convert values to their closest representable value to ensure
        # that division works for the minimum value
        min_weights = [self.__get_closest_weight(m)
                       if m != sys.maxsize else 0 for m in min_weights]

        # The minimum weight shouldn't be 0 unless set above (and then it
        # doesn't matter that we use the min as there are no weights); so
        # set the weight to the smallest representable value if 0
        min_weights = [m if m > 0 else DataType.S1615.decode_from_int(1)
                       for m in min_weights]

        # Now check that the maximum weight isn't too big
        for proj in incoming_projections:
            synapse_info = proj._synapse_information
            synapse_type = synapse_info.synapse_type
            connector = synapse_info.connector
            synapse_dynamics = synapse_info.synapse_dynamics

<<<<<<< HEAD
            weight_max = synapse_dynamics.get_weight_maximum(
                connector, synapse_info)
            weight_max *= weight_scale
=======
            weight_mean = (
                synapse_dynamics.get_weight_mean(
                    connector, synapse_info) * weight_scale)
            n_connections = \
                connector.get_n_connections_to_post_vertex_maximum(
                    synapse_info)
            weight_variance = synapse_dynamics.get_weight_variance(
                connector, synapse_info.weights,
                synapse_info) * weight_scale_squared
            running_totals[synapse_type].add_items(
                weight_mean, weight_variance, n_connections)

            delay_variance = synapse_dynamics.get_delay_variance(
                connector, synapse_info.delays, synapse_info)
            delay_running_totals[synapse_type].add_items(
                0.0, delay_variance, n_connections)

            weight_max = (synapse_dynamics.get_weight_maximum(
                connector, synapse_info) * weight_scale)
            biggest_weight[synapse_type] = max(
                biggest_weight[synapse_type], weight_max)

            spikes_per_tick = max(
                1.0, self.__spikes_per_second / steps_per_second)
            spikes_per_second = self.__spikes_per_second
            # pylint: disable=protected-access
            pre_vertex = proj._projection_edge.pre_vertex
            if isinstance(pre_vertex, AbstractMaxSpikes):
                rate = pre_vertex.max_spikes_per_second()
                if rate != 0:
                    spikes_per_second = rate
                spikes_per_tick = pre_vertex.max_spikes_per_ts()
            rate_stats[synapse_type].add_items(
                spikes_per_second, 0, n_connections)
            total_weights[synapse_type] += spikes_per_tick * (
                weight_max * n_connections)

            if synapse_dynamics.are_weights_signed():
                weights_signed = True

        max_weights = numpy.zeros(n_synapse_types)
        for synapse_type in range(n_synapse_types):
            if delay_running_totals[synapse_type].variance == 0.0:
                max_weights[synapse_type] = max(total_weights[synapse_type],
                                                biggest_weight[synapse_type])
            else:
                stats = running_totals[synapse_type]
                rates = rate_stats[synapse_type]
                max_weights[synapse_type] = min(
                    self._ring_buffer_expected_upper_bound(
                        stats.mean, stats.standard_deviation, rates.mean,
                        stats.n_items, self.__ring_buffer_sigma),
                    total_weights[synapse_type])
                max_weights[synapse_type] = max(
                    max_weights[synapse_type], biggest_weight[synapse_type])

        # Convert these to powers; we could use int.bit_length() for this if
        # they were integers, but they aren't...
        max_weight_powers = (
            0 if w <= 0 else int(math.ceil(max(0, math.log(w, 2))))
            for w in max_weights)

        # If 2^max_weight_power equals the max weight, we have to add another
        # power, as range is 0 - (just under 2^max_weight_power)!
        max_weight_powers = (
            w + 1 if (2 ** w) <= a else w
            for w, a in zip(max_weight_powers, max_weights))

        # If we have synapse dynamics that uses signed weights,
        # Add another bit of shift to prevent overflows
        if weights_signed:
            max_weight_powers = (m + 1 for m in max_weight_powers)

        return list(max_weight_powers)
>>>>>>> f6aba749

            weight_scale_limit = float(DataType.S1615.scale)
            if weight_scale_limit * min_weights[synapse_type] < weight_max:
                max_weight = self.__get_closest_weight(weight_max)
                min_weights[synapse_type] = max_weight / weight_scale_limit

        self.__check_weights(min_weights, weight_scale, incoming_projections)

        return min_weights

    def __check_weights(
            self, min_weights, weight_scale, incoming_projections):
        """ Warn the user about weights that can't be represented properly
            where possible

        :param ~numpy.ndarray min_weights: Minimum weights per synapse type
        :param float weight_scale: The weight_scale from the synapse input_type
        :param list(~.Projection) incoming_projections: A list of incoming proj
        """
        for proj in incoming_projections:
            synapse_info = proj._synapse_information
            weights = synapse_info.weights
            synapse_type = synapse_info.synapse_type
            min_weight = min_weights[synapse_type]
            if not isinstance(weights, str):
                if numpy.isscalar(weights):
                    self.__check_weight(
                        min_weight, weights, weight_scale, proj, synapse_info)
                elif hasattr(weights, "__getitem__"):
                    for w in weights:
                        self.__check_weight(
                            min_weight, w, weight_scale, proj, synapse_info)

    def __check_weight(
            self, min_weight, weight, weight_scale, projection,
            synapse_info):
        """ Warn the user about a weight that can't be represented properly
            where possible

        :param float min_weight: Minimum weight value
        :param float weight: weight value being checked
        :param float weight_scale: The weight_scale from the synapse input_type
        :param ~.Projection projection: The projection
        :param ~.SynapseInformation synapse_info: The synapse information
        """
        r_weight = weight * weight_scale / min_weight
        r_weight = (DataType.UINT16.closest_representable_value(
            r_weight) * min_weight) / weight_scale
        if weight != r_weight:
            self.__weight_provenance[weight, r_weight].append(
                (projection, synapse_info))

    def get_min_weights(self, incoming_projections):
        """ Calculate the minimum weights required to best represent all the
            possible weights coming into this vertex

        :param list(~.Projection) incoming_projections: incoming proj to vertex

        :return: list of minimum weights
        :rtype: list(float)
        """
        if self.__min_weights is None:
            self.__min_weights = self.__calculate_min_weights(
                incoming_projections)
        else:
            weight_scale = self.__neuron_impl.get_global_weight_scale()
            self.__check_weights(
                self.__min_weights, weight_scale, incoming_projections)

        return self.__min_weights

    def get_weight_scales(self, min_weights):
        """ Get the weight scaling to apply to weights in synapses

        :param list(int) min_weights:
            The min weights to convert to weight scales
        :rtype: list(int)
        """
        weight_scale = self.__neuron_impl.get_global_weight_scale()
        self.__weight_scales = numpy.array(
            [(1 / w) * weight_scale if w != 0 else 0 for w in min_weights])
        return self.__weight_scales

    @overrides(AbstractAcceptsIncomingSynapses.get_connections_from_machine)
    def get_connections_from_machine(
            self, transceiver, placements, app_edge, synapse_info):
        # Start with something in the list so that concatenate works
        connections = [numpy.zeros(
                0, dtype=AbstractSynapseDynamics.NUMPY_CONNECTORS_DTYPE)]
        progress = ProgressBar(
            len(self.machine_vertices),
            "Getting synaptic data between {} and {}".format(
                app_edge.pre_vertex.label, app_edge.post_vertex.label))
        for post_vertex in progress.over(self.machine_vertices):
            if isinstance(post_vertex, HasSynapses):
                placement = placements.get_placement_of_vertex(post_vertex)
                connections.extend(post_vertex.get_connections_from_machine(
                    transceiver, placement, app_edge, synapse_info))
        return numpy.concatenate(connections)

    def get_synapse_params_size(self):
        """ Get the size of the synapse parameters in bytes

        :rtype: int
        """
        # This will only hold ring buffer scaling for the neuron synapse
        # types
        return (_SYNAPSES_BASE_SDRAM_USAGE_IN_BYTES +
                (BYTES_PER_WORD * self.__neuron_impl.get_n_synapse_types()))

    def get_synapse_dynamics_size(self, vertex_slice):
        """ Get the size of the synapse dynamics region

        :param ~pacman.model.graphs.common.Slice vertex_slice:
            The slice of the vertex to get the usage of
        :rtype: int
        """
        if self.__synapse_dynamics is None:
            return 0

        return self.__synapse_dynamics.get_parameters_sdram_usage_in_bytes(
            vertex_slice.n_atoms, self.__neuron_impl.get_n_synapse_types())

    def get_structural_dynamics_size(self, vertex_slice, incoming_projections):
        """ Get the size of the structural dynamics region

        :param ~pacman.model.graphs.common.Slice vertex_slice:
            The slice of the vertex to get the usage of
        :param list(~spynnaker.pyNN.models.Projection) incoming_projections:
            The projections to consider in the calculations
        """
        if self.__synapse_dynamics is None:
            return 0

        if not isinstance(
                self.__synapse_dynamics, AbstractSynapseDynamicsStructural):
            return 0

        return self.__synapse_dynamics\
            .get_structural_parameters_sdram_usage_in_bytes(
                incoming_projections, vertex_slice.n_atoms)

    def get_synapses_size(self, vertex_slice, incoming_projections):
        """ Get the maximum SDRAM usage for the synapses on a vertex slice

        :param ~pacman.model.graphs.common.Slice vertex_slice:
            The slice of the vertex to get the usage of
        :param list(~spynnaker.pyNN.models.Projection) incoming_projections:
            The projections to consider in the calculations
        """
        addr = 2 * BYTES_PER_WORD
        for proj in incoming_projections:
            addr = self.__add_matrix_size(addr, proj, vertex_slice)
        return addr

    def __add_matrix_size(self, addr, projection, vertex_slice):
        """ Add to the address the size of the matrices for the projection to
            the vertex slice

        :param int addr: The address to start from
        :param ~spynnaker.pyNN.models.Projection: The projection to add
        :param ~pacman.model.graphs.common.Slice vertex_slice:
            The slice projected to
        :rtype: int
        """
        # pylint: disable=protected-access
        synapse_info = projection._synapse_information
        app_edge = projection._projection_edge

        max_row_info = self.get_max_row_info(
            synapse_info, vertex_slice, app_edge)

        vertex = app_edge.pre_vertex
        n_sub_atoms = int(min(vertex.get_max_atoms_per_core(), vertex.n_atoms))
        n_sub_edges = int(math.ceil(vertex.n_atoms / n_sub_atoms))

        if max_row_info.undelayed_max_n_synapses > 0:
            size = n_sub_atoms * max_row_info.undelayed_max_bytes
            for _ in range(n_sub_edges):
                addr = MasterPopTableAsBinarySearch.get_next_allowed_address(
                    addr)
                addr += size
        if max_row_info.delayed_max_n_synapses > 0:
            size = (n_sub_atoms * max_row_info.delayed_max_bytes *
                    app_edge.n_delay_stages)
            for _ in range(n_sub_edges):
                addr = MasterPopTableAsBinarySearch.get_next_allowed_address(
                    addr)
                addr += size
        return addr

    def get_max_row_info(self, synapse_info, vertex_slice, app_edge):
        """ Get maximum row length data

        :param SynapseInformation synapse_info: Information about synapses
        :param ~pacman.model.graphs.common.Slice vertex_slice:
            The slice projected to
        :param ProjectionApplicationEdge app_edge: The edge of the projection
        """
        key = (app_edge, synapse_info, vertex_slice)
        if key in self.__max_row_info:
            return self.__max_row_info[key]
        max_row_info = get_max_row_info(
            synapse_info, vertex_slice, app_edge.n_delay_stages, app_edge)
        self.__max_row_info[key] = max_row_info
        return max_row_info

    def get_synapse_expander_size(self, incoming_projections):
        """ Get the size of the synapse expander region in bytes

        :param list(~spynnaker.pyNN.models.Projection) incoming_projections:
            The projections to consider in the calculations
        :rtype: int
        """
        size = 0
        for proj in incoming_projections:
            # pylint: disable=protected-access
            synapse_info = proj._synapse_information
            app_edge = proj._projection_edge
            n_sub_edges = len(
                app_edge.pre_vertex.splitter.get_out_going_slices()[0])
            if not n_sub_edges:
                vertex = app_edge.pre_vertex
                max_atoms = float(min(vertex.get_max_atoms_per_core(),
                                      vertex.n_atoms))
                n_sub_edges = int(math.ceil(vertex.n_atoms / max_atoms))
            size += self.__generator_info_size(synapse_info) * n_sub_edges

        # If anything generates data, also add some base information
        if size:
            size += SYNAPSES_BASE_GENERATOR_SDRAM_USAGE_IN_BYTES
            size += (self.__neuron_impl.get_n_synapse_types() *
                     DataType.U3232.size)
        return size

    @staticmethod
    def __generator_info_size(synapse_info):
        """ The number of bytes required by the generator information

        :param SynapseInformation synapse_info: The synapse information to use

        :rtype: int
        """
        if not synapse_info.may_generate_on_machine():
            return 0

        connector = synapse_info.connector
        dynamics = synapse_info.synapse_dynamics
        gen_size = sum((
            GeneratorData.BASE_SIZE,
            connector.gen_delay_params_size_in_bytes(synapse_info.delays),
            connector.gen_weight_params_size_in_bytes(synapse_info.weights),
            connector.gen_connector_params_size_in_bytes,
            dynamics.gen_matrix_params_size_in_bytes
        ))
        return gen_size

    @property
    def synapse_executable_suffix(self):
        """ The suffix of the executable name due to the type of synapses \
            in use.

        :rtype: str
        """
        if self.__synapse_dynamics is None:
            return ""
        return self.__synapse_dynamics.get_vertex_executable_suffix()

    @property
    def neuron_recordables(self):
        """ Get the names of variables that can be recorded by the neuron

        :rtype: list(str)
        """
        return self.__neuron_recorder.get_recordable_variables()

    @property
    def synapse_recordables(self):
        """ Get the names of variables that can be recorded by the synapses

        :rtype: list(str)
        """
        return self.__synapse_recorder.get_recordable_variables()

    def get_common_constant_sdram(
            self, n_record, n_provenance, common_regions):
        """ Get the amount of SDRAM used by common parts

        :param int n_record: The number of recording regions
        :param int n_provenance: The number of provenance items
        :param CommonRegions common_regions: Region IDs
        :rtype: int
        """
        sdram = MultiRegionSDRAM()
        sdram.add_cost(common_regions.system, SYSTEM_BYTES_REQUIREMENT)
        sdram.add_cost(
            common_regions.recording,
            get_recording_header_size(n_record) +
            get_recording_data_constant_size(n_record))
        sdram.add_cost(
            common_regions.provenance,
            ProvidesProvenanceDataFromMachineImpl.get_provenance_data_size(
                n_provenance))
        sdram.add_cost(
            common_regions.profile,
            get_profile_region_size(self.__n_profile_samples))
        return sdram

    def get_neuron_variable_sdram(self, vertex_slice):
        """ Get the amount of SDRAM per timestep used by neuron parts

        :param ~pacman.model.graphs.common.Slice vertex_slice:
            The slice of neurons to get the size of

        :rtype: int
        """
        return self.__neuron_recorder.get_variable_sdram_usage(vertex_slice)

    def get_synapse_variable_sdram(self, vertex_slice):
        """ Get the amount of SDRAM per timestep used by synapse parts

        :param ~pacman.model.graphs.common.Slice vertex_slice:
            The slice of neurons to get the size of

        :rtype: int
        """
        if isinstance(self.__synapse_dynamics,
                      AbstractSynapseDynamicsStructural):
            self.__synapse_recorder.set_max_rewires_per_ts(
                self.__synapse_dynamics.get_max_rewires_per_ts())
        return self.__synapse_recorder.get_variable_sdram_usage(vertex_slice)

    def get_neuron_constant_sdram(self, vertex_slice, neuron_regions):
        """ Get the amount of fixed SDRAM used by neuron parts

        :param ~pacman.model.graphs.common.Slice vertex_slice:
            The slice of neurons to get the size of
        :param NeuronRegions neuron_regions: Region IDs
        :rtype: int
        """
        sdram = MultiRegionSDRAM()
        sdram.add_cost(
            neuron_regions.neuron_params,
            self.get_sdram_usage_for_neuron_params(vertex_slice))
        sdram.add_cost(
            neuron_regions.current_source_params,
            self.get_sdram_usage_for_current_source_params(vertex_slice))
        sdram.add_cost(
            neuron_regions.neuron_recording,
            self.__neuron_recorder.get_metadata_sdram_usage_in_bytes(
                vertex_slice))
        return sdram

    def get_common_dtcm(self):
        """ Get the amount of DTCM used by common parts

        :rtype: int
        """
        # TODO: Get some real numbers here
        return 0

    def get_neuron_dtcm(self, vertex_slice):
        """ Get the amount of DTCM used by neuron parts

        :param ~pacman.model.graphs.common.Slice vertex_slice:
            The slice of neurons to get the size of

        :rtype: int
        """
        return (
            self.__neuron_impl.get_dtcm_usage_in_bytes(vertex_slice.n_atoms) +
            self.__neuron_recorder.get_dtcm_usage_in_bytes(vertex_slice)
        )

    def get_synapse_dtcm(self, vertex_slice):
        """ Get the amount of DTCM used by synapse parts

        :param ~pacman.model.graphs.common.Slice vertex_slice:
            The slice of neurons to get the size of

        :rtype: int
        """
        return self.__synapse_recorder.get_dtcm_usage_in_bytes(vertex_slice)

    def get_common_cpu(self):
        """ Get the amount of CPU used by common parts

        :rtype: int
        """
        return self._C_MAIN_BASE_N_CPU_CYCLES

    def get_neuron_cpu(self, vertex_slice):
        """ Get the amount of CPU used by neuron parts

        :param ~pacman.model.graphs.common.Slice vertex_slice:
            The slice of neurons to get the size of

        :rtype: int
        """
        return (
            self._NEURON_BASE_N_CPU_CYCLES +
            (self._NEURON_BASE_N_CPU_CYCLES_PER_NEURON *
             vertex_slice.n_atoms) +
            self.__neuron_recorder.get_n_cpu_cycles(vertex_slice.n_atoms) +
            self.__neuron_impl.get_n_cpu_cycles(vertex_slice.n_atoms))

    def get_synapse_cpu(self, vertex_slice):
        """ Get the amount of CPU used by synapse parts

        :param ~pacman.model.graphs.common.Slice vertex_slice:
            The slice of neurons to get the size of

        :rtype: int
        """
        return (
            self._SYNAPSE_BASE_N_CPU_CYCLES +
            (self._SYNAPSE_BASE_N_CPU_CYCLES_PER_NEURON *
             vertex_slice.n_atoms) +
            self.__synapse_recorder.get_n_cpu_cycles(vertex_slice.n_atoms))

    @property
    def incoming_projections(self):
        """ The projections that target this population vertex

        :rtype: list(~spynnaker.pyNN.models.projection.Projection)
        """
        return self.__incoming_projections

    @overrides(AbstractProvidesLocalProvenanceData.get_local_provenance_data)
    def get_local_provenance_data(self):
        synapse_names = list(self.__neuron_impl.get_synapse_targets())

        with ProvenanceWriter() as db:
            for i, weight in enumerate(self.__min_weights):
                db.insert_app_vertex(
                    self.label,
                    synapse_names[i], "min_weight",
                    weight),

            for (weight, r_weight) in self.__weight_provenance:
                proj_info = self.__weight_provenance[weight, r_weight]
                for i, (proj, s_info) in enumerate(proj_info):
                    db.insert_connector(
                        s_info.pre_population.label,
                        s_info.post_population.label,
                        s_info.connector.__class__.__name__,
                        "weight_representation",
                        weight == r_weight
                        )

                    if (weight != r_weight):
                        db.insert_report(
                            "Weight of {} could not be represented precisely;"
                            " a weight of {} was used instead".format(
                                weight, r_weight))<|MERGE_RESOLUTION|>--- conflicted
+++ resolved
@@ -959,86 +959,9 @@
             connector = synapse_info.connector
             synapse_dynamics = synapse_info.synapse_dynamics
 
-<<<<<<< HEAD
             weight_max = synapse_dynamics.get_weight_maximum(
                 connector, synapse_info)
             weight_max *= weight_scale
-=======
-            weight_mean = (
-                synapse_dynamics.get_weight_mean(
-                    connector, synapse_info) * weight_scale)
-            n_connections = \
-                connector.get_n_connections_to_post_vertex_maximum(
-                    synapse_info)
-            weight_variance = synapse_dynamics.get_weight_variance(
-                connector, synapse_info.weights,
-                synapse_info) * weight_scale_squared
-            running_totals[synapse_type].add_items(
-                weight_mean, weight_variance, n_connections)
-
-            delay_variance = synapse_dynamics.get_delay_variance(
-                connector, synapse_info.delays, synapse_info)
-            delay_running_totals[synapse_type].add_items(
-                0.0, delay_variance, n_connections)
-
-            weight_max = (synapse_dynamics.get_weight_maximum(
-                connector, synapse_info) * weight_scale)
-            biggest_weight[synapse_type] = max(
-                biggest_weight[synapse_type], weight_max)
-
-            spikes_per_tick = max(
-                1.0, self.__spikes_per_second / steps_per_second)
-            spikes_per_second = self.__spikes_per_second
-            # pylint: disable=protected-access
-            pre_vertex = proj._projection_edge.pre_vertex
-            if isinstance(pre_vertex, AbstractMaxSpikes):
-                rate = pre_vertex.max_spikes_per_second()
-                if rate != 0:
-                    spikes_per_second = rate
-                spikes_per_tick = pre_vertex.max_spikes_per_ts()
-            rate_stats[synapse_type].add_items(
-                spikes_per_second, 0, n_connections)
-            total_weights[synapse_type] += spikes_per_tick * (
-                weight_max * n_connections)
-
-            if synapse_dynamics.are_weights_signed():
-                weights_signed = True
-
-        max_weights = numpy.zeros(n_synapse_types)
-        for synapse_type in range(n_synapse_types):
-            if delay_running_totals[synapse_type].variance == 0.0:
-                max_weights[synapse_type] = max(total_weights[synapse_type],
-                                                biggest_weight[synapse_type])
-            else:
-                stats = running_totals[synapse_type]
-                rates = rate_stats[synapse_type]
-                max_weights[synapse_type] = min(
-                    self._ring_buffer_expected_upper_bound(
-                        stats.mean, stats.standard_deviation, rates.mean,
-                        stats.n_items, self.__ring_buffer_sigma),
-                    total_weights[synapse_type])
-                max_weights[synapse_type] = max(
-                    max_weights[synapse_type], biggest_weight[synapse_type])
-
-        # Convert these to powers; we could use int.bit_length() for this if
-        # they were integers, but they aren't...
-        max_weight_powers = (
-            0 if w <= 0 else int(math.ceil(max(0, math.log(w, 2))))
-            for w in max_weights)
-
-        # If 2^max_weight_power equals the max weight, we have to add another
-        # power, as range is 0 - (just under 2^max_weight_power)!
-        max_weight_powers = (
-            w + 1 if (2 ** w) <= a else w
-            for w, a in zip(max_weight_powers, max_weights))
-
-        # If we have synapse dynamics that uses signed weights,
-        # Add another bit of shift to prevent overflows
-        if weights_signed:
-            max_weight_powers = (m + 1 for m in max_weight_powers)
-
-        return list(max_weight_powers)
->>>>>>> f6aba749
 
             weight_scale_limit = float(DataType.S1615.scale)
             if weight_scale_limit * min_weights[synapse_type] < weight_max:
