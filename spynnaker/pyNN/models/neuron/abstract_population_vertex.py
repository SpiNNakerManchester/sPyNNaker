--- conflicted
+++ resolved
@@ -822,27 +822,14 @@
     @overrides(AbstractAcceptsIncomingSynapses.get_connections_from_machine)
     def get_connections_from_machine(
             self, transceiver, placement, edge, routing_infos,
-<<<<<<< HEAD
             synapse_information, using_extra_monitor_cores,
-            placements=None, monitor_api=None, monitor_cores=None,
-            handle_time_out_configuration=True, fixed_routes=None,
+            placements=None, monitor_api=None, fixed_routes=None,
             extra_monitor=None):
         # pylint: disable=too-many-arguments
         return self.__synapse_manager.get_connections_from_machine(
             transceiver, placement, edge, routing_infos, synapse_information,
             self.timestep_in_us, using_extra_monitor_cores, placements,
-            monitor_api, monitor_cores, handle_time_out_configuration,
-            fixed_routes, extra_monitor)
-=======
-            synapse_information, machine_time_step, using_extra_monitor_cores,
-            placements=None, monitor_api=None, fixed_routes=None,
-            extra_monitor=None):
-        # pylint: disable=too-many-arguments
-        return self.__synapse_manager.get_connections_from_machine(
-            transceiver, placement, edge, routing_infos,
-            synapse_information, machine_time_step, using_extra_monitor_cores,
-            placements, monitor_api, fixed_routes, extra_monitor)
->>>>>>> 953cf336
+            monitor_api, fixed_routes, extra_monitor)
 
     def clear_connection_cache(self):
         self.__synapse_manager.clear_connection_cache()
