--- conflicted
+++ resolved
@@ -14,18 +14,6 @@
     abstract_provides_outgoing_partition_constraints import \
     AbstractProvidesOutgoingPartitionConstraints
 from spinn_front_end_common.utilities import constants as \
-<<<<<<< HEAD
-    front_end_common_constants
-from spinn_front_end_common.interface.buffer_management.buffer_models\
-    .receives_buffers_to_host_basic_impl import ReceiveBuffersToHostBasicImpl
-from spinn_front_end_common.abstract_models.abstract_data_specable_vertex \
-    import AbstractDataSpecableVertex
-from spinn_front_end_common.utilities import constants as common_constants
-
-# spynnaker imports
-from spynnaker.pyNN.models.neuron.population_partitioned_vertex import \
-    PopulationPartitionedVertex
-=======
     common_constants
 from spinn_front_end_common.interface.buffer_management\
     .buffer_models.receives_buffers_to_host_basic_impl \
@@ -34,7 +22,6 @@
     import AbstractDataSpecableVertex
 
 # spynnaker imports
->>>>>>> 53139c1e
 from spynnaker.pyNN.models.neuron.synaptic_manager import SynapticManager
 from spynnaker.pyNN.utilities import utility_calls
 from spynnaker.pyNN.models.common import recording_utils
@@ -163,13 +150,6 @@
     def mark_no_changes(self):
         self._change_requires_mapping = False
 
-<<<<<<< HEAD
-    def create_subvertex(self, vertex_slice, resources_required, label=None,
-                         constraints=None):
-        return PopulationPartitionedVertex(
-            self.buffering_output(), resources_required, label,
-            self._no_machine_time_steps, constraints)
-=======
     def create_subvertex(
             self, vertex_slice, resources_required, label=None,
             constraints=None):
@@ -209,7 +189,6 @@
                 minimum_sdram_for_buffering=self._minimum_buffer_sdram,
                 buffered_sdram_per_timestep=sdram_per_ts)
         return subvertex
->>>>>>> 53139c1e
 
     # @implements AbstractPopulationVertex.get_cpu_usage_for_atoms
     def get_cpu_usage_for_atoms(self, vertex_slice, graph):
@@ -255,11 +234,7 @@
             per_neuron_usage += \
                 self._additional_input.get_sdram_usage_per_neuron_in_bytes()
         return ((common_constants.DATA_SPECABLE_BASIC_SETUP_INFO_N_WORDS * 4) +
-<<<<<<< HEAD
-                self.get_recording_data_size(3) +
-=======
                 ReceiveBuffersToHostBasicImpl.get_recording_data_size(3) +
->>>>>>> 53139c1e
                 (per_neuron_usage * vertex_slice.n_atoms) +
                 self._neuron_model.get_sdram_usage_in_bytes(
                     vertex_slice.n_atoms))
@@ -332,11 +307,7 @@
             region=constants.POPULATION_BASED_REGIONS.SYSTEM.value,
             size=((
                 common_constants.DATA_SPECABLE_BASIC_SETUP_INFO_N_WORDS * 4) +
-<<<<<<< HEAD
-                self.get_recording_data_size(3)), label='System')
-=======
                 subvertex.get_recording_data_size(3)), label='System')
->>>>>>> 53139c1e
 
         spec.reserve_memory_region(
             region=constants.POPULATION_BASED_REGIONS.NEURON_PARAMS.value,
@@ -352,15 +323,7 @@
             [spike_history_region_sz, v_history_region_sz,
              gsyn_history_region_sz])
 
-<<<<<<< HEAD
-        spec.reserve_memory_region(
-            region=constants.POPULATION_BASED_REGIONS.PROVENANCE_DATA.value,
-            size=(constants.PROVENANCE_DATA_REGION_SIZE_IN_BYTES +
-                  common_constants.PROVENANCE_DATA_REGION_SIZE_IN_BYTES),
-            label="Provenance_data")
-=======
         subvertex.reserve_provenance_data_region(spec)
->>>>>>> 53139c1e
 
     def _write_setup_info(
             self, spec, spike_history_region_sz, neuron_potential_region_sz,
