# Copyright (c) 2017-2019 The University of Manchester
#
# This program is free software: you can redistribute it and/or modify
# it under the terms of the GNU General Public License as published by
# the Free Software Foundation, either version 3 of the License, or
# (at your option) any later version.
#
# This program is distributed in the hope that it will be useful,
# but WITHOUT ANY WARRANTY; without even the implied warranty of
# MERCHANTABILITY or FITNESS FOR A PARTICULAR PURPOSE.  See the
# GNU General Public License for more details.
#
# You should have received a copy of the GNU General Public License
# along with this program.  If not, see <http://www.gnu.org/licenses/>.

import logging
import sys
import math
import numpy
<<<<<<< HEAD
from collections import defaultdict
=======
from scipy import special  # @UnresolvedImport
import operator
from functools import reduce
from collections import defaultdict

from pyNN.space import Grid2D, Grid3D
>>>>>>> 804cc0dd

from spinn_utilities.log import FormatAdapter
from spinn_utilities.overrides import overrides
from spinn_utilities.progress_bar import ProgressBar
from data_specification.enums.data_type import DataType
from spinn_utilities.config_holder import (
    get_config_int, get_config_float, get_config_bool)

from pacman.model.resources import MultiRegionSDRAM

from spinn_front_end_common.abstract_models import (
    AbstractChangableAfterRun, AbstractCanReset,
    AbstractRewritesDataSpecification)
from spinn_front_end_common.abstract_models.impl import (
    TDMAAwareApplicationVertex)
from spinn_front_end_common.interface.provenance import (
    AbstractProvidesLocalProvenanceData)
from spinn_front_end_common.utilities.constants import (
    BYTES_PER_WORD, SYSTEM_BYTES_REQUIREMENT)
from spinn_front_end_common.utilities.exceptions import ConfigurationException
from spinn_front_end_common.interface.profiling.profile_utils import (
    get_profile_region_size)
from spinn_front_end_common.interface.buffer_management\
    .recording_utilities import (
       get_recording_header_size, get_recording_data_constant_size)
from spinn_front_end_common.interface.provenance import (
    ProvidesProvenanceDataFromMachineImpl, ProvenanceWriter)
from spynnaker.pyNN.data import SpynnakerDataView
from spynnaker.pyNN.models.common import (
    AbstractSpikeRecordable, AbstractNeuronRecordable, AbstractEventRecordable,
    NeuronRecorder)
from spynnaker.pyNN.models.abstract_models import (
    AbstractPopulationInitializable, AbstractAcceptsIncomingSynapses,
<<<<<<< HEAD
    AbstractPopulationSettable, AbstractContainsUnits, HasSynapses)
from spynnaker.pyNN.exceptions import (
    InvalidParameterType, SynapticConfigurationException)
from spynnaker.pyNN.utilities.ranged import (
    SpynnakerRangeDictionary)
from spynnaker.pyNN.utilities.utility_calls import float_gcd
=======
    AbstractPopulationSettable, AbstractContainsUnits, AbstractMaxSpikes,
    HasSynapses, SupportsStructure)
from spynnaker.pyNN.exceptions import InvalidParameterType, SpynnakerException
from spynnaker.pyNN.utilities.ranged import (
    SpynnakerRangeDictionary)
from spynnaker.pyNN.utilities.constants import (
    POSSION_SIGMA_SUMMATION_LIMIT)
from spynnaker.pyNN.utilities.running_stats import RunningStats
>>>>>>> 804cc0dd
from spynnaker.pyNN.models.neuron.synapse_dynamics import (
    AbstractSDRAMSynapseDynamics, AbstractSynapseDynamicsStructural,
    AbstractSupportsSignedWeights)
from spynnaker.pyNN.models.neuron.local_only import AbstractLocalOnly
from spynnaker.pyNN.models.neuron.synapse_dynamics import SynapseDynamicsStatic
from .synapse_io import get_max_row_info
from .master_pop_table import MasterPopTableAsBinarySearch
from .generator_data import GeneratorData
from .synaptic_matrices import SYNAPSES_BASE_GENERATOR_SDRAM_USAGE_IN_BYTES

logger = FormatAdapter(logging.getLogger(__name__))

# TODO: Make sure these values are correct (particularly CPU cycles)
_NEURON_BASE_DTCM_USAGE_IN_BYTES = 9 * BYTES_PER_WORD
_NEURON_BASE_N_CPU_CYCLES_PER_NEURON = 22
_NEURON_BASE_N_CPU_CYCLES = 10

# 1 for number of neurons
# 1 for number of synapse types
# 1 for number of neuron bits
# 1 for number of synapse type bits
# 1 for number of delay bits
# 1 for drop late packets,
# 1 for incoming spike buffer size
_SYNAPSES_BASE_SDRAM_USAGE_IN_BYTES = 7 * BYTES_PER_WORD


def _prod(iterable):
    """ Finds the product of the iterable

    :param iterable iterable: Things to multiply together
    """
    return reduce(operator.mul, iterable, 1)


class AbstractPopulationVertex(
        TDMAAwareApplicationVertex, AbstractContainsUnits,
        AbstractSpikeRecordable, AbstractNeuronRecordable,
        AbstractEventRecordable,
        AbstractPopulationInitializable, AbstractPopulationSettable,
        AbstractChangableAfterRun, AbstractAcceptsIncomingSynapses,
<<<<<<< HEAD
        AbstractCanReset, AbstractProvidesLocalProvenanceData):
=======
        AbstractCanReset, SupportsStructure):
>>>>>>> 804cc0dd
    """ Underlying vertex model for Neural Populations.\
        Not actually abstract.
    """

    __slots__ = [
        "__all_single_syn_sz",
        "__change_requires_mapping",
        "__change_requires_data_generation",
        "__incoming_spike_buffer_size",
        "__n_atoms",
        "__n_profile_samples",
        "__neuron_impl",
        "__neuron_recorder",
        "__synapse_recorder",
        "_parameters",  # See AbstractPyNNModel
        "__pynn_model",
        "_state_variables",  # See AbstractPyNNModel
        "__initial_state_variables",
        "__has_run",
        "__updated_state_variables",
        "__ring_buffer_sigma",
        "__spikes_per_second",
        "__drop_late_spikes",
        "__incoming_projections",
        "__synapse_dynamics",
        "__max_row_info",
        "__self_projection",
        "__current_sources",
        "__current_source_id_list",
<<<<<<< HEAD
        "__weight_scales",
        "__min_weights",
        "__min_weights_auto",
        "__weight_random_sigma",
        "__max_stdp_spike_delta",
        "__weight_provenance"]
=======
        "__structure"]
>>>>>>> 804cc0dd

    #: recording region IDs
    _SPIKE_RECORDING_REGION = 0

    #: the size of the runtime SDP port data region
    _RUNTIME_SDP_PORT_SIZE = BYTES_PER_WORD

    #: The Buffer traffic type
    _TRAFFIC_IDENTIFIER = "BufferTraffic"

    _C_MAIN_BASE_N_CPU_CYCLES = 0
    _NEURON_BASE_N_CPU_CYCLES_PER_NEURON = 22
    _NEURON_BASE_N_CPU_CYCLES = 10
    _SYNAPSE_BASE_N_CPU_CYCLES_PER_NEURON = 22
    _SYNAPSE_BASE_N_CPU_CYCLES = 10

    # 5 elements before the start of global parameters
    # 1. has key, 2. n atoms, 3. n_atoms_peak 4. n_synapse_types
    BYTES_TILL_START_OF_GLOBAL_PARAMETERS = 4 * BYTES_PER_WORD

    def __init__(
            self, n_neurons, label, constraints, max_atoms_per_core,
            spikes_per_second, ring_buffer_sigma,
            incoming_spike_buffer_size, neuron_impl, pynn_model,
            drop_late_spikes, splitter, min_weights, weight_random_sigma,
            max_stdp_spike_delta):
        """
        :param int n_neurons: The number of neurons in the population
        :param str label: The label on the population
        :param list(~pacman.model.constraints.AbstractConstraint) constraints:
            Constraints on where a population's vertices may be placed.
        :param int max_atoms_per_core:
            The maximum number of atoms (neurons) per SpiNNaker core.
        :param spikes_per_second: Expected spike rate
        :type spikes_per_second: float or None
        :param ring_buffer_sigma:
            How many SD above the mean to go for upper bound of ring buffer
            size; a good starting choice is 5.0. Given length of simulation
            we can set this for approximate number of saturation events.
        :type ring_buffer_sigma: float or None
        :param incoming_spike_buffer_size:
        :type incoming_spike_buffer_size: int or None
        :param bool drop_late_spikes: control flag for dropping late packets.
        :param AbstractNeuronImpl neuron_impl:
            The (Python side of the) implementation of the neurons themselves.
        :param AbstractPyNNNeuronModel pynn_model:
            The PyNN neuron model that this vertex is working on behalf of.
        :param splitter: splitter object
        :type splitter: None or
            ~pacman.model.partitioner_splitters.abstract_splitters.AbstractSplitterCommon
        :param min_weights: minimum weight list
        :type min_weights: float array or None
        :param weight_random_sigma: sigma value when using random weights
        :type weight_random_sigma: float or None
        :param max_stdp_spike_delta: the maximum expected spike time difference
        :type max_stdp_spike_delta: float or None
        """

        # pylint: disable=too-many-arguments
        super().__init__(label, constraints, max_atoms_per_core, splitter)

        self.__n_atoms = self.round_n_atoms(n_neurons, "n_neurons")

        # buffer data
        self.__incoming_spike_buffer_size = incoming_spike_buffer_size

        if incoming_spike_buffer_size is None:
            self.__incoming_spike_buffer_size = get_config_int(
                "Simulation", "incoming_spike_buffer_size")

        # Limit the DTCM used by one-to-one connections
        self.__all_single_syn_sz = get_config_int(
            "Simulation", "one_to_one_connection_dtcm_max_bytes")

        self.__ring_buffer_sigma = ring_buffer_sigma
        if self.__ring_buffer_sigma is None:
            self.__ring_buffer_sigma = get_config_float(
                "Simulation", "ring_buffer_sigma")

        self.__spikes_per_second = spikes_per_second
        if self.__spikes_per_second is None:
            self.__spikes_per_second = get_config_float(
                "Simulation", "spikes_per_second")

        self.__drop_late_spikes = drop_late_spikes
        if self.__drop_late_spikes is None:
            self.__drop_late_spikes = get_config_bool(
                "Simulation", "drop_late_spikes")

        self.__neuron_impl = neuron_impl
        self.__pynn_model = pynn_model
        self._parameters = SpynnakerRangeDictionary(n_neurons)
        self.__neuron_impl.add_parameters(self._parameters)
        self.__initial_state_variables = SpynnakerRangeDictionary(n_neurons)
        self.__neuron_impl.add_state_variables(self.__initial_state_variables)
        self._state_variables = self.__initial_state_variables.copy()

        # Set up for recording
        neuron_recordable_variables = list(
            self.__neuron_impl.get_recordable_variables())
        record_data_types = dict(
            self.__neuron_impl.get_recordable_data_types())
        self.__neuron_recorder = NeuronRecorder(
            neuron_recordable_variables, record_data_types,
            [NeuronRecorder.SPIKES], n_neurons, [], {}, [], {})
        self.__synapse_recorder = NeuronRecorder(
            [], {}, [],
            n_neurons, [NeuronRecorder.PACKETS],
            {NeuronRecorder.PACKETS: NeuronRecorder.PACKETS_TYPE},
            [NeuronRecorder.REWIRING],
            {NeuronRecorder.REWIRING: NeuronRecorder.REWIRING_TYPE})

        # bool for if state has changed.
        self.__change_requires_mapping = True
        self.__change_requires_data_generation = False
        self.__has_run = False

        # Current sources for this vertex
        self.__current_sources = []
        self.__current_source_id_list = dict()

        # Set up for profiling
        self.__n_profile_samples = get_config_int(
            "Reports", "n_profile_samples")

        # Set up for incoming
        self.__incoming_projections = defaultdict(list)
        self.__max_row_info = dict()
        self.__self_projection = None

        # Keep track of the synapse dynamics for the vertex overall
        self.__synapse_dynamics = SynapseDynamicsStatic()

        self.__structure = None

    @overrides(TDMAAwareApplicationVertex.get_max_atoms_per_core)
    def get_max_atoms_per_core(self):
        max_atoms = super().get_max_atoms_per_core()

        # Dynamically adjust depending on the needs of the synapse dynamics
        return min(
            max_atoms, self.__synapse_dynamics.absolute_max_atoms_per_core)

    @overrides(TDMAAwareApplicationVertex.get_max_atoms_per_dimension_per_core)
    def get_max_atoms_per_dimension_per_core(self):
        max_atoms = self.get_max_atoms_per_core()

        # If single dimensional, we can use the max atoms calculation
        if len(self.atoms_shape) == 1:
            return (max_atoms, )

        # If not, the user has to be more specific if the total number of
        # atoms is not small enough to fit on one core
        max_per_dim = super().get_max_atoms_per_dimension_per_core()

        total_max_atoms = numpy.prod(max_per_dim)
        if self.n_atoms < total_max_atoms:
            total_max_atoms = self.n_atoms
        if total_max_atoms > max_atoms:
            raise SpynnakerException(
                "When using a multidimensional Population, a maximum number of"
                " neurons per core for each dimension must be provided such"
                " that the total number of neurons per core is less than or"
                f" equal to {max_atoms}")
        if len(max_per_dim) != len(self.atoms_shape):
            raise SpynnakerException(
                "When using a multidimensional Population, a maximum number of"
                " neurons per core must be provided for each dimension (in"
                " this case, please set a max neurons per core with"
                f" {len(self.atoms_shape)} dimensions)")
        return max_per_dim

    @overrides(TDMAAwareApplicationVertex.set_max_atoms_per_dimension_per_core)
    def set_max_atoms_per_dimension_per_core(self, new_value):
        max_atoms = self.__synapse_dynamics.absolute_max_atoms_per_core
        if numpy.prod(new_value) > max_atoms:
            raise SpynnakerException(
                "In the current configuration, the maximum number of"
                " neurons for each dimension must be such that the total"
                " number of neurons per core is less than or equal to"
                f" {max_atoms}")
        super().set_max_atoms_per_dimension_per_core(new_value)

    @overrides(SupportsStructure.set_structure)
    def set_structure(self, structure):
        self.__structure = structure

        # Store (local) weight scales
        self.__weight_scales = None

        # Read the minimum weight if not set; this might *still* be None,
        # meaning "auto calculate"; the number of weights needs to match
        # the number of synapse types
        self.__min_weights = min_weights
        self.__min_weights_auto = True
        if self.__min_weights is not None:
            self.__min_weights_auto = False
            n_synapse_types = self.__neuron_impl.get_n_synapse_types()
            if len(self.__min_weights) != n_synapse_types:
                raise SynapticConfigurationException(
                    "The number of minimum weights provided ({} - {}) does not"
                    " match the number of synapse types ({})".format(
                        len(self.__min_weights), self.__min_weights,
                        n_synapse_types))

        # Get the other minimum weight configuration parameters
        self.__weight_random_sigma = weight_random_sigma
        self.__max_stdp_spike_delta = max_stdp_spike_delta

        # Store weight provenance information mapping from
        # (real weight, represented weight) -> projections
        self.__weight_provenance = defaultdict(list)

    @property
    def synapse_dynamics(self):
        """ The synapse dynamics used by the synapses e.g. plastic or static.
            Settable.

        :rtype: AbstractSynapseDynamics or None
        """
        return self.__synapse_dynamics

    @synapse_dynamics.setter
    def synapse_dynamics(self, synapse_dynamics):
        """ Set the synapse dynamics.  Note that after setting, the dynamics
            might not be the type set as it can be combined with the existing
            dynamics in exciting ways.

        :param AbstractSynapseDynamics synapse_dynamics:
            The synapse dynamics to set
        """
        self.__synapse_dynamics = self.__synapse_dynamics.merge(
            synapse_dynamics)

    def add_incoming_projection(self, projection):
        """ Add a projection incoming to this vertex

        :param PyNNProjectionCommon projection:
            The new projection to add
        """
        # Reset the ring buffer shifts as a projection has been added
        self.__change_requires_mapping = True
        self.__max_row_info.clear()
        # pylint: disable=protected-access
        pre_vertex = projection._projection_edge.pre_vertex
        self.__incoming_projections[pre_vertex].append(projection)
        if pre_vertex == self:
            self.__self_projection = projection

    @property
    def self_projection(self):
        """ Get any projection from this vertex to itself

        :rtype: PyNNProjectionCommon or None
        """
        return self.__self_projection

    @property
    @overrides(TDMAAwareApplicationVertex.n_atoms)
    def n_atoms(self):
        return self.__n_atoms

    @property
    @overrides(TDMAAwareApplicationVertex.atoms_shape)
    def atoms_shape(self):
        if isinstance(self.__structure, (Grid2D, Grid3D)):
            return self.__structure.calculate_size(self.__n_atoms)
        return super(AbstractPopulationVertex, self).atoms_shape

    @overrides(TDMAAwareApplicationVertex.get_n_cores)
    def get_n_cores(self):
        return len(self._splitter.get_out_going_slices())

    @property
    def size(self):
        """ The number of neurons in the vertex

        :rtype: int
        """
        return self.__n_atoms

    @property
    def all_single_syn_size(self):
        """ The maximum amount of DTCM to use for single synapses

        :rtype: int
        """
        return self.__all_single_syn_sz

    @property
    def direct_matrix_size(self):
        """ The size of the direct matrix region in bytes

        :rtype: int
        """
        # An additional word is used for the size of the region
        return self.__all_single_syn_sz + BYTES_PER_WORD

    @property
    def incoming_spike_buffer_size(self):
        """ The size of the incoming spike buffer to be used on the cores

        :rtype: int
        """
        return self.__incoming_spike_buffer_size

    @property
    def parameters(self):
        """ The parameters of the neurons in the population

        :rtype: SpyNNakerRangeDictionary
        """
        return self._parameters

    @property
    def state_variables(self):
        """ The state variables of the neuron in the population

        :rtype: SpyNNakerRangeDicationary
        """
        return self._state_variables

    @property
    def neuron_impl(self):
        """ The neuron implementation

        :rtype: AbstractNeuronImpl
        """
        return self.__neuron_impl

    @property
    def n_profile_samples(self):
        """ The maximum number of profile samples to report

        :rtype: int
        """
        return self.__n_profile_samples

    @property
    def neuron_recorder(self):
        """ The recorder for neurons

        :rtype: NeuronRecorder
        """
        return self.__neuron_recorder

    @property
    def synapse_recorder(self):
        """ The recorder for synapses

        :rtype: SynapseRecorder
        """
        return self.__synapse_recorder

    @property
    def drop_late_spikes(self):
        """ Whether spikes should be dropped if not processed in a timestep

        :rtype: bool
        """
        return self.__drop_late_spikes

    def set_has_run(self):
        """ Set the flag has run so initialize only affects state variables

        :rtype: None
        """
        self.__has_run = True

    @property
    @overrides(AbstractChangableAfterRun.requires_mapping)
    def requires_mapping(self):
        return self.__change_requires_mapping

    @property
    @overrides(AbstractChangableAfterRun.requires_data_generation)
    def requires_data_generation(self):
        return self.__change_requires_data_generation

    @overrides(AbstractChangableAfterRun.mark_no_changes)
    def mark_no_changes(self):
        self.__change_requires_mapping = False
        self.__change_requires_data_generation = False

    def get_neuron_params_position(self, n_atoms):
        """ Get the position of the neuron parameters themselves within the
            neuron parameters region

        :param ~pacman.model.graphs.common.Slice vertex_slice:
            the slice of atoms.
        :rtype: int
        """
        return (
            # Parameters global for the neurons
            self.BYTES_TILL_START_OF_GLOBAL_PARAMETERS +
            # The ring buffer shifts
            (self.__neuron_impl.get_n_synapse_types() * BYTES_PER_WORD) +
            # TDMA parameters
            self.tdma_sdram_size_in_bytes +
            # The keys per neuron
            n_atoms * BYTES_PER_WORD)

    def get_sdram_usage_for_neuron_params(self, n_atoms):
        """ Calculate the SDRAM usage for just the neuron parameters region.

        :param ~pacman.model.graphs.common.Slice vertex_slice:
            the slice of atoms.
        :return: The SDRAM required for the neuron region
        """
        return (
            self.get_neuron_params_position(n_atoms) +
            self.__neuron_impl.get_sdram_usage_in_bytes(n_atoms))

    def get_sdram_usage_for_current_source_params(self, n_atoms):
        """ Calculate the SDRAM usage for the current source parameters region.

        :param int n_atoms: The number of atoms to account for
        :return: The SDRAM required for the current source region
        """
        # If non at all, just output size of 0 declaration
        if not self.__current_sources:
            return BYTES_PER_WORD

        # This is a worst-case count, assuming all sources apply to all atoms
        # Start with the count of sources + count of sources per neuron
        sdram_usage = BYTES_PER_WORD + (n_atoms * BYTES_PER_WORD)

        # There is a number of each different type of current source
        sdram_usage += 4 * BYTES_PER_WORD

        # Add on size of neuron id list per source (remember assume all atoms)
        sdram_usage += (
            len(self.__current_sources) * 2 * n_atoms * BYTES_PER_WORD)

        # Add on the size of the current source data + neuron id list per
        # source (remember, assume all neurons for worst case)
        for current_source in self.__current_sources:
            sdram_usage += current_source.get_sdram_usage_in_bytes()

        return sdram_usage

    @overrides(AbstractSpikeRecordable.is_recording_spikes)
    def is_recording_spikes(self):
        return self.__neuron_recorder.is_recording(NeuronRecorder.SPIKES)

    @overrides(AbstractSpikeRecordable.set_recording_spikes)
    def set_recording_spikes(
            self, new_state=True, sampling_interval=None, indexes=None):
        self.set_recording(
            NeuronRecorder.SPIKES, new_state, sampling_interval, indexes)

    @overrides(AbstractEventRecordable.is_recording_events)
    def is_recording_events(self, variable):
        return self.__synapse_recorder.is_recording(variable)

    @overrides(AbstractEventRecordable.set_recording_events)
    def set_recording_events(
            self, variable, new_state=True, sampling_interval=None,
            indexes=None):
        self.set_recording(
            variable, new_state, sampling_interval, indexes)

    @overrides(AbstractSpikeRecordable.get_spikes)
    def get_spikes(self):
        return self.__neuron_recorder.get_spikes(
            self.label, self, NeuronRecorder.SPIKES)

    @overrides(AbstractEventRecordable.get_events)
    def get_events(self, variable):
        return self.__synapse_recorder.get_events(
            self.label, self, variable)

    @overrides(AbstractNeuronRecordable.get_recordable_variables)
    def get_recordable_variables(self):
        variables = list()
        variables.extend(self.__neuron_recorder.get_recordable_variables())
        variables.extend(self.__synapse_recorder.get_recordable_variables())
        return variables

    def __raise_var_not_supported(self, variable):
        """ Helper to indicate that recording a variable is not supported

        :param str variable: The variable to report as unsupported
        """
        msg = ("Variable {} is not supported. Supported variables are"
               "{}".format(variable, self.get_recordable_variables()))
        raise ConfigurationException(msg)

    @overrides(AbstractNeuronRecordable.is_recording)
    def is_recording(self, variable):
        if self.__neuron_recorder.is_recordable(variable):
            return self.__neuron_recorder.is_recording(variable)
        if self.__synapse_recorder.is_recordable(variable):
            return self.__synapse_recorder.is_recording(variable)
        self.__raise_var_not_supported(variable)

    @overrides(AbstractNeuronRecordable.set_recording)
    def set_recording(self, variable, new_state=True, sampling_interval=None,
                      indexes=None):
        if self.__neuron_recorder.is_recordable(variable):
            self.__neuron_recorder.set_recording(
                variable, new_state, sampling_interval, indexes)
        elif self.__synapse_recorder.is_recordable(variable):
            self.__synapse_recorder.set_recording(
                variable, new_state, sampling_interval, indexes)
        else:
            self.__raise_var_not_supported(variable)
        self.__change_requires_mapping = not self.is_recording(variable)

    def get_data(self, variable):
        # pylint: disable=too-many-arguments
        if self.__neuron_recorder.is_recordable(variable):
            return self.__neuron_recorder.get_matrix_data(
                self.label, self, variable)
        elif self.__synapse_recorder.is_recordable(variable):
            return self.__synapse_recorder.get_matrix_data(
                self.label, self, variable)
        self.__raise_var_not_supported(variable)

    @overrides(AbstractNeuronRecordable.get_neuron_sampling_interval)
    def get_neuron_sampling_interval(self, variable):
        if self.__neuron_recorder.is_recordable(variable):
            return self.__neuron_recorder.get_neuron_sampling_interval(
                variable)
        elif self.__synapse_recorder.is_recordable(variable):
            return self.__synapse_recorder.get_neuron_sampling_interval(
                variable)
        self.__raise_var_not_supported(variable)

    @overrides(AbstractSpikeRecordable.get_spikes_sampling_interval)
    def get_spikes_sampling_interval(self):
        return self.__neuron_recorder.get_neuron_sampling_interval("spikes")

    @overrides(AbstractEventRecordable.get_events_sampling_interval)
    def get_events_sampling_interval(self, variable):
        return self.__neuron_recorder.get_neuron_sampling_interval(variable)

    @overrides(AbstractPopulationInitializable.initialize)
    def initialize(self, variable, value, selector=None):
        if variable not in self._state_variables:
            raise KeyError(
                "Vertex does not support initialisation of"
                " parameter {}".format(variable))
        if self.__has_run:
            self._state_variables[variable].set_value_by_selector(
                selector, value)
            logger.warning(
                "initializing {} after run and before reset only changes the "
                "current state and will be lost after reset".format(variable))
        else:
            # set the inital values
            self.__initial_state_variables[variable].set_value_by_selector(
                selector, value)
            # Update the sate variables in case asked for
            self._state_variables.copy_into(self.__initial_state_variables)
        for vertex in self.machine_vertices:
            if isinstance(vertex, AbstractRewritesDataSpecification):
                vertex.set_reload_required(True)

    @property
    def initialize_parameters(self):
        """ The names of parameters that have default initial values.

        :rtype: iterable(str)
        """
        return self.__pynn_model.default_initial_values.keys()

    def _get_parameter(self, variable):
        """ Get a neuron parameter value

        :param str variable: The variable to get the value of
        """
        if variable.endswith("_init"):
            # method called with "V_init"
            key = variable[:-5]
            if variable in self._state_variables:
                # variable is v and parameter is v_init
                return variable
            elif key in self._state_variables:
                # Oops neuron defines v and not v_init
                return key
        else:
            # method called with "v"
            if variable + "_init" in self._state_variables:
                # variable is v and parameter is v_init
                return variable + "_init"
            if variable in self._state_variables:
                # Oops neuron defines v and not v_init
                return variable

        # parameter not found for this variable
        raise KeyError("No variable {} found in {}".format(
            variable, self.__neuron_impl.model_name))

    @overrides(AbstractPopulationInitializable.get_initial_value)
    def get_initial_value(self, variable, selector=None):
        parameter = self._get_parameter(variable)

        ranged_list = self._state_variables[parameter]
        if selector is None:
            return ranged_list
        return ranged_list.get_values(selector)

    @property
    def conductance_based(self):
        """
        :rtype: bool
        """
        return self.__neuron_impl.is_conductance_based

    @overrides(AbstractPopulationSettable.get_value)
    def get_value(self, key):
        """ Get a property of the overall model.
        """
        if key not in self._parameters:
            raise InvalidParameterType(
                "Population {} does not have parameter {}".format(
                    self.__neuron_impl.model_name, key))
        return self._parameters[key]

    @overrides(AbstractPopulationSettable.set_value)
    def set_value(self, key, value):
        """ Set a property of the overall model.
        """
        if key not in self._parameters:
            raise InvalidParameterType(
                "Population {} does not have parameter {}".format(
                    self.__neuron_impl.model_name, key))
        self._parameters.set_value(key, value)
        for vertex in self.machine_vertices:
            if isinstance(vertex, AbstractRewritesDataSpecification):
                vertex.set_reload_required(True)

    @property
    def weight_scale(self):
        """
        :rtype: float
        """
        return self.__neuron_impl.get_global_weight_scale()

    @property
    def ring_buffer_sigma(self):
        return self.__ring_buffer_sigma

    @ring_buffer_sigma.setter
    def ring_buffer_sigma(self, ring_buffer_sigma):
        self.__ring_buffer_sigma = ring_buffer_sigma

    @property
    def spikes_per_second(self):
        return self.__spikes_per_second

    @spikes_per_second.setter
    def spikes_per_second(self, spikes_per_second):
        self.__spikes_per_second = spikes_per_second

    def set_synapse_dynamics(self, synapse_dynamics):
        """ Set the synapse dynamics of this population

        :param AbstractSynapseDynamics synapse_dynamics:
            The synapse dynamics to set
        """
        self.synapse_dynamics = synapse_dynamics

    def clear_connection_cache(self):
        """ Flush the cache of connection information; needed for a second run
        """
        for post_vertex in self.machine_vertices:
            if isinstance(post_vertex, HasSynapses):
                post_vertex.clear_connection_cache()
        if self.__change_requires_mapping:
            self.__reset_min_weights()

    def __reset_min_weights(self):
        """ Reset min_weights if set to auto-calculate
        """
        if self.__min_weights_auto:
            self.__min_weights = None

    @overrides(AbstractNeuronRecordable.clear_recording)
    def clear_recording(self, variable):
        if variable == NeuronRecorder.SPIKES:
            index = len(self.__neuron_impl.get_recordable_variables())
        elif variable == NeuronRecorder.REWIRING:
            index = len(self.__neuron_impl.get_recordable_variables()) + 1
        else:
            index = (
                self.__neuron_impl.get_recordable_variable_index(variable))
        self._clear_recording_region(index)

    @overrides(AbstractSpikeRecordable.clear_spike_recording)
    def clear_spike_recording(self):
        self._clear_recording_region(
            len(self.__neuron_impl.get_recordable_variables()))

    @overrides(AbstractEventRecordable.clear_event_recording)
    def clear_event_recording(self):
        self._clear_recording_region(
            len(self.__neuron_impl.get_recordable_variables()) + 1)

    def _clear_recording_region(self, recording_region_id):
        """ Clear a recorded data region from the buffer manager.

        :param recording_region_id: the recorded region ID for clearing
        :rtype: None
        """
        buffer_manager = SpynnakerDataView.get_buffer_manager()
        for machine_vertex in self.machine_vertices:
            placement = SpynnakerDataView.get_placement_of_vertex(
                machine_vertex)
            buffer_manager.clear_recorded_data(
                placement.x, placement.y, placement.p, recording_region_id)

    @overrides(AbstractContainsUnits.get_units)
    def get_units(self, variable):
        if variable == NeuronRecorder.SPIKES:
            return NeuronRecorder.SPIKES
        if variable == NeuronRecorder.PACKETS:
            return "count"
        if self.__neuron_impl.is_recordable(variable):
            return self.__neuron_impl.get_recordable_units(variable)
        if variable not in self._parameters:
            raise Exception("Population {} does not have parameter {}".format(
                self.__neuron_impl.model_name, variable))
        return self.__neuron_impl.get_units(variable)

    def describe(self):
        """ Get a human-readable description of the cell or synapse type.

        The output may be customised by specifying a different template
        together with an associated template engine
        (see :py:mod:`pyNN.descriptions`).

        If template is None, then a dictionary containing the template context
        will be returned.

        :rtype: dict(str, ...)
        """
        parameters = dict()
        for parameter_name in self.__pynn_model.default_parameters:
            parameters[parameter_name] = self.get_value(parameter_name)

        context = {
            "name": self.__neuron_impl.model_name,
            "default_parameters": self.__pynn_model.default_parameters,
            "default_initial_values": self.__pynn_model.default_parameters,
            "parameters": parameters,
        }
        return context

    def get_synapse_id_by_target(self, target):
        """ Get the id of synapse using its target name

        :param str target: The synapse to get the id of
        """
        return self.__neuron_impl.get_synapse_id_by_target(target)

    def inject(self, current_source, neuron_list):
        """ Inject method from population to set up current source

        """
        self.__current_sources.append(current_source)
        self.__current_source_id_list[current_source] = neuron_list
        # set the associated vertex (for multi-run case)
        current_source.set_app_vertex(self)
        # set to reload for multi-run case
        for m_vertex in self.machine_vertices:
            m_vertex.set_reload_required(True)

    @property
    def current_sources(self):
        """ Current sources need to be available to machine vertex

        """
        return self.__current_sources

    @property
    def current_source_id_list(self):
        """ Current source ID list needs to be available to machine vertex

        """
        return self.__current_source_id_list

    def __str__(self):
        return "{} with {} atoms".format(self.label, self.n_atoms)

    def __repr__(self):
        return self.__str__()

    @overrides(AbstractCanReset.reset_to_first_timestep)
    def reset_to_first_timestep(self):
        # Mark that reset has been done, and reload state variables
        self.__has_run = False
        self._state_variables.copy_into(self.__initial_state_variables)
        for vertex in self.machine_vertices:
            if isinstance(vertex, AbstractRewritesDataSpecification):
                vertex.set_reload_required(True)

        # If synapses change during the run,
        if self.__synapse_dynamics.changes_during_run:
            self.__change_requires_data_generation = True
            for vertex in self.machine_vertices:
                if isinstance(vertex, AbstractRewritesDataSpecification):
                    vertex.set_reload_required(True)

    # TODO: The upcoming functions replace the ring_buffer bound calculations
    # and use minimum weights instead; it may be that a mixture of the two
    # methods is necessary in the long run
    def __get_closest_weight(self, value):
        """ Get the best representation of the weight so that both weight and
            1 / w work

        :param float value: value to get the closest weight of
        """
<<<<<<< HEAD
        if abs(value) < 1.0:
            return DataType.S1615.closest_representable_value(value)
        return 1 / (
            DataType.S1615.closest_representable_value_above(1 / value))
=======
        # E[ number of spikes ] in a timestep
        average_spikes_per_timestep = (
            float(n_synapses_in * spikes_per_second) /
            SpynnakerDataView.get_simulation_time_step_per_s())

        # Exact variance contribution from inherent Poisson variation
        poisson_variance = average_spikes_per_timestep * (weight_mean ** 2)

        # Upper end of range for Poisson summation required below
        # upper_bound needs to be an integer
        upper_bound = int(round(average_spikes_per_timestep +
                                POSSION_SIGMA_SUMMATION_LIMIT *
                                math.sqrt(average_spikes_per_timestep)))

        # Closed-form exact solution for summation that gives the variance
        # contributed by weight distribution variation when modulated by
        # Poisson PDF.  Requires scipy.special for gamma and incomplete gamma
        # functions. Beware: incomplete gamma doesn't work the same as
        # Mathematica because (1) it's regularised and needs a further
        # multiplication and (2) it's actually the complement that is needed
        # i.e. 'gammaincc']

        weight_variance = 0.0

        if weight_std_dev > 0:
            # pylint: disable=no-member
            lngamma = special.gammaln(1 + upper_bound)
            gammai = special.gammaincc(
                1 + upper_bound, average_spikes_per_timestep)

            big_ratio = (math.log(average_spikes_per_timestep) * upper_bound -
                         lngamma)

            if -701.0 < big_ratio < 701.0 and big_ratio != 0.0:
                log_weight_variance = (
                    -average_spikes_per_timestep +
                    math.log(average_spikes_per_timestep) +
                    2.0 * math.log(weight_std_dev) +
                    math.log(math.exp(average_spikes_per_timestep) * gammai -
                             math.exp(big_ratio)))
                weight_variance = math.exp(log_weight_variance)

        # upper bound calculation -> mean + n * SD
        return ((average_spikes_per_timestep * weight_mean) +
                (sigma * math.sqrt(poisson_variance + weight_variance)))

    def get_ring_buffer_shifts(self):
        """ Get the shift of the ring buffers for transfer of values into the
            input buffers for this model.
>>>>>>> 804cc0dd

    def __calculate_min_weights(self, incoming_projections):
        """ Calculate the minimum weights required to best represent all the
            possible weights coming into this vertex

        :param list(~.Projection) incoming_projections: incoming proj to vertex

        :return: list of minimum weights
        :rtype: list(float)
        """
<<<<<<< HEAD
        # Initialise to a maximum value
        min_weights = [sys.maxsize for _ in range(
            self.__neuron_impl.get_n_synapse_types())]

        # Get the (global) weight_scale from the input_type in the neuron_impl
        weight_scale = self.__neuron_impl.get_global_weight_scale()

        for proj in incoming_projections:
=======
        stats = _Stats(self.__neuron_impl, self.__spikes_per_second,
                       self.__ring_buffer_sigma)

        for proj in self.incoming_projections:
>>>>>>> 804cc0dd
            # pylint: disable=protected-access
            synapse_info = proj._synapse_information
            # Skip if this is a synapse dynamics synapse type
            if synapse_info.synapse_type_from_dynamics:
                continue
<<<<<<< HEAD
            synapse_type = synapse_info.synapse_type
            connector = synapse_info.connector
            synapse_dynamics = synapse_info.synapse_dynamics

            conn_weight_min = synapse_dynamics.get_weight_minimum(
                connector, self.__weight_random_sigma, synapse_info)

            if conn_weight_min == 0:
                conn_weight_min = DataType.S1615.decode_from_int(1)
            conn_weight_min *= weight_scale
            if not numpy.isnan(conn_weight_min):
                if min_weights[synapse_type] != sys.maxsize:
                    conn_weight_min = float_gcd(
                        min_weights[synapse_type], conn_weight_min)
                min_weights[synapse_type] = min(
                    min_weights[synapse_type], conn_weight_min)

            # Do any remaining calculations inside the synapse dynamics
            min_weights = synapse_dynamics.calculate_min_weight(
                min_weights, self.__max_stdp_spike_delta, weight_scale,
                conn_weight_min, synapse_type)

        # Convert values to their closest representable value to ensure
        # that division works for the minimum value
        min_weights = [self.__get_closest_weight(m)
                       if m != sys.maxsize else 0 for m in min_weights]

        # The minimum weight shouldn't be 0 unless set above (and then it
        # doesn't matter that we use the min as there are no weights); so
        # set the weight to the smallest representable value if 0
        min_weights = [m if m > 0 else DataType.S1615.decode_from_int(1)
                       for m in min_weights]

        # Now check that the maximum weight isn't too big
        for proj in incoming_projections:
            synapse_info = proj._synapse_information
            synapse_type = synapse_info.synapse_type
            connector = synapse_info.connector
            synapse_dynamics = synapse_info.synapse_dynamics

            weight_max = synapse_dynamics.get_weight_maximum(
                connector, synapse_info)
            weight_max *= weight_scale
=======
            stats.add_projection(proj)

        n_synapse_types = self.__neuron_impl.get_n_synapse_types()
        max_weights = numpy.zeros(n_synapse_types)
        for synapse_type in range(n_synapse_types):
            max_weights[synapse_type] = stats.get_max_weight(synapse_type)

        # Convert these to powers; we could use int.bit_length() for this if
        # they were integers, but they aren't...
        max_weight_powers = (
            0 if w <= 0 else int(math.ceil(max(0, math.log2(w))))
            for w in max_weights)

        # If 2^max_weight_power equals the max weight, we have to add another
        # power, as range is 0 - (just under 2^max_weight_power)!
        max_weight_powers = (
            w + 1 if (2 ** w) <= a else w
            for w, a in zip(max_weight_powers, max_weights))

        return list(max_weight_powers)
>>>>>>> 804cc0dd

            weight_scale_limit = float(DataType.S1615.scale)
            if weight_scale_limit * min_weights[synapse_type] < weight_max:
                max_weight = self.__get_closest_weight(weight_max)
                min_weights[synapse_type] = max_weight / weight_scale_limit

        self.__check_weights(min_weights, weight_scale, incoming_projections)

        return min_weights

    def __check_weights(
            self, min_weights, weight_scale, incoming_projections):
        """ Warn the user about weights that can't be represented properly
            where possible

        :param ~numpy.ndarray min_weights: Minimum weights per synapse type
        :param float weight_scale: The weight_scale from the synapse input_type
        :param list(~.Projection) incoming_projections: A list of incoming proj
        """
        for proj in incoming_projections:
            synapse_info = proj._synapse_information
            weights = synapse_info.weights
            synapse_type = synapse_info.synapse_type
            min_weight = min_weights[synapse_type]
            if not isinstance(weights, str):
                if numpy.isscalar(weights):
                    self.__check_weight(
                        min_weight, weights, weight_scale, proj, synapse_info)
                elif hasattr(weights, "__getitem__"):
                    for w in weights:
                        self.__check_weight(
                            min_weight, w, weight_scale, proj, synapse_info)

    def __check_weight(
            self, min_weight, weight, weight_scale, projection,
            synapse_info):
        """ Warn the user about a weight that can't be represented properly
            where possible

        :param float min_weight: Minimum weight value
        :param float weight: weight value being checked
        :param float weight_scale: The weight_scale from the synapse input_type
        :param ~.Projection projection: The projection
        :param ~.SynapseInformation synapse_info: The synapse information
        """
        r_weight = weight * weight_scale / min_weight
        r_weight = (DataType.UINT16.closest_representable_value(
            r_weight) * min_weight) / weight_scale
        if weight != r_weight:
            self.__weight_provenance[weight, r_weight].append(
                (projection, synapse_info))

    def get_min_weights(self, incoming_projections):
        """ Calculate the minimum weights required to best represent all the
            possible weights coming into this vertex

        :param list(~.Projection) incoming_projections: incoming proj to vertex

        :return: list of minimum weights
        :rtype: list(float)
        """
        if self.__min_weights is None:
            self.__min_weights = self.__calculate_min_weights(
                incoming_projections)
        else:
            weight_scale = self.__neuron_impl.get_global_weight_scale()
            self.__check_weights(
                self.__min_weights, weight_scale, incoming_projections)

        return self.__min_weights

    def get_weight_scales(self, min_weights):
        """ Get the weight scaling to apply to weights in synapses

        :param list(int) min_weights:
            The min weights to convert to weight scales
        :rtype: list(int)
        """
        weight_scale = self.__neuron_impl.get_global_weight_scale()
        self.__weight_scales = numpy.array(
            [(1 / w) * weight_scale if w != 0 else 0 for w in min_weights])
        return self.__weight_scales

    @overrides(AbstractAcceptsIncomingSynapses.get_connections_from_machine)
    def get_connections_from_machine(
            self, app_edge, synapse_info):
        # Start with something in the list so that concatenate works
        connections = [numpy.zeros(
                0, dtype=AbstractSDRAMSynapseDynamics.NUMPY_CONNECTORS_DTYPE)]
        progress = ProgressBar(
            len(self.machine_vertices),
            "Getting synaptic data between {} and {}".format(
                app_edge.pre_vertex.label, app_edge.post_vertex.label))
        for post_vertex in progress.over(self.machine_vertices):
            if isinstance(post_vertex, HasSynapses):
                placement = SpynnakerDataView.get_placement_of_vertex(
                    post_vertex)
                connections.extend(post_vertex.get_connections_from_machine(
                    placement, app_edge, synapse_info))
        return numpy.concatenate(connections)

    def get_synapse_params_size(self):
        """ Get the size of the synapse parameters in bytes

        :rtype: int
        """
        # This will only hold ring buffer scaling for the neuron synapse
        # types
        return (_SYNAPSES_BASE_SDRAM_USAGE_IN_BYTES +
                (BYTES_PER_WORD * self.__neuron_impl.get_n_synapse_types()))

    def get_synapse_dynamics_size(self, n_atoms):
        """ Get the size of the synapse dynamics region

        :param ~pacman.model.graphs.common.Slice vertex_slice:
            The slice of the vertex to get the usage of
        :rtype: int
        """

        if isinstance(self.__synapse_dynamics, AbstractLocalOnly):
            return self.__synapse_dynamics.get_parameters_usage_in_bytes(
                self.incoming_projections)

        return self.__synapse_dynamics.get_parameters_sdram_usage_in_bytes(
            n_atoms, self.__neuron_impl.get_n_synapse_types())

    def get_structural_dynamics_size(self, n_atoms):
        """ Get the size of the structural dynamics region

        :param ~pacman.model.graphs.common.Slice vertex_slice:
            The slice of the vertex to get the usage of
        :param list(~spynnaker.pyNN.models.Projection) incoming_projections:
            The projections to consider in the calculations
        """

        if not isinstance(
                self.__synapse_dynamics, AbstractSynapseDynamicsStructural):
            return 0

        return self.__synapse_dynamics\
            .get_structural_parameters_sdram_usage_in_bytes(
                self.incoming_projections, n_atoms)

    def get_synapses_size(self, n_post_atoms):
        """ Get the maximum SDRAM usage for the synapses on a vertex slice

        :param int n_post_atoms: The number of atoms projected to
        :param list(~spynnaker.pyNN.models.Projection) incoming_projections:
            The projections to consider in the calculations
        """
        addr = 2 * BYTES_PER_WORD
        for proj in self.incoming_projections:
            addr = self.__add_matrix_size(addr, proj, n_post_atoms)
        return addr

    def __add_matrix_size(self, addr, projection, n_post_atoms):
        """ Add to the address the size of the matrices for the projection to
            the vertex slice

        :param int addr: The address to start from
        :param ~spynnaker.pyNN.models.Projection: The projection to add
        :param int n_post_atoms: The number of atoms projected to
        :rtype: int
        """
        # pylint: disable=protected-access
        synapse_info = projection._synapse_information
        app_edge = projection._projection_edge

        max_row_info = self.get_max_row_info(
            synapse_info, n_post_atoms, app_edge)

        vertex = app_edge.pre_vertex
        max_atoms = vertex.get_max_atoms_per_core()
        n_sub_atoms = int(min(max_atoms, vertex.n_atoms))
        n_sub_edges = int(math.ceil(vertex.n_atoms / n_sub_atoms))

        if max_row_info.undelayed_max_n_synapses > 0:
            size = n_sub_atoms * max_row_info.undelayed_max_bytes
            for _ in range(n_sub_edges):
                addr = MasterPopTableAsBinarySearch.get_next_allowed_address(
                    addr)
                addr += size
        if max_row_info.delayed_max_n_synapses > 0:
            size = (n_sub_atoms * max_row_info.delayed_max_bytes *
                    app_edge.n_delay_stages)
            for _ in range(n_sub_edges):
                addr = MasterPopTableAsBinarySearch.get_next_allowed_address(
                    addr)
                addr += size
        return addr

    def get_max_row_info(self, synapse_info, n_post_atoms, app_edge):
        """ Get maximum row length data

        :param SynapseInformation synapse_info: Information about synapses
        :param int n_post_atoms: The number of atoms projected to
        :param ProjectionApplicationEdge app_edge: The edge of the projection
        """
        key = (app_edge, synapse_info, n_post_atoms)
        if key in self.__max_row_info:
            return self.__max_row_info[key]
        max_row_info = get_max_row_info(
            synapse_info, n_post_atoms, app_edge.n_delay_stages, app_edge)
        self.__max_row_info[key] = max_row_info
        return max_row_info

    def get_synapse_expander_size(self):
        """ Get the size of the synapse expander region in bytes

        :rtype: int
        """
        size = 0
        for proj in self.incoming_projections:
            # pylint: disable=protected-access
            synapse_info = proj._synapse_information
            app_edge = proj._projection_edge
            n_sub_edges = len(
                app_edge.pre_vertex.splitter.get_out_going_slices())
            if not n_sub_edges:
                vertex = app_edge.pre_vertex
                max_atoms = float(min(vertex.get_max_atoms_per_core(),
                                      vertex.n_atoms))
                n_sub_edges = int(math.ceil(vertex.n_atoms / max_atoms))
            size += self.__generator_info_size(synapse_info) * n_sub_edges

        # If anything generates data, also add some base information
        if size:
            size += SYNAPSES_BASE_GENERATOR_SDRAM_USAGE_IN_BYTES
            size += (self.__neuron_impl.get_n_synapse_types() *
                     DataType.U3232.size)
        return size

    @staticmethod
    def __generator_info_size(synapse_info):
        """ The number of bytes required by the generator information

        :param SynapseInformation synapse_info: The synapse information to use

        :rtype: int
        """
        if not synapse_info.may_generate_on_machine():
            return 0

        connector = synapse_info.connector
        dynamics = synapse_info.synapse_dynamics
        gen_size = sum((
            GeneratorData.BASE_SIZE,
            connector.gen_delay_params_size_in_bytes(synapse_info.delays),
            connector.gen_weight_params_size_in_bytes(synapse_info.weights),
            connector.gen_connector_params_size_in_bytes,
            dynamics.gen_matrix_params_size_in_bytes
        ))
        return gen_size

    @property
    def synapse_executable_suffix(self):
        """ The suffix of the executable name due to the type of synapses \
            in use.

        :rtype: str
        """
        return self.__synapse_dynamics.get_vertex_executable_suffix()

    @property
    def neuron_recordables(self):
        """ Get the names of variables that can be recorded by the neuron

        :rtype: list(str)
        """
        return self.__neuron_recorder.get_recordable_variables()

    @property
    def synapse_recordables(self):
        """ Get the names of variables that can be recorded by the synapses

        :rtype: list(str)
        """
        return self.__synapse_recorder.get_recordable_variables()

    def get_common_constant_sdram(
            self, n_record, n_provenance, common_regions):
        """ Get the amount of SDRAM used by common parts

        :param int n_record: The number of recording regions
        :param int n_provenance: The number of provenance items
        :param CommonRegions common_regions: Region IDs
        :rtype: int
        """
        sdram = MultiRegionSDRAM()
        sdram.add_cost(common_regions.system, SYSTEM_BYTES_REQUIREMENT)
        sdram.add_cost(
            common_regions.recording,
            get_recording_header_size(n_record) +
            get_recording_data_constant_size(n_record))
        sdram.add_cost(
            common_regions.provenance,
            ProvidesProvenanceDataFromMachineImpl.get_provenance_data_size(
                n_provenance))
        sdram.add_cost(
            common_regions.profile,
            get_profile_region_size(self.__n_profile_samples))
        return sdram

    def get_neuron_variable_sdram(self, vertex_slice):
        """ Get the amount of SDRAM per timestep used by neuron parts

        :param ~pacman.model.graphs.common.Slice vertex_slice:
            The slice of neurons to get the size of

        :rtype: int
        """
        return self.__neuron_recorder.get_variable_sdram_usage(vertex_slice)

    def get_max_neuron_variable_sdram(self, n_neurons):
        """ Get the amount of SDRAM per timestep used by neuron parts

        :param ~pacman.model.graphs.common.Slice vertex_slice:
            The slice of neurons to get the size of

        :rtype: int
        """
        return self.__neuron_recorder.get_max_variable_sdram_usage(n_neurons)

    def get_synapse_variable_sdram(self, vertex_slice):
        """ Get the amount of SDRAM per timestep used by synapse parts

        :param ~pacman.model.graphs.common.Slice vertex_slice:
            The slice of neurons to get the size of

        :rtype: int
        """
        if isinstance(self.__synapse_dynamics,
                      AbstractSynapseDynamicsStructural):
            self.__synapse_recorder.set_max_rewires_per_ts(
                self.__synapse_dynamics.get_max_rewires_per_ts())
        return self.__synapse_recorder.get_variable_sdram_usage(vertex_slice)

    def get_max_synapse_variable_sdram(self, n_neurons):
        """ Get the amount of SDRAM per timestep used by synapse parts

        :param ~pacman.model.graphs.common.Slice vertex_slice:
            The slice of neurons to get the size of

        :rtype: int
        """
        if isinstance(self.__synapse_dynamics,
                      AbstractSynapseDynamicsStructural):
            self.__synapse_recorder.set_max_rewires_per_ts(
                self.__synapse_dynamics.get_max_rewires_per_ts())
        return self.__synapse_recorder.get_max_variable_sdram_usage(n_neurons)

    def get_neuron_constant_sdram(self, n_atoms, neuron_regions):
        """ Get the amount of fixed SDRAM used by neuron parts

        :param ~pacman.model.graphs.common.Slice vertex_slice:
            The slice of neurons to get the size of
        :param NeuronRegions neuron_regions: Region IDs
        :rtype: int
        """
        sdram = MultiRegionSDRAM()
        sdram.add_cost(
            neuron_regions.neuron_params,
            self.get_sdram_usage_for_neuron_params(n_atoms))
        sdram.add_cost(
            neuron_regions.current_source_params,
            self.get_sdram_usage_for_current_source_params(n_atoms))
        sdram.add_cost(
            neuron_regions.neuron_recording,
            self.__neuron_recorder.get_metadata_sdram_usage_in_bytes(
                n_atoms))
        return sdram

    @property
    def incoming_projections(self):
        """ The projections that target this population vertex

        :rtype: iterable(~spynnaker.pyNN.models.projection.Projection)
        """
<<<<<<< HEAD
        return self.__incoming_projections

    @overrides(AbstractProvidesLocalProvenanceData.get_local_provenance_data)
    def get_local_provenance_data(self):
        synapse_names = list(self.__neuron_impl.get_synapse_targets())

        with ProvenanceWriter() as db:
            for i, weight in enumerate(self.__min_weights):
                db.insert_app_vertex(
                    self.label,
                    synapse_names[i], "min_weight",
                    weight),

            for (weight, r_weight) in self.__weight_provenance:
                proj_info = self.__weight_provenance[weight, r_weight]
                for i, (proj, s_info) in enumerate(proj_info):
                    db.insert_connector(
                        s_info.pre_population.label,
                        s_info.post_population.label,
                        s_info.connector.__class__.__name__,
                        "weight_representation",
                        weight == r_weight
                        )

                    if (weight != r_weight):
                        db.insert_report(
                            "Weight of {} could not be represented precisely;"
                            " a weight of {} was used instead".format(
                                weight, r_weight))
=======
        for proj_list in self.__incoming_projections.values():
            for proj in proj_list:
                yield proj

    def get_incoming_projections_from(self, source_vertex):
        """ Get the projections that target this population vertex from
            the given source
        """
        return self.__incoming_projections[source_vertex]


class _Stats(object):
    """ Object to keep hold of and process statistics for ring buffer scaling
    """
    __slots__ = [
        "w_scale",
        "w_scale_sq",
        "n_synapse_types",
        "running_totals",
        "delay_running_totals",
        "total_weights",
        "biggest_weight",
        "rate_stats",
        "steps_per_second",
        "default_spikes_per_second",
        "ring_buffer_sigma"
    ]

    def __init__(
            self, neuron_impl, default_spikes_per_second, ring_buffer_sigma):
        self.w_scale = neuron_impl.get_global_weight_scale()
        self.w_scale_sq = self.w_scale ** 2
        n_synapse_types = neuron_impl.get_n_synapse_types()

        self.running_totals = [
            RunningStats() for _ in range(n_synapse_types)]
        self.delay_running_totals = [
            RunningStats() for _ in range(n_synapse_types)]
        self.total_weights = numpy.zeros(n_synapse_types)
        self.biggest_weight = numpy.zeros(n_synapse_types)
        self.rate_stats = [RunningStats() for _ in range(n_synapse_types)]

        self.steps_per_second = (
            SpynnakerDataView.get_simulation_time_step_per_s())
        self.default_spikes_per_second = default_spikes_per_second
        self.ring_buffer_sigma = ring_buffer_sigma

    def add_projection(self, proj):
        # pylint: disable=protected-access
        s_dynamics = proj._synapse_information.synapse_dynamics
        if isinstance(s_dynamics, AbstractSupportsSignedWeights):
            self.__add_signed_projection(proj)
        else:
            self.__add_unsigned_projection(proj)

    def __add_signed_projection(self, proj):
        # pylint: disable=protected-access
        s_info = proj._synapse_information
        connector = s_info.connector
        s_dynamics = s_info.synapse_dynamics

        n_conns = connector.get_n_connections_to_post_vertex_maximum(s_info)
        d_var = s_dynamics.get_delay_variance(connector, s_info.delays, s_info)

        s_type_pos = s_dynamics.get_positive_synapse_index(proj)
        w_mean_pos = s_dynamics.get_mean_positive_weight(proj)
        w_var_pos = s_dynamics.get_variance_positive_weight(proj)
        w_max_pos = s_dynamics.get_maximum_positive_weight(proj)
        self.__add_details(
            proj, s_type_pos, n_conns, w_mean_pos, w_var_pos, w_max_pos, d_var)

        s_type_neg = s_dynamics.get_negative_synapse_index(proj)
        w_mean_neg = -s_dynamics.get_mean_negative_weight(proj)
        w_var_neg = -s_dynamics.get_variance_negative_weight(proj)
        w_max_neg = -s_dynamics.get_minimum_negative_weight(proj)
        self.__add_details(
            proj, s_type_neg, n_conns, w_mean_neg, w_var_neg, w_max_neg, d_var)

    def __add_unsigned_projection(self, proj):
        # pylint: disable=protected-access
        s_info = proj._synapse_information
        s_type = s_info.synapse_type
        s_dynamics = s_info.synapse_dynamics
        connector = s_info.connector

        n_conns = connector.get_n_connections_to_post_vertex_maximum(s_info)
        w_mean = s_dynamics.get_weight_mean(connector, s_info)
        w_var = s_dynamics.get_weight_variance(
            connector, s_info.weights, s_info)
        w_max = s_dynamics.get_weight_maximum(connector, s_info)
        d_var = s_dynamics.get_delay_variance(connector, s_info.delays, s_info)
        self.__add_details(proj, s_type, n_conns, w_mean, w_var, w_max, d_var)

    def __add_details(
            self, proj, s_type, n_conns, w_mean, w_var, w_max, d_var):
        self.running_totals[s_type].add_items(
            w_mean * self.w_scale, w_var * self.w_scale_sq, n_conns)
        self.biggest_weight[s_type] = max(
            self.biggest_weight[s_type], w_max * self.w_scale)
        self.delay_running_totals[s_type].add_items(0.0, d_var, n_conns)

        spikes_per_tick, spikes_per_second = self.__pre_spike_stats(proj)
        self.rate_stats[s_type].add_items(spikes_per_second, 0, n_conns)
        self.total_weights[s_type] += spikes_per_tick * (w_max * n_conns)

    def __pre_spike_stats(self, proj):
        spikes_per_tick = max(
            1.0, self.default_spikes_per_second / self.steps_per_second)
        spikes_per_second = self.default_spikes_per_second
        # pylint: disable=protected-access
        pre_vertex = proj._projection_edge.pre_vertex
        if isinstance(pre_vertex, AbstractMaxSpikes):
            rate = pre_vertex.max_spikes_per_second()
            if rate != 0:
                spikes_per_second = rate
            spikes_per_tick = pre_vertex.max_spikes_per_ts()
        return spikes_per_tick, spikes_per_second

    def get_max_weight(self, s_type):
        if self.delay_running_totals[s_type].variance == 0.0:
            return max(self.total_weights[s_type], self.biggest_weight[s_type])

        stats = self.running_totals[s_type]
        rates = self.rate_stats[s_type]
        # pylint: disable=protected-access
        w_max = AbstractPopulationVertex._ring_buffer_expected_upper_bound(
            stats.mean, stats.standard_deviation, rates.mean,
            stats.n_items, self.ring_buffer_sigma)
        w_max = min(w_max, self.total_weights[s_type])
        w_max = max(w_max, self.biggest_weight[s_type])
        return w_max
>>>>>>> 804cc0dd
<|MERGE_RESOLUTION|>--- conflicted
+++ resolved
@@ -17,16 +17,12 @@
 import sys
 import math
 import numpy
-<<<<<<< HEAD
-from collections import defaultdict
-=======
 from scipy import special  # @UnresolvedImport
 import operator
 from functools import reduce
 from collections import defaultdict
 
 from pyNN.space import Grid2D, Grid3D
->>>>>>> 804cc0dd
 
 from spinn_utilities.log import FormatAdapter
 from spinn_utilities.overrides import overrides
@@ -60,23 +56,15 @@
     NeuronRecorder)
 from spynnaker.pyNN.models.abstract_models import (
     AbstractPopulationInitializable, AbstractAcceptsIncomingSynapses,
-<<<<<<< HEAD
-    AbstractPopulationSettable, AbstractContainsUnits, HasSynapses)
-from spynnaker.pyNN.exceptions import (
-    InvalidParameterType, SynapticConfigurationException)
-from spynnaker.pyNN.utilities.ranged import (
-    SpynnakerRangeDictionary)
-from spynnaker.pyNN.utilities.utility_calls import float_gcd
-=======
     AbstractPopulationSettable, AbstractContainsUnits, AbstractMaxSpikes,
     HasSynapses, SupportsStructure)
 from spynnaker.pyNN.exceptions import InvalidParameterType, SpynnakerException
 from spynnaker.pyNN.utilities.ranged import (
     SpynnakerRangeDictionary)
+from spynnaker.pyNN.utilities.utility_calls import float_gcd
 from spynnaker.pyNN.utilities.constants import (
     POSSION_SIGMA_SUMMATION_LIMIT)
 from spynnaker.pyNN.utilities.running_stats import RunningStats
->>>>>>> 804cc0dd
 from spynnaker.pyNN.models.neuron.synapse_dynamics import (
     AbstractSDRAMSynapseDynamics, AbstractSynapseDynamicsStructural,
     AbstractSupportsSignedWeights)
@@ -118,11 +106,8 @@
         AbstractEventRecordable,
         AbstractPopulationInitializable, AbstractPopulationSettable,
         AbstractChangableAfterRun, AbstractAcceptsIncomingSynapses,
-<<<<<<< HEAD
-        AbstractCanReset, AbstractProvidesLocalProvenanceData):
-=======
-        AbstractCanReset, SupportsStructure):
->>>>>>> 804cc0dd
+        AbstractCanReset, SupportsStructure,
+        AbstractProvidesLocalProvenanceData):
     """ Underlying vertex model for Neural Populations.\
         Not actually abstract.
     """
@@ -152,16 +137,13 @@
         "__self_projection",
         "__current_sources",
         "__current_source_id_list",
-<<<<<<< HEAD
+        "__structure",
         "__weight_scales",
         "__min_weights",
         "__min_weights_auto",
         "__weight_random_sigma",
         "__max_stdp_spike_delta",
         "__weight_provenance"]
-=======
-        "__structure"]
->>>>>>> 804cc0dd
 
     #: recording region IDs
     _SPIKE_RECORDING_REGION = 0
@@ -297,6 +279,32 @@
 
         self.__structure = None
 
+        # Store (local) weight scales
+        self.__weight_scales = None
+
+        # Read the minimum weight if not set; this might *still* be None,
+        # meaning "auto calculate"; the number of weights needs to match
+        # the number of synapse types
+        self.__min_weights = min_weights
+        self.__min_weights_auto = True
+        if self.__min_weights is not None:
+            self.__min_weights_auto = False
+            n_synapse_types = self.__neuron_impl.get_n_synapse_types()
+            if len(self.__min_weights) != n_synapse_types:
+                raise SynapticConfigurationException(
+                    "The number of minimum weights provided ({} - {}) does not"
+                    " match the number of synapse types ({})".format(
+                        len(self.__min_weights), self.__min_weights,
+                        n_synapse_types))
+
+        # Get the other minimum weight configuration parameters
+        self.__weight_random_sigma = weight_random_sigma
+        self.__max_stdp_spike_delta = max_stdp_spike_delta
+
+        # Store weight provenance information mapping from
+        # (real weight, represented weight) -> projections
+        self.__weight_provenance = defaultdict(list)
+
     @overrides(TDMAAwareApplicationVertex.get_max_atoms_per_core)
     def get_max_atoms_per_core(self):
         max_atoms = super().get_max_atoms_per_core()
@@ -348,32 +356,6 @@
     @overrides(SupportsStructure.set_structure)
     def set_structure(self, structure):
         self.__structure = structure
-
-        # Store (local) weight scales
-        self.__weight_scales = None
-
-        # Read the minimum weight if not set; this might *still* be None,
-        # meaning "auto calculate"; the number of weights needs to match
-        # the number of synapse types
-        self.__min_weights = min_weights
-        self.__min_weights_auto = True
-        if self.__min_weights is not None:
-            self.__min_weights_auto = False
-            n_synapse_types = self.__neuron_impl.get_n_synapse_types()
-            if len(self.__min_weights) != n_synapse_types:
-                raise SynapticConfigurationException(
-                    "The number of minimum weights provided ({} - {}) does not"
-                    " match the number of synapse types ({})".format(
-                        len(self.__min_weights), self.__min_weights,
-                        n_synapse_types))
-
-        # Get the other minimum weight configuration parameters
-        self.__weight_random_sigma = weight_random_sigma
-        self.__max_stdp_spike_delta = max_stdp_spike_delta
-
-        # Store weight provenance information mapping from
-        # (real weight, represented weight) -> projections
-        self.__weight_provenance = defaultdict(list)
 
     @property
     def synapse_dynamics(self):
@@ -976,64 +958,12 @@
 
         :param float value: value to get the closest weight of
         """
-<<<<<<< HEAD
         if abs(value) < 1.0:
             return DataType.S1615.closest_representable_value(value)
         return 1 / (
             DataType.S1615.closest_representable_value_above(1 / value))
-=======
-        # E[ number of spikes ] in a timestep
-        average_spikes_per_timestep = (
-            float(n_synapses_in * spikes_per_second) /
-            SpynnakerDataView.get_simulation_time_step_per_s())
-
-        # Exact variance contribution from inherent Poisson variation
-        poisson_variance = average_spikes_per_timestep * (weight_mean ** 2)
-
-        # Upper end of range for Poisson summation required below
-        # upper_bound needs to be an integer
-        upper_bound = int(round(average_spikes_per_timestep +
-                                POSSION_SIGMA_SUMMATION_LIMIT *
-                                math.sqrt(average_spikes_per_timestep)))
-
-        # Closed-form exact solution for summation that gives the variance
-        # contributed by weight distribution variation when modulated by
-        # Poisson PDF.  Requires scipy.special for gamma and incomplete gamma
-        # functions. Beware: incomplete gamma doesn't work the same as
-        # Mathematica because (1) it's regularised and needs a further
-        # multiplication and (2) it's actually the complement that is needed
-        # i.e. 'gammaincc']
-
-        weight_variance = 0.0
-
-        if weight_std_dev > 0:
-            # pylint: disable=no-member
-            lngamma = special.gammaln(1 + upper_bound)
-            gammai = special.gammaincc(
-                1 + upper_bound, average_spikes_per_timestep)
-
-            big_ratio = (math.log(average_spikes_per_timestep) * upper_bound -
-                         lngamma)
-
-            if -701.0 < big_ratio < 701.0 and big_ratio != 0.0:
-                log_weight_variance = (
-                    -average_spikes_per_timestep +
-                    math.log(average_spikes_per_timestep) +
-                    2.0 * math.log(weight_std_dev) +
-                    math.log(math.exp(average_spikes_per_timestep) * gammai -
-                             math.exp(big_ratio)))
-                weight_variance = math.exp(log_weight_variance)
-
-        # upper bound calculation -> mean + n * SD
-        return ((average_spikes_per_timestep * weight_mean) +
-                (sigma * math.sqrt(poisson_variance + weight_variance)))
-
-    def get_ring_buffer_shifts(self):
-        """ Get the shift of the ring buffers for transfer of values into the
-            input buffers for this model.
->>>>>>> 804cc0dd
-
-    def __calculate_min_weights(self, incoming_projections):
+
+    def __calculate_min_weights(self):
         """ Calculate the minimum weights required to best represent all the
             possible weights coming into this vertex
 
@@ -1042,7 +972,6 @@
         :return: list of minimum weights
         :rtype: list(float)
         """
-<<<<<<< HEAD
         # Initialise to a maximum value
         min_weights = [sys.maxsize for _ in range(
             self.__neuron_impl.get_n_synapse_types())]
@@ -1050,19 +979,12 @@
         # Get the (global) weight_scale from the input_type in the neuron_impl
         weight_scale = self.__neuron_impl.get_global_weight_scale()
 
-        for proj in incoming_projections:
-=======
-        stats = _Stats(self.__neuron_impl, self.__spikes_per_second,
-                       self.__ring_buffer_sigma)
-
         for proj in self.incoming_projections:
->>>>>>> 804cc0dd
             # pylint: disable=protected-access
             synapse_info = proj._synapse_information
             # Skip if this is a synapse dynamics synapse type
             if synapse_info.synapse_type_from_dynamics:
                 continue
-<<<<<<< HEAD
             synapse_type = synapse_info.synapse_type
             connector = synapse_info.connector
             synapse_dynamics = synapse_info.synapse_dynamics
@@ -1097,7 +1019,7 @@
                        for m in min_weights]
 
         # Now check that the maximum weight isn't too big
-        for proj in incoming_projections:
+        for proj in self.incoming_projections:
             synapse_info = proj._synapse_information
             synapse_type = synapse_info.synapse_type
             connector = synapse_info.connector
@@ -1106,48 +1028,25 @@
             weight_max = synapse_dynamics.get_weight_maximum(
                 connector, synapse_info)
             weight_max *= weight_scale
-=======
-            stats.add_projection(proj)
-
-        n_synapse_types = self.__neuron_impl.get_n_synapse_types()
-        max_weights = numpy.zeros(n_synapse_types)
-        for synapse_type in range(n_synapse_types):
-            max_weights[synapse_type] = stats.get_max_weight(synapse_type)
-
-        # Convert these to powers; we could use int.bit_length() for this if
-        # they were integers, but they aren't...
-        max_weight_powers = (
-            0 if w <= 0 else int(math.ceil(max(0, math.log2(w))))
-            for w in max_weights)
-
-        # If 2^max_weight_power equals the max weight, we have to add another
-        # power, as range is 0 - (just under 2^max_weight_power)!
-        max_weight_powers = (
-            w + 1 if (2 ** w) <= a else w
-            for w, a in zip(max_weight_powers, max_weights))
-
-        return list(max_weight_powers)
->>>>>>> 804cc0dd
 
             weight_scale_limit = float(DataType.S1615.scale)
             if weight_scale_limit * min_weights[synapse_type] < weight_max:
                 max_weight = self.__get_closest_weight(weight_max)
                 min_weights[synapse_type] = max_weight / weight_scale_limit
 
-        self.__check_weights(min_weights, weight_scale, incoming_projections)
+        self.__check_weights(min_weights, weight_scale)
 
         return min_weights
 
     def __check_weights(
-            self, min_weights, weight_scale, incoming_projections):
+            self, min_weights, weight_scale):
         """ Warn the user about weights that can't be represented properly
             where possible
 
         :param ~numpy.ndarray min_weights: Minimum weights per synapse type
         :param float weight_scale: The weight_scale from the synapse input_type
-        :param list(~.Projection) incoming_projections: A list of incoming proj
-        """
-        for proj in incoming_projections:
+        """
+        for proj in self.incoming_projections:
             synapse_info = proj._synapse_information
             weights = synapse_info.weights
             synapse_type = synapse_info.synapse_type
@@ -1180,22 +1079,19 @@
             self.__weight_provenance[weight, r_weight].append(
                 (projection, synapse_info))
 
-    def get_min_weights(self, incoming_projections):
+    def get_min_weights(self):
         """ Calculate the minimum weights required to best represent all the
             possible weights coming into this vertex
 
-        :param list(~.Projection) incoming_projections: incoming proj to vertex
-
         :return: list of minimum weights
         :rtype: list(float)
         """
         if self.__min_weights is None:
-            self.__min_weights = self.__calculate_min_weights(
-                incoming_projections)
+            self.__min_weights = self.__calculate_min_weights()
         else:
             weight_scale = self.__neuron_impl.get_global_weight_scale()
             self.__check_weights(
-                self.__min_weights, weight_scale, incoming_projections)
+                self.__min_weights, weight_scale)
 
         return self.__min_weights
 
@@ -1506,8 +1402,15 @@
 
         :rtype: iterable(~spynnaker.pyNN.models.projection.Projection)
         """
-<<<<<<< HEAD
-        return self.__incoming_projections
+        for proj_list in self.__incoming_projections.values():
+            for proj in proj_list:
+                yield proj
+
+    def get_incoming_projections_from(self, source_vertex):
+        """ Get the projections that target this population vertex from
+            the given source
+        """
+        return self.__incoming_projections[source_vertex]
 
     @overrides(AbstractProvidesLocalProvenanceData.get_local_provenance_data)
     def get_local_provenance_data(self):
@@ -1536,136 +1439,125 @@
                             "Weight of {} could not be represented precisely;"
                             " a weight of {} was used instead".format(
                                 weight, r_weight))
-=======
-        for proj_list in self.__incoming_projections.values():
-            for proj in proj_list:
-                yield proj
-
-    def get_incoming_projections_from(self, source_vertex):
-        """ Get the projections that target this population vertex from
-            the given source
-        """
-        return self.__incoming_projections[source_vertex]
-
-
-class _Stats(object):
-    """ Object to keep hold of and process statistics for ring buffer scaling
-    """
-    __slots__ = [
-        "w_scale",
-        "w_scale_sq",
-        "n_synapse_types",
-        "running_totals",
-        "delay_running_totals",
-        "total_weights",
-        "biggest_weight",
-        "rate_stats",
-        "steps_per_second",
-        "default_spikes_per_second",
-        "ring_buffer_sigma"
-    ]
-
-    def __init__(
-            self, neuron_impl, default_spikes_per_second, ring_buffer_sigma):
-        self.w_scale = neuron_impl.get_global_weight_scale()
-        self.w_scale_sq = self.w_scale ** 2
-        n_synapse_types = neuron_impl.get_n_synapse_types()
-
-        self.running_totals = [
-            RunningStats() for _ in range(n_synapse_types)]
-        self.delay_running_totals = [
-            RunningStats() for _ in range(n_synapse_types)]
-        self.total_weights = numpy.zeros(n_synapse_types)
-        self.biggest_weight = numpy.zeros(n_synapse_types)
-        self.rate_stats = [RunningStats() for _ in range(n_synapse_types)]
-
-        self.steps_per_second = (
-            SpynnakerDataView.get_simulation_time_step_per_s())
-        self.default_spikes_per_second = default_spikes_per_second
-        self.ring_buffer_sigma = ring_buffer_sigma
-
-    def add_projection(self, proj):
-        # pylint: disable=protected-access
-        s_dynamics = proj._synapse_information.synapse_dynamics
-        if isinstance(s_dynamics, AbstractSupportsSignedWeights):
-            self.__add_signed_projection(proj)
-        else:
-            self.__add_unsigned_projection(proj)
-
-    def __add_signed_projection(self, proj):
-        # pylint: disable=protected-access
-        s_info = proj._synapse_information
-        connector = s_info.connector
-        s_dynamics = s_info.synapse_dynamics
-
-        n_conns = connector.get_n_connections_to_post_vertex_maximum(s_info)
-        d_var = s_dynamics.get_delay_variance(connector, s_info.delays, s_info)
-
-        s_type_pos = s_dynamics.get_positive_synapse_index(proj)
-        w_mean_pos = s_dynamics.get_mean_positive_weight(proj)
-        w_var_pos = s_dynamics.get_variance_positive_weight(proj)
-        w_max_pos = s_dynamics.get_maximum_positive_weight(proj)
-        self.__add_details(
-            proj, s_type_pos, n_conns, w_mean_pos, w_var_pos, w_max_pos, d_var)
-
-        s_type_neg = s_dynamics.get_negative_synapse_index(proj)
-        w_mean_neg = -s_dynamics.get_mean_negative_weight(proj)
-        w_var_neg = -s_dynamics.get_variance_negative_weight(proj)
-        w_max_neg = -s_dynamics.get_minimum_negative_weight(proj)
-        self.__add_details(
-            proj, s_type_neg, n_conns, w_mean_neg, w_var_neg, w_max_neg, d_var)
-
-    def __add_unsigned_projection(self, proj):
-        # pylint: disable=protected-access
-        s_info = proj._synapse_information
-        s_type = s_info.synapse_type
-        s_dynamics = s_info.synapse_dynamics
-        connector = s_info.connector
-
-        n_conns = connector.get_n_connections_to_post_vertex_maximum(s_info)
-        w_mean = s_dynamics.get_weight_mean(connector, s_info)
-        w_var = s_dynamics.get_weight_variance(
-            connector, s_info.weights, s_info)
-        w_max = s_dynamics.get_weight_maximum(connector, s_info)
-        d_var = s_dynamics.get_delay_variance(connector, s_info.delays, s_info)
-        self.__add_details(proj, s_type, n_conns, w_mean, w_var, w_max, d_var)
-
-    def __add_details(
-            self, proj, s_type, n_conns, w_mean, w_var, w_max, d_var):
-        self.running_totals[s_type].add_items(
-            w_mean * self.w_scale, w_var * self.w_scale_sq, n_conns)
-        self.biggest_weight[s_type] = max(
-            self.biggest_weight[s_type], w_max * self.w_scale)
-        self.delay_running_totals[s_type].add_items(0.0, d_var, n_conns)
-
-        spikes_per_tick, spikes_per_second = self.__pre_spike_stats(proj)
-        self.rate_stats[s_type].add_items(spikes_per_second, 0, n_conns)
-        self.total_weights[s_type] += spikes_per_tick * (w_max * n_conns)
-
-    def __pre_spike_stats(self, proj):
-        spikes_per_tick = max(
-            1.0, self.default_spikes_per_second / self.steps_per_second)
-        spikes_per_second = self.default_spikes_per_second
-        # pylint: disable=protected-access
-        pre_vertex = proj._projection_edge.pre_vertex
-        if isinstance(pre_vertex, AbstractMaxSpikes):
-            rate = pre_vertex.max_spikes_per_second()
-            if rate != 0:
-                spikes_per_second = rate
-            spikes_per_tick = pre_vertex.max_spikes_per_ts()
-        return spikes_per_tick, spikes_per_second
-
-    def get_max_weight(self, s_type):
-        if self.delay_running_totals[s_type].variance == 0.0:
-            return max(self.total_weights[s_type], self.biggest_weight[s_type])
-
-        stats = self.running_totals[s_type]
-        rates = self.rate_stats[s_type]
-        # pylint: disable=protected-access
-        w_max = AbstractPopulationVertex._ring_buffer_expected_upper_bound(
-            stats.mean, stats.standard_deviation, rates.mean,
-            stats.n_items, self.ring_buffer_sigma)
-        w_max = min(w_max, self.total_weights[s_type])
-        w_max = max(w_max, self.biggest_weight[s_type])
-        return w_max
->>>>>>> 804cc0dd
+
+# not sure anything after this point is used any more?
+# class _Stats(object):
+#     """ Object to keep hold of and process statistics for ring buffer scaling
+#     """
+#     __slots__ = [
+#         "w_scale",
+#         "w_scale_sq",
+#         "n_synapse_types",
+#         "running_totals",
+#         "delay_running_totals",
+#         "total_weights",
+#         "biggest_weight",
+#         "rate_stats",
+#         "steps_per_second",
+#         "default_spikes_per_second",
+#         "ring_buffer_sigma"
+#     ]
+#
+#     def __init__(
+#             self, neuron_impl, default_spikes_per_second, ring_buffer_sigma):
+#         self.w_scale = neuron_impl.get_global_weight_scale()
+#         self.w_scale_sq = self.w_scale ** 2
+#         n_synapse_types = neuron_impl.get_n_synapse_types()
+#
+#         self.running_totals = [
+#             RunningStats() for _ in range(n_synapse_types)]
+#         self.delay_running_totals = [
+#             RunningStats() for _ in range(n_synapse_types)]
+#         self.total_weights = numpy.zeros(n_synapse_types)
+#         self.biggest_weight = numpy.zeros(n_synapse_types)
+#         self.rate_stats = [RunningStats() for _ in range(n_synapse_types)]
+#
+#         self.steps_per_second = (
+#             SpynnakerDataView.get_simulation_time_step_per_s())
+#         self.default_spikes_per_second = default_spikes_per_second
+#         self.ring_buffer_sigma = ring_buffer_sigma
+#
+#     def add_projection(self, proj):
+#         # pylint: disable=protected-access
+#         s_dynamics = proj._synapse_information.synapse_dynamics
+#         if isinstance(s_dynamics, AbstractSupportsSignedWeights):
+#             self.__add_signed_projection(proj)
+#         else:
+#             self.__add_unsigned_projection(proj)
+#
+#     def __add_signed_projection(self, proj):
+#         # pylint: disable=protected-access
+#         s_info = proj._synapse_information
+#         connector = s_info.connector
+#         s_dynamics = s_info.synapse_dynamics
+#
+#         n_conns = connector.get_n_connections_to_post_vertex_maximum(s_info)
+#         d_var = s_dynamics.get_delay_variance(connector, s_info.delays, s_info)
+#
+#         s_type_pos = s_dynamics.get_positive_synapse_index(proj)
+#         w_mean_pos = s_dynamics.get_mean_positive_weight(proj)
+#         w_var_pos = s_dynamics.get_variance_positive_weight(proj)
+#         w_max_pos = s_dynamics.get_maximum_positive_weight(proj)
+#         self.__add_details(
+#             proj, s_type_pos, n_conns, w_mean_pos, w_var_pos, w_max_pos, d_var)
+#
+#         s_type_neg = s_dynamics.get_negative_synapse_index(proj)
+#         w_mean_neg = -s_dynamics.get_mean_negative_weight(proj)
+#         w_var_neg = -s_dynamics.get_variance_negative_weight(proj)
+#         w_max_neg = -s_dynamics.get_minimum_negative_weight(proj)
+#         self.__add_details(
+#             proj, s_type_neg, n_conns, w_mean_neg, w_var_neg, w_max_neg, d_var)
+#
+#     def __add_unsigned_projection(self, proj):
+#         # pylint: disable=protected-access
+#         s_info = proj._synapse_information
+#         s_type = s_info.synapse_type
+#         s_dynamics = s_info.synapse_dynamics
+#         connector = s_info.connector
+#
+#         n_conns = connector.get_n_connections_to_post_vertex_maximum(s_info)
+#         w_mean = s_dynamics.get_weight_mean(connector, s_info)
+#         w_var = s_dynamics.get_weight_variance(
+#             connector, s_info.weights, s_info)
+#         w_max = s_dynamics.get_weight_maximum(connector, s_info)
+#         d_var = s_dynamics.get_delay_variance(connector, s_info.delays, s_info)
+#         self.__add_details(proj, s_type, n_conns, w_mean, w_var, w_max, d_var)
+#
+#     def __add_details(
+#             self, proj, s_type, n_conns, w_mean, w_var, w_max, d_var):
+#         self.running_totals[s_type].add_items(
+#             w_mean * self.w_scale, w_var * self.w_scale_sq, n_conns)
+#         self.biggest_weight[s_type] = max(
+#             self.biggest_weight[s_type], w_max * self.w_scale)
+#         self.delay_running_totals[s_type].add_items(0.0, d_var, n_conns)
+#
+#         spikes_per_tick, spikes_per_second = self.__pre_spike_stats(proj)
+#         self.rate_stats[s_type].add_items(spikes_per_second, 0, n_conns)
+#         self.total_weights[s_type] += spikes_per_tick * (w_max * n_conns)
+#
+#     def __pre_spike_stats(self, proj):
+#         spikes_per_tick = max(
+#             1.0, self.default_spikes_per_second / self.steps_per_second)
+#         spikes_per_second = self.default_spikes_per_second
+#         # pylint: disable=protected-access
+#         pre_vertex = proj._projection_edge.pre_vertex
+#         if isinstance(pre_vertex, AbstractMaxSpikes):
+#             rate = pre_vertex.max_spikes_per_second()
+#             if rate != 0:
+#                 spikes_per_second = rate
+#             spikes_per_tick = pre_vertex.max_spikes_per_ts()
+#         return spikes_per_tick, spikes_per_second
+#
+#     def get_max_weight(self, s_type):
+#         if self.delay_running_totals[s_type].variance == 0.0:
+#             return max(self.total_weights[s_type], self.biggest_weight[s_type])
+#
+#         stats = self.running_totals[s_type]
+#         rates = self.rate_stats[s_type]
+#         # pylint: disable=protected-access
+#         w_max = AbstractPopulationVertex._ring_buffer_expected_upper_bound(
+#             stats.mean, stats.standard_deviation, rates.mean,
+#             stats.n_items, self.ring_buffer_sigma)
+#         w_max = min(w_max, self.total_weights[s_type])
+#         w_max = max(w_max, self.biggest_weight[s_type])
+#         return w_max