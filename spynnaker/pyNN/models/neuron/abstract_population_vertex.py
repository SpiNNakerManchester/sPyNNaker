--- conflicted
+++ resolved
@@ -33,11 +33,8 @@
     get_config_int, get_config_float, get_config_bool)
 
 from pacman.model.resources import MultiRegionSDRAM
-<<<<<<< HEAD
 from pacman.utilities.utility_calls import get_n_bits_for_fields, get_n_bits
-=======
-
->>>>>>> a4305590
+
 from spinn_front_end_common.abstract_models import (
     AbstractCanReset)
 from spinn_front_end_common.interface.provenance import (
@@ -149,17 +146,10 @@
 
 class AbstractPopulationVertex(
         PopulationApplicationVertex, AbstractAcceptsIncomingSynapses,
-<<<<<<< HEAD
-        AbstractCanReset, SupportsStructure):
-    """
-    Underlying vertex model for Neural Populations.
-    Not actually abstract.
-=======
         AbstractCanReset, SupportsStructure,
         AbstractProvidesLocalProvenanceData):
     """ Underlying vertex model for Neural Populations.\
         Not actually abstract.
->>>>>>> a4305590
     """
 
     __slots__ = [
@@ -224,12 +214,8 @@
             self, n_neurons, label, max_atoms_per_core,
             spikes_per_second, ring_buffer_sigma, incoming_spike_buffer_size,
             neuron_impl, pynn_model, drop_late_spikes, splitter, seed,
-<<<<<<< HEAD
-            n_colour_bits, rb_left_shifts):
-=======
             n_colour_bits, min_weights, weight_random_sigma,
-            max_stdp_spike_delta):
->>>>>>> a4305590
+            max_stdp_spike_delta, rb_left_shifts):
         """
         :param int n_neurons: The number of neurons in the population
         :param str label: The label on the population
@@ -1047,91 +1033,6 @@
             # generation
             self.__tell_neuron_vertices_to_regenerate()
 
-<<<<<<< HEAD
-    @staticmethod
-    def _ring_buffer_expected_upper_bound(
-            weight_mean, weight_std_dev, spikes_per_second,
-            n_synapses_in, sigma):
-        """
-        Provides expected upper bound on accumulated values in a ring
-        buffer element.
-
-        Requires an assessment of maximum Poisson input rate.
-
-        Assumes knowledge of mean and SD of weight distribution, fan-in
-        and timestep.
-
-        All arguments should be assumed real values except n_synapses_in
-        which will be an integer.
-
-        :param float weight_mean: Mean of weight distribution (in either nA or
-            microSiemens as required)
-        :param float weight_std_dev: SD of weight distribution
-        :param float spikes_per_second: Maximum expected Poisson rate in Hz
-        :param int machine_timestep: in us
-        :param int n_synapses_in: No of connected synapses
-        :param float sigma: How many SD above the mean to go for upper bound;
-            a good starting choice is 5.0. Given length of simulation we can
-            set this for approximate number of saturation events.
-        :rtype: float
-        """
-        # E[ number of spikes ] in a timestep
-        average_spikes_per_timestep = (
-            float(n_synapses_in * spikes_per_second) /
-            SpynnakerDataView.get_simulation_time_step_per_s())
-
-        # Exact variance contribution from inherent Poisson variation
-        poisson_variance = average_spikes_per_timestep * (weight_mean ** 2)
-
-        # Upper end of range for Poisson summation required below
-        # upper_bound needs to be an integer
-        upper_bound = int(round(average_spikes_per_timestep +
-                                POSSION_SIGMA_SUMMATION_LIMIT *
-                                math.sqrt(average_spikes_per_timestep)))
-
-        # Closed-form exact solution for summation that gives the variance
-        # contributed by weight distribution variation when modulated by
-        # Poisson PDF.  Requires scipy.special for gamma and incomplete gamma
-        # functions. Beware: incomplete gamma doesn't work the same as
-        # Mathematica because (1) it's regularised and needs a further
-        # multiplication and (2) it's actually the complement that is needed
-        # i.e. 'gammaincc']
-
-        weight_variance = 0.0
-
-        if weight_std_dev > 0:
-            # pylint: disable=no-member
-            lngamma = special.gammaln(1 + upper_bound)
-            gammai = special.gammaincc(
-                1 + upper_bound, average_spikes_per_timestep)
-
-            big_ratio = (math.log(average_spikes_per_timestep) * upper_bound -
-                         lngamma)
-
-            if -701.0 < big_ratio < 701.0 and big_ratio != 0.0:
-                log_weight_variance = (
-                    -average_spikes_per_timestep +
-                    math.log(average_spikes_per_timestep) +
-                    2.0 * math.log(weight_std_dev) +
-                    math.log(math.exp(average_spikes_per_timestep) * gammai -
-                             math.exp(big_ratio)))
-                weight_variance = math.exp(log_weight_variance)
-
-        # upper bound calculation -> mean + n * SD
-        return ((average_spikes_per_timestep * weight_mean) +
-                (sigma * math.sqrt(poisson_variance + weight_variance)))
-
-    def get_ring_buffer_shifts(self):
-        """
-        Get the shift of the ring buffers for transfer of values into the
-        input buffers for this model.
-
-        :param incoming_projections:
-            The projections to consider in the calculations
-        :type incoming_projections:
-            list(~spynnaker.pyNN.models.projection.Projection)
-        :rtype: list(int)
-=======
     # TODO: The upcoming functions replace the ring_buffer bound calculations
     # and use minimum weights instead; it may be that a mixture of the two
     # methods is necessary in the long run
@@ -1154,7 +1055,6 @@
 
         :return: list of minimum weights
         :rtype: list(float)
->>>>>>> a4305590
         """
         # Initialise to a maximum value
         min_weights = [sys.maxsize for _ in range(
@@ -1227,17 +1127,9 @@
             connector = synapse_info.connector
             synapse_dynamics = synapse_info.synapse_dynamics
 
-<<<<<<< HEAD
-        # Convert these to powers; we could use int.bit_length() for this if
-        # they were integers, but they aren't...
-        max_weight_powers = (
-            0 if w <= 1 else int(math.ceil(max(0, math.log2(w))))
-            for w in max_weights)
-=======
             weight_max = synapse_dynamics.get_weight_maximum(
                 connector, synapse_info)
             weight_max *= weight_scale
->>>>>>> a4305590
 
             weight_scale_limit = float(DataType.S1615.scale)
             if weight_scale_limit * min_weights[synapse_type] < weight_max:
@@ -1246,17 +1138,7 @@
 
         self.__check_weights(min_weights, weight_scale)
 
-<<<<<<< HEAD
-    @staticmethod
-    def __get_weight_scale(ring_buffer_to_input_left_shift):
-        """
-        Return the amount to scale the weights by to convert them from
-        floating point values to 16-bit fixed point numbers which can be
-        shifted left by ring_buffer_to_input_left_shift to produce an
-        s1615 fixed point number.
-=======
         return min_weights
->>>>>>> a4305590
 
     def __check_weights(
             self, min_weights, weight_scale):
@@ -1314,16 +1196,10 @@
             self.__check_weights(
                 self.__min_weights, weight_scale)
 
-<<<<<<< HEAD
-    def get_weight_scales(self, ring_buffer_shifts):
-        """
-        Get the weight scaling to apply to weights in synapses.
-=======
         return self.__min_weights
 
     def get_weight_scales(self, min_weights):
         """ Get the weight scaling to apply to weights in synapses
->>>>>>> a4305590
 
         :param list(int) min_weights:
             The min weights to convert to weight scales
@@ -1592,12 +1468,7 @@
         return self.__neuron_recorder.get_max_variable_sdram_usage(n_neurons)
 
     def get_synapse_variable_sdram(self, vertex_slice):
-<<<<<<< HEAD
-        """
-        Get the amount of SDRAM per timestep used by synapse parts.
-=======
         """ Get the amount of SDRAM per timestep used by synapse parts
->>>>>>> a4305590
 
         :param ~pacman.model.graphs.common.Slice vertex_slice:
             The slice of neurons to get the size of
@@ -1610,12 +1481,7 @@
         return self.__synapse_recorder.get_variable_sdram_usage(vertex_slice)
 
     def get_max_synapse_variable_sdram(self, n_neurons):
-<<<<<<< HEAD
-        """
-        Get the amount of SDRAM per timestep used by synapse parts.
-=======
         """ Get the amount of SDRAM per timestep used by synapse parts
->>>>>>> a4305590
 
         :param ~pacman.model.graphs.common.Slice vertex_slice:
             The slice of neurons to get the size of
@@ -1628,12 +1494,7 @@
         return self.__synapse_recorder.get_max_variable_sdram_usage(n_neurons)
 
     def get_neuron_constant_sdram(self, n_atoms, neuron_regions):
-<<<<<<< HEAD
-        """
-        Get the amount of fixed SDRAM used by neuron parts.
-=======
         """ Get the amount of fixed SDRAM used by neuron parts
->>>>>>> a4305590
 
         :param ~pacman.model.graphs.common.Slice vertex_slice:
             The slice of neurons to get the size of
@@ -1747,213 +1608,9 @@
     def n_colour_bits(self):
         return self.__n_colour_bits
 
-<<<<<<< HEAD
-    def get_max_delay(self, max_ring_buffer_bits):
-        """
-        Get the maximum delay and whether a delay extension is needed
-        for a given maximum number of ring buffer bits.
-
-        :param int max_ring_buffer_bits:
-            The maximum number of bits that can be used for the ring buffer
-            identifier (i.e. delay, synapse type, neuron index)
-        :return:
-            Tuple of the maximum delay supported on the core and whether
-            a delay extension is needed to support delays
-        :rtype: tuple(int, bool)
-        """
-        # Find the maximum delay from incoming synapses
-        max_delay_ms = 0
-        for proj in self.incoming_projections:
-            # pylint: disable=protected-access
-            s_info = proj._synapse_information
-            proj_max_delay = s_info.synapse_dynamics.get_delay_maximum(
-                s_info.connector, s_info)
-            max_delay_ms = max(max_delay_ms, proj_max_delay)
-        max_delay_steps = math.ceil(
-            max_delay_ms / SpynnakerDataView.get_simulation_time_step_ms())
-        max_delay_bits = get_n_bits(max_delay_steps)
-
-        # Find the maximum possible delay
-        n_atom_bits = self.get_n_atom_bits()
-        n_synapse_bits = get_n_bits(
-            self.neuron_impl.get_n_synapse_types())
-        n_delay_bits = max_ring_buffer_bits - (n_atom_bits + n_synapse_bits)
-
-        # Pick the smallest between the two, so that not too many bits are used
-        final_n_delay_bits = min(n_delay_bits, max_delay_bits)
-        return 2 ** final_n_delay_bits, max_delay_bits > final_n_delay_bits
-
-    def get_n_atom_bits(self):
-        """
-        :rtype: int
-        """
-        field_sizes = [
-            min(max_atoms, n) for max_atoms, n in zip(
-                self.get_max_atoms_per_dimension_per_core(), self.atoms_shape)]
-        return get_n_bits_for_fields(field_sizes)
-
-    def can_generate_on_machine(self):
-        """
-        Determine if the parameters of this vertex can be generated on the
-        machine
-
-        :rtype: bool
-        """
-
-        # Check that all the structs can actually be generated
-        for struct in self.__neuron_impl.structs:
-            if not struct.is_generatable:
-                # If this is false, we can't generate anything on machine
-                return False
-
-        if (not _all_gen(self.__parameters) or
-                not _all_gen(self.__state_variables)):
-            return False
-
-        _check_random_dists(self.__parameters)
-        _check_random_dists(self.__state_variables)
-        return True
-
-
-class _Stats(object):
-    """
-    Object to keep hold of and process statistics for ring buffer scaling.
-    """
-    __slots__ = [
-        "w_scale",
-        "w_scale_sq",
-        "n_synapse_types",
-        "running_totals",
-        "delay_running_totals",
-        "total_weights",
-        "biggest_weight",
-        "rate_stats",
-        "steps_per_second",
-        "min_max_weight",
-        "default_spikes_per_second",
-        "ring_buffer_sigma"
-    ]
-
-    def __init__(
-            self, neuron_impl, default_spikes_per_second, ring_buffer_sigma):
-        self.w_scale = neuron_impl.get_global_weight_scale()
-        self.w_scale_sq = self.w_scale ** 2
-        n_synapse_types = neuron_impl.get_n_synapse_types()
-
-        self.running_totals = [
-            RunningStats() for _ in range(n_synapse_types)]
-        self.delay_running_totals = [
-            RunningStats() for _ in range(n_synapse_types)]
-        self.total_weights = numpy.zeros(n_synapse_types)
-        self.biggest_weight = numpy.zeros(n_synapse_types)
-        self.rate_stats = [RunningStats() for _ in range(n_synapse_types)]
-
-        self.steps_per_second = (
-            SpynnakerDataView.get_simulation_time_step_per_s())
-        self.min_max_weight = numpy.ones(n_synapse_types) * 2 ** 32
-        self.default_spikes_per_second = default_spikes_per_second
-        self.ring_buffer_sigma = ring_buffer_sigma
-
-    def add_projection(self, proj):
-        # pylint: disable=protected-access
-        s_dynamics = proj._synapse_information.synapse_dynamics
-        if isinstance(s_dynamics, AbstractSupportsSignedWeights):
-            self.__add_signed_projection(proj)
-        else:
-            self.__add_unsigned_projection(proj)
-
-    def __add_signed_projection(self, proj):
-        # pylint: disable=protected-access
-        s_info = proj._synapse_information
-        connector = s_info.connector
-        s_dynamics = s_info.synapse_dynamics
-
-        n_conns = connector.get_n_connections_to_post_vertex_maximum(s_info)
-        d_var = s_dynamics.get_delay_variance(connector, s_info.delays, s_info)
-
-        s_type_pos = s_dynamics.get_positive_synapse_index(proj)
-        w_mean_pos = s_dynamics.get_mean_positive_weight(proj)
-        w_var_pos = s_dynamics.get_variance_positive_weight(proj)
-        w_max_pos = s_dynamics.get_maximum_positive_weight(proj)
-        self.__add_details(
-            proj, s_type_pos, n_conns, w_mean_pos, w_var_pos, w_max_pos, d_var)
-
-        s_type_neg = s_dynamics.get_negative_synapse_index(proj)
-        w_mean_neg = -s_dynamics.get_mean_negative_weight(proj)
-        w_var_neg = -s_dynamics.get_variance_negative_weight(proj)
-        w_max_neg = -s_dynamics.get_minimum_negative_weight(proj)
-        self.__add_details(
-            proj, s_type_neg, n_conns, w_mean_neg, w_var_neg, w_max_neg, d_var)
-
-    def __add_unsigned_projection(self, proj):
-        # pylint: disable=protected-access
-        s_info = proj._synapse_information
-        s_type = s_info.synapse_type
-        s_dynamics = s_info.synapse_dynamics
-        connector = s_info.connector
-
-        n_conns = connector.get_n_connections_to_post_vertex_maximum(s_info)
-        w_mean = s_dynamics.get_weight_mean(connector, s_info)
-        w_var = s_dynamics.get_weight_variance(
-            connector, s_info.weights, s_info)
-        w_max = s_dynamics.get_weight_maximum(connector, s_info)
-        d_var = s_dynamics.get_delay_variance(connector, s_info.delays, s_info)
-        self.__add_details(proj, s_type, n_conns, w_mean, w_var, w_max, d_var)
-
-    def __add_details(
-            self, proj, s_type, n_conns, w_mean, w_var, w_max, d_var):
-        self.running_totals[s_type].add_items(
-            w_mean * self.w_scale, w_var * self.w_scale_sq, n_conns)
-        self.min_max_weight[s_type] = min(self.min_max_weight[s_type], w_max)
-        self.biggest_weight[s_type] = max(
-            self.biggest_weight[s_type], w_max * self.w_scale)
-        self.delay_running_totals[s_type].add_items(0.0, d_var, n_conns)
-
-        spikes_per_tick, spikes_per_second = self.__pre_spike_stats(proj)
-        self.rate_stats[s_type].add_items(spikes_per_second, 0, n_conns)
-        self.total_weights[s_type] += spikes_per_tick * (w_max * n_conns)
-
-    def __pre_spike_stats(self, proj):
-        spikes_per_tick = max(
-            1.0, self.default_spikes_per_second / self.steps_per_second)
-        spikes_per_second = self.default_spikes_per_second
-        # pylint: disable=protected-access
-        pre_vertex = proj._projection_edge.pre_vertex
-        if isinstance(pre_vertex, AbstractMaxSpikes):
-            rate = pre_vertex.max_spikes_per_second()
-            if rate != 0:
-                spikes_per_second = rate
-            spikes_per_tick = pre_vertex.max_spikes_per_ts()
-        return spikes_per_tick, spikes_per_second
-
-    def get_max_weight(self, s_type):
-        if self.delay_running_totals[s_type].variance == 0.0:
-            w_max = max(self.total_weights[s_type],
-                        self.biggest_weight[s_type])
-        else:
-            stats = self.running_totals[s_type]
-            rates = self.rate_stats[s_type]
-            # pylint: disable=protected-access
-            w_max = AbstractPopulationVertex._ring_buffer_expected_upper_bound(
-                stats.mean, stats.standard_deviation, rates.mean,
-                stats.n_items, self.ring_buffer_sigma)
-            w_max = min(w_max, self.total_weights[s_type])
-            w_max = max(w_max, self.biggest_weight[s_type])
-
-        # This is to deal with very small weights that are floored to zero
-        if self.min_max_weight[s_type] != 0:
-            mmw = 2**math.floor(math.log(self.min_max_weight[s_type], 2))
-        else:                # if it is zero then can't take logs...
-            small = 1.0 / 65536.0
-            mmw = 2**math.floor(math.log(small, 2))
-        w_max = min(mmw * 2 ** 15, w_max)
-
-        return w_max
-=======
     @overrides(AbstractProvidesLocalProvenanceData.get_local_provenance_data)
     def get_local_provenance_data(self):
         synapse_names = list(self.__neuron_impl.get_synapse_targets())
-
         with ProvenanceWriter() as db:
             for i, weight in enumerate(self.__min_weights):
                 db.insert_app_vertex(
@@ -2102,5 +1759,4 @@
 #             stats.n_items, self.ring_buffer_sigma)
 #         w_max = min(w_max, self.total_weights[s_type])
 #         w_max = max(w_max, self.biggest_weight[s_type])
-#         return w_max
->>>>>>> a4305590
+#         return w_max