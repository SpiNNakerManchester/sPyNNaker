--- conflicted
+++ resolved
@@ -31,37 +31,6 @@
     get_config_int, get_config_float, get_config_bool)
 from pacman.model.resources import MultiRegionSDRAM
 from spinn_front_end_common.abstract_models import (
-<<<<<<< HEAD
-    AbstractChangableAfterRun, AbstractProvidesIncomingPartitionConstraints,
-    AbstractProvidesOutgoingPartitionConstraints, AbstractHasAssociatedBinary,
-    AbstractGeneratesDataSpecification, AbstractRewritesDataSpecification,
-    AbstractCanReset, AbstractProvidesNKeysForPartition)
-from spinn_front_end_common.abstract_models.impl import (
-    ProvidesKeyToAtomMappingImpl)
-from spinn_front_end_common.utilities import (
-    constants as common_constants, helpful_functions, globals_variables)
-from spinn_front_end_common.utilities.utility_objs import ExecutableType
-from spinn_front_end_common.interface.simulation import simulation_utilities
-from spinn_front_end_common.interface.buffer_management import (
-    recording_utilities)
-from spinn_front_end_common.interface.profiling import profile_utils
-from spynnaker.pyNN.models.common import (
-    AbstractSpikeRecordable, AbstractNeuronRecordable, NeuronRecorder)
-from spynnaker.pyNN.utilities import constants
-from spynnaker.pyNN.models.abstract_models import (
-    AbstractPopulationInitializable, AbstractAcceptsIncomingSynapses,
-    AbstractPopulationSettable, AbstractReadParametersBeforeSet,
-    AbstractContainsUnits)
-from spynnaker.pyNN.exceptions import InvalidParameterType
-from spynnaker.pyNN.utilities.ranged import (
-    SpynnakerRangeDictionary, SpynnakerRangedList)
-from .synaptic_manager import SynapticManager
-from .population_machine_vertex import PopulationMachineVertex
-
-from spynnaker.pyNN.models.neuron.neuron_models import (NeuronModelLeftRightReadout)
-
-logger = logging.getLogger(__name__)
-=======
     AbstractCanReset)
 from spinn_front_end_common.utilities.constants import (
     BYTES_PER_WORD, SYSTEM_BYTES_REQUIREMENT)
@@ -93,6 +62,8 @@
 from spynnaker.pyNN.models.common.param_generator_data import MAX_PARAMS_BYTES
 from spynnaker.pyNN.exceptions import SpynnakerException
 from spynnaker.pyNN.models.spike_source import SpikeSourcePoissonVertex
+# from spynnaker.pyNN.models.neuron.neuron_models import (
+#     NeuronModelLeftRightReadout)
 from .population_machine_neurons import PopulationMachineNeurons
 from .synapse_io import get_max_row_info
 from .master_pop_table import MasterPopTableAsBinarySearch
@@ -100,7 +71,6 @@
 from .synaptic_matrices import SYNAPSES_BASE_GENERATOR_SDRAM_USAGE_IN_BYTES
 
 logger = FormatAdapter(logging.getLogger(__name__))
->>>>>>> 9b9ce46a
 
 # TODO: Make sure these values are correct (particularly CPU cycles)
 _NEURON_BASE_DTCM_USAGE_IN_BYTES = 9 * BYTES_PER_WORD
@@ -135,24 +105,10 @@
 
 
 class AbstractPopulationVertex(
-<<<<<<< HEAD
-        ApplicationVertex, AbstractGeneratesDataSpecification,
-        AbstractHasAssociatedBinary, AbstractContainsUnits,
-        AbstractSpikeRecordable,  AbstractNeuronRecordable,
-        AbstractProvidesOutgoingPartitionConstraints,
-        AbstractProvidesIncomingPartitionConstraints,
-        AbstractPopulationInitializable, AbstractPopulationSettable,
-        AbstractChangableAfterRun,
-        AbstractRewritesDataSpecification, AbstractReadParametersBeforeSet,
-        AbstractAcceptsIncomingSynapses, ProvidesKeyToAtomMappingImpl,
-        AbstractCanReset, AbstractProvidesNKeysForPartition):
-    """ Underlying vertex model for Neural Populations.
-=======
         PopulationApplicationVertex, AbstractAcceptsIncomingSynapses,
         AbstractCanReset, SupportsStructure):
     """ Underlying vertex model for Neural Populations.\
         Not actually abstract.
->>>>>>> 9b9ce46a
     """
 
     __slots__ = [
@@ -465,120 +421,6 @@
             return self.__structure.calculate_size(self.__n_atoms)
         return super(AbstractPopulationVertex, self).atoms_shape
 
-<<<<<<< HEAD
-    @inject_items({
-        "machine_time_step": "MachineTimeStep",
-        "time_scale_factor": "TimeScaleFactor",
-        "graph_mapper": "MemoryGraphMapper",
-        "routing_info": "MemoryRoutingInfos"})
-    @overrides(
-        AbstractRewritesDataSpecification.regenerate_data_specification,
-        additional_arguments={
-            "machine_time_step", "time_scale_factor", "graph_mapper",
-            "routing_info"})
-    def regenerate_data_specification(
-            self, spec, placement, machine_time_step, time_scale_factor,
-            graph_mapper, routing_info):
-        # pylint: disable=too-many-arguments, arguments-differ
-        vertex_slice = graph_mapper.get_slice(placement.vertex)
-
-        # reserve the neuron parameters data region
-        self._reserve_neuron_params_data_region(
-            spec, graph_mapper.get_slice(placement.vertex))
-
-        # write the neuron params into the new DSG region
-        self._write_neuron_parameters(
-            key=routing_info.get_first_key_from_pre_vertex(
-                placement.vertex, constants.SPIKE_PARTITION_ID),
-            machine_time_step=machine_time_step, spec=spec,
-            time_scale_factor=time_scale_factor,
-            vertex_slice=vertex_slice)
-
-        # close spec
-        spec.end_specification()
-
-    @overrides(AbstractRewritesDataSpecification
-               .requires_memory_regions_to_be_reloaded)
-    def requires_memory_regions_to_be_reloaded(self):
-        return self.__change_requires_neuron_parameters_reload
-
-    @overrides(AbstractRewritesDataSpecification.mark_regions_reloaded)
-    def mark_regions_reloaded(self):
-        self.__change_requires_neuron_parameters_reload = False
-
-    @inject_items({
-        "machine_time_step": "MachineTimeStep",
-        "time_scale_factor": "TimeScaleFactor",
-        "graph_mapper": "MemoryGraphMapper",
-        "application_graph": "MemoryApplicationGraph",
-        "machine_graph": "MemoryMachineGraph",
-        "routing_info": "MemoryRoutingInfos",
-        "data_n_time_steps": "DataNTimeSteps"
-    })
-    @overrides(
-        AbstractGeneratesDataSpecification.generate_data_specification,
-        additional_arguments={
-            "machine_time_step", "time_scale_factor", "graph_mapper",
-            "application_graph", "machine_graph", "routing_info",
-            "data_n_time_steps"
-        })
-    def generate_data_specification(
-            self, spec, placement, machine_time_step, time_scale_factor,
-            graph_mapper, application_graph, machine_graph, routing_info,
-            data_n_time_steps):
-        # pylint: disable=too-many-arguments, arguments-differ
-        vertex = placement.vertex
-
-        spec.comment("\n*** Spec for block of {} neurons ***\n".format(
-            self.__neuron_impl.model_name))
-        vertex_slice = graph_mapper.get_slice(vertex)
-
-        # Reserve memory regions
-        self._reserve_memory_regions(spec, vertex_slice, vertex)
-
-        # Declare random number generators and distributions:
-        # TODO add random distribution stuff
-        # self.write_random_distribution_declarations(spec)
-
-        # Get the key
-        key = routing_info.get_first_key_from_pre_vertex(
-            vertex, constants.SPIKE_PARTITION_ID)
-
-        if isinstance(self.__pynn_model._model.neuron_model, NeuronModelLeftRightReadout):
-            poisson_key = routing_info.get_first_key_from_pre_vertex(placement.vertex, "CONTROL")
-            self.__pynn_model._model.neuron_model.set_poisson_key(poisson_key)
-
-        # Get the poisson key
-        p_key = routing_info.get_first_key_from_pre_vertex(
-            vertex, constants.LIVE_POISSON_CONTROL_PARTITION_ID)
-        if hasattr(self.__neuron_impl, "set_poisson_key"):
-            self.__neuron_impl.set_poisson_key(p_key)
-
-        # Write the setup region
-        spec.switch_write_focus(
-            constants.POPULATION_BASED_REGIONS.SYSTEM.value)
-        spec.write_array(simulation_utilities.get_simulation_header_array(
-            self.get_binary_file_name(), machine_time_step,
-            time_scale_factor))
-
-        # Write the recording region
-        spec.switch_write_focus(
-            constants.POPULATION_BASED_REGIONS.RECORDING.value)
-        spec.write_array(recording_utilities.get_recording_header_array(
-            self._get_buffered_sdram(vertex_slice, data_n_time_steps)))
-
-        # Write the neuron parameters
-        self._write_neuron_parameters(
-            spec, key, vertex_slice, machine_time_step, time_scale_factor)
-
-        # write profile data
-        profile_utils.write_profile_region_data(
-            spec, constants.POPULATION_BASED_REGIONS.PROFILING.value,
-            self.__n_profile_samples)
-
-        # Get the weight_scale value from the appropriate location
-        weight_scale = self.__neuron_impl.get_global_weight_scale()
-=======
     @property
     def size(self):
         """ The number of neurons in the vertex
@@ -586,7 +428,6 @@
         :rtype: int
         """
         return self.__n_atoms
->>>>>>> 9b9ce46a
 
     @property
     def incoming_spike_buffer_size(self):
@@ -840,6 +681,20 @@
         self.__state_variables[name].set_value_by_selector(
             selector, value)
 
+
+        # This was added to the eprop_adaptive branch; does it need adding to generate_data_spec
+        # (which has now been moved to the machine vertex...)
+
+        # if isinstance(self.__pynn_model._model.neuron_model, NeuronModelLeftRightReadout):
+        #     poisson_key = routing_info.get_first_key_from_pre_vertex(placement.vertex, "CONTROL")
+        #     self.__pynn_model._model.neuron_model.set_poisson_key(poisson_key)
+        #
+        # # Get the poisson key
+        # p_key = routing_info.get_first_key_from_pre_vertex(
+        #     vertex, constants.LIVE_POISSON_CONTROL_PARTITION_ID)
+        # if hasattr(self.__neuron_impl, "set_poisson_key"):
+        #     self.__neuron_impl.set_poisson_key(p_key)
+
     @overrides(PopulationApplicationVertex.get_state_variables)
     def get_state_variables(self):
         return self.__pynn_model.default_initial_values.keys()
@@ -1033,28 +888,20 @@
     def __repr__(self):
         return self.__str__()
 
+    # This was in the eprop_adpative branch but I don't think it's needed now?
+
+    # def get_n_keys_for_partition(self, partition, graph_mapper):
+    #     if partition.identifier == constants.LIVE_POISSON_CONTROL_PARTITION_ID:
+    #         n_keys = 0
+    #         for edge in partition.edges:
+    #             slice = graph_mapper.get_slice(edge.post_vertex)
+    #             n_keys += slice.n_atoms
+    #         return n_keys
+    #     else:
+    #         return self.n_atoms
+
     @overrides(AbstractCanReset.reset_to_first_timestep)
     def reset_to_first_timestep(self):
-<<<<<<< HEAD
-        # Mark that reset has been done, and reload state variables
-        self.__has_reset_last = True
-        self.__change_requires_neuron_parameters_reload = True
-
-        # If synapses change during the run,
-        if self.__synapse_manager.synapse_dynamics.changes_during_run:
-            self.__change_requires_data_generation = True
-            self.__change_requires_neuron_parameters_reload = False
-
-    def get_n_keys_for_partition(self, partition, graph_mapper):
-        if partition.identifier == constants.LIVE_POISSON_CONTROL_PARTITION_ID:
-            n_keys = 0
-            for edge in partition.edges:
-                slice = graph_mapper.get_slice(edge.post_vertex)
-                n_keys += slice.n_atoms
-            return n_keys
-        else:
-            return self.n_atoms
-=======
         # Reset state variables
         self.__state_variables.copy_into(self.__initial_state_variables)
 
@@ -1174,6 +1021,13 @@
         max_weight_powers = (
             w + 1 if (2 ** w) <= a else w
             for w, a in zip(max_weight_powers, max_weights))
+
+        # EPROP (from synaptic_manager)
+        # fix weight shift so we can scale eligibility trace calculations accordingly.
+        max_weight_powers = (2 #if w >= 1 else w
+                             for w in max_weight_powers)
+
+        # Not entirely sure why but eprop also had signed weights stuff...
 
         return list(max_weight_powers)
 
@@ -1703,5 +1557,4 @@
             stats.n_items, self.ring_buffer_sigma)
         w_max = min(w_max, self.total_weights[s_type])
         w_max = max(w_max, self.biggest_weight[s_type])
-        return w_max
->>>>>>> 9b9ce46a
+        return w_max