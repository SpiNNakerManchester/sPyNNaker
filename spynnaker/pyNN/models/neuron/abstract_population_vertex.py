# Copyright (c) 2015 The University of Manchester
#
# Licensed under the Apache License, Version 2.0 (the "License");
# you may not use this file except in compliance with the License.
# You may obtain a copy of the License at
#
#     https://www.apache.org/licenses/LICENSE-2.0
#
# Unless required by applicable law or agreed to in writing, software
# distributed under the License is distributed on an "AS IS" BASIS,
# WITHOUT WARRANTIES OR CONDITIONS OF ANY KIND, either express or implied.
# See the License for the specific language governing permissions and
# limitations under the License.

import logging
import sys
import math
import numpy
# from scipy import special  # @UnresolvedImport
import operator
from functools import reduce
from collections import defaultdict

from pyNN.space import Grid2D, Grid3D
from pyNN.random import RandomDistribution

from spinn_utilities.log import FormatAdapter
from spinn_utilities.overrides import overrides
from spinn_utilities.progress_bar import ProgressBar
from spinn_utilities.ranged import RangeDictionary
from spinn_utilities.helpful_functions import is_singleton
from spinn_utilities.config_holder import (
    get_config_int, get_config_float, get_config_bool)

from pacman.model.resources import MultiRegionSDRAM
from pacman.utilities.utility_calls import get_n_bits_for_fields, get_n_bits

from spinn_front_end_common.abstract_models import (
    AbstractCanReset)
from spinn_front_end_common.interface.provenance import (
    AbstractProvidesLocalProvenanceData)
from spinn_front_end_common.utilities.constants import (
    BYTES_PER_WORD, SYSTEM_BYTES_REQUIREMENT)
from spinn_front_end_common.interface.profiling.profile_utils import (
    get_profile_region_size)
from spinn_front_end_common.interface.ds import DataType
from spinn_front_end_common.interface.buffer_management\
    .recording_utilities import (
       get_recording_header_size, get_recording_data_constant_size)
from spinn_front_end_common.interface.provenance import (
    ProvidesProvenanceDataFromMachineImpl, ProvenanceWriter)
from spynnaker.pyNN.data import SpynnakerDataView
from spynnaker.pyNN.models.common import NeuronRecorder
from spynnaker.pyNN.models.abstract_models import (
    AbstractAcceptsIncomingSynapses, HasSynapses, SupportsStructure)
from spynnaker.pyNN.exceptions import SynapticConfigurationException
from spynnaker.pyNN.utilities.utility_calls import float_gcd
from spynnaker.pyNN.models.neuron.synapse_dynamics import (
    AbstractSDRAMSynapseDynamics, AbstractSynapseDynamicsStructural)
from spynnaker.pyNN.models.neuron.local_only import AbstractLocalOnly
from spynnaker.pyNN.models.neuron.synapse_dynamics import SynapseDynamicsStatic
from spynnaker.pyNN.utilities.utility_calls import (
    create_mars_kiss_seeds, check_rng)
from spynnaker.pyNN.utilities.bit_field_utilities import get_sdram_for_keys
from spynnaker.pyNN.utilities.struct import StructRepeat
from spynnaker.pyNN.models.common import (
    ParameterHolder, PopulationApplicationVertex)
from spynnaker.pyNN.models.common.param_generator_data import (
    MAX_PARAMS_BYTES, is_param_generatable)
from spynnaker.pyNN.exceptions import SpynnakerException
from spynnaker.pyNN.models.spike_source import SpikeSourcePoissonVertex
from .population_machine_neurons import PopulationMachineNeurons
from .synapse_io import get_max_row_info
from .master_pop_table import MasterPopTableAsBinarySearch
from .generator_data import GeneratorData
from .synaptic_matrices import SYNAPSES_BASE_GENERATOR_SDRAM_USAGE_IN_BYTES

logger = FormatAdapter(logging.getLogger(__name__))

# TODO: Make sure these values are correct (particularly CPU cycles)
_NEURON_BASE_DTCM_USAGE_IN_BYTES = 9 * BYTES_PER_WORD
_NEURON_BASE_N_CPU_CYCLES_PER_NEURON = 22
_NEURON_BASE_N_CPU_CYCLES = 10

_NEURON_GENERATOR_BASE_SDRAM = 12 * BYTES_PER_WORD
_NEURON_GENERATOR_PER_STRUCT = 4 * BYTES_PER_WORD
_NEURON_GENERATOR_PER_PARAM = 2 * BYTES_PER_WORD
_NEURON_GENERATOR_PER_ITEM = (2 * BYTES_PER_WORD) + MAX_PARAMS_BYTES

# 1 for number of neurons
# 1 for number of synapse types
# 1 for number of neuron bits
# 1 for number of synapse type bits
# 1 for number of delay bits
# 1 for drop late packets,
# 1 for incoming spike buffer size
_SYNAPSES_BASE_SDRAM_USAGE_IN_BYTES = 7 * BYTES_PER_WORD

_EXTRA_RECORDABLE_UNITS = {NeuronRecorder.SPIKES: "",
                           NeuronRecorder.PACKETS: "",
                           NeuronRecorder.REWIRING: ""}


def _prod(iterable):
    """
    Finds the product of the iterable.

    :param iterable iterable: Things to multiply together
    """
    return reduce(operator.mul, iterable, 1)


def _all_gen(rd):
    """
    Determine if all the values of a ranged dictionary can be generated.

    :rtype: bool
    """
    for key in rd.keys():
        if is_singleton(rd[key]):
            if not is_param_generatable(rd[key]):
                return False
        else:
            if not rd[key].range_based():
                return False
            for _start, _stop, val in rd[key].iter_ranges():
                if not is_param_generatable(val):
                    return False
    return True


def _check_random_dists(rd):
    """
    Check all RandomDistribution instances in a range dictionary to see if
    they have the rng value set.
    """
    for key in rd.keys():
        if is_singleton(rd[key]):
            if isinstance(rd[key], RandomDistribution):
                check_rng(rd[key].rng, f"RandomDistribtion for {key}")
        else:
            for _start, _stop, val in rd[key].iter_ranges():
                if isinstance(val, RandomDistribution):
                    check_rng(val.rng, f"RandomDistribution for {key}")


class AbstractPopulationVertex(
        PopulationApplicationVertex, AbstractAcceptsIncomingSynapses,
        AbstractCanReset, SupportsStructure,
        AbstractProvidesLocalProvenanceData):
    """ Underlying vertex model for Neural Populations.\
        Not actually abstract.
    """

    __slots__ = [
        "__incoming_spike_buffer_size",
        "__n_atoms",
        "__n_profile_samples",
        "__neuron_impl",
        "__neuron_recorder",
        "__synapse_recorder",
        "__parameters",
        "__pynn_model",
        "__state_variables",
        "__initial_state_variables",
        "__updated_state_variables",
        "__ring_buffer_sigma",
        "__spikes_per_second",
        "__drop_late_spikes",
        "__rb_left_shifts",
        "__incoming_projections",
        "__incoming_poisson_projections",
        "__synapse_dynamics",
        "__max_row_info",
        "__self_projection",
        "__current_sources",
        "__current_source_id_list",
        "__structure",
        "__weight_scales",
        "__min_weights",
        "__min_weights_auto",
        "__weight_random_sigma",
        "__max_stdp_spike_delta",
        "__weight_provenance",
        "__rng",
        "__pop_seed",
        "__core_seeds",
        "__connection_cache",
        "__read_initial_values",
        "__have_read_initial_values",
        "__last_parameter_read_time",
        "__n_colour_bits"]

    #: recording region IDs
    _SPIKE_RECORDING_REGION = 0

    #: the size of the runtime SDP port data region
    _RUNTIME_SDP_PORT_SIZE = BYTES_PER_WORD

    #: The Buffer traffic type
    _TRAFFIC_IDENTIFIER = "BufferTraffic"

    _C_MAIN_BASE_N_CPU_CYCLES = 0
    _NEURON_BASE_N_CPU_CYCLES_PER_NEURON = 22
    _NEURON_BASE_N_CPU_CYCLES = 10
    _SYNAPSE_BASE_N_CPU_CYCLES_PER_NEURON = 22
    _SYNAPSE_BASE_N_CPU_CYCLES = 10

    # Elements before the start of global parameters
    # 1 has key 2 n atoms 3 n_atoms_peak 4 n_colour_bits 5 n_synapse_types
    CORE_PARAMS_BASE_SIZE = 5 * BYTES_PER_WORD

    def __init__(
            self, n_neurons, label, max_atoms_per_core,
            spikes_per_second, ring_buffer_sigma, incoming_spike_buffer_size,
            neuron_impl, pynn_model, drop_late_spikes, splitter, seed,
            n_colour_bits, min_weights, weight_random_sigma,
<<<<<<< HEAD
            max_stdp_spike_delta, rb_left_shifts):
=======
            max_stdp_spike_delta):
>>>>>>> 7460fb87
        """
        :param int n_neurons: The number of neurons in the population
        :param str label: The label on the population
        :param int max_atoms_per_core:
            The maximum number of atoms (neurons) per SpiNNaker core.
        :param spikes_per_second: Expected spike rate
        :type spikes_per_second: float or None
        :param ring_buffer_sigma:
            How many SD above the mean to go for upper bound of ring buffer
            size; a good starting choice is 5.0. Given length of simulation
            we can set this for approximate number of saturation events.
        :type ring_buffer_sigma: float or None
        :param incoming_spike_buffer_size:
        :type incoming_spike_buffer_size: int or None
        :param bool drop_late_spikes: control flag for dropping late packets.
        :param AbstractNeuronImpl neuron_impl:
            The (Python side of the) implementation of the neurons themselves.
        :param AbstractPyNNNeuronModel pynn_model:
            The PyNN neuron model that this vertex is working on behalf of.
        :param splitter: splitter object
        :type splitter:
            ~pacman.model.partitioner_splitters.AbstractSplitterCommon or None
        :param seed:
            The Population seed, used to ensure the same random generation
            on each run.
        :param int n_colour_bits: The number of colour bits to use
        :param min_weights: minimum weight list
        :type min_weights: float array or None
        :param weight_random_sigma: sigma value when using random weights
        :type weight_random_sigma: float or None
        :param max_stdp_spike_delta: the maximum expected spike time difference
        :type max_stdp_spike_delta: float or None
        """
        # pylint: disable=too-many-arguments
        super().__init__(label, max_atoms_per_core, splitter)

        self.__n_atoms = self.round_n_atoms(n_neurons, "n_neurons")

        # buffer data
        self.__incoming_spike_buffer_size = incoming_spike_buffer_size

        if incoming_spike_buffer_size is None:
            self.__incoming_spike_buffer_size = get_config_int(
                "Simulation", "incoming_spike_buffer_size")

        self.__ring_buffer_sigma = ring_buffer_sigma
        if self.__ring_buffer_sigma is None:
            self.__ring_buffer_sigma = get_config_float(
                "Simulation", "ring_buffer_sigma")

        self.__spikes_per_second = spikes_per_second
        if self.__spikes_per_second is None:
            self.__spikes_per_second = get_config_float(
                "Simulation", "spikes_per_second")

        self.__drop_late_spikes = drop_late_spikes
        if self.__drop_late_spikes is None:
            self.__drop_late_spikes = get_config_bool(
                "Simulation", "drop_late_spikes")

        self.__rb_left_shifts = rb_left_shifts

        self.__neuron_impl = neuron_impl
        self.__pynn_model = pynn_model
        self.__parameters = RangeDictionary(n_neurons)
        self.__neuron_impl.add_parameters(self.__parameters)
        self.__initial_state_variables = RangeDictionary(n_neurons)
        self.__neuron_impl.add_state_variables(self.__initial_state_variables)
        self.__state_variables = self.__initial_state_variables.copy()
        self.__n_colour_bits = n_colour_bits
        if self.__n_colour_bits is None:
            self.__n_colour_bits = get_config_int(
                "Simulation", "n_colour_bits")

        # Set up for recording
        neuron_recordable_variables = list(
            self.__neuron_impl.get_recordable_variables())
        record_data_types = dict(
            self.__neuron_impl.get_recordable_data_types())
        self.__neuron_recorder = NeuronRecorder(
            neuron_recordable_variables, record_data_types,
            [NeuronRecorder.SPIKES], n_neurons, [], {}, [], {})
        self.__synapse_recorder = NeuronRecorder(
            [], {}, [],
            n_neurons, [NeuronRecorder.PACKETS],
            {NeuronRecorder.PACKETS: NeuronRecorder.PACKETS_TYPE},
            [NeuronRecorder.REWIRING],
            {NeuronRecorder.REWIRING: NeuronRecorder.REWIRING_TYPE})

        # Current sources for this vertex
        self.__current_sources = []
        self.__current_source_id_list = dict()

        # Set up for profiling
        self.__n_profile_samples = get_config_int(
            "Reports", "n_profile_samples")

        # Set up for incoming
        self.__incoming_projections = defaultdict(list)
        self.__incoming_poisson_projections = list()
        self.__max_row_info = dict()
        self.__self_projection = None

        # Keep track of the synapse dynamics for the vertex overall
        self.__synapse_dynamics = SynapseDynamicsStatic()

        self.__structure = None

        # Store (local) weight scales
        self.__weight_scales = None

        # Read the minimum weight if not set; this might *still* be None,
        # meaning "auto calculate"; the number of weights needs to match
        # the number of synapse types
        self.__min_weights = min_weights
        self.__min_weights_auto = True
        if self.__min_weights is not None:
            self.__min_weights_auto = False
            n_synapse_types = self.__neuron_impl.get_n_synapse_types()
            if len(self.__min_weights) != n_synapse_types:
                raise SynapticConfigurationException(
                    "The number of minimum weights provided ({} - {}) does not"
                    " match the number of synapse types ({})".format(
                        len(self.__min_weights), self.__min_weights,
                        n_synapse_types))

        # Get the other minimum weight configuration parameters
        self.__weight_random_sigma = weight_random_sigma
        self.__max_stdp_spike_delta = max_stdp_spike_delta

        # Store weight provenance information mapping from
        # (real weight, represented weight) -> projections
        self.__weight_provenance = defaultdict(list)

        # An RNG for use in synaptic generation
        self.__rng = numpy.random.RandomState(seed)
        self.__pop_seed = create_mars_kiss_seeds(self.__rng)
        self.__core_seeds = dict()

        # Store connections read from machine until asked to clear
        # Key is app_edge, synapse_info
        self.__connection_cache = dict()
        self.__read_initial_values = False
        self.__have_read_initial_values = False
        self.__last_parameter_read_time = None

    @overrides(PopulationApplicationVertex.get_max_atoms_per_core)
    def get_max_atoms_per_core(self):
        max_atoms = super().get_max_atoms_per_core()

        # Dynamically adjust depending on the needs of the synapse dynamics
        return min(
            max_atoms, self.__synapse_dynamics.absolute_max_atoms_per_core)

    @overrides(
        PopulationApplicationVertex.get_max_atoms_per_dimension_per_core)
    def get_max_atoms_per_dimension_per_core(self):
        max_atoms = self.get_max_atoms_per_core()

        # If single dimensional, we can use the max atoms calculation
        if len(self.atoms_shape) == 1:
            return (max_atoms, )

        # If not, the user has to be more specific if the total number of
        # atoms is not small enough to fit on one core
        max_per_dim = super().get_max_atoms_per_dimension_per_core()

        if numpy.prod(max_per_dim) > max_atoms:
            raise SpynnakerException(
                "When using a multidimensional Population, a maximum number of"
                " neurons per core for each dimension must be provided such"
                " that the total number of neurons per core is less than or"
                f" equal to {max_atoms}")
        if len(max_per_dim) != len(self.atoms_shape):
            raise SpynnakerException(
                "When using a multidimensional Population, a maximum number of"
                " neurons per core must be provided for each dimension (in"
                " this case, please set a max neurons per core with"
                f" {len(self.atoms_shape)} dimensions)")
        return max_per_dim

    @overrides(PopulationApplicationVertex.
               set_max_atoms_per_dimension_per_core)
    def set_max_atoms_per_dimension_per_core(self, new_value):
        max_atoms = self.__synapse_dynamics.absolute_max_atoms_per_core
        if numpy.prod(new_value) > max_atoms:
            raise SpynnakerException(
                "In the current configuration, the maximum number of"
                " neurons for each dimension must be such that the total"
                " number of neurons per core is less than or equal to"
                f" {max_atoms}")
        super().set_max_atoms_per_dimension_per_core(new_value)

    @overrides(SupportsStructure.set_structure)
    def set_structure(self, structure):
        self.__structure = structure

    @property
    def combined_core_capable(self):
        """
        Whether the vertex can manage to operate on a combined
        neuron-synapse core, or if a split synapse-core is more
        appropriate.

        .. note::
            This is currently based only on the ITCM available, not
            on the incoming synapses, but could be combined with
            n_synapse_cores_required to determine if, and how-many, synapse
            cores are needed.

        :rtype: bool
        """
        if self.__synapse_dynamics is None:
            return True
        return self.__synapse_dynamics.is_combined_core_capable

    @property
    def n_synapse_cores_required(self):
        """
        The estimated number of synapse cores required, when using a
        split synapse-neuron core model.

        .. note::
            This is currently hard-coded but could be updated to work
            this out based on the number of incoming synapses.

        :rtype: int
        """
        return 1

    @property
    def synapse_dynamics(self):
        """
        The synapse dynamics used by the synapses e.g. plastic or static.
        Settable.

        :rtype: AbstractSynapseDynamics or None
        """
        return self.__synapse_dynamics

    @synapse_dynamics.setter
    def synapse_dynamics(self, synapse_dynamics):
        """
        Set the synapse dynamics.

        .. note::
            After setting, the dynamics might not be the type set as it can
            be combined with the existing dynamics in exciting ways.

        :param AbstractSynapseDynamics synapse_dynamics:
            The synapse dynamics to set
        """
        self.__synapse_dynamics = self.__synapse_dynamics.merge(
            synapse_dynamics)

    def add_incoming_projection(self, projection):
        """
        Add a projection incoming to this vertex.

        :param ~spynnaker.pyNN.models.projection.Projection projection:
            The new projection to add
        """
        # Reset the ring buffer shifts as a projection has been added
        SpynnakerDataView.set_requires_mapping()
        self.__max_row_info.clear()
        # pylint: disable=protected-access
        pre_vertex = projection._projection_edge.pre_vertex
        self.__incoming_projections[pre_vertex].append(projection)
        if pre_vertex == self:
            self.__self_projection = projection
        if isinstance(pre_vertex, SpikeSourcePoissonVertex):
            self.__incoming_poisson_projections.append(projection)

    @property
    def self_projection(self):
        """
        Any projection from this vertex to itself.

        :rtype: ~spynnaker.pyNN.models.projection.Projection or None
        """
        return self.__self_projection

    @property
    @overrides(PopulationApplicationVertex.n_atoms)
    def n_atoms(self):
        return self.__n_atoms

    @property
    @overrides(PopulationApplicationVertex.atoms_shape)
    def atoms_shape(self):
        if isinstance(self.__structure, (Grid2D, Grid3D)):
            return self.__structure.calculate_size(self.__n_atoms)
        return super(AbstractPopulationVertex, self).atoms_shape

    @property
    def size(self):
        """
        The number of neurons in the vertex.

        :rtype: int
        """
        return self.__n_atoms

    @property
    def incoming_spike_buffer_size(self):
        """
        The size of the incoming spike buffer to be used on the cores.

        :rtype: int
        """
        return self.__incoming_spike_buffer_size

    @property
    def parameters(self):
        """
        The parameters of the neurons in the population.

        :rtype: ~spinn_utilities.ranged.RangeDictionary
        """
        return self.__parameters

    @property
    def state_variables(self):
        """
        The state variables of the neuron in the population.

        :rtype: ~spinn_utilities.ranged.RangeDicationary
        """
        return self.__state_variables

    @property
    def initial_state_variables(self):
        """
        The initial values of the state variables of the neurons.

        :rtype: ~spinn_utilities.ranged.RangeDictionary
        """
        return self.__initial_state_variables

    @property
    def neuron_impl(self):
        """
        The neuron implementation.

        :rtype: AbstractNeuronImpl
        """
        return self.__neuron_impl

    @property
    def n_profile_samples(self):
        """
        The maximum number of profile samples to report.

        :rtype: int
        """
        return self.__n_profile_samples

    @property
    def neuron_recorder(self):
        """
        The recorder for neurons.

        :rtype: NeuronRecorder
        """
        return self.__neuron_recorder

    @property
    def synapse_recorder(self):
        """
        The recorder for synapses.

        :rtype: SynapseRecorder
        """
        return self.__synapse_recorder

    @property
    def drop_late_spikes(self):
        """
        Whether spikes should be dropped if not processed in a timestep.

        :rtype: bool
        """
        return self.__drop_late_spikes

    @property
    def rb_left_shifts(self):
        """ ring buffer left shifts (for use by user)
        :rtype: bool
        """
        return self.__rb_left_shifts

    def set_rb_left_shifts(self, rb_left_shifts):
        self.__rb_left_shifts = rb_left_shifts

    def get_sdram_usage_for_core_neuron_params(self, n_atoms):
        """
        :param int n_atoms: The number of atoms per core
        :return: The SDRAM required for the core neuron parameters
        :rtype: int
        """
        return (
            self.CORE_PARAMS_BASE_SIZE +
            (self.__neuron_impl.get_n_synapse_types() * BYTES_PER_WORD) +
            # The keys per neuron
            n_atoms * BYTES_PER_WORD)

    def get_sdram_usage_for_neuron_params(self, n_atoms):
        """
        Calculate the SDRAM usage for just the neuron parameters region.

        :param int n_atoms: The number of atoms per core
        :return: The SDRAM required for the neuron region
        :rtype: int
        """
        return sum(s.get_size_in_whole_words(n_atoms)
                   if s.repeat_type == StructRepeat.PER_NEURON
                   else s.get_size_in_whole_words()
                   for s in self.__neuron_impl.structs) * BYTES_PER_WORD

    def get_sdram_usage_for_neuron_generation(self, n_atoms):
        """
        Calculate the SDRAM usage for the neuron generation region.

        :param int n_atoms: The number of atoms per core
        :return: The SDRAM required for the neuron generator region
        :rtype: int
        """
        return (self.__get_sdram_usage_for_neuron_struct_generation(n_atoms) +
                self.__neuron_recorder.get_generator_sdram_usage_in_bytes(
                    n_atoms))

    def __get_sdram_usage_for_neuron_struct_generation(self, n_atoms):
        """
        Calculate the SDRAM usage for the neuron struct generation region.

        :param int n_atoms: The number of atoms per core
        :return: The SDRAM required for the neuron generator region
        :rtype: int
        """
        # Uses nothing if not generatable
        structs = self.__neuron_impl.structs
        for struct in structs:
            if not struct.is_generatable:
                return 0

        # If structs are generatable, we can guess that parameters are,
        # and then assume each parameter is different for maximum SDRAM.
        n_structs = len(structs)
        n_params = sum(len(s.fields) for s in structs)
        return sum([
            _NEURON_GENERATOR_BASE_SDRAM,
            _NEURON_GENERATOR_PER_STRUCT * n_structs,
            _NEURON_GENERATOR_PER_PARAM * n_params,
            _NEURON_GENERATOR_PER_ITEM * n_params * n_atoms
        ])

    def get_sdram_usage_for_current_source_params(self, n_atoms):
        """
        Calculate the SDRAM usage for the current source parameters region.

        :param int n_atoms: The number of atoms to account for
        :return: The SDRAM required for the current source region
        :rtype: int
        """
        # If non at all, just output size of 0 declaration
        if not self.__current_sources:
            return BYTES_PER_WORD

        # This is a worst-case count, assuming all sources apply to all atoms
        # Start with the count of sources + count of sources per neuron
        sdram_usage = BYTES_PER_WORD + (n_atoms * BYTES_PER_WORD)

        # There is a number of each different type of current source
        sdram_usage += 4 * BYTES_PER_WORD

        # Add on size of neuron id list per source (remember assume all atoms)
        sdram_usage += (
            len(self.__current_sources) * 2 * n_atoms * BYTES_PER_WORD)

        # Add on the size of the current source data + neuron id list per
        # source (remember, assume all neurons for worst case)
        for current_source in self.__current_sources:
            sdram_usage += current_source.get_sdram_usage_in_bytes()

        return sdram_usage

    def __read_parameters_now(self):
        # If we already read the parameters at this time, don't do it again
        current_time = SpynnakerDataView().get_current_run_time_ms()
        if self.__last_parameter_read_time == current_time:
            return

        self.__last_parameter_read_time = current_time
        for m_vertex in self.machine_vertices:
            if isinstance(m_vertex, PopulationMachineNeurons):
                placement = SpynnakerDataView.get_placement_of_vertex(m_vertex)
                m_vertex.read_parameters_from_machine(placement)

    def __read_initial_parameters_now(self):
        # If we already read the initial parameters, don't do it again
        if self.__have_read_initial_values:
            return

        for m_vertex in self.machine_vertices:
            if isinstance(m_vertex, PopulationMachineNeurons):
                placement = SpynnakerDataView.get_placement_of_vertex(m_vertex)
                m_vertex.read_initial_parameters_from_machine(placement)

    def __read_parameter(self, name, selector=None):
        return self.__parameters[name].get_values(selector)

    @overrides(PopulationApplicationVertex.get_parameter_values)
    def get_parameter_values(self, names, selector=None):
        self._check_parameters(names, set(self.__parameters.keys()))
        # If we haven't yet run, or have just reset, note to read the values
        # when they are ready
        if not SpynnakerDataView.is_ran_last():
            self.__read_initial_values = True
        elif SpynnakerDataView.has_transceiver():
            self.__read_parameters_now()
        return ParameterHolder(names, self.__read_parameter, selector)

    @overrides(PopulationApplicationVertex.set_parameter_values)
    def set_parameter_values(self, name, value, selector=None):
        # If we have run, and not reset, we need to read the values back
        # so that we don't overwrite the state.  Note that a reset will
        # then make this a waste, but we can't see the future...
        if SpynnakerDataView.is_ran_last():
            self.__read_parameters_now()
            self.__tell_neuron_vertices_to_regenerate()
        self.__parameters[name].set_value_by_selector(selector, value)

    @overrides(PopulationApplicationVertex.get_parameters)
    def get_parameters(self):
        return self.__pynn_model.default_parameters.keys()

    def __read_initial_state_variable(self, name, selector=None):
        return self.__initial_state_variables[name].get_values(selector)

    @overrides(PopulationApplicationVertex.get_initial_state_values)
    def get_initial_state_values(self, names, selector=None):
        self._check_variables(names, set(self.__state_variables.keys()))
        # If we haven't yet run, or have just reset, note to read the values
        # when they are ready
        if not SpynnakerDataView.is_ran_last():
            self.__read_initial_values = True
        else:
            self.__read_initial_parameters_now()
        return ParameterHolder(
            names, self.__read_initial_state_variable, selector)

    @overrides(PopulationApplicationVertex.set_initial_state_values)
    def set_initial_state_values(self, name, value, selector=None):
        self._check_variables([name], set(self.__state_variables.keys()))
        if not SpynnakerDataView.is_ran_last():
            self.__state_variables[name].set_value_by_selector(
                selector, value)
        self.__initial_state_variables[name].set_value_by_selector(
            selector, value)

    def __read_current_state_variable(self, name, selector=None):
        return self.__state_variables[name].get_values(selector)

    @overrides(PopulationApplicationVertex.get_current_state_values)
    def get_current_state_values(self, names, selector=None):
        self._check_variables(names, set(self.__state_variables.keys()))
        # If we haven't yet run, or have just reset, note to read the values
        # when they are ready
        if not SpynnakerDataView.is_ran_last():
            self.__read_initial_values = True
        else:
            self.__read_parameters_now()
        return ParameterHolder(
            names, self.__read_current_state_variable, selector)

    @overrides(PopulationApplicationVertex.set_current_state_values)
    def set_current_state_values(self, name, value, selector=None):
        self._check_variables([name], set(self.__state_variables.keys()))
        # If we have run, and not reset, we need to read the values back
        # so that we don't overwrite all the state.  Note that a reset will
        # then make this a waste, but we can't see the future...
        if SpynnakerDataView.is_ran_last():
            self.__read_parameters_now()
            self.__tell_neuron_vertices_to_regenerate()
        self.__state_variables[name].set_value_by_selector(
            selector, value)

    @overrides(PopulationApplicationVertex.get_state_variables)
    def get_state_variables(self):
        return self.__pynn_model.default_initial_values.keys()

    @overrides(PopulationApplicationVertex.get_units)
    def get_units(self, name):
        if name in _EXTRA_RECORDABLE_UNITS:
            return _EXTRA_RECORDABLE_UNITS[name]
        if self.__neuron_impl.is_recordable(name):
            return self.__neuron_impl.get_recordable_units(name)
        if (name not in self.__parameters and
                name not in self.__state_variables):
            raise KeyError(f"No such parameter {name}")
        return self.__neuron_impl.get_units(name)

    @property
    @overrides(PopulationApplicationVertex.conductance_based)
    def conductance_based(self):
        return self.__neuron_impl.is_conductance_based

    @overrides(PopulationApplicationVertex.get_recordable_variables)
    def get_recordable_variables(self):
        variables = list()
        variables.extend(self.__neuron_recorder.get_recordable_variables())
        variables.extend(self.__synapse_recorder.get_recordable_variables())
        return variables

    @overrides(PopulationApplicationVertex.get_buffer_data_type)
    def get_buffer_data_type(self, name):
        if self.__neuron_recorder.is_recordable(name):
            return self.__neuron_recorder.get_buffer_data_type(name)
        if self.__synapse_recorder.is_recordable(name):
            return self.__synapse_recorder.get_buffer_data_type(name)
        raise KeyError(f"It is not possible to record {name}")

    @overrides(PopulationApplicationVertex.set_recording)
    def set_recording(self, name, sampling_interval=None, indices=None):
        if self.__neuron_recorder.is_recordable(name):
            self.__neuron_recorder.set_recording(
                name, True, sampling_interval, indices)
        elif self.__synapse_recorder.is_recordable(name):
            self.__synapse_recorder.set_recording(
                name, True, sampling_interval, indices)
        else:
            raise KeyError(f"It is not possible to record {name}")
        SpynnakerDataView.set_requires_mapping()

    @overrides(PopulationApplicationVertex.set_not_recording)
    def set_not_recording(self, name, indices=None):
        if self.__neuron_recorder.is_recordable(name):
            self.__neuron_recorder.set_recording(name, False, indexes=indices)
        elif self.__synapse_recorder.is_recordable(name):
            self.__synapse_recorder.set_recording(name, False, indexes=indices)
        else:
            raise KeyError(f"It is not possible to record {name}")

    @overrides(PopulationApplicationVertex.get_recording_variables)
    def get_recording_variables(self):
        recording = list()
        recording.extend(self.__neuron_recorder.recording_variables)
        recording.extend(self.__synapse_recorder.recording_variables)
        return recording

    @overrides(PopulationApplicationVertex.get_sampling_interval_ms)
    def get_sampling_interval_ms(self, name):
        if self.__neuron_recorder.is_recordable(name):
            return self.__neuron_recorder.get_sampling_interval_ms(name)
        if self.__synapse_recorder.is_recordable(name):
            return self.__synapse_recorder.get_sampling_interval_ms(name)
        raise KeyError(f"It is not possible to record {name}")

    @overrides(PopulationApplicationVertex.get_data_type)
    def get_data_type(self, name):
        if self.__neuron_recorder.is_recordable(name):
            return self.__neuron_recorder.get_data_type(name)
        if self.__synapse_recorder.is_recordable(name):
            return self.__synapse_recorder.get_data_type(name)
        raise KeyError(f"It is not possible to record {name}")

    @overrides(PopulationApplicationVertex.get_recording_region)
    def get_recording_region(self, name):
        if self.__neuron_recorder.is_recordable(name):
            return self.__neuron_recorder.get_region(name)
        if self.__synapse_recorder.is_recordable(name):
            return self.__synapse_recorder.get_region(name)
        raise KeyError(f"It is not possible to record {name}")

    @overrides(PopulationApplicationVertex.get_neurons_recording)
    def get_neurons_recording(self, name, vertex_slice):
        if self.__neuron_recorder.is_recordable(name):
            return self.__neuron_recorder.neurons_recording(
                name, vertex_slice)
        if self.__synapse_recorder.is_recordable(name):
            return self.__synapse_recorder.neurons_recording(
                name, vertex_slice)
        raise KeyError(f"It is not possible to record {name}")

    @property
    def weight_scale(self):
        """
        :rtype: float
        """
        return self.__neuron_impl.get_global_weight_scale()

    @property
    def ring_buffer_sigma(self):
        """
        :rtype: float
        """
        return self.__ring_buffer_sigma

    @ring_buffer_sigma.setter
    def ring_buffer_sigma(self, ring_buffer_sigma):
        self.__ring_buffer_sigma = ring_buffer_sigma

    @property
    def spikes_per_second(self):
        """
        :rtype: float
        """
        return self.__spikes_per_second

    @spikes_per_second.setter
    def spikes_per_second(self, spikes_per_second):
        self.__spikes_per_second = spikes_per_second

    def set_synapse_dynamics(self, synapse_dynamics):
        """
        Set the synapse dynamics of this population.

        :param AbstractSynapseDynamics synapse_dynamics:
            The synapse dynamics to set
        """
        self.synapse_dynamics = synapse_dynamics

    def clear_connection_cache(self):
        """
        Flush the cache of connection information; needed for a second run.
        """
        self.__connection_cache.clear()
        if SpynnakerDataView.get_requires_mapping():
            self.__reset_min_weights()

    def __reset_min_weights(self):
        """ Reset min_weights if set to auto-calculate
        """
        if self.__min_weights_auto:
            self.__min_weights = None

    def describe(self):
        """
        Get a human-readable description of the cell or synapse type.

        The output may be customised by specifying a different template
        together with an associated template engine
        (see :py:mod:`pyNN.descriptions`).

        If template is `None`, then a dictionary containing the template
        context will be returned.

        :rtype: dict(str, any)
        """
        parameters = dict(self.get_parameter_values(
            self.__pynn_model.default_parameters.keys()))

        context = {
            "name": self.__neuron_impl.model_name,
            "default_parameters": self.__pynn_model.default_parameters,
            "default_initial_values": self.__pynn_model.default_parameters,
            "parameters": parameters,
        }
        return context

    def get_synapse_id_by_target(self, target):
        """
        Get the id of synapse using its target name.

        :param str target: The synapse to get the id of
        :rtype: int
        """
        return self.__neuron_impl.get_synapse_id_by_target(target)

    @overrides(PopulationApplicationVertex.inject)
    def inject(self, current_source, selector=None):
        self.__current_sources.append(current_source)
        self.__current_source_id_list[current_source] = selector
        # set the associated vertex (for multi-run case)
        current_source.set_app_vertex(self)
        # set to reload for multi-run case
        for m_vertex in self.machine_vertices:
            m_vertex.set_reload_required(True)

    @property
    def current_sources(self):
        """
        Current sources needed to be available to machine vertex.

        :rtype: list(AbstractCurrentSource)
        """
        return self.__current_sources

    @property
    def current_source_id_list(self):
        """
        Current source ID list needed to be available to machine vertex.

        :rtype: dict(AbstractCurrentSource,any)
        """
        return self.__current_source_id_list

    def __str__(self):
        return f"{self.label} with {self.n_atoms} atoms"

    def __repr__(self):
        return self.__str__()

    @overrides(AbstractCanReset.reset_to_first_timestep)
    def reset_to_first_timestep(self):
        # Reset state variables
        self.__state_variables.copy_into(self.__initial_state_variables)

        # If synapses change during the run also regenerate these to get
        # back to the initial state
        if self.__synapse_dynamics.changes_during_run:
            SpynnakerDataView.set_requires_data_generation()
        else:
            # We only get neuron vertices to regenerate not redoing data
            # generation
            self.__tell_neuron_vertices_to_regenerate()

    # TODO: The upcoming functions replace the ring_buffer bound calculations
    # and use minimum weights instead; it may be that a mixture of the two
    # methods is necessary in the long run
    def __get_closest_weight(self, value):
        """ Get the best representation of the weight so that both weight and
            1 / w work

        :param float value: value to get the closest weight of
        """
        if abs(value) < 1.0:
            return DataType.S1615.closest_representable_value(value)
        return 1 / (
            DataType.S1615.closest_representable_value_above(1 / value))

    def __calculate_min_weights(self):
        """ Calculate the minimum weights required to best represent all the
            possible weights coming into this vertex

        :param list(~.Projection) incoming_projections: incoming proj to vertex

        :return: list of minimum weights
        :rtype: list(float)
        """
        # Initialise to a maximum value
        min_weights = [sys.maxsize for _ in range(
            self.__neuron_impl.get_n_synapse_types())]

        # Get the (global) weight_scale from the input_type in the neuron_impl
        weight_scale = self.__neuron_impl.get_global_weight_scale()

        for proj in self.incoming_projections:
            # pylint: disable=protected-access
            synapse_info = proj._synapse_information
            # Skip if this is a synapse dynamics synapse type
            if synapse_info.synapse_type_from_dynamics:
                continue

            synapse_dynamics = synapse_info.synapse_dynamics
            connector = synapse_info.connector
            conn_weight_min = synapse_dynamics.get_weight_minimum(
                connector, self.__weight_random_sigma, synapse_info)
            if conn_weight_min == 0:
                conn_weight_min = DataType.S1615.decode_from_int(1)
            conn_weight_min *= weight_scale

            # If local-only then deal with both positive and negative index
            if isinstance(synapse_dynamics, AbstractLocalOnly):
                s_type_pos = synapse_dynamics.get_positive_synapse_index(proj)
                s_type_neg = synapse_dynamics.get_negative_synapse_index(proj)
                if not numpy.isnan(conn_weight_min):
                    for s_type in [s_type_pos, s_type_neg]:
                        if min_weights[s_type] != sys.maxsize:
                            conn_weight_min = float_gcd(
                                min_weights[s_type], conn_weight_min)
                        min_weights[s_type] = min(
                            min_weights[s_type], conn_weight_min)

                        # Do any remaining calculations in the synapse dynamics
                        min_weights = synapse_dynamics.calculate_min_weight(
                            min_weights, self.__max_stdp_spike_delta,
                            weight_scale, conn_weight_min, s_type)
            else:
                synapse_type = synapse_info.synapse_type
                if not numpy.isnan(conn_weight_min):
                    if min_weights[synapse_type] != sys.maxsize:
                        conn_weight_min = float_gcd(
                            min_weights[synapse_type], conn_weight_min)
                    min_weights[synapse_type] = min(
                        min_weights[synapse_type], conn_weight_min)

                # Do any remaining calculations in the synapse dynamics
                min_weights = synapse_dynamics.calculate_min_weight(
                    min_weights, self.__max_stdp_spike_delta,
                    weight_scale, conn_weight_min, synapse_type)

        # Convert values to their closest representable value to ensure
        # that division works for the minimum value
        min_weights = [self.__get_closest_weight(m)
                       if m != sys.maxsize else 0 for m in min_weights]

        # The minimum weight shouldn't be 0 unless set above (and then it
        # doesn't matter that we use the min as there are no weights); so
        # set the weight to the smallest representable value if 0
        min_weights = [m if m > 0 else DataType.S1615.decode_from_int(1)
                       for m in min_weights]

        # Now check that the maximum weight isn't too big
        for proj in self.incoming_projections:
            # pylint: disable-next=protected-access
            synapse_info = proj._synapse_information
            synapse_type = synapse_info.synapse_type
            connector = synapse_info.connector
            synapse_dynamics = synapse_info.synapse_dynamics

            weight_max = synapse_dynamics.get_weight_maximum(
                connector, synapse_info)
            weight_max *= weight_scale

            weight_scale_limit = float(DataType.S1615.scale)
            if weight_scale_limit * min_weights[synapse_type] < weight_max:
                max_weight = self.__get_closest_weight(weight_max)
                min_weights[synapse_type] = max_weight / weight_scale_limit

        self.__check_weights(min_weights, weight_scale)

        return min_weights

    def __check_weights(
            self, min_weights, weight_scale):
        """ Warn the user about weights that can't be represented properly
            where possible

        :param ~numpy.ndarray min_weights: Minimum weights per synapse type
        :param float weight_scale: The weight_scale from the synapse input_type
        """
        for proj in self.incoming_projections:
            # pylint: disable-next=protected-access
            synapse_info = proj._synapse_information
            weights = synapse_info.weights
            synapse_type = synapse_info.synapse_type
            min_weight = min_weights[synapse_type]
            if not isinstance(weights, str):
                if numpy.isscalar(weights):
                    self.__check_weight(
                        min_weight, weights, weight_scale, proj, synapse_info)
                elif hasattr(weights, "__getitem__"):
                    for w in weights:
                        self.__check_weight(
                            min_weight, w, weight_scale, proj, synapse_info)

    def __check_weight(
            self, min_weight, weight, weight_scale, projection,
            synapse_info):
        """ Warn the user about a weight that can't be represented properly
            where possible

        :param float min_weight: Minimum weight value
        :param float weight: weight value being checked
        :param float weight_scale: The weight_scale from the synapse input_type
        :param ~.Projection projection: The projection
        :param ~.SynapseInformation synapse_info: The synapse information
        """
        r_weight = weight * weight_scale / min_weight
        r_weight = (DataType.UINT16.closest_representable_value(
            r_weight) * min_weight) / weight_scale
        if weight != r_weight:
            self.__weight_provenance[weight, r_weight].append(
                (projection, synapse_info))

    def get_min_weights(self):
        """ Calculate the minimum weights required to best represent all the
            possible weights coming into this vertex

        :return: list of minimum weights
        :rtype: list(float)
        """
        if self.__min_weights is None:
            self.__min_weights = self.__calculate_min_weights()
        else:
            weight_scale = self.__neuron_impl.get_global_weight_scale()
            self.__check_weights(
                self.__min_weights, weight_scale)

        return self.__min_weights

    def get_weight_scales(self, min_weights):
        """ Get the weight scaling to apply to weights in synapses

        :param list(int) min_weights:
            The min weights to convert to weight scales
        :rtype: list(int)
        """
        weight_scale = self.__neuron_impl.get_global_weight_scale()
        self.__weight_scales = numpy.array(
            [(1 / w) * weight_scale if w != 0 else 0 for w in min_weights])
        return self.__weight_scales

    @overrides(AbstractAcceptsIncomingSynapses.get_connections_from_machine)
    def get_connections_from_machine(
            self, app_edge, synapse_info):
        # If we already have connections cached, return them
        if (app_edge, synapse_info) in self.__connection_cache:
            return self.__connection_cache[app_edge, synapse_info]

        # Start with something in the list so that concatenate works
        connections = [numpy.zeros(
                0, dtype=AbstractSDRAMSynapseDynamics.NUMPY_CONNECTORS_DTYPE)]
        progress = ProgressBar(
            len(self.machine_vertices),
            f"Getting synaptic data between {app_edge.pre_vertex.label} "
            f"and {app_edge.post_vertex.label}")
        for post_vertex in progress.over(self.machine_vertices):
            if isinstance(post_vertex, HasSynapses):
                placement = SpynnakerDataView.get_placement_of_vertex(
                    post_vertex)
                connections.extend(post_vertex.get_connections_from_machine(
                    placement, app_edge, synapse_info))
        all_connections = numpy.concatenate(connections)
        self.__connection_cache[app_edge, synapse_info] = all_connections
        return all_connections

    def get_synapse_params_size(self):
        """
        Get the size of the synapse parameters, in bytes.

        :rtype: int
        """
        # This will only hold ring buffer scaling for the neuron synapse
        # types
        return (_SYNAPSES_BASE_SDRAM_USAGE_IN_BYTES + (
            BYTES_PER_WORD * 2 * self.__neuron_impl.get_n_synapse_types()))

    def get_synapse_dynamics_size(self, n_atoms):
        """
        Get the size of the synapse dynamics region, in bytes.

        :param ~pacman.model.graphs.common.Slice vertex_slice:
            The slice of the vertex to get the usage of
        :rtype: int
        """
        if isinstance(self.__synapse_dynamics, AbstractLocalOnly):
            return self.__synapse_dynamics.get_parameters_usage_in_bytes(
                self.incoming_projections)

        return self.__synapse_dynamics.get_parameters_sdram_usage_in_bytes(
            n_atoms, self.__neuron_impl.get_n_synapse_types())

    def get_structural_dynamics_size(self, n_atoms):
        """
        Get the size of the structural dynamics region, in bytes.

        :param int n_atoms:
            The number of atoms in the slice
        :rtype: int
        """
        if not isinstance(
                self.__synapse_dynamics, AbstractSynapseDynamicsStructural):
            return 0

        return self.__synapse_dynamics\
            .get_structural_parameters_sdram_usage_in_bytes(
                self.incoming_projections, n_atoms)

    def get_synapses_size(self, n_post_atoms):
        """
        Get the maximum SDRAM usage for the synapses on a vertex slice.

        :param int n_post_atoms: The number of atoms projected to
        :param incoming_projections:
            The projections to consider in the calculations
        :type incoming_projections:
            list(~spynnaker.pyNN.models.projection.Projection)
        :rtype: int
        """
        if isinstance(self.__synapse_dynamics, AbstractLocalOnly):
            return 0
        addr = 2 * BYTES_PER_WORD
        for proj in self.incoming_projections:
            addr = self.__add_matrix_size(addr, proj, n_post_atoms)
        return addr

    def __add_matrix_size(self, addr, projection, n_post_atoms):
        """
        Add to the address the size of the matrices for the projection to
        the vertex slice.

        :param int addr: The address to start from
        :param ~spynnaker.pyNN.models.projection.Projection:
            The projection to add
        :param int n_post_atoms: The number of atoms projected to
        :rtype: int
        """
        # pylint: disable=protected-access
        synapse_info = projection._synapse_information
        app_edge = projection._projection_edge

        max_row_info = self.get_max_row_info(
            synapse_info, n_post_atoms, app_edge)

        vertex = app_edge.pre_vertex
        max_atoms = vertex.get_max_atoms_per_core()
        n_sub_atoms = int(min(max_atoms, vertex.n_atoms))
        n_sub_edges = int(math.ceil(vertex.n_atoms / n_sub_atoms))

        if max_row_info.undelayed_max_n_synapses > 0:
            size = n_sub_atoms * max_row_info.undelayed_max_bytes
            for _ in range(n_sub_edges):
                addr = MasterPopTableAsBinarySearch.get_next_allowed_address(
                    addr)
                addr += size
        if max_row_info.delayed_max_n_synapses > 0:
            size = (n_sub_atoms * max_row_info.delayed_max_bytes *
                    app_edge.n_delay_stages)
            for _ in range(n_sub_edges):
                addr = MasterPopTableAsBinarySearch.get_next_allowed_address(
                    addr)
                addr += size
        return addr

    def get_max_row_info(self, synapse_info, n_post_atoms, app_edge):
        """
        Get maximum row length data.

        :param SynapseInformation synapse_info: Information about synapses
        :param int n_post_atoms: The number of atoms projected to
        :param ProjectionApplicationEdge app_edge: The edge of the projection
        :rtype: MaxRowInfo
        """
        key = (app_edge, synapse_info, n_post_atoms)
        if key in self.__max_row_info:
            return self.__max_row_info[key]
        max_row_info = get_max_row_info(
            synapse_info, n_post_atoms, app_edge.n_delay_stages, app_edge)
        self.__max_row_info[key] = max_row_info
        return max_row_info

    def get_synapse_expander_size(self):
        """
        Get the size of the synapse expander region, in bytes.

        :rtype: int
        """
        size = SYNAPSES_BASE_GENERATOR_SDRAM_USAGE_IN_BYTES
        size += (self.__neuron_impl.get_n_synapse_types() *
                 DataType.U3232.size)
        for proj in self.incoming_projections:
            # pylint: disable=protected-access
            synapse_info = proj._synapse_information
            app_edge = proj._projection_edge
            n_sub_edges = len(
                app_edge.pre_vertex.splitter.get_out_going_slices())
            if not n_sub_edges:
                vertex = app_edge.pre_vertex
                max_atoms = float(min(vertex.get_max_atoms_per_core(),
                                      vertex.n_atoms))
                n_sub_edges = int(math.ceil(vertex.n_atoms / max_atoms))
            size += self.__generator_info_size(synapse_info) * n_sub_edges
        size += get_sdram_for_keys(self.incoming_projections)
        return size

    @staticmethod
    def __generator_info_size(synapse_info):
        """
        The number of bytes required by the generator information.

        :param SynapseInformation synapse_info: The synapse information to use
        :rtype: int
        """
        if not synapse_info.may_generate_on_machine():
            return 0

        connector = synapse_info.connector
        dynamics = synapse_info.synapse_dynamics
        gen_size = sum((
            GeneratorData.BASE_SIZE,
            connector.gen_delay_params_size_in_bytes(synapse_info.delays),
            connector.gen_weight_params_size_in_bytes(synapse_info.weights),
            connector.gen_connector_params_size_in_bytes,
            dynamics.gen_matrix_params_size_in_bytes
        ))
        return gen_size

    @property
    def synapse_executable_suffix(self):
        """
        The suffix of the executable name due to the type of synapses in use.

        :rtype: str
        """
        return self.__synapse_dynamics.get_vertex_executable_suffix()

    @property
    def neuron_recordables(self):
        """
        The names of variables that can be recorded by the neuron.

        :rtype: list(str)
        """
        return self.__neuron_recorder.get_recordable_variables()

    @property
    def synapse_recordables(self):
        """
        The names of variables that can be recorded by the synapses.

        :rtype: list(str)
        """
        return self.__synapse_recorder.get_recordable_variables()

    def get_common_constant_sdram(
            self, n_record, n_provenance, common_regions):
        """
        Get the amount of SDRAM used by common parts.

        :param int n_record: The number of recording regions
        :param int n_provenance: The number of provenance items
        :param CommonRegions common_regions: Region IDs
        :rtype: int
        """
        sdram = MultiRegionSDRAM()
        sdram.add_cost(common_regions.system, SYSTEM_BYTES_REQUIREMENT)
        sdram.add_cost(
            common_regions.recording,
            get_recording_header_size(n_record) +
            get_recording_data_constant_size(n_record))
        sdram.add_cost(
            common_regions.provenance,
            ProvidesProvenanceDataFromMachineImpl.get_provenance_data_size(
                n_provenance))
        sdram.add_cost(
            common_regions.profile,
            get_profile_region_size(self.__n_profile_samples))
        return sdram

    def get_neuron_variable_sdram(self, vertex_slice):
        """
        Get the amount of SDRAM per timestep used by neuron parts.

        :param ~pacman.model.graphs.common.Slice vertex_slice:
            The slice of neurons to get the size of
        :rtype: int
        """
        return self.__neuron_recorder.get_variable_sdram_usage(vertex_slice)

    def get_max_neuron_variable_sdram(self, n_neurons):
        """
        Get the amount of SDRAM per timestep used by neuron parts.

        :param ~pacman.model.graphs.common.Slice vertex_slice:
            The slice of neurons to get the size of
        :rtype: int
        """
        return self.__neuron_recorder.get_max_variable_sdram_usage(n_neurons)

    def get_synapse_variable_sdram(self, vertex_slice):
        """ Get the amount of SDRAM per timestep used by synapse parts

        :param ~pacman.model.graphs.common.Slice vertex_slice:
            The slice of neurons to get the size of
        :rtype: int
        """
        if isinstance(self.__synapse_dynamics,
                      AbstractSynapseDynamicsStructural):
            self.__synapse_recorder.set_max_rewires_per_ts(
                self.__synapse_dynamics.get_max_rewires_per_ts())
        return self.__synapse_recorder.get_variable_sdram_usage(vertex_slice)

    def get_max_synapse_variable_sdram(self, n_neurons):
        """ Get the amount of SDRAM per timestep used by synapse parts

        :param ~pacman.model.graphs.common.Slice vertex_slice:
            The slice of neurons to get the size of
        :rtype: int
        """
        if isinstance(self.__synapse_dynamics,
                      AbstractSynapseDynamicsStructural):
            self.__synapse_recorder.set_max_rewires_per_ts(
                self.__synapse_dynamics.get_max_rewires_per_ts())
        return self.__synapse_recorder.get_max_variable_sdram_usage(n_neurons)

    def get_neuron_constant_sdram(self, n_atoms, neuron_regions):
        """ Get the amount of fixed SDRAM used by neuron parts

        :param ~pacman.model.graphs.common.Slice vertex_slice:
            The slice of neurons to get the size of
        :param NeuronRegions neuron_regions: Region IDs
        :rtype: int
        """
        params_cost = self.get_sdram_usage_for_neuron_params(n_atoms)
        sdram = MultiRegionSDRAM()
        sdram.add_cost(
            neuron_regions.core_params,
            self.get_sdram_usage_for_core_neuron_params(n_atoms))
        sdram.add_cost(neuron_regions.neuron_params, params_cost)
        sdram.add_cost(
            neuron_regions.current_source_params,
            self.get_sdram_usage_for_current_source_params(n_atoms))
        sdram.add_cost(
            neuron_regions.neuron_recording,
            self.__neuron_recorder.get_metadata_sdram_usage_in_bytes(
                n_atoms))
        sdram.add_cost(
            neuron_regions.neuron_builder,
            self.get_sdram_usage_for_neuron_generation(n_atoms))
        sdram.add_cost(neuron_regions.initial_values, params_cost)
        return sdram

    @property
    def incoming_projections(self):
        """
        The projections that target this population vertex.

        :rtype: iterable(~spynnaker.pyNN.models.projection.Projection)
        """
        for proj_list in self.__incoming_projections.values():
            for proj in proj_list:
                yield proj

    def get_incoming_projections_from(self, source_vertex):
        """
        The projections that target this population vertex from
        the given source.

        :rtype: iterable(~spynnaker.pyNN.models.projection.Projection)
        """
        return self.__incoming_projections[source_vertex]

    @property
    def incoming_poisson_projections(self):
        """
        The projections that target this population vertex which
        originate from a Poisson source.

        :rtype: iterable(~spynnaker.pyNN.models.projection.Projection)
        """
        return self.__incoming_poisson_projections

    @property
    def pop_seed(self):
        """
        The seed to use for the population overall; a list of four integers.

        :rtype: list(int)
        """
        return self.__pop_seed

    def core_seed(self, vertex_slice):
        """
        The seed to use for a core.

        :param ~pacman.model.graphs.common.Slice vertex_slice:
            The machine vertex that the seed is for
        :return: A list of 4 integers
        :rtype: list(int)
        """
        if vertex_slice not in self.__core_seeds:
            self.__core_seeds[vertex_slice] = create_mars_kiss_seeds(
                self.__rng)
        return self.__core_seeds[vertex_slice]

    def copy_initial_state_variables(self, vertex_slice):
        """
        Copies the state variables into the initial state variables.

        :param ~pacman.model.graphs.common.Slice vertex_slice:
            The slice to copy now
        """
        for key in self.__state_variables.keys():
            value = self.__state_variables[key][vertex_slice.as_slice]
            self.__initial_state_variables[key].set_value_by_slice(
                vertex_slice.lo_atom, vertex_slice.hi_atom + 1, value)
        # This is called during reading of initial values, so we don't
        # need to do it again
        self.__read_initial_values = False
        self.__have_read_initial_values = True

    @property
    def read_initial_values(self):
        """
        Whether initial values need to be stored.

        :rtype: bool
        """
        return self.__read_initial_values

    def __tell_neuron_vertices_to_regenerate(self):
        for vertex in self.machine_vertices:
            if isinstance(vertex, PopulationMachineNeurons):
                vertex.set_do_neuron_regeneration()

    @property
    @overrides(PopulationApplicationVertex.n_colour_bits)
    def n_colour_bits(self):
        return self.__n_colour_bits

<<<<<<< HEAD
=======
    def get_max_delay(self, max_ring_buffer_bits):
        """
        Get the maximum delay and whether a delay extension is needed
        for a given maximum number of ring buffer bits.

        :param int max_ring_buffer_bits:
            The maximum number of bits that can be used for the ring buffer
            identifier (i.e. delay, synapse type, neuron index)
        :return:
            Tuple of the maximum delay supported on the core and whether
            a delay extension is needed to support delays
        :rtype: tuple(int, bool)
        """
        # Find the maximum delay from incoming synapses
        max_delay_ms = 0
        for proj in self.incoming_projections:
            # pylint: disable=protected-access
            s_info = proj._synapse_information
            proj_max_delay = s_info.synapse_dynamics.get_delay_maximum(
                s_info.connector, s_info)
            max_delay_ms = max(max_delay_ms, proj_max_delay)
        max_delay_steps = math.ceil(
            max_delay_ms / SpynnakerDataView.get_simulation_time_step_ms())
        max_delay_bits = get_n_bits(max_delay_steps)

        # Find the maximum possible delay
        n_atom_bits = self.get_n_atom_bits()
        n_synapse_bits = get_n_bits(
            self.neuron_impl.get_n_synapse_types())
        n_delay_bits = max_ring_buffer_bits - (n_atom_bits + n_synapse_bits)

        # Pick the smallest between the two, so that not too many bits are used
        final_n_delay_bits = min(n_delay_bits, max_delay_bits)
        return 2 ** final_n_delay_bits, max_delay_bits > final_n_delay_bits

    def get_n_atom_bits(self):
        """
        :rtype: int
        """
        field_sizes = [
            min(max_atoms, n) for max_atoms, n in zip(
                self.get_max_atoms_per_dimension_per_core(), self.atoms_shape)]
        return get_n_bits_for_fields(field_sizes)

    def can_generate_on_machine(self):
        """
        Determine if the parameters of this vertex can be generated on the
        machine

        :rtype: bool
        """

        # Check that all the structs can actually be generated
        for struct in self.__neuron_impl.structs:
            if not struct.is_generatable:
                # If this is false, we can't generate anything on machine
                return False

        if (not _all_gen(self.__parameters) or
                not _all_gen(self.__state_variables)):
            return False

        _check_random_dists(self.__parameters)
        _check_random_dists(self.__state_variables)
        return True

>>>>>>> 7460fb87
    @overrides(AbstractProvidesLocalProvenanceData.get_local_provenance_data)
    def get_local_provenance_data(self):
        synapse_names = list(self.__neuron_impl.get_synapse_targets())
        with ProvenanceWriter() as db:
            for i, weight in enumerate(self.__min_weights):
                db.insert_app_vertex(
                    self.label, synapse_names[i], "min_weight", weight)
<<<<<<< HEAD

=======
>>>>>>> 7460fb87
            for (weight, r_weight) in self.__weight_provenance:
                proj_info = self.__weight_provenance[weight, r_weight]
                for i, (_proj, s_info) in enumerate(proj_info):
                    db.insert_connector(
                        s_info.pre_population.label,
                        s_info.post_population.label,
                        s_info.connector.__class__.__name__,
                        "weight_representation",
                        weight == r_weight
                        )

                    if (weight != r_weight):
                        db.insert_report(
                            "Weight of {} could not be represented precisely;"
                            " a weight of {} was used instead".format(
                                weight, r_weight))

# not sure anything after this point is used any more?
# class _Stats(object):
#     """ Object to keep hold of and process statistics for ring buffer scaling
#     """
#     __slots__ = [
#         "w_scale",
#         "w_scale_sq",
#         "n_synapse_types",
#         "running_totals",
#         "delay_running_totals",
#         "total_weights",
#         "biggest_weight",
#         "rate_stats",
#         "steps_per_second",
#         "default_spikes_per_second",
#         "ring_buffer_sigma"
#     ]
#
#     def __init__(
#             self, neuron_impl, default_spikes_per_second, ring_buffer_sigma):
#         self.w_scale = neuron_impl.get_global_weight_scale()
#         self.w_scale_sq = self.w_scale ** 2
#         n_synapse_types = neuron_impl.get_n_synapse_types()
#
#         self.running_totals = [
#             RunningStats() for _ in range(n_synapse_types)]
#         self.delay_running_totals = [
#             RunningStats() for _ in range(n_synapse_types)]
#         self.total_weights = numpy.zeros(n_synapse_types)
#         self.biggest_weight = numpy.zeros(n_synapse_types)
#         self.rate_stats = [RunningStats() for _ in range(n_synapse_types)]
#
#         self.steps_per_second = (
#             SpynnakerDataView.get_simulation_time_step_per_s())
#         self.default_spikes_per_second = default_spikes_per_second
#         self.ring_buffer_sigma = ring_buffer_sigma
#
#     def add_projection(self, proj):
#         # pylint: disable=protected-access
#         s_dynamics = proj._synapse_information.synapse_dynamics
#         if isinstance(s_dynamics, AbstractSupportsSignedWeights):
#             self.__add_signed_projection(proj)
#         else:
#             self.__add_unsigned_projection(proj)
#
#     def __add_signed_projection(self, proj):
#         # pylint: disable=protected-access
#         s_info = proj._synapse_information
#         connector = s_info.connector
#         s_dynamics = s_info.synapse_dynamics
#
#         n_conns = connector.get_n_connections_to_post_vertex_maximum(s_info)
#         d_var = s_dynamics.get_delay_variance(
#             connector, s_info.delays, s_info)
#
#         s_type_pos = s_dynamics.get_positive_synapse_index(proj)
#         w_mean_pos = s_dynamics.get_mean_positive_weight(proj)
#         w_var_pos = s_dynamics.get_variance_positive_weight(proj)
#         w_max_pos = s_dynamics.get_maximum_positive_weight(proj)
#         self.__add_details(
#             proj, s_type_pos, n_conns, w_mean_pos, w_var_pos, w_max_pos,
#             d_var)
#
#         s_type_neg = s_dynamics.get_negative_synapse_index(proj)
#         w_mean_neg = -s_dynamics.get_mean_negative_weight(proj)
#         w_var_neg = -s_dynamics.get_variance_negative_weight(proj)
#         w_max_neg = -s_dynamics.get_minimum_negative_weight(proj)
#         self.__add_details(
#             proj, s_type_neg, n_conns, w_mean_neg, w_var_neg, w_max_neg,
#             d_var)
#
#     def __add_unsigned_projection(self, proj):
#         # pylint: disable=protected-access
#         s_info = proj._synapse_information
#         s_type = s_info.synapse_type
#         s_dynamics = s_info.synapse_dynamics
#         connector = s_info.connector
#
#         n_conns = connector.get_n_connections_to_post_vertex_maximum(s_info)
#         w_mean = s_dynamics.get_weight_mean(connector, s_info)
#         w_var = s_dynamics.get_weight_variance(
#             connector, s_info.weights, s_info)
#         w_max = s_dynamics.get_weight_maximum(connector, s_info)
#         d_var = s_dynamics.get_delay_variance(
#             connector, s_info.delays, s_info)
#         self.__add_details(
#             proj, s_type, n_conns, w_mean, w_var, w_max, d_var)
#
#     def __add_details(
#             self, proj, s_type, n_conns, w_mean, w_var, w_max, d_var):
#         self.running_totals[s_type].add_items(
#             w_mean * self.w_scale, w_var * self.w_scale_sq, n_conns)
#         self.biggest_weight[s_type] = max(
#             self.biggest_weight[s_type], w_max * self.w_scale)
#         self.delay_running_totals[s_type].add_items(0.0, d_var, n_conns)
#
#         spikes_per_tick, spikes_per_second = self.__pre_spike_stats(proj)
#         self.rate_stats[s_type].add_items(spikes_per_second, 0, n_conns)
#         self.total_weights[s_type] += spikes_per_tick * (w_max * n_conns)
#
#     def __pre_spike_stats(self, proj):
#         spikes_per_tick = max(
#             1.0, self.default_spikes_per_second / self.steps_per_second)
#         spikes_per_second = self.default_spikes_per_second
#         # pylint: disable=protected-access
#         pre_vertex = proj._projection_edge.pre_vertex
#         if isinstance(pre_vertex, AbstractMaxSpikes):
#             rate = pre_vertex.max_spikes_per_second()
#             if rate != 0:
#                 spikes_per_second = rate
#             spikes_per_tick = pre_vertex.max_spikes_per_ts()
#         return spikes_per_tick, spikes_per_second
#
#     def get_max_weight(self, s_type):
#         if self.delay_running_totals[s_type].variance == 0.0:
#             return max(
#                 self.total_weights[s_type], self.biggest_weight[s_type])
#
#         stats = self.running_totals[s_type]
#         rates = self.rate_stats[s_type]
#         # pylint: disable=protected-access
#         w_max = AbstractPopulationVertex._ring_buffer_expected_upper_bound(
#             stats.mean, stats.standard_deviation, rates.mean,
#             stats.n_items, self.ring_buffer_sigma)
#         w_max = min(w_max, self.total_weights[s_type])
#         w_max = max(w_max, self.biggest_weight[s_type])
#         return w_max<|MERGE_RESOLUTION|>--- conflicted
+++ resolved
@@ -215,11 +215,7 @@
             spikes_per_second, ring_buffer_sigma, incoming_spike_buffer_size,
             neuron_impl, pynn_model, drop_late_spikes, splitter, seed,
             n_colour_bits, min_weights, weight_random_sigma,
-<<<<<<< HEAD
             max_stdp_spike_delta, rb_left_shifts):
-=======
-            max_stdp_spike_delta):
->>>>>>> 7460fb87
         """
         :param int n_neurons: The number of neurons in the population
         :param str label: The label on the population
@@ -1472,7 +1468,8 @@
         return self.__neuron_recorder.get_max_variable_sdram_usage(n_neurons)
 
     def get_synapse_variable_sdram(self, vertex_slice):
-        """ Get the amount of SDRAM per timestep used by synapse parts
+        """
+        Get the amount of SDRAM per timestep used by synapse parts.
 
         :param ~pacman.model.graphs.common.Slice vertex_slice:
             The slice of neurons to get the size of
@@ -1485,7 +1482,8 @@
         return self.__synapse_recorder.get_variable_sdram_usage(vertex_slice)
 
     def get_max_synapse_variable_sdram(self, n_neurons):
-        """ Get the amount of SDRAM per timestep used by synapse parts
+        """
+        Get the amount of SDRAM per timestep used by synapse parts.
 
         :param ~pacman.model.graphs.common.Slice vertex_slice:
             The slice of neurons to get the size of
@@ -1498,7 +1496,8 @@
         return self.__synapse_recorder.get_max_variable_sdram_usage(n_neurons)
 
     def get_neuron_constant_sdram(self, n_atoms, neuron_regions):
-        """ Get the amount of fixed SDRAM used by neuron parts
+        """
+        Get the amount of fixed SDRAM used by neuron parts.
 
         :param ~pacman.model.graphs.common.Slice vertex_slice:
             The slice of neurons to get the size of
@@ -1612,8 +1611,6 @@
     def n_colour_bits(self):
         return self.__n_colour_bits
 
-<<<<<<< HEAD
-=======
     def get_max_delay(self, max_ring_buffer_bits):
         """
         Get the maximum delay and whether a delay extension is needed
@@ -1680,7 +1677,6 @@
         _check_random_dists(self.__state_variables)
         return True
 
->>>>>>> 7460fb87
     @overrides(AbstractProvidesLocalProvenanceData.get_local_provenance_data)
     def get_local_provenance_data(self):
         synapse_names = list(self.__neuron_impl.get_synapse_targets())
@@ -1688,10 +1684,6 @@
             for i, weight in enumerate(self.__min_weights):
                 db.insert_app_vertex(
                     self.label, synapse_names[i], "min_weight", weight)
-<<<<<<< HEAD
-
-=======
->>>>>>> 7460fb87
             for (weight, r_weight) in self.__weight_provenance:
                 proj_info = self.__weight_provenance[weight, r_weight]
                 for i, (_proj, s_info) in enumerate(proj_info):
