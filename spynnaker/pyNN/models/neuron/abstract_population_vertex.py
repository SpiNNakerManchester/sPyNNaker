--- conflicted
+++ resolved
@@ -538,12 +538,7 @@
         :param graph_mapper: the graph mapper object
         :return: list of constraints
         """
-<<<<<<< HEAD
-        return self._outgoing_edge_key_restrictor\
-            .get_outgoing_edge_constraints(partitioned_edge, graph_mapper)
-=======
         return [KeyAllocatorContiguousRangeContraint()]
->>>>>>> 5b06787c
 
     def __str__(self):
         return "{} with {} atoms".format(self._label, self.n_atoms)
