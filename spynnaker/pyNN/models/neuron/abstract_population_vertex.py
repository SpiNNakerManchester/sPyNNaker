# Copyright (c) 2017-2019 The University of Manchester
#
# This program is free software: you can redistribute it and/or modify
# it under the terms of the GNU General Public License as published by
# the Free Software Foundation, either version 3 of the License, or
# (at your option) any later version.
#
# This program is distributed in the hope that it will be useful,
# but WITHOUT ANY WARRANTY; without even the implied warranty of
# MERCHANTABILITY or FITNESS FOR A PARTICULAR PURPOSE.  See the
# GNU General Public License for more details.
#
# You should have received a copy of the GNU General Public License
# along with this program.  If not, see <http://www.gnu.org/licenses/>.

import logging
import os
import math
from spinn_utilities.overrides import overrides
from pacman.model.constraints.key_allocator_constraints import (
    ContiguousKeyRangeContraint)
from pacman.executor.injection_decorator import inject_items
from pacman.model.graphs.application import ApplicationVertex
from pacman.model.resources import (
    ConstantSDRAM, CPUCyclesPerTickResource, DTCMResource, ResourceContainer)
from spinn_front_end_common.abstract_models import (
    AbstractChangableAfterRun, AbstractProvidesIncomingPartitionConstraints,
    AbstractProvidesOutgoingPartitionConstraints, AbstractHasAssociatedBinary,
    AbstractGeneratesDataSpecification, AbstractRewritesDataSpecification,
    AbstractCanReset)
from spinn_front_end_common.abstract_models.impl import (
    ProvidesKeyToAtomMappingImpl)
from spinn_front_end_common.utilities import (
    constants as common_constants, helpful_functions, globals_variables)
from spinn_front_end_common.utilities.constants import (
    BYTES_PER_WORD, SYSTEM_BYTES_REQUIREMENT)
from spinn_front_end_common.utilities.utility_objs import ExecutableType
from spinn_front_end_common.interface.simulation import simulation_utilities
from spinn_front_end_common.interface.profiling import profile_utils
<<<<<<< HEAD
from spinn_front_end_common.interface.provenance import (
    AbstractProvidesLocalProvenanceData)
=======
from spynnaker.pyNN.utilities.constants import POPULATION_BASED_REGIONS
>>>>>>> 211aef5e
from spynnaker.pyNN.models.common import (
    AbstractSpikeRecordable, AbstractNeuronRecordable, NeuronRecorder)
from spynnaker.pyNN.utilities import constants, bit_field_utilities
from spynnaker.pyNN.models.abstract_models import (
    AbstractPopulationInitializable, AbstractAcceptsIncomingSynapses,
    AbstractPopulationSettable, AbstractReadParametersBeforeSet,
    AbstractContainsUnits)
from spynnaker.pyNN.exceptions import InvalidParameterType
from spynnaker.pyNN.utilities.ranged import (
    SpynnakerRangeDictionary, SpynnakerRangedList)
from .synapse_dynamics import AbstractSynapseDynamicsStructural
from .synaptic_manager import SynapticManager
from .population_machine_vertex import PopulationMachineVertex

logger = logging.getLogger(__name__)

# TODO: Make sure these values are correct (particularly CPU cycles)
_NEURON_BASE_DTCM_USAGE_IN_BYTES = 9 * BYTES_PER_WORD
_NEURON_BASE_SDRAM_USAGE_IN_BYTES = 3 * BYTES_PER_WORD
_NEURON_BASE_N_CPU_CYCLES_PER_NEURON = 22
_NEURON_BASE_N_CPU_CYCLES = 10

# TODO: Make sure these values are correct (particularly CPU cycles)
_C_MAIN_BASE_DTCM_USAGE_IN_BYTES = 3 * BYTES_PER_WORD
_C_MAIN_BASE_SDRAM_USAGE_IN_BYTES = 18 * BYTES_PER_WORD
_C_MAIN_BASE_N_CPU_CYCLES = 0

# The microseconds per timestep will be divided by this to get the max offset
_MAX_OFFSET_DENOMINATOR = 10


class AbstractPopulationVertex(
        ApplicationVertex, AbstractGeneratesDataSpecification,
        AbstractHasAssociatedBinary, AbstractContainsUnits,
        AbstractSpikeRecordable,  AbstractNeuronRecordable,
        AbstractProvidesOutgoingPartitionConstraints,
        AbstractProvidesIncomingPartitionConstraints,
        AbstractPopulationInitializable, AbstractPopulationSettable,
<<<<<<< HEAD
        AbstractChangableAfterRun,
        AbstractRewritesDataSpecification, AbstractReadParametersBeforeSet,
        AbstractAcceptsIncomingSynapses, ProvidesKeyToAtomMappingImpl,
        AbstractCanReset, AbstractProvidesLocalProvenanceData):
=======
        AbstractChangableAfterRun, AbstractRewritesDataSpecification,
        AbstractReadParametersBeforeSet, AbstractAcceptsIncomingSynapses,
        ProvidesKeyToAtomMappingImpl, AbstractCanReset):
>>>>>>> 211aef5e
    """ Underlying vertex model for Neural Populations.
        Not actually abstract.
    """

    __slots__ = [
        "__change_requires_mapping",
        "__change_requires_neuron_parameters_reload",
        "__change_requires_data_generation",
        "__incoming_spike_buffer_size",
        "__n_atoms",
        "__n_profile_samples",
        "__neuron_impl",
        "__neuron_recorder",
        "_parameters",  # See AbstractPyNNModel
        "__pynn_model",
        "_state_variables",  # See AbstractPyNNModel
        "__synapse_manager",
        "__time_between_requests",
        "__units",
        "__n_subvertices",
        "__n_data_specs",
        "__initial_state_variables",
        "__has_reset_last",
        "__updated_state_variables"]

    #: recording region IDs
    _SPIKE_RECORDING_REGION = 0

    #: the size of the runtime SDP port data region
    _RUNTIME_SDP_PORT_SIZE = BYTES_PER_WORD

    #: The Buffer traffic type
    _TRAFFIC_IDENTIFIER = "BufferTraffic"

    # 7 elements before the start of global parameters
    # 1. random back off, 2. micro secs before spike, 3. has key, 4. key,
    # 5. n atoms, 6. n synapse types, 7. incoming spike buffer size.
    _BYTES_TILL_START_OF_GLOBAL_PARAMETERS = 7 * BYTES_PER_WORD

    _n_vertices = 0

    def __init__(
            self, n_neurons, label, constraints, max_atoms_per_core,
<<<<<<< HEAD
            spikes_per_second, ring_buffer_sigma, min_weights,
            weight_random_sigma, max_stdp_spike_delta,
            incoming_spike_buffer_size, neuron_impl, pynn_model):
=======
            spikes_per_second, ring_buffer_sigma, incoming_spike_buffer_size,
            neuron_impl, pynn_model):
        """
        :param int n_neurons: The number of neurons in the population
        :param str label: The label on the population
        :param list(~pacman.model.constraints.AbstractConstraint) constraints:
            Constraints on where a population's vertices may be placed.
        :param int max_atoms_per_core:
            The maximum number of atoms (neurons) per SpiNNaker core.
        :param spikes_per_second: Expected spike rate
        :type spikes_per_second: float or None
        :param ring_buffer_sigma:
            How many SD above the mean to go for upper bound of ring buffer \
            size; a good starting choice is 5.0. Given length of simulation \
            we can set this for approximate number of saturation events.
        :type ring_buffer_sigma: float or None
        :param incoming_spike_buffer_size:
        :type incoming_spike_buffer_size: int or None
        :param AbstractNeuronImpl neuron_impl:
            The (Python side of the) implementation of the neurons themselves.
        :param AbstractPyNNNeuronModel pynn_model:
            The PyNN neuron model that this vertex is working on behalf of.
        """

>>>>>>> 211aef5e
        # pylint: disable=too-many-arguments, too-many-locals
        ApplicationVertex.__init__(
            self, label, constraints, max_atoms_per_core)

        self.__n_atoms = n_neurons
        self.__n_subvertices = 0
        self.__n_data_specs = 0

        # buffer data
        self.__incoming_spike_buffer_size = incoming_spike_buffer_size

        # get config from simulator
        config = globals_variables.get_simulator().config

        if incoming_spike_buffer_size is None:
            self.__incoming_spike_buffer_size = config.getint(
                "Simulation", "incoming_spike_buffer_size")

        self.__neuron_impl = neuron_impl
        self.__pynn_model = pynn_model
        self._parameters = SpynnakerRangeDictionary(n_neurons)
        self._state_variables = SpynnakerRangeDictionary(n_neurons)
        self.__neuron_impl.add_parameters(self._parameters)
        self.__neuron_impl.add_state_variables(self._state_variables)
        self.__initial_state_variables = None
        self.__updated_state_variables = set()

        # Set up for recording
        recordable_variables = list(
            self.__neuron_impl.get_recordable_variables())
        record_data_types = dict(
            self.__neuron_impl.get_recordable_data_types())
        self.__neuron_recorder = NeuronRecorder(
            recordable_variables, record_data_types, [NeuronRecorder.SPIKES],
            n_neurons)

        # Set up synapse handling
        self.__synapse_manager = SynapticManager(
            self.__neuron_impl.get_n_synapse_types(), ring_buffer_sigma,
            spikes_per_second, min_weights, weight_random_sigma,
            max_stdp_spike_delta, config)

        # bool for if state has changed.
        self.__change_requires_mapping = True
        self.__change_requires_neuron_parameters_reload = False
        self.__change_requires_data_generation = False
        self.__has_reset_last = True

        # Set up for profiling
        self.__n_profile_samples = helpful_functions.read_config_int(
            config, "Reports", "n_profile_samples")

    @property
    @overrides(ApplicationVertex.n_atoms)
    def n_atoms(self):
        return self.__n_atoms

    @property
    def _neuron_recorder(self):  # for testing only
        return self.__neuron_recorder

    @inject_items({
        "graph": "MemoryApplicationGraph",
        "machine_time_step": "MachineTimeStep"
    })
    @overrides(
        ApplicationVertex.get_resources_used_by_atoms,
        additional_arguments={
            "graph", "machine_time_step"
        }
    )
    def get_resources_used_by_atoms(
            self, vertex_slice, graph, machine_time_step):
        # pylint: disable=arguments-differ

        variableSDRAM = self.__neuron_recorder.get_variable_sdram_usage(
            vertex_slice)
        constantSDRAM = ConstantSDRAM(
                self._get_sdram_usage_for_atoms(
                    vertex_slice, graph, machine_time_step))

        # set resources required from this object
        container = ResourceContainer(
            sdram=variableSDRAM + constantSDRAM,
            dtcm=DTCMResource(self.get_dtcm_usage_for_atoms(vertex_slice)),
            cpu_cycles=CPUCyclesPerTickResource(
                self.get_cpu_usage_for_atoms(vertex_slice)))

        # return the total resources.
        return container

    @property
    @overrides(AbstractChangableAfterRun.requires_mapping)
    def requires_mapping(self):
        return self.__change_requires_mapping

    @property
    @overrides(AbstractChangableAfterRun.requires_data_generation)
    def requires_data_generation(self):
        return self.__change_requires_data_generation

    @overrides(AbstractChangableAfterRun.mark_no_changes)
    def mark_no_changes(self):
        self.__change_requires_mapping = False
        self.__change_requires_data_generation = False

    @overrides(ApplicationVertex.create_machine_vertex)
    def create_machine_vertex(
            self, vertex_slice, resources_required, label=None,
            constraints=None):
        self.__n_subvertices += 1
        return PopulationMachineVertex(
            resources_required,
            self.__neuron_recorder.recorded_ids_by_slice(vertex_slice),
            label, constraints, self, vertex_slice)

    def get_cpu_usage_for_atoms(self, vertex_slice):
        """
        :param ~pacman.model.graphs.common.Slice vertex_slice:
        """
        return (
            _NEURON_BASE_N_CPU_CYCLES + _C_MAIN_BASE_N_CPU_CYCLES +
            (_NEURON_BASE_N_CPU_CYCLES_PER_NEURON * vertex_slice.n_atoms) +
            self.__neuron_recorder.get_n_cpu_cycles(vertex_slice.n_atoms) +
            self.__neuron_impl.get_n_cpu_cycles(vertex_slice.n_atoms) +
            self.__synapse_manager.get_n_cpu_cycles())

    def get_dtcm_usage_for_atoms(self, vertex_slice):
        """
        :param ~pacman.model.graphs.common.Slice vertex_slice:
        """
        return (
            _NEURON_BASE_DTCM_USAGE_IN_BYTES +
            self.__neuron_impl.get_dtcm_usage_in_bytes(vertex_slice.n_atoms) +
            self.__neuron_recorder.get_dtcm_usage_in_bytes(vertex_slice) +
            self.__synapse_manager.get_dtcm_usage_in_bytes())

    def _get_sdram_usage_for_neuron_params(self, vertex_slice):
        """ Calculate the SDRAM usage for just the neuron parameters region.

        :param ~pacman.model.graphs.common.Slice vertex_slice:
            the slice of atoms.
        :return: The SDRAM required for the neuron region
        """
        return (
            self._BYTES_TILL_START_OF_GLOBAL_PARAMETERS +
            self.__neuron_impl.get_sdram_usage_in_bytes(vertex_slice.n_atoms))

    def _get_sdram_usage_for_atoms(
            self, vertex_slice, graph, machine_time_step):
        sdram_requirement = (
            SYSTEM_BYTES_REQUIREMENT +
            self._get_sdram_usage_for_neuron_params(vertex_slice) +
            self._neuron_recorder.get_static_sdram_usage(vertex_slice) +
            PopulationMachineVertex.get_provenance_data_size(
                len(PopulationMachineVertex.EXTRA_PROVENANCE_DATA_ENTRIES)) +
            self.__synapse_manager.get_sdram_usage_in_bytes(
                vertex_slice, machine_time_step, graph, self) +
            profile_utils.get_profile_region_size(
                self.__n_profile_samples) +
            bit_field_utilities.get_estimated_sdram_for_bit_field_region(
                graph, self) +
            bit_field_utilities.get_estimated_sdram_for_key_region(
                graph, self) +
            bit_field_utilities.exact_sdram_for_bit_field_builder_region())
        return sdram_requirement

    def _reserve_memory_regions(
            self, spec, vertex_slice, vertex, machine_graph, n_key_map):
        """ Reserve the DSG data regions.

        :param ~.DataSpecificationGenerator spec:
            the spec to write the DSG region to
        :param ~pacman.model.graphs.common.Slice vertex_slice:
            the slice of atoms from the application vertex
        :param ~.MachineVertex vertex: this vertex
        :param ~.MachineGraph machine_graph: machine graph
        :param n_key_map: nkey map
        :return: None
        """
        spec.comment("\nReserving memory space for data regions:\n\n")

        # Reserve memory:
        spec.reserve_memory_region(
            region=POPULATION_BASED_REGIONS.SYSTEM.value,
            size=common_constants.SIMULATION_N_BYTES,
            label='System')

        self._reserve_neuron_params_data_region(spec, vertex_slice)

        spec.reserve_memory_region(
            region=POPULATION_BASED_REGIONS.NEURON_RECORDING.value,
            size=self._neuron_recorder.get_static_sdram_usage(vertex_slice),
            label="neuron recording")

        profile_utils.reserve_profile_region(
            spec, POPULATION_BASED_REGIONS.PROFILING.value,
            self.__n_profile_samples)

        # reserve bit field region
        bit_field_utilities.reserve_bit_field_regions(
            spec, machine_graph, n_key_map, vertex,
            POPULATION_BASED_REGIONS.BIT_FIELD_BUILDER.value,
            POPULATION_BASED_REGIONS.BIT_FIELD_FILTER.value,
            POPULATION_BASED_REGIONS.BIT_FIELD_KEY_MAP.value)

        vertex.reserve_provenance_data_region(spec)

    def _reserve_neuron_params_data_region(self, spec, vertex_slice):
        """ Reserve the neuron parameter data region.

        :param ~data_specification.DataSpecificationGenerator spec:
            the spec to write the DSG region to
        :param ~pacman.model.graphs.common.Slice vertex_slice:
            the slice of atoms from the application vertex
        :return: None
        """
        params_size = self._get_sdram_usage_for_neuron_params(vertex_slice)
        spec.reserve_memory_region(
            region=POPULATION_BASED_REGIONS.NEURON_PARAMS.value,
            size=params_size, label='NeuronParams')

    @staticmethod
    def __copy_ranged_dict(source, merge=None, merge_keys=None):
        target = SpynnakerRangeDictionary(len(source))
        for key in source.keys():
            copy_list = SpynnakerRangedList(len(source))
            if merge_keys is None or key not in merge_keys:
                init_list = source.get_list(key)
            else:
                init_list = merge.get_list(key)
            for start, stop, value in init_list.iter_ranges():
                is_list = (hasattr(value, '__iter__') and
                           not isinstance(value, str))
                copy_list.set_value_by_slice(start, stop, value, is_list)
            target[key] = copy_list
        return target

    def _write_neuron_parameters(
            self, spec, key, vertex_slice, machine_time_step,
            time_scale_factor):

        # If resetting, reset any state variables that need to be reset
        if (self.__has_reset_last and
                self.__initial_state_variables is not None):
            self._state_variables = self.__copy_ranged_dict(
                self.__initial_state_variables, self._state_variables,
                self.__updated_state_variables)
            self.__initial_state_variables = None

        # If no initial state variables, copy them now
        if self.__has_reset_last:
            self.__initial_state_variables = self.__copy_ranged_dict(
                self._state_variables)

        # Reset things that need resetting
        self.__has_reset_last = False
        self.__updated_state_variables.clear()

        # pylint: disable=too-many-arguments
        n_atoms = vertex_slice.n_atoms
        spec.comment("\nWriting Neuron Parameters for {} Neurons:\n".format(
            n_atoms))

        # Set the focus to the memory region 2 (neuron parameters):
        spec.switch_write_focus(
            region=constants.POPULATION_BASED_REGIONS.NEURON_PARAMS.value)

        # Write the random back off value
        max_offset = (
            machine_time_step * time_scale_factor) // _MAX_OFFSET_DENOMINATOR
        spec.write_value(
            int(math.ceil(max_offset / self.__n_subvertices)) *
            self.__n_data_specs)
        self.__n_data_specs += 1

        # Write the number of microseconds between sending spikes
        time_between_spikes = (
            (machine_time_step * time_scale_factor) / (n_atoms * 2.0))
        spec.write_value(data=int(time_between_spikes))

        # Write whether the key is to be used, and then the key, or 0 if it
        # isn't to be used
        if key is None:
            spec.write_value(data=0)
            spec.write_value(data=0)
        else:
            spec.write_value(data=1)
            spec.write_value(data=key)

        # Write the number of neurons in the block:
        spec.write_value(data=n_atoms)

        # Write the number of synapse types
        spec.write_value(data=self.__neuron_impl.get_n_synapse_types())

        # Write the size of the incoming spike buffer
        spec.write_value(data=self.__incoming_spike_buffer_size)

        # Write the neuron parameters
        neuron_data = self.__neuron_impl.get_data(
            self._parameters, self._state_variables, vertex_slice)
        spec.write_array(neuron_data)

    @inject_items({
        "machine_time_step": "MachineTimeStep",
        "time_scale_factor": "TimeScaleFactor",
        "routing_info": "MemoryRoutingInfos"})
    @overrides(
        AbstractRewritesDataSpecification.regenerate_data_specification,
        additional_arguments={
            "machine_time_step", "time_scale_factor",
            "routing_info"})
    def regenerate_data_specification(
            self, spec, placement, machine_time_step, time_scale_factor,
            routing_info):
        # pylint: disable=too-many-arguments, arguments-differ
        vertex_slice = placement.vertex.vertex_slice

        # reserve the neuron parameters data region
        self._reserve_neuron_params_data_region(spec, vertex_slice)

        # write the neuron params into the new DSG region
        self._write_neuron_parameters(
            key=routing_info.get_first_key_from_pre_vertex(
                placement.vertex, constants.SPIKE_PARTITION_ID),
            machine_time_step=machine_time_step, spec=spec,
            time_scale_factor=time_scale_factor,
            vertex_slice=vertex_slice)

        # close spec
        spec.end_specification()

    @overrides(AbstractRewritesDataSpecification
               .requires_memory_regions_to_be_reloaded)
    def requires_memory_regions_to_be_reloaded(self):
        return self.__change_requires_neuron_parameters_reload

    @overrides(AbstractRewritesDataSpecification.mark_regions_reloaded)
    def mark_regions_reloaded(self):
        self.__change_requires_neuron_parameters_reload = False

    @inject_items({
        "machine_time_step": "MachineTimeStep",
        "time_scale_factor": "TimeScaleFactor",
        "application_graph": "MemoryApplicationGraph",
        "machine_graph": "MemoryMachineGraph",
        "routing_info": "MemoryRoutingInfos",
        "data_n_time_steps": "DataNTimeSteps",
        "n_key_map": "MemoryMachinePartitionNKeysMap"
    })
    @overrides(
        AbstractGeneratesDataSpecification.generate_data_specification,
        additional_arguments={
            "machine_time_step", "time_scale_factor",
            "application_graph", "machine_graph", "routing_info",
            "data_n_time_steps", "n_key_map"
        })
    def generate_data_specification(
            self, spec, placement, machine_time_step, time_scale_factor,
            application_graph, machine_graph, routing_info, data_n_time_steps,
            n_key_map):
        """
        :param machine_time_step: (injected)
        :param time_scale_factor: (injected)
        :param application_graph: (injected)
        :param machine_graph: (injected)
        :param routing_info: (injected)
        :param data_n_time_steps: (injected)
        :param n_key_map: (injected)
        """
        # pylint: disable=too-many-arguments, arguments-differ
        vertex = placement.vertex

        spec.comment("\n*** Spec for block of {} neurons ***\n".format(
            self.__neuron_impl.model_name))
        vertex_slice = vertex.vertex_slice

        # Reserve memory regions
        self._reserve_memory_regions(
            spec, vertex_slice, vertex, machine_graph, n_key_map)

        # Declare random number generators and distributions:
        # TODO add random distribution stuff
        # self.write_random_distribution_declarations(spec)

        # Get the key
        key = routing_info.get_first_key_from_pre_vertex(
            vertex, constants.SPIKE_PARTITION_ID)

        # Write the setup region
        spec.switch_write_focus(POPULATION_BASED_REGIONS.SYSTEM.value)
        spec.write_array(simulation_utilities.get_simulation_header_array(
            self.get_binary_file_name(), machine_time_step,
            time_scale_factor))

        # Write the neuron recording region
        self._neuron_recorder.write_neuron_recording_region(
            spec, POPULATION_BASED_REGIONS.NEURON_RECORDING.value,
            vertex_slice, data_n_time_steps)

        # Write the neuron parameters
        self._write_neuron_parameters(
            spec, key, vertex_slice, machine_time_step, time_scale_factor)

        # write profile data
        profile_utils.write_profile_region_data(
            spec, POPULATION_BASED_REGIONS.PROFILING.value,
            self.__n_profile_samples)

        # Get the weight_scale value from the appropriate location
        weight_scale = self.__neuron_impl.get_global_weight_scale()

        # allow the synaptic matrix to write its data spec-able data
        self.__synapse_manager.write_data_spec(
            spec, self, vertex_slice, vertex, placement, machine_graph,
            application_graph, routing_info,
            weight_scale, machine_time_step)
        vertex.set_on_chip_generatable_area(
            self.__synapse_manager.host_written_matrix_size,
            self.__synapse_manager.on_chip_written_matrix_size)

        # write up the bitfield builder data
        bit_field_utilities.write_bitfield_init_data(
            spec, vertex, machine_graph, routing_info,
            n_key_map, POPULATION_BASED_REGIONS.BIT_FIELD_BUILDER.value,
            POPULATION_BASED_REGIONS.POPULATION_TABLE.value,
            POPULATION_BASED_REGIONS.SYNAPTIC_MATRIX.value,
            POPULATION_BASED_REGIONS.DIRECT_MATRIX.value,
            POPULATION_BASED_REGIONS.BIT_FIELD_FILTER.value,
            POPULATION_BASED_REGIONS.BIT_FIELD_KEY_MAP.value,
            POPULATION_BASED_REGIONS.STRUCTURAL_DYNAMICS.value,
            isinstance(
                self.__synapse_manager.synapse_dynamics,
                AbstractSynapseDynamicsStructural))

        # End the writing of this specification:
        spec.end_specification()

    @overrides(AbstractHasAssociatedBinary.get_binary_file_name)
    def get_binary_file_name(self):

        # Split binary name into title and extension
        binary_title, binary_extension = os.path.splitext(
            self.__neuron_impl.binary_name)

        # Reunite title and extension and return
        return (binary_title +
                self.__synapse_manager.vertex_executable_suffix +
                binary_extension)

    @overrides(AbstractHasAssociatedBinary.get_binary_start_type)
    def get_binary_start_type(self):
        return ExecutableType.USES_SIMULATION_INTERFACE

    @overrides(AbstractSpikeRecordable.is_recording_spikes)
    def is_recording_spikes(self):
        return self.__neuron_recorder.is_recording(NeuronRecorder.SPIKES)

    @overrides(AbstractSpikeRecordable.set_recording_spikes)
    def set_recording_spikes(
            self, new_state=True, sampling_interval=None, indexes=None):
        self.set_recording(
            NeuronRecorder.SPIKES, new_state, sampling_interval, indexes)

    @overrides(AbstractSpikeRecordable.get_spikes)
    def get_spikes(
            self, placements, buffer_manager, machine_time_step):
        return self.__neuron_recorder.get_spikes(
            self.label, buffer_manager,
            len(self.__neuron_impl.get_recordable_variables()),
            placements, self, NeuronRecorder.SPIKES, machine_time_step)

    @overrides(AbstractNeuronRecordable.get_recordable_variables)
    def get_recordable_variables(self):
        return self.__neuron_recorder.get_recordable_variables()

    @overrides(AbstractNeuronRecordable.is_recording)
    def is_recording(self, variable):
        return self.__neuron_recorder.is_recording(variable)

    @overrides(AbstractNeuronRecordable.set_recording)
    def set_recording(self, variable, new_state=True, sampling_interval=None,
                      indexes=None):
        self.__change_requires_mapping = not self.is_recording(variable)
        self.__neuron_recorder.set_recording(
            variable, new_state, sampling_interval, indexes)

    @overrides(AbstractNeuronRecordable.get_data)
    def get_data(self, variable, n_machine_time_steps, placements,
                 buffer_manager, machine_time_step):
        # pylint: disable=too-many-arguments
        return self.__neuron_recorder.get_matrix_data(
            self.label, buffer_manager,
            self.__neuron_impl.get_recordable_variable_index(variable),
            placements, self, variable, n_machine_time_steps)

    @overrides(AbstractNeuronRecordable.get_neuron_sampling_interval)
    def get_neuron_sampling_interval(self, variable):
        return self.__neuron_recorder.get_neuron_sampling_interval(variable)

    @overrides(AbstractSpikeRecordable.get_spikes_sampling_interval)
    def get_spikes_sampling_interval(self):
        return self.__neuron_recorder.get_neuron_sampling_interval("spikes")

    @overrides(AbstractPopulationInitializable.initialize)
    def initialize(self, variable, value):
        if not self.__has_reset_last:
            raise Exception(
                "initialize can only be called before the first call to run, "
                "or before the first call to run after a reset")
        if variable not in self._state_variables:
            raise KeyError(
                "Vertex does not support initialisation of"
                " parameter {}".format(variable))
        self._state_variables.set_value(variable, value)
        self.__updated_state_variables.add(variable)
        self.__change_requires_neuron_parameters_reload = True

    @property
    def initialize_parameters(self):
        """ The names of parameters that have default initial values.

        :rtype: iterable(str)
        """
        return self.__pynn_model.default_initial_values.keys()

    def _get_parameter(self, variable):
        if variable.endswith("_init"):
            # method called with "V_init"
            key = variable[:-5]
            if variable in self._state_variables:
                # variable is v and parameter is v_init
                return variable
            elif key in self._state_variables:
                # Oops neuron defines v and not v_init
                return key
        else:
            # method called with "v"
            if variable + "_init" in self._state_variables:
                # variable is v and parameter is v_init
                return variable + "_init"
            if variable in self._state_variables:
                # Oops neuron defines v and not v_init
                return variable

        # parameter not found for this variable
        raise KeyError("No variable {} found in {}".format(
            variable, self.__neuron_impl.model_name))

    @overrides(AbstractPopulationInitializable.get_initial_value)
    def get_initial_value(self, variable, selector=None):
        parameter = self._get_parameter(variable)

        ranged_list = self._state_variables[parameter]
        if selector is None:
            return ranged_list
        return ranged_list.get_values(selector)

    @overrides(AbstractPopulationInitializable.set_initial_value)
    def set_initial_value(self, variable, value, selector=None):
        if variable not in self._state_variables:
            raise KeyError(
                "Vertex does not support initialisation of"
                " parameter {}".format(variable))

        parameter = self._get_parameter(variable)
        ranged_list = self._state_variables[parameter]
        ranged_list.set_value_by_selector(selector, value)
        self.__change_requires_neuron_parameters_reload = True

    @property
    def conductance_based(self):
        """
        :rtype: bool
        """
        return self.__neuron_impl.is_conductance_based

    @overrides(AbstractPopulationSettable.get_value)
    def get_value(self, key):
        """ Get a property of the overall model.
        """
        if key not in self._parameters:
            raise InvalidParameterType(
                "Population {} does not have parameter {}".format(
                    self.__neuron_impl.model_name, key))
        return self._parameters[key]

    @overrides(AbstractPopulationSettable.set_value)
    def set_value(self, key, value):
        """ Set a property of the overall model.
        """
        if key not in self._parameters:
            raise InvalidParameterType(
                "Population {} does not have parameter {}".format(
                    self.__neuron_impl.model_name, key))
        self._parameters.set_value(key, value)
        self.__change_requires_neuron_parameters_reload = True

    @overrides(AbstractReadParametersBeforeSet.read_parameters_from_machine)
    def read_parameters_from_machine(
            self, transceiver, placement, vertex_slice):

        # locate SDRAM address to where the neuron parameters are stored
        neuron_region_sdram_address = \
            helpful_functions.locate_memory_region_for_placement(
                placement, POPULATION_BASED_REGIONS.NEURON_PARAMS.value,
                transceiver)

        # shift past the extra stuff before neuron parameters that we don't
        # need to read
        neuron_parameters_sdram_address = (
            neuron_region_sdram_address +
            self._BYTES_TILL_START_OF_GLOBAL_PARAMETERS)

        # get size of neuron params
        size_of_region = self._get_sdram_usage_for_neuron_params(vertex_slice)
        size_of_region -= self._BYTES_TILL_START_OF_GLOBAL_PARAMETERS

        # get data from the machine
        byte_array = transceiver.read_memory(
            placement.x, placement.y, neuron_parameters_sdram_address,
            size_of_region)

        # update python neuron parameters with the data
        self.__neuron_impl.read_data(
            byte_array, 0, vertex_slice, self._parameters,
            self._state_variables)

    @property
    def weight_scale(self):
        """
        :rtype: float
        """
        return self.__neuron_impl.get_global_weight_scale()

    @property
    def ring_buffer_sigma(self):
        return self.__synapse_manager.ring_buffer_sigma

    @ring_buffer_sigma.setter
    def ring_buffer_sigma(self, ring_buffer_sigma):
        self.__synapse_manager.ring_buffer_sigma = ring_buffer_sigma

    def reset_ring_buffer_shifts(self):
        self.__synapse_manager.reset_ring_buffer_shifts()

    @property
    def spikes_per_second(self):
        return self.__synapse_manager.spikes_per_second

    @spikes_per_second.setter
    def spikes_per_second(self, spikes_per_second):
        self.__synapse_manager.spikes_per_second = spikes_per_second

    @property
    def synapse_dynamics(self):
        """
        :rtype: AbstractSynapseDynamics
        """
        return self.__synapse_manager.synapse_dynamics

    def set_synapse_dynamics(self, synapse_dynamics):
        """
        :param AbstractSynapseDynamics synapse_dynamics:
        """
        self.__synapse_manager.synapse_dynamics = synapse_dynamics

    @overrides(AbstractAcceptsIncomingSynapses.add_pre_run_connection_holder)
    def add_pre_run_connection_holder(
            self, connection_holder, projection_edge, synapse_information):
        self.__synapse_manager.add_pre_run_connection_holder(
            connection_holder, projection_edge, synapse_information)

    def get_connection_holders(self):
        """
        :rtype: dict(tuple(ProjectionApplicationEdge,SynapseInformation),\
            ConnectionHolder)
        """
        return self.__synapse_manager.get_connection_holders()

    @overrides(AbstractAcceptsIncomingSynapses.get_connections_from_machine)
    def get_connections_from_machine(
            self, transceiver, placement, edge, routing_infos,
            synapse_information, machine_time_step, using_extra_monitor_cores,
            placements=None, monitor_api=None, fixed_routes=None,
            extra_monitor=None):
        # pylint: disable=too-many-arguments
        return self.__synapse_manager.get_connections_from_machine(
            transceiver, placement, edge, routing_infos,
            synapse_information, machine_time_step, using_extra_monitor_cores,
            placements, monitor_api, fixed_routes, extra_monitor)

    def clear_connection_cache(self):
        self.__synapse_manager.clear_connection_cache()

    def get_maximum_delay_supported_in_ms(self, machine_time_step):
        return self.__synapse_manager.get_maximum_delay_supported_in_ms(
            machine_time_step)

    @overrides(AbstractProvidesIncomingPartitionConstraints.
               get_incoming_partition_constraints)
    def get_incoming_partition_constraints(self, partition):
        """ Gets the constraints for partitions going into this vertex.

        :param partition: partition that goes into this vertex
        :return: list of constraints
        """
        return self.__synapse_manager.get_incoming_partition_constraints()

    @overrides(AbstractProvidesOutgoingPartitionConstraints.
               get_outgoing_partition_constraints)
    def get_outgoing_partition_constraints(self, partition):
        """ Gets the constraints for partitions going out of this vertex.

        :param partition: the partition that leaves this vertex
        :return: list of constraints
        """
        return [ContiguousKeyRangeContraint()]

    @overrides(
        AbstractNeuronRecordable.clear_recording)
    def clear_recording(self, variable, buffer_manager, placements):
        if variable == NeuronRecorder.SPIKES:
            index = len(self.__neuron_impl.get_recordable_variables())
        else:
            index = (
                self.__neuron_impl.get_recordable_variable_index(variable))
        self._clear_recording_region(buffer_manager, placements, index)

    @overrides(AbstractSpikeRecordable.clear_spike_recording)
    def clear_spike_recording(self, buffer_manager, placements):
        self._clear_recording_region(
            buffer_manager, placements,
            len(self.__neuron_impl.get_recordable_variables()))

    def _clear_recording_region(
            self, buffer_manager, placements, recording_region_id):
        """ Clear a recorded data region from the buffer manager.

        :param buffer_manager: the buffer manager object
        :param placements: the placements object
        :param recording_region_id: the recorded region ID for clearing
        :rtype: None
        """
        for machine_vertex in self.machine_vertices:
            placement = placements.get_placement_of_vertex(machine_vertex)
            buffer_manager.clear_recorded_data(
                placement.x, placement.y, placement.p, recording_region_id)

    @overrides(AbstractContainsUnits.get_units)
    def get_units(self, variable):
        if variable == NeuronRecorder.SPIKES:
            return NeuronRecorder.SPIKES
        if self.__neuron_impl.is_recordable(variable):
            return self.__neuron_impl.get_recordable_units(variable)
        if variable not in self._parameters:
            raise Exception("Population {} does not have parameter {}".format(
                self.__neuron_impl.model_name, variable))
        return self.__neuron_impl.get_units(variable)

    def describe(self):
        """ Get a human-readable description of the cell or synapse type.

        The output may be customised by specifying a different template\
        together with an associated template engine\
        (see :py:mod:`pyNN.descriptions`).

        If template is None, then a dictionary containing the template context\
        will be returned.

        :rtype: dict(str, ...)
        """
        parameters = dict()
        for parameter_name in self.__pynn_model.default_parameters:
            parameters[parameter_name] = self.get_value(parameter_name)

        context = {
            "name": self.__neuron_impl.model_name,
            "default_parameters": self.__pynn_model.default_parameters,
            "default_initial_values": self.__pynn_model.default_parameters,
            "parameters": parameters,
        }
        return context

    def get_synapse_id_by_target(self, target):
        return self.__neuron_impl.get_synapse_id_by_target(target)

    def __str__(self):
        return "{} with {} atoms".format(self.label, self.n_atoms)

    def __repr__(self):
        return self.__str__()

    def gen_on_machine(self, vertex_slice):
        """ True if the synapses of a particular slice of this population \
            should be generated on the machine.

        :param ~pacman.model.graphs.common.Slice vertex_slice:
        """
        return self.__synapse_manager.gen_on_machine(vertex_slice)

    @overrides(AbstractCanReset.reset_to_first_timestep)
    def reset_to_first_timestep(self):
        # Mark that reset has been done, and reload state variables
        self.__has_reset_last = True
        self.__change_requires_neuron_parameters_reload = True

        # If synapses change during the run,
        if self.__synapse_manager.changes_during_run:
            self.__change_requires_data_generation = True
            self.__change_requires_neuron_parameters_reload = False

    @overrides(AbstractProvidesLocalProvenanceData.get_local_provenance_data)
    def get_local_provenance_data(self):
        return self.__synapse_manager.get_weight_provenance(
            self._label, list(self.__neuron_impl.get_synapse_targets()))<|MERGE_RESOLUTION|>--- conflicted
+++ resolved
@@ -37,12 +37,9 @@
 from spinn_front_end_common.utilities.utility_objs import ExecutableType
 from spinn_front_end_common.interface.simulation import simulation_utilities
 from spinn_front_end_common.interface.profiling import profile_utils
-<<<<<<< HEAD
 from spinn_front_end_common.interface.provenance import (
     AbstractProvidesLocalProvenanceData)
-=======
 from spynnaker.pyNN.utilities.constants import POPULATION_BASED_REGIONS
->>>>>>> 211aef5e
 from spynnaker.pyNN.models.common import (
     AbstractSpikeRecordable, AbstractNeuronRecordable, NeuronRecorder)
 from spynnaker.pyNN.utilities import constants, bit_field_utilities
@@ -81,16 +78,10 @@
         AbstractProvidesOutgoingPartitionConstraints,
         AbstractProvidesIncomingPartitionConstraints,
         AbstractPopulationInitializable, AbstractPopulationSettable,
-<<<<<<< HEAD
-        AbstractChangableAfterRun,
-        AbstractRewritesDataSpecification, AbstractReadParametersBeforeSet,
-        AbstractAcceptsIncomingSynapses, ProvidesKeyToAtomMappingImpl,
-        AbstractCanReset, AbstractProvidesLocalProvenanceData):
-=======
         AbstractChangableAfterRun, AbstractRewritesDataSpecification,
         AbstractReadParametersBeforeSet, AbstractAcceptsIncomingSynapses,
-        ProvidesKeyToAtomMappingImpl, AbstractCanReset):
->>>>>>> 211aef5e
+        ProvidesKeyToAtomMappingImpl, AbstractCanReset,
+        AbstractProvidesLocalProvenanceData):
     """ Underlying vertex model for Neural Populations.
         Not actually abstract.
     """
@@ -134,13 +125,9 @@
 
     def __init__(
             self, n_neurons, label, constraints, max_atoms_per_core,
-<<<<<<< HEAD
             spikes_per_second, ring_buffer_sigma, min_weights,
             weight_random_sigma, max_stdp_spike_delta,
             incoming_spike_buffer_size, neuron_impl, pynn_model):
-=======
-            spikes_per_second, ring_buffer_sigma, incoming_spike_buffer_size,
-            neuron_impl, pynn_model):
         """
         :param int n_neurons: The number of neurons in the population
         :param str label: The label on the population
@@ -155,6 +142,12 @@
             size; a good starting choice is 5.0. Given length of simulation \
             we can set this for approximate number of saturation events.
         :type ring_buffer_sigma: float or None
+        :param min_weights: minimum weight list
+        :type min_weights: float or None
+        :param weight_random_sigma: sigma value for ?
+        :type weight_random_sigma: float or None
+        :param max_stdp_spike_delta: delta
+        :type max_stdp_spike_delta: float or None
         :param incoming_spike_buffer_size:
         :type incoming_spike_buffer_size: int or None
         :param AbstractNeuronImpl neuron_impl:
@@ -163,7 +156,6 @@
             The PyNN neuron model that this vertex is working on behalf of.
         """
 
->>>>>>> 211aef5e
         # pylint: disable=too-many-arguments, too-many-locals
         ApplicationVertex.__init__(
             self, label, constraints, max_atoms_per_core)
