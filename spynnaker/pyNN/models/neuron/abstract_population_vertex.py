--- conflicted
+++ resolved
@@ -279,14 +279,10 @@
                 vertex_slice, graph.get_edges_ending_at_vertex(self),
                 machine_time_step) +
             profile_utils.get_profile_region_size(
-<<<<<<< HEAD
-                self._n_profile_samples) +
+                self.__n_profile_samples) +
             self._get_estimated_sdram_for_bit_field_region(
                 graph.get_edges_ending_at_vertex(self)) +
             self._get_estimated_sdram_for_bit_field_builder_region(graph))
-=======
-                self.__n_profile_samples))
->>>>>>> 7b7fcf3e
 
         return sdram_requirement
 
