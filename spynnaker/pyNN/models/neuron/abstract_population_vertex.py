
# pacman imports
from pacman.model.abstract_classes import AbstractHasGlobalMaxAtoms
from pacman.model.constraints.key_allocator_constraints \
    import ContiguousKeyRangeContraint
from pacman.model.decorators import overrides
from pacman.executor.injection_decorator import inject_items
from pacman.model.graphs.common import Slice
from pacman.model.graphs.application import ApplicationVertex
from pacman.model.resources import CPUCyclesPerTickResource, DTCMResource
from pacman.model.resources import ResourceContainer, SDRAMResource

# front end common imports
from spinn_front_end_common.abstract_models import AbstractChangableAfterRun
from spinn_front_end_common.abstract_models import \
    AbstractProvidesIncomingPartitionConstraints
from spinn_front_end_common.abstract_models import \
    AbstractProvidesOutgoingPartitionConstraints
from spinn_front_end_common.abstract_models\
    import AbstractRewritesDataSpecification
from spinn_front_end_common.abstract_models \
    import AbstractGeneratesDataSpecification
from spinn_front_end_common.abstract_models import AbstractHasAssociatedBinary
from spinn_front_end_common.abstract_models.impl\
    import ProvidesKeyToAtomMappingImpl
from spinn_front_end_common.utilities import constants as common_constants
from spinn_front_end_common.utilities import helpful_functions
from spinn_front_end_common.utilities import globals_variables
from spinn_front_end_common.utilities.utility_objs import ExecutableType
from spinn_front_end_common.interface.simulation import simulation_utilities
from spinn_front_end_common.interface.buffer_management\
    import recording_utilities
from spinn_front_end_common.interface.profiling import profile_utils

# spynnaker imports
from spynnaker.pyNN.models.neuron.synaptic_manager import SynapticManager
from spynnaker.pyNN.utilities import utility_calls
from spynnaker.pyNN.models.common import AbstractSpikeRecordable
from spynnaker.pyNN.models.common import AbstractNeuronRecordable
from spynnaker.pyNN.models.common import SpikeRecorder, NeuronRecorder
from spynnaker.pyNN.utilities import constants
from spynnaker.pyNN.models.neuron.population_machine_vertex \
    import PopulationMachineVertex
from spynnaker.pyNN.models.abstract_models \
    import AbstractPopulationInitializable, AbstractAcceptsIncomingSynapses
from spynnaker.pyNN.models.abstract_models \
    import AbstractPopulationSettable, AbstractReadParametersBeforeSet
from spynnaker.pyNN.exceptions import InvalidParameterType
from spynnaker.pyNN.models.abstract_models import AbstractContainsUnits

import logging
import os
import random

logger = logging.getLogger(__name__)

# TODO: Make sure these values are correct (particularly CPU cycles)
_NEURON_BASE_DTCM_USAGE_IN_BYTES = 36
_NEURON_BASE_SDRAM_USAGE_IN_BYTES = 12
_NEURON_BASE_N_CPU_CYCLES_PER_NEURON = 22
_NEURON_BASE_N_CPU_CYCLES = 10

# TODO: Make sure these values are correct (particularly CPU cycles)
_C_MAIN_BASE_DTCM_USAGE_IN_BYTES = 12
_C_MAIN_BASE_SDRAM_USAGE_IN_BYTES = 72
_C_MAIN_BASE_N_CPU_CYCLES = 0


class AbstractPopulationVertex(
        ApplicationVertex, AbstractGeneratesDataSpecification,
        AbstractHasAssociatedBinary, AbstractContainsUnits,
        AbstractSpikeRecordable,  AbstractNeuronRecordable,
        AbstractProvidesOutgoingPartitionConstraints,
        AbstractProvidesIncomingPartitionConstraints,
        AbstractPopulationInitializable, AbstractPopulationSettable,
        AbstractChangableAfterRun, AbstractHasGlobalMaxAtoms,
        AbstractRewritesDataSpecification, AbstractReadParametersBeforeSet,
        AbstractAcceptsIncomingSynapses, ProvidesKeyToAtomMappingImpl):
    """ Underlying vertex model for Neural Populations.
    """

    BASIC_MALLOC_USAGE = 2

    # recording region ids
    SPIKE_RECORDING_REGION = 0
    V_RECORDING_REGION = 1
    GSYN_EXCITATORY_RECORDING_REGION = 2
    GSYN_INHIBITORY_RECORDING_REGION = 3

    RECORDING_REGION = {"spikes": 0, "v": 1, "gsyn_exc": 2, "gsyn_inh": 3}

    VARIABLE_LONG = {"spikes": "spikes",
                     "v": "membrane voltage",
                     "gsyn_exc": "gsyn_excitatory",
                     "gsyn_inh": "gsyn_inhibitory"}

    N_RECORDING_REGIONS = 4

    # the size of the runtime SDP port data region
    RUNTIME_SDP_PORT_SIZE = 4

    # 6 elements before the start of global parameters
    BYTES_TILL_START_OF_GLOBAL_PARAMETERS = 24

    _n_vertices = 0

    none_pynn_default_parameters = {
        'spikes_per_second': None, 'ring_buffer_sigma': None,
        'incoming_spike_buffer_size': None, 'constraints': None,
        'label': None}

    def __init__(
            self, n_neurons, binary, label, max_atoms_per_core,
            spikes_per_second, ring_buffer_sigma, incoming_spike_buffer_size,
            model_name, neuron_model, input_type, synapse_type, threshold_type,
            additional_input=None, constraints=None, max_feasible_atoms_per_core=255):

        ApplicationVertex.__init__(
            self, label, constraints, max_atoms_per_core)
        AbstractSpikeRecordable.__init__(self)
        AbstractNeuronRecordable.__init__(self)
        AbstractProvidesOutgoingPartitionConstraints.__init__(self)
        AbstractProvidesIncomingPartitionConstraints.__init__(self)
        AbstractPopulationInitializable.__init__(self)
        AbstractChangableAfterRun.__init__(self)
        AbstractHasGlobalMaxAtoms.__init__(self)
        AbstractAcceptsIncomingSynapses.__init__(self)
        ProvidesKeyToAtomMappingImpl.__init__(self)
        AbstractContainsUnits.__init__(self)

        self._units = {
            'spikes': 'spikes',
            'v': 'mV',
            'gsyn_exc': "uS",
            'gsyn_inh': "uS"}

        self._binary = binary
        self._n_atoms = n_neurons
        self._max_feasible_atoms_per_core = max_feasible_atoms_per_core


        # buffer data
        self._incoming_spike_buffer_size = incoming_spike_buffer_size

        # get config from simulator
        config = globals_variables.get_simulator().config

        if incoming_spike_buffer_size is None:
            self._incoming_spike_buffer_size = config.getint(
                "Simulation", "incoming_spike_buffer_size")

        self._model_name = model_name
        self._neuron_model = neuron_model
        self._input_type = input_type
        self._threshold_type = threshold_type
        self._additional_input = additional_input

        # Set up for recording
        self._spike_recorder = SpikeRecorder()
        self._neuron_recorder = NeuronRecorder(["v", "gsyn_exc", "gsyn_inh"])

        self._time_between_requests = config.getint(
            "Buffers", "time_between_requests")
        self._minimum_buffer_sdram = config.getint(
            "Buffers", "minimum_buffer_sdram")
        self._using_auto_pause_and_resume = config.getboolean(
            "Buffers", "use_auto_pause_and_resume")
        self._receive_buffer_host = config.get(
            "Buffers", "receive_buffer_host")
        self._receive_buffer_port = helpful_functions.read_config_int(
            config, "Buffers", "receive_buffer_port")

        # If live buffering is enabled, set a maximum on the buffer sizes
        spike_buffer_max_size = 0
        v_buffer_max_size = 0
        gsyn_buffer_max_size = 0
        self._buffer_size_before_receive = None
        if config.getboolean("Buffers", "enable_buffered_recording"):
            spike_buffer_max_size = config.getint(
                "Buffers", "spike_buffer_size")
            v_buffer_max_size = config.getint(
                "Buffers", "v_buffer_size")
            gsyn_buffer_max_size = config.getint(
                "Buffers", "gsyn_buffer_size")
            self._buffer_size_before_receive = config.getint(
                "Buffers", "buffer_size_before_receive")

        self._maximum_sdram_for_buffering = [
            spike_buffer_max_size, v_buffer_max_size, gsyn_buffer_max_size,
            gsyn_buffer_max_size
        ]

        # Set up synapse handling
        self._synapse_manager = SynapticManager(
            synapse_type, ring_buffer_sigma, spikes_per_second, config)

        # bool for if state has changed.
        self._change_requires_mapping = True
        self._change_requires_neuron_parameters_reload = False

        # Set up for profiling
        self._n_profile_samples = helpful_functions.read_config_int(
            config, "Reports", "n_profile_samples")

    @property
    @overrides(ApplicationVertex.n_atoms)
    def n_atoms(self):
        return self._n_atoms

    @inject_items({
        "graph": "MemoryApplicationGraph",
        "n_machine_time_steps": "TotalMachineTimeSteps",
        "machine_time_step": "MachineTimeStep"
    })
    @overrides(
        ApplicationVertex.get_resources_used_by_atoms,
        additional_arguments={
            "graph", "n_machine_time_steps", "machine_time_step"
        }
    )
    def get_resources_used_by_atoms(
            self, vertex_slice, graph, n_machine_time_steps,
            machine_time_step):

        # set resources required from this object
        container = ResourceContainer(
            sdram=SDRAMResource(
                self.get_sdram_usage_for_atoms(
                    vertex_slice, graph, machine_time_step)),
            dtcm=DTCMResource(self.get_dtcm_usage_for_atoms(vertex_slice)),
            cpu_cycles=CPUCyclesPerTickResource(
                self.get_cpu_usage_for_atoms(vertex_slice)))

        recording_sizes = recording_utilities.get_recording_region_sizes(
            self._get_buffered_sdram_per_timestep(vertex_slice),
            n_machine_time_steps, self._minimum_buffer_sdram,
            self._maximum_sdram_for_buffering,
            self._using_auto_pause_and_resume)
        container.extend(recording_utilities.get_recording_resources(
            recording_sizes, self._receive_buffer_host,
            self._receive_buffer_port))

        # return the total resources.
        return container

    @property
    @overrides(AbstractChangableAfterRun.requires_mapping)
    def requires_mapping(self):
        return self._change_requires_mapping

    @overrides(AbstractChangableAfterRun.mark_no_changes)
    def mark_no_changes(self):
        self._change_requires_mapping = False

    def _get_buffered_sdram_per_timestep(self, vertex_slice):
        return [
            self._spike_recorder.get_sdram_usage_in_bytes(
                vertex_slice.n_atoms, 1),
            self._neuron_recorder.get_sdram_usage_in_bytes(
                "v", vertex_slice.n_atoms, 1),
            self._neuron_recorder.get_sdram_usage_in_bytes(
                "gsyn_exc", vertex_slice.n_atoms, 1),
            self._neuron_recorder.get_sdram_usage_in_bytes(
                "gsyn_inh", vertex_slice.n_atoms, 1)
        ]

    @inject_items({"n_machine_time_steps": "TotalMachineTimeSteps"})
    @overrides(
        ApplicationVertex.create_machine_vertex,
        additional_arguments={"n_machine_time_steps"})
    def create_machine_vertex(
            self, vertex_slice, resources_required, n_machine_time_steps,
            label=None, constraints=None):

        is_recording = len(self._neuron_recorder.recording_variables) > 0 or \
                       self._spike_recorder.record
        buffered_sdram_per_timestep = self._get_buffered_sdram_per_timestep(
            vertex_slice)
        minimum_buffer_sdram = recording_utilities.get_minimum_buffer_sdram(
            buffered_sdram_per_timestep, n_machine_time_steps,
            self._minimum_buffer_sdram)
        vertex = PopulationMachineVertex(
            resources_required, is_recording, minimum_buffer_sdram,
            buffered_sdram_per_timestep, label, constraints)

        self._n_vertices += 1

        # return machine vertex
        return vertex

    def get_cpu_usage_for_atoms(self, vertex_slice):
        per_neuron_cycles = (
            _NEURON_BASE_N_CPU_CYCLES_PER_NEURON +
            self._neuron_model.get_n_cpu_cycles_per_neuron() +
            self._input_type.get_n_cpu_cycles_per_neuron(
                self._synapse_manager.synapse_type.get_n_synapse_types()) +
            self._threshold_type.get_n_cpu_cycles_per_neuron())
        if self._additional_input is not None:
            per_neuron_cycles += \
                self._additional_input.get_n_cpu_cycles_per_neuron()
        return (_NEURON_BASE_N_CPU_CYCLES +
                _C_MAIN_BASE_N_CPU_CYCLES +
                (per_neuron_cycles * vertex_slice.n_atoms) +
                self._spike_recorder.get_n_cpu_cycles(vertex_slice.n_atoms) +
                self._neuron_recorder.get_n_cpu_cycles(vertex_slice.n_atoms) +
                self._synapse_manager.get_n_cpu_cycles())

    def get_dtcm_usage_for_atoms(self, vertex_slice):
        per_neuron_usage = (
            self._neuron_model.get_dtcm_usage_per_neuron_in_bytes() +
            self._input_type.get_dtcm_usage_per_neuron_in_bytes() +
            self._threshold_type.get_dtcm_usage_per_neuron_in_bytes())
        if self._additional_input is not None:
            per_neuron_usage += \
                self._additional_input.get_dtcm_usage_per_neuron_in_bytes()
        return (_NEURON_BASE_DTCM_USAGE_IN_BYTES +
                (per_neuron_usage * vertex_slice.n_atoms) +
                self._spike_recorder.get_dtcm_usage_in_bytes() +
                self._neuron_recorder.get_dtcm_usage_in_bytes() +
                self._synapse_manager.get_dtcm_usage_in_bytes())

    def _get_sdram_usage_for_neuron_params_per_neuron(self):
        per_neuron_usage = (
            self._input_type.get_sdram_usage_per_neuron_in_bytes() +
            self._threshold_type.get_sdram_usage_per_neuron_in_bytes() +
            self._neuron_model.get_sdram_usage_per_neuron_in_bytes())
        if self._additional_input is not None:
            per_neuron_usage += \
                self._additional_input.get_sdram_usage_per_neuron_in_bytes()
        return per_neuron_usage

    def _get_sdram_usage_for_neuron_params(self, vertex_slice):
        """ calculates the sdram usage for just the neuron parameters region

        :param vertex_slice: the slice of atoms.
        :return:  The sdram required for the neuron region
        """
        per_neuron_usage = \
            self._get_sdram_usage_for_neuron_params_per_neuron()
        return (self.BYTES_TILL_START_OF_GLOBAL_PARAMETERS +
                self._neuron_model
                    .get_sdram_usage_for_global_parameters_in_bytes() +
                (per_neuron_usage * vertex_slice.n_atoms))

    def get_sdram_usage_for_atoms(
            self, vertex_slice, graph, machine_time_step):
        sdram_requirement = (
            common_constants.SYSTEM_BYTES_REQUIREMENT +
            self._get_sdram_usage_for_neuron_params(vertex_slice) +
            recording_utilities.get_recording_header_size(
                self.N_RECORDING_REGIONS) +
            PopulationMachineVertex.get_provenance_data_size(
                PopulationMachineVertex.N_ADDITIONAL_PROVENANCE_DATA_ITEMS) +
            self._synapse_manager.get_sdram_usage_in_bytes(
                vertex_slice, graph.get_edges_ending_at_vertex(self),
                machine_time_step) +
            (self._get_number_of_mallocs_used_by_dsg() *
             common_constants.SARK_PER_MALLOC_SDRAM_USAGE) +
            profile_utils.get_profile_region_size(
                self._n_profile_samples))

        return sdram_requirement

    def _get_number_of_mallocs_used_by_dsg(self):
        extra_mallocs = len(self._neuron_recorder.recording_variables)
        if self._spike_recorder.record:
            extra_mallocs += 1
        return (
            self.BASIC_MALLOC_USAGE +
            self._synapse_manager.get_number_of_mallocs_used_by_dsg() +
            extra_mallocs)

    def _reserve_memory_regions(self, spec, vertex_slice, vertex):

        spec.comment("\nReserving memory space for data regions:\n\n")

        # Reserve memory:
        spec.reserve_memory_region(
            region=constants.POPULATION_BASED_REGIONS.SYSTEM.value,
            size=common_constants.SYSTEM_BYTES_REQUIREMENT,
            label='System')

        self._reserve_neuron_params_data_region(spec, vertex_slice)

        spec.reserve_memory_region(
            region=constants.POPULATION_BASED_REGIONS.RECORDING.value,
            size=recording_utilities.get_recording_header_size(
                self.N_RECORDING_REGIONS))

        profile_utils.reserve_profile_region(
            spec, constants.POPULATION_BASED_REGIONS.PROFILING.value,
            self._n_profile_samples)

        vertex.reserve_provenance_data_region(spec)

    def _reserve_neuron_params_data_region(self, spec, vertex_slice):
        """ reserve the neuron parameter data region

        :param spec: the spec to write the dsg region to
        :param vertex_slice: the slice of atoms from the application vertex
        :return: None
        """
        params_size = self._get_sdram_usage_for_neuron_params(vertex_slice)
        spec.reserve_memory_region(
            region=constants.POPULATION_BASED_REGIONS.NEURON_PARAMS.value,
            size=params_size,
            label='NeuronParams')

    def _write_neuron_parameters(
            self, spec, key, vertex_slice, machine_time_step,
            time_scale_factor):

        n_atoms = (vertex_slice.hi_atom - vertex_slice.lo_atom) + 1
        spec.comment("\nWriting Neuron Parameters for {} Neurons:\n".format(
            n_atoms))

        # Set the focus to the memory region 2 (neuron parameters):
        spec.switch_write_focus(
            region=constants.POPULATION_BASED_REGIONS.NEURON_PARAMS.value)

        # Write the random back off value
        spec.write_value(random.randint(0, self._n_vertices))

        # Write the number of microseconds between sending spikes
        time_between_spikes = (
            (machine_time_step * time_scale_factor) /
            (n_atoms * 2.0))
        spec.write_value(data=int(time_between_spikes))

        # Write whether the key is to be used, and then the key, or 0 if it
        # isn't to be used
        if key is None:
            spec.write_value(data=0)
            spec.write_value(data=0)
        else:
            spec.write_value(data=1)
            spec.write_value(data=key)

        # Write the number of neurons in the block:
        spec.write_value(data=n_atoms)

        # Write the size of the incoming spike buffer
        spec.write_value(data=self._incoming_spike_buffer_size)

        # Write the global parameters
        global_params = self._neuron_model.get_global_parameters()
        for param in global_params:
            spec.write_value(data=param.get_value(),
                             data_type=param.get_dataspec_datatype())

        # Write the neuron parameters
        utility_calls.write_parameters_per_neuron(
            spec, vertex_slice, self._neuron_model.get_neural_parameters())

        # Write the input type parameters
        utility_calls.write_parameters_per_neuron(
            spec, vertex_slice, self._input_type.get_input_type_parameters())

        # Write the additional input parameters
        if self._additional_input is not None:
            utility_calls.write_parameters_per_neuron(
                spec, vertex_slice, self._additional_input.get_parameters())

        # Write the threshold type parameters
        utility_calls.write_parameters_per_neuron(
            spec, vertex_slice,
            self._threshold_type.get_threshold_parameters())

    @inject_items({
        "machine_time_step": "MachineTimeStep",
        "time_scale_factor": "TimeScaleFactor",
        "graph_mapper": "MemoryGraphMapper",
        "routing_info": "MemoryRoutingInfos"})
    @overrides(
        AbstractRewritesDataSpecification.regenerate_data_specification,
        additional_arguments={
            "machine_time_step", "time_scale_factor", "graph_mapper",
            "routing_info"})
    def regenerate_data_specification(
            self, spec, placement, machine_time_step, time_scale_factor,
            graph_mapper, routing_info):

        vertex_slice = graph_mapper.get_slice(placement.vertex)

        # reserve the neuron parameters data region
        self._reserve_neuron_params_data_region(
            spec, graph_mapper.get_slice(placement.vertex))

        # write the neuron params into the new dsg region
        self._write_neuron_parameters(
            key=routing_info.get_first_key_from_pre_vertex(
                placement.vertex, constants.SPIKE_PARTITION_ID),
            machine_time_step=machine_time_step, spec=spec,
            time_scale_factor=time_scale_factor,
            vertex_slice=vertex_slice)

        self._synapse_manager.regenerate_data_specification(
            spec, placement, machine_time_step, time_scale_factor,
            vertex_slice)

        # close spec
        spec.end_specification()

    @overrides(AbstractRewritesDataSpecification
               .requires_memory_regions_to_be_reloaded)
    def requires_memory_regions_to_be_reloaded(self):
        return self._change_requires_neuron_parameters_reload

    @overrides(AbstractRewritesDataSpecification.mark_regions_reloaded)
    def mark_regions_reloaded(self):
        self._change_requires_neuron_parameters_reload = False

    @inject_items({
        "machine_time_step": "MachineTimeStep",
        "time_scale_factor": "TimeScaleFactor",
        "graph_mapper": "MemoryGraphMapper",
        "application_graph": "MemoryApplicationGraph",
        "machine_graph": "MemoryMachineGraph",
        "routing_info": "MemoryRoutingInfos",
        "tags": "MemoryTags",
        "n_machine_time_steps": "TotalMachineTimeSteps"
    })
    @overrides(
        AbstractGeneratesDataSpecification.generate_data_specification,
        additional_arguments={
            "machine_time_step", "time_scale_factor", "graph_mapper",
            "application_graph", "machine_graph", "routing_info", "tags",
            "n_machine_time_steps"
        })
    def generate_data_specification(
            self, spec, placement, machine_time_step, time_scale_factor,
            graph_mapper, application_graph, machine_graph, routing_info,
            tags, n_machine_time_steps):
        vertex = placement.vertex

        spec.comment("\n*** Spec for block of {} neurons ***\n".format(
            self._model_name))
        vertex_slice = graph_mapper.get_slice(vertex)

        # Reserve memory regions
        self._reserve_memory_regions(spec, vertex_slice, vertex)

        # Declare random number generators and distributions:
        # TODO add random distribution stuff
        # self.write_random_distribution_declarations(spec)

        # Get the key
        key = routing_info.get_first_key_from_pre_vertex(
            vertex, constants.SPIKE_PARTITION_ID)

        # Write the setup region
        spec.switch_write_focus(
            constants.POPULATION_BASED_REGIONS.SYSTEM.value)
        spec.write_array(simulation_utilities.get_simulation_header_array(
            self.get_binary_file_name(), machine_time_step,
            time_scale_factor))

        # Write the recording region
        spec.switch_write_focus(
            constants.POPULATION_BASED_REGIONS.RECORDING.value)
        ip_tags = tags.get_ip_tags_for_vertex(vertex)
        recorded_region_sizes = recording_utilities.get_recorded_region_sizes(
            n_machine_time_steps,
            self._get_buffered_sdram_per_timestep(vertex_slice),
            self._maximum_sdram_for_buffering)
        spec.write_array(recording_utilities.get_recording_header_array(
            recorded_region_sizes, self._time_between_requests,
            self._buffer_size_before_receive, ip_tags))

        # Write the neuron parameters
        self._write_neuron_parameters(
            spec, key, vertex_slice, machine_time_step, time_scale_factor)

        # write profile data
        profile_utils.write_profile_region_data(
            spec, constants.POPULATION_BASED_REGIONS.PROFILING.value,
            self._n_profile_samples)

        # allow the synaptic matrix to write its data spec-able data
        self._synapse_manager.write_data_spec(
            spec, self, vertex_slice, vertex, placement, machine_graph,
            application_graph, routing_info, graph_mapper,
            self._input_type, machine_time_step, self._max_feasible_atoms_per_core)

        # End the writing of this specification:
        spec.end_specification()

    @overrides(AbstractHasAssociatedBinary.get_binary_file_name)
    def get_binary_file_name(self):

        # Split binary name into title and extension
        binary_title, binary_extension = os.path.splitext(self._binary)

        # Reunite title and extension and return
        return (binary_title + self._synapse_manager.vertex_executable_suffix +
                binary_extension)

    @overrides(AbstractHasAssociatedBinary.get_binary_start_type)
    def get_binary_start_type(self):
        return ExecutableType.USES_SIMULATION_INTERFACE

    @overrides(AbstractSpikeRecordable.is_recording_spikes)
    def is_recording_spikes(self):
        return self._spike_recorder.record

    @overrides(AbstractSpikeRecordable.set_recording_spikes)
    def set_recording_spikes(self, new_state=True):
        self._change_requires_mapping = not self._spike_recorder.record
        self._spike_recorder.record = new_state

    @overrides(AbstractSpikeRecordable.get_spikes)
    def get_spikes(
            self, placements, graph_mapper, buffer_manager, machine_time_step):
        return self._spike_recorder.get_spikes(
            self.label, buffer_manager, self.SPIKE_RECORDING_REGION,
            placements, graph_mapper, self, machine_time_step)

    @overrides(AbstractNeuronRecordable.get_recordable_variables)
    def get_recordable_variables(self):
        return self._neuron_recorder.get_recordable_variables()

    @overrides(AbstractNeuronRecordable.is_recording)
    def is_recording(self, variable):
        return self._neuron_recorder.is_recording(variable)

    @overrides(AbstractNeuronRecordable.set_recording)
    def set_recording(self, variable, new_state=True):
        self._change_requires_mapping = not self.is_recording(variable)
        self._neuron_recorder.set_recording(variable, new_state)

    @overrides(AbstractNeuronRecordable.get_data)
    def get_data(self, variable, n_machine_time_steps, placements,
                 graph_mapper, buffer_manager, machine_time_step):
        return self._neuron_recorder.get_data(
            self.label, buffer_manager, self.RECORDING_REGION[variable],
            placements, graph_mapper, self, machine_time_step,
            self.VARIABLE_LONG[variable], n_machine_time_steps)

    @overrides(AbstractPopulationInitializable.initialize)
    def initialize(self, variable, value):
        initialize_attr = getattr(
            self._neuron_model, "initialize_%s" % variable, None)
        if initialize_attr is None or not callable(initialize_attr):
            raise Exception("Vertex does not support initialisation of"
                            " parameter {}".format(variable))
        initialize_attr(value)
        self._change_requires_neuron_parameters_reload = True

    @property
    def input_type(self):
        return self._input_type

    @overrides(AbstractPopulationSettable.get_value)
    def get_value(self, key):
        """ Get a property of the overall model
        """
        for obj in [self._neuron_model, self._input_type,
                    self._threshold_type, self._synapse_manager.synapse_type,
                    self._additional_input, self]:
            if hasattr(obj, key):
                return getattr(obj, key)
        raise Exception("Population {} does not have parameter {}".format(
            self._model_name, key))

    @overrides(AbstractPopulationSettable.set_value)
    def set_value(self, key, value):
        """ Set a property of the overall model
        """
        for obj in [self._neuron_model, self._input_type,
                    self._threshold_type, self._synapse_manager.synapse_type,
                    self._additional_input]:
            if hasattr(obj, key):
                setattr(obj, key, value)
                self._change_requires_neuron_parameters_reload = True
                return
        raise InvalidParameterType(
            "Type {} does not have parameter {}".format(type(self), key))

    @overrides(AbstractReadParametersBeforeSet.read_parameters_from_machine)
    def read_parameters_from_machine(
            self, transceiver, placement, vertex_slice):

        # locate sdram address to where the neuron parameters are stored
        neuron_region_sdram_address = \
            helpful_functions.locate_memory_region_for_placement(
                placement,
                constants.POPULATION_BASED_REGIONS.NEURON_PARAMS.value,
                transceiver)

        # shift past the extra stuff before neuron parameters that we don't
        # need to read
        neuron_parameters_sdram_address = (
            neuron_region_sdram_address +
            self.BYTES_TILL_START_OF_GLOBAL_PARAMETERS)

        # get size of neuron params
        size_of_region = self._get_sdram_usage_for_neuron_params(vertex_slice)
        size_of_region -= self.BYTES_TILL_START_OF_GLOBAL_PARAMETERS

        # get data from the machine
        byte_array = transceiver.read_memory(
            placement.x, placement.y, neuron_parameters_sdram_address,
            size_of_region)

        # update python neuron parameters with the data
        offset = 0

        # handle global params (only once, so given a slice of 0 to 0)
        global_params, offset = utility_calls.translate_parameters(
            self._neuron_model.get_global_parameter_types(),
            byte_array, offset, Slice(0, 0))
        self._neuron_model.set_global_parameters(global_params)

        # handle state params for a neuron
        neuron_params, offset = utility_calls.translate_parameters(
            self._neuron_model.get_neural_parameter_types(),
            byte_array, offset, vertex_slice)
        self._neuron_model.set_neural_parameters(neuron_params, vertex_slice)

        # handle input params
        input_params, offset = utility_calls.translate_parameters(
            self._input_type.get_input_type_parameter_types(),
            byte_array, offset, vertex_slice)
        self._input_type.set_input_type_parameters(input_params, vertex_slice)

        # handle additional input params, if they exist
        if self._additional_input is not None:
            additional_params, offset = utility_calls.translate_parameters(
                self._additional_input.get_parameter_types(),
                byte_array, offset, vertex_slice)
            self._additional_input.set_parameters(
                additional_params, vertex_slice)

        # handle threshold type params
        threshold_params, offset = utility_calls.translate_parameters(
            self._threshold_type.get_threshold_parameter_types(),
            byte_array, offset, vertex_slice)
        self._threshold_type.set_threshold_parameters(
            threshold_params, vertex_slice)

        # Read synapse parameters
        self._synapse_manager.read_parameters_from_machine(
            transceiver, placement, vertex_slice)

    @property
    def weight_scale(self):
        return self._input_type.get_global_weight_scale()

    @property
    def ring_buffer_sigma(self):
        return self._synapse_manager.ring_buffer_sigma

    @ring_buffer_sigma.setter
    def ring_buffer_sigma(self, ring_buffer_sigma):
        self._synapse_manager.ring_buffer_sigma = ring_buffer_sigma

    @property
    def spikes_per_second(self):
        return self._synapse_manager.spikes_per_second

    @spikes_per_second.setter
    def spikes_per_second(self, spikes_per_second):
        self._synapse_manager.spikes_per_second = spikes_per_second

    @property
    def synapse_dynamics(self):
        return self._synapse_manager.synapse_dynamics

    def set_synapse_dynamics(self, synapse_dynamics):
        self._synapse_manager.synapse_dynamics = synapse_dynamics

    def add_pre_run_connection_holder(
            self, connection_holder, edge, synapse_info):
        self._synapse_manager.add_pre_run_connection_holder(
            connection_holder, edge, synapse_info)

    @overrides(AbstractAcceptsIncomingSynapses.get_connections_from_machine)
    def get_connections_from_machine(
            self, transceiver, placement, edge, graph_mapper, routing_infos,
            synapse_information, machine_time_step, using_extra_monitor_cores,
            placements=None, data_receiver=None,
            sender_extra_monitor_core_placement=None,
            extra_monitor_cores_for_router_timeout=None,
            handle_time_out_configuration=True):
        return self._synapse_manager.get_connections_from_machine(
            transceiver, placement, edge, graph_mapper,
<<<<<<< HEAD
            routing_infos, synapse_info, machine_time_step, self._max_feasible_atoms_per_core)
=======
            routing_infos, synapse_info, machine_time_step, self._max_feasible_atoms_per_core,
            routing_infos, synapse_information, machine_time_step,
            using_extra_monitor_cores, placements, data_receiver,
            sender_extra_monitor_core_placement,
            extra_monitor_cores_for_router_timeout,
            handle_time_out_configuration)
>>>>>>> db3ff537

    def clear_connection_cache(self):
        self._synapse_manager.clear_connection_cache()

    @property
    def synapse_type(self):
        return self._synapse_manager.synapse_type

    def get_maximum_delay_supported_in_ms(self, machine_time_step):
        return self._synapse_manager.get_maximum_delay_supported_in_ms(
            machine_time_step)

    @overrides(AbstractProvidesIncomingPartitionConstraints.
               get_incoming_partition_constraints)
    def get_incoming_partition_constraints(self, partition):
        """ Gets the constraints for partitions going into this vertex

        :param partition: partition that goes into this vertex
        :return: list of constraints
        """
        return self._synapse_manager.get_incoming_partition_constraints()

    @overrides(AbstractProvidesOutgoingPartitionConstraints.
               get_outgoing_partition_constraints)
    def get_outgoing_partition_constraints(self, partition):
        """ Gets the constraints for partitions going out of this vertex

        :param partition: the partition that leaves this vertex
        :return: list of constraints
        """
        return [ContiguousKeyRangeContraint()]

    @overrides(
        AbstractNeuronRecordable.clear_recording)
    def clear_recording(
            self, variable, buffer_manager, placements, graph_mapper):
        self._clear_recording_region(
            buffer_manager, placements, graph_mapper,
            self.RECORDING_REGION[variable])

    @overrides(AbstractSpikeRecordable.clear_spike_recording)
    def clear_spike_recording(self, buffer_manager, placements, graph_mapper):
        self._clear_recording_region(
            buffer_manager, placements, graph_mapper,
            AbstractPopulationVertex.SPIKE_RECORDING_REGION)

    def _clear_recording_region(
            self, buffer_manager, placements, graph_mapper,
            recording_region_id):
        """ clears a recorded data region from the buffer manager

        :param buffer_manager: the buffer manager object
        :param placements: the placements object
        :param graph_mapper: the graph mapper object
        :param recording_region_id: the recorded region id for clearing
        :rtype: None
        """
        machine_vertices = graph_mapper.get_machine_vertices(self)
        for machine_vertex in machine_vertices:
            placement = placements.get_placement_of_vertex(machine_vertex)
            buffer_manager.clear_recorded_data(
                placement.x, placement.y, placement.p, recording_region_id)

    @overrides(AbstractContainsUnits.get_units)
    def get_units(self, variable):
        # search the model components for the variable
        for obj in [self._neuron_model, self._input_type,
                    self._threshold_type, self._synapse_manager.synapse_type,
                    self._additional_input]:
            if (hasattr(obj, variable) and
                    isinstance(obj, AbstractContainsUnits)):
                return obj.unit(variable)
        # if not in the components, must be within myself, so call my own units
        if variable in self._units:
            return self._units[variable]
        else:
            raise InvalidParameterType(
                "The parameter {} does not exist in this input "
                "conductance component".format(variable))

    def describe(self):
        """
        Returns a human-readable description of the cell or synapse type.

        The output may be customised by specifying a different template
        together with an associated template engine
        (see ``pyNN.descriptions``).

        If template is None, then a dictionary containing the template context
        will be returned.
        """
        parameters = dict()
        for parameter_name in self.default_parameters:
            parameters[parameter_name] = self.get_value(parameter_name)

        context = {
            "name": self._model_name,
            "default_parameters": self.default_parameters,
            "default_initial_values": self.default_parameters,
            "parameters": parameters,
        }
        return context

    def __str__(self):
        return "{} with {} atoms".format(self.label, self.n_atoms)

    def __repr__(self):
        return self.__str__()<|MERGE_RESOLUTION|>--- conflicted
+++ resolved
@@ -784,16 +784,12 @@
             handle_time_out_configuration=True):
         return self._synapse_manager.get_connections_from_machine(
             transceiver, placement, edge, graph_mapper,
-<<<<<<< HEAD
-            routing_infos, synapse_info, machine_time_step, self._max_feasible_atoms_per_core)
-=======
             routing_infos, synapse_info, machine_time_step, self._max_feasible_atoms_per_core,
             routing_infos, synapse_information, machine_time_step,
             using_extra_monitor_cores, placements, data_receiver,
             sender_extra_monitor_core_placement,
             extra_monitor_cores_for_router_timeout,
             handle_time_out_configuration)
->>>>>>> db3ff537
 
     def clear_connection_cache(self):
         self._synapse_manager.clear_connection_cache()
