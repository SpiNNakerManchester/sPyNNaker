# Copyright (c) 2017-2019 The University of Manchester
#
# This program is free software: you can redistribute it and/or modify
# it under the terms of the GNU General Public License as published by
# the Free Software Foundation, either version 3 of the License, or
# (at your option) any later version.
#
# This program is distributed in the hope that it will be useful,
# but WITHOUT ANY WARRANTY; without even the implied warranty of
# MERCHANTABILITY or FITNESS FOR A PARTICULAR PURPOSE.  See the
# GNU General Public License for more details.
#
# You should have received a copy of the GNU General Public License
# along with this program.  If not, see <http://www.gnu.org/licenses/>.

import logging
import os
import math

from pacman.utilities.algorithm_utilities.\
    partition_algorithm_utilities import determine_max_atoms_for_vertex
from spinn_front_end_common.utilities.constants import WORD_TO_BYTE_MULTIPLIER
from spinn_utilities.overrides import overrides
from pacman.model.constraints.key_allocator_constraints import (
    ContiguousKeyRangeContraint)
from pacman.executor.injection_decorator import inject_items
from pacman.model.graphs.application import ApplicationVertex
from pacman.model.resources import (
    ConstantSDRAM, CPUCyclesPerTickResource, DTCMResource, ResourceContainer)
from spinn_front_end_common.abstract_models import (
    AbstractChangableAfterRun, AbstractProvidesIncomingPartitionConstraints,
    AbstractProvidesOutgoingPartitionConstraints, AbstractHasAssociatedBinary,
    AbstractGeneratesDataSpecification, AbstractRewritesDataSpecification,
<<<<<<< HEAD
    AbstractSupportsBitFieldRoutingCompression,
    AbstractSupportsBitFieldGeneration)
=======
    AbstractCanReset)
>>>>>>> 270a7b62
from spinn_front_end_common.abstract_models.impl import (
    ProvidesKeyToAtomMappingImpl)
from spinn_front_end_common.utilities import (
    constants as common_constants, helpful_functions, globals_variables)
from spinn_front_end_common.utilities.utility_objs import ExecutableType
from spinn_front_end_common.interface.simulation import simulation_utilities
from spinn_front_end_common.interface.buffer_management import (
    recording_utilities)
from spinn_front_end_common.interface.profiling import profile_utils
from spynnaker.pyNN.models.neural_projections import ProjectionApplicationEdge
from spynnaker.pyNN.models.utility_models import DelayExtensionVertex
from spynnaker.pyNN.utilities.constants import POPULATION_BASED_REGIONS
from .synaptic_manager import SynapticManager
from spynnaker.pyNN.models.common import (
    AbstractSpikeRecordable, AbstractNeuronRecordable, NeuronRecorder)
from spynnaker.pyNN.utilities import constants
from .population_machine_vertex import PopulationMachineVertex
from spynnaker.pyNN.models.abstract_models import (
    AbstractPopulationInitializable, AbstractAcceptsIncomingSynapses,
    AbstractPopulationSettable, AbstractReadParametersBeforeSet,
    AbstractContainsUnits)
from spynnaker.pyNN.exceptions import InvalidParameterType
from spynnaker.pyNN.utilities.ranged import (
    SpynnakerRangeDictionary, SpynnakerRangedList)

logger = logging.getLogger(__name__)

# TODO: Make sure these values are correct (particularly CPU cycles)
_NEURON_BASE_DTCM_USAGE_IN_BYTES = 36
_NEURON_BASE_SDRAM_USAGE_IN_BYTES = 12
_NEURON_BASE_N_CPU_CYCLES_PER_NEURON = 22
_NEURON_BASE_N_CPU_CYCLES = 10

# TODO: Make sure these values are correct (particularly CPU cycles)
_C_MAIN_BASE_DTCM_USAGE_IN_BYTES = 12
_C_MAIN_BASE_SDRAM_USAGE_IN_BYTES = 72
_C_MAIN_BASE_N_CPU_CYCLES = 0

# The microseconds per timestep will be divided by this to get the max offset
_MAX_OFFSET_DENOMINATOR = 10


class AbstractPopulationVertex(
        ApplicationVertex, AbstractGeneratesDataSpecification,
        AbstractHasAssociatedBinary, AbstractContainsUnits,
        AbstractSpikeRecordable,  AbstractNeuronRecordable,
        AbstractProvidesOutgoingPartitionConstraints,
        AbstractProvidesIncomingPartitionConstraints,
        AbstractPopulationInitializable, AbstractPopulationSettable,
        AbstractChangableAfterRun, AbstractSupportsBitFieldGeneration,
        AbstractRewritesDataSpecification, AbstractReadParametersBeforeSet,
        AbstractAcceptsIncomingSynapses, ProvidesKeyToAtomMappingImpl,
<<<<<<< HEAD
        AbstractSupportsBitFieldRoutingCompression):
=======
        AbstractCanReset):
>>>>>>> 270a7b62
    """ Underlying vertex model for Neural Populations.
    """

    __slots__ = [
        "__change_requires_mapping",
        "__change_requires_neuron_parameters_reload",
        "__change_requires_data_generation",
        "__incoming_spike_buffer_size",
        "__n_atoms",
        "__n_profile_samples",
        "__neuron_impl",
        "__neuron_recorder",
        "_parameters",  # See AbstractPyNNModel
        "__pynn_model",
        "_state_variables",  # See AbstractPyNNModel
        "__synapse_manager",
        "__time_between_requests",
        "__units",
        "__n_subvertices",
        "__n_data_specs",
        "__initial_state_variables",
        "__has_reset_last",
        "__updated_state_variables"]

    BASIC_MALLOC_USAGE = 2

    # recording region IDs
    SPIKE_RECORDING_REGION = 0

    # the size of the runtime SDP port data region
    RUNTIME_SDP_PORT_SIZE = 4

    # 8 elements before the start of global parameters
    BYTES_TILL_START_OF_GLOBAL_PARAMETERS = 32

    # number of elements
    ELEMENTS_USED_IN_EACH_BIT_FIELD = 3  # n words, key, pointer to bitfield

    ELEMENTS_USED_IN_BIT_FIELD_HEADER = 2  # n bitfields,  pointer for array

    # n elements in each key to n atoms map for bitfield (key, n atoms)
    _N_ELEMENTS_IN_EACH_KEY_N_ATOM_MAP = 2

    # n key to n neurons maps size in words
    _N_KEYS_DATA_SET_IN_WORDS = 1

    # the number of bits in a word (WHY IS THIS NOT A CONSTANT SOMEWHERE!)
    BIT_IN_A_WORD = 32.0

    # The Buffer traffic type
    TRAFFIC_IDENTIFIER = "BufferTraffic"

    _n_vertices = 0

    def __init__(
            self, n_neurons, label, constraints, max_atoms_per_core,
            spikes_per_second, ring_buffer_sigma, incoming_spike_buffer_size,
            neuron_impl, pynn_model):
        # pylint: disable=too-many-arguments, too-many-locals
        ApplicationVertex.__init__(
            self, label, constraints, max_atoms_per_core)

        self.__n_atoms = n_neurons
        self.__n_subvertices = 0
        self.__n_data_specs = 0

        # buffer data
        self.__incoming_spike_buffer_size = incoming_spike_buffer_size

        # get config from simulator
        config = globals_variables.get_simulator().config

        if incoming_spike_buffer_size is None:
            self.__incoming_spike_buffer_size = config.getint(
                "Simulation", "incoming_spike_buffer_size")

        self.__neuron_impl = neuron_impl
        self.__pynn_model = pynn_model
        self._parameters = SpynnakerRangeDictionary(n_neurons)
        self._state_variables = SpynnakerRangeDictionary(n_neurons)
        self.__neuron_impl.add_parameters(self._parameters)
        self.__neuron_impl.add_state_variables(self._state_variables)
        self.__initial_state_variables = None
        self.__updated_state_variables = set()

        # Set up for recording
        recordables = ["spikes"]
        recordables.extend(self.__neuron_impl.get_recordable_variables())
        self.__neuron_recorder = NeuronRecorder(recordables, n_neurons)

        # Set up synapse handling
        self.__synapse_manager = SynapticManager(
            self.__neuron_impl.get_n_synapse_types(), ring_buffer_sigma,
            spikes_per_second, config)

        # bool for if state has changed.
        self.__change_requires_mapping = True
        self.__change_requires_neuron_parameters_reload = False
        self.__change_requires_data_generation = False
        self.__has_reset_last = True

        # Set up for profiling
        self.__n_profile_samples = helpful_functions.read_config_int(
            config, "Reports", "n_profile_samples")

    @property
    @overrides(ApplicationVertex.n_atoms)
    def n_atoms(self):
        return self.__n_atoms

    @property
    def _neuron_recorder(self):  # for testing only
        return self.__neuron_recorder

    @inject_items({
        "graph": "MemoryApplicationGraph",
        "machine_time_step": "MachineTimeStep"
    })
    @overrides(
        ApplicationVertex.get_resources_used_by_atoms,
        additional_arguments={
            "graph", "machine_time_step"
        }
    )
    def get_resources_used_by_atoms(
            self, vertex_slice, graph, machine_time_step):
        # pylint: disable=arguments-differ

        variableSDRAM = self.__neuron_recorder.get_variable_sdram_usage(
            vertex_slice)
        constantSDRAM = ConstantSDRAM(
                self._get_sdram_usage_for_atoms(
                    vertex_slice, graph, machine_time_step))

        # set resources required from this object
        container = ResourceContainer(
            sdram=variableSDRAM + constantSDRAM,
            dtcm=DTCMResource(self.get_dtcm_usage_for_atoms(vertex_slice)),
            cpu_cycles=CPUCyclesPerTickResource(
                self.get_cpu_usage_for_atoms(vertex_slice)))

        # return the total resources.
        return container

    @property
    @overrides(AbstractChangableAfterRun.requires_mapping)
    def requires_mapping(self):
        return self.__change_requires_mapping

    @property
    @overrides(AbstractChangableAfterRun.requires_data_generation)
    def requires_data_generation(self):
        return self.__change_requires_data_generation

    @overrides(AbstractChangableAfterRun.mark_no_changes)
    def mark_no_changes(self):
        self.__change_requires_mapping = False
        self.__change_requires_data_generation = False

    # CB: May be dead code
    def _get_buffered_sdram_per_timestep(self, vertex_slice):
        values = [self.__neuron_recorder.get_buffered_sdram_per_timestep(
                "spikes", vertex_slice)]
        for variable in self.__neuron_impl.get_recordable_variables():
            values.append(
                self.__neuron_recorder.get_buffered_sdram_per_timestep(
                    variable, vertex_slice))
        return values

    def _get_buffered_sdram(self, vertex_slice, n_machine_time_steps):
        values = [self.__neuron_recorder.get_buffered_sdram(
                "spikes", vertex_slice, n_machine_time_steps)]
        for variable in self.__neuron_impl.get_recordable_variables():
            values.append(
                self.__neuron_recorder.get_buffered_sdram(
                    variable, vertex_slice, n_machine_time_steps))
        return values

    @overrides(ApplicationVertex.create_machine_vertex)
    def create_machine_vertex(
            self, vertex_slice, resources_required, label=None,
            constraints=None):

        self.__n_subvertices += 1
        return PopulationMachineVertex(
            resources_required, self.__neuron_recorder.recorded_region_ids,
            label, constraints)

    def get_cpu_usage_for_atoms(self, vertex_slice):
        return (
            _NEURON_BASE_N_CPU_CYCLES + _C_MAIN_BASE_N_CPU_CYCLES +
            (_NEURON_BASE_N_CPU_CYCLES_PER_NEURON * vertex_slice.n_atoms) +
            self.__neuron_recorder.get_n_cpu_cycles(vertex_slice.n_atoms) +
            self.__neuron_impl.get_n_cpu_cycles(vertex_slice.n_atoms) +
            self.__synapse_manager.get_n_cpu_cycles())

    def get_dtcm_usage_for_atoms(self, vertex_slice):
        return (
            _NEURON_BASE_DTCM_USAGE_IN_BYTES +
            self.__neuron_impl.get_dtcm_usage_in_bytes(vertex_slice.n_atoms) +
            self.__neuron_recorder.get_dtcm_usage_in_bytes(vertex_slice) +
            self.__synapse_manager.get_dtcm_usage_in_bytes())

    def _get_sdram_usage_for_neuron_params(self, vertex_slice):
        """ Calculate the SDRAM usage for just the neuron parameters region.

        :param vertex_slice: the slice of atoms.
        :return: The SDRAM required for the neuron region
        """
        return (
            self.BYTES_TILL_START_OF_GLOBAL_PARAMETERS +
            self.__neuron_recorder.get_sdram_usage_in_bytes(vertex_slice) +
            self.__neuron_impl.get_sdram_usage_in_bytes(vertex_slice.n_atoms))

    def _get_sdram_usage_for_atoms(
            self, vertex_slice, graph, machine_time_step):
        n_record = len(self.__neuron_impl.get_recordable_variables()) + 1
        sdram_requirement = (
            common_constants.SYSTEM_BYTES_REQUIREMENT +
            self._get_sdram_usage_for_neuron_params(vertex_slice) +
            recording_utilities.get_recording_header_size(n_record) +
            recording_utilities.get_recording_data_constant_size(n_record) +
            PopulationMachineVertex.get_provenance_data_size(
                PopulationMachineVertex.N_ADDITIONAL_PROVENANCE_DATA_ITEMS) +
            self.__synapse_manager.get_sdram_usage_in_bytes(
                vertex_slice, graph.get_edges_ending_at_vertex(self),
                machine_time_step) +
            profile_utils.get_profile_region_size(
<<<<<<< HEAD
                self._n_profile_samples) +
            self._get_estimated_sdram_for_bit_field_region(
                graph.get_edges_ending_at_vertex(self)) +
            self._get_estimated_sdram_for_bit_field_builder_region(graph))
=======
                self.__n_profile_samples))
>>>>>>> 270a7b62

        return sdram_requirement

    def _get_estimated_sdram_for_bit_field_builder_region(self, app_graph):
        """ gets an estimate of the bitfield builder region

        :param app_graph: the app graph
        :return: sdram needed
        """

        # basic sdram
        sdram = self._N_KEYS_DATA_SET_IN_WORDS * WORD_TO_BYTE_MULTIPLIER
        for in_edge in app_graph.get_edges_ending_at_vertex(self):

            # Get the number of likely vertices
            edge_pre_vertex = in_edge.pre_vertex
            max_atoms = determine_max_atoms_for_vertex(edge_pre_vertex)
            if in_edge.pre_vertex.n_atoms < max_atoms:
                max_atoms = in_edge.pre_vertex.n_atoms
            n_edge_vertices = int(math.ceil(
                float(in_edge.pre_vertex.n_atoms) / float(max_atoms)))
            sdram += (n_edge_vertices *
                      self._N_ELEMENTS_IN_EACH_KEY_N_ATOM_MAP *
                      WORD_TO_BYTE_MULTIPLIER)
        return sdram

    def _get_estimated_sdram_for_bit_field_region(self, incoming_edges):
        """ estimates the sdram for the bit field region
        :param incoming_edges: the application edges entering this vertex
        :rtype: int
        :return: the estimated number of bytes used by the bit field region
        """
        sdram = 0
        for incoming_edge in incoming_edges:
            if isinstance(incoming_edge, ProjectionApplicationEdge):
                edge_pre_vertex = incoming_edge.pre_vertex
                max_atoms = determine_max_atoms_for_vertex(edge_pre_vertex)
                if incoming_edge.pre_vertex.n_atoms < max_atoms:
                    max_atoms = incoming_edge.pre_vertex.n_atoms

                # Get the number of likely vertices
                n_machine_vertices = int(math.ceil(
                    float(incoming_edge.pre_vertex.n_atoms) /
                    float(max_atoms)))
                n_atoms_per_machine_vertex = int(math.ceil(
                    float(incoming_edge.pre_vertex.n_atoms) /
                    n_machine_vertices))
                if isinstance(edge_pre_vertex, DelayExtensionVertex):
                    n_atoms_per_machine_vertex *= \
                        edge_pre_vertex.n_delay_stages
                n_words_for_atoms = int(math.ceil(
                    n_atoms_per_machine_vertex / self.BIT_IN_A_WORD))
                sdram += (
                    (self.ELEMENTS_USED_IN_EACH_BIT_FIELD + (
                        n_words_for_atoms * n_machine_vertices)) *
                    WORD_TO_BYTE_MULTIPLIER)
        return sdram

    def _exact_sdram_for_bit_field_region(
            self, machine_graph, vertex, n_key_map):
        """ calculates the correct sdram for the bitfield region based off \
            the machine graph and graph mapper

        :param machine_graph: machine graph
        :param vertex: the machine vertex
        :param n_key_map: n keys map
        :return: sdram in bytes
        """
        sdram = (self.ELEMENTS_USED_IN_BIT_FIELD_HEADER *
                 WORD_TO_BYTE_MULTIPLIER)
        for incoming_edge in machine_graph.get_edges_ending_at_vertex(vertex):

            n_keys = n_key_map.n_keys_for_partition(
                machine_graph.get_outgoing_partition_for_edge(incoming_edge))
            n_words_for_atoms = int(math.ceil(
                n_keys / self.BIT_IN_A_WORD))

            sdram += (
                (self.ELEMENTS_USED_IN_EACH_BIT_FIELD + n_words_for_atoms) *
                WORD_TO_BYTE_MULTIPLIER)
        return sdram

    def _reserve_memory_regions(
            self, spec, vertex_slice, vertex, machine_graph, n_key_map):
        """ reserves the dsg memory regions

        :param spec: the data spec object
        :param vertex_slice: this vertex atom slice
        :param vertex: this vertex
        :param machine_graph: machine graph
        :param n_key_map: nkey map
        :rtype: None
        """

        spec.comment("\nReserving memory space for data regions:\n\n")

        # Reserve memory:
        spec.reserve_memory_region(
            region=constants.POPULATION_BASED_REGIONS.SYSTEM.value,
            size=common_constants.SIMULATION_N_BYTES,
            label='System')

        self._reserve_neuron_params_data_region(spec, vertex_slice)

        spec.reserve_memory_region(
            region=constants.POPULATION_BASED_REGIONS.RECORDING.value,
            size=recording_utilities.get_recording_header_size(
                len(self.__neuron_impl.get_recordable_variables()) + 1))

        profile_utils.reserve_profile_region(
            spec, constants.POPULATION_BASED_REGIONS.PROFILING.value,
            self.__n_profile_samples)

        # reserve bit field region
        spec.reserve_memory_region(
            region=constants.POPULATION_BASED_REGIONS.BIT_FIELD_FILTER.value,
            size=self._exact_sdram_for_bit_field_region(
                machine_graph, vertex, n_key_map),
            label="bit_field region")

        vertex.reserve_provenance_data_region(spec)

    def _reserve_neuron_params_data_region(self, spec, vertex_slice):
        """ Reserve the neuron parameter data region.

        :param spec: the spec to write the DSG region to
        :param vertex_slice: the slice of atoms from the application vertex
        :return: None
        """
        params_size = self._get_sdram_usage_for_neuron_params(vertex_slice)
        spec.reserve_memory_region(
            region=constants.POPULATION_BASED_REGIONS.NEURON_PARAMS.value,
            size=params_size,
            label='NeuronParams')

    @staticmethod
    def __copy_ranged_dict(source, merge=None, merge_keys=None):
        target = SpynnakerRangeDictionary(len(source))
        for key in source.keys():
            copy_list = SpynnakerRangedList(len(source))
            if merge_keys is None or key not in merge_keys:
                init_list = source.get_list(key)
            else:
                init_list = merge.get_list(key)
            for start, stop, value in init_list.iter_ranges():
                is_list = (hasattr(value, '__iter__') and
                           not isinstance(value, str))
                copy_list.set_value_by_slice(start, stop, value, is_list)
            target[key] = copy_list
        return target

    def _write_neuron_parameters(
            self, spec, key, vertex_slice, machine_time_step,
            time_scale_factor):

        # If resetting, reset any state variables that need to be reset
        if (self.__has_reset_last and
                self.__initial_state_variables is not None):
            self._state_variables = self.__copy_ranged_dict(
                self.__initial_state_variables, self._state_variables,
                self.__updated_state_variables)
            self.__initial_state_variables = None

        # If no initial state variables, copy them now
        if self.__has_reset_last:
            self.__initial_state_variables = self.__copy_ranged_dict(
                self._state_variables)

        # Reset things that need resetting
        self.__has_reset_last = False
        self.__updated_state_variables.clear()

        # pylint: disable=too-many-arguments
        n_atoms = vertex_slice.n_atoms
        spec.comment("\nWriting Neuron Parameters for {} Neurons:\n".format(
            n_atoms))

        # Set the focus to the memory region 2 (neuron parameters):
        spec.switch_write_focus(
            region=constants.POPULATION_BASED_REGIONS.NEURON_PARAMS.value)

        # Write the random back off value
        max_offset = (
            machine_time_step * time_scale_factor) // _MAX_OFFSET_DENOMINATOR
        spec.write_value(
            int(math.ceil(max_offset / self.__n_subvertices)) *
            self.__n_data_specs)
        self.__n_data_specs += 1

        # Write the number of microseconds between sending spikes
        time_between_spikes = (
            (machine_time_step * time_scale_factor) / (n_atoms * 2.0))
        spec.write_value(data=int(time_between_spikes))

        # Write whether the key is to be used, and then the key, or 0 if it
        # isn't to be used
        if key is None:
            spec.write_value(data=0)
            spec.write_value(data=0)
        else:
            spec.write_value(data=1)
            spec.write_value(data=key)

        # Write the number of neurons in the block:
        spec.write_value(data=n_atoms)

        # Write the number of synapse types
        spec.write_value(data=self.__neuron_impl.get_n_synapse_types())

        # Write the size of the incoming spike buffer
        spec.write_value(data=self.__incoming_spike_buffer_size)

        # Write the number of variables that can be recorded
        spec.write_value(
            data=len(self.__neuron_impl.get_recordable_variables()))

        # Write the recording data
        recording_data = self.__neuron_recorder.get_data(vertex_slice)
        spec.write_array(recording_data)

        # Write the neuron parameters
        neuron_data = self.__neuron_impl.get_data(
            self._parameters, self._state_variables, vertex_slice)
        spec.write_array(neuron_data)

    @inject_items({
        "machine_time_step": "MachineTimeStep",
        "time_scale_factor": "TimeScaleFactor",
        "graph_mapper": "MemoryGraphMapper",
        "routing_info": "MemoryRoutingInfos"})
    @overrides(
        AbstractRewritesDataSpecification.regenerate_data_specification,
        additional_arguments={
            "machine_time_step", "time_scale_factor", "graph_mapper",
            "routing_info"})
    def regenerate_data_specification(
            self, spec, placement, machine_time_step, time_scale_factor,
            graph_mapper, routing_info):
        # pylint: disable=too-many-arguments, arguments-differ
        vertex_slice = graph_mapper.get_slice(placement.vertex)

        # reserve the neuron parameters data region
        self._reserve_neuron_params_data_region(
            spec, graph_mapper.get_slice(placement.vertex))

        # write the neuron params into the new DSG region
        self._write_neuron_parameters(
            key=routing_info.get_first_key_from_pre_vertex(
                placement.vertex, constants.SPIKE_PARTITION_ID),
            machine_time_step=machine_time_step, spec=spec,
            time_scale_factor=time_scale_factor,
            vertex_slice=vertex_slice)

        # close spec
        spec.end_specification()

    @overrides(AbstractRewritesDataSpecification
               .requires_memory_regions_to_be_reloaded)
    def requires_memory_regions_to_be_reloaded(self):
        return self.__change_requires_neuron_parameters_reload

    @overrides(AbstractRewritesDataSpecification.mark_regions_reloaded)
    def mark_regions_reloaded(self):
        self.__change_requires_neuron_parameters_reload = False

    @inject_items({
        "machine_time_step": "MachineTimeStep",
        "time_scale_factor": "TimeScaleFactor",
        "graph_mapper": "MemoryGraphMapper",
        "application_graph": "MemoryApplicationGraph",
        "machine_graph": "MemoryMachineGraph",
        "routing_info": "MemoryRoutingInfos",
<<<<<<< HEAD
        "data_n_time_steps": "DataNTimeSteps",
        "placements": "MemoryPlacements",
        "n_key_map": "MemoryMachinePartitionNKeysMap"
=======
        "data_n_time_steps": "DataNTimeSteps"
>>>>>>> 270a7b62
    })
    @overrides(
        AbstractGeneratesDataSpecification.generate_data_specification,
        additional_arguments={
            "machine_time_step", "time_scale_factor", "graph_mapper",
            "application_graph", "machine_graph", "routing_info",
<<<<<<< HEAD
            "data_n_time_steps", "placements", "n_key_map"
=======
            "data_n_time_steps"
>>>>>>> 270a7b62
        })
    def generate_data_specification(
            self, spec, placement, machine_time_step, time_scale_factor,
            graph_mapper, application_graph, machine_graph, routing_info,
<<<<<<< HEAD
            data_n_time_steps, placements, n_key_map):
=======
            data_n_time_steps):
>>>>>>> 270a7b62
        # pylint: disable=too-many-arguments, arguments-differ
        vertex = placement.vertex

        spec.comment("\n*** Spec for block of {} neurons ***\n".format(
            self.__neuron_impl.model_name))
        vertex_slice = graph_mapper.get_slice(vertex)

        # Reserve memory regions
        self._reserve_memory_regions(
            spec, vertex_slice, vertex, machine_graph, n_key_map)

        # Declare random number generators and distributions:
        # TODO add random distribution stuff
        # self.write_random_distribution_declarations(spec)

        # Get the key
        key = routing_info.get_first_key_from_pre_vertex(
            vertex, constants.SPIKE_PARTITION_ID)

        # Write the setup region
        spec.switch_write_focus(
            constants.POPULATION_BASED_REGIONS.SYSTEM.value)
        spec.write_array(simulation_utilities.get_simulation_header_array(
            self.get_binary_file_name(), machine_time_step,
            time_scale_factor))

        # Write the recording region
        spec.switch_write_focus(
            constants.POPULATION_BASED_REGIONS.RECORDING.value)
        spec.write_array(recording_utilities.get_recording_header_array(
            self._get_buffered_sdram(vertex_slice, data_n_time_steps)))

        # Write the neuron parameters
        self._write_neuron_parameters(
            spec, key, vertex_slice, machine_time_step, time_scale_factor)

        # write profile data
        profile_utils.write_profile_region_data(
            spec, constants.POPULATION_BASED_REGIONS.PROFILING.value,
            self.__n_profile_samples)

        # Get the weight_scale value from the appropriate location
        weight_scale = self.__neuron_impl.get_global_weight_scale()

        # allow the synaptic matrix to write its data spec-able data
        self.__synapse_manager.write_data_spec(
            spec, self, vertex_slice, vertex, placement, machine_graph,
            application_graph, routing_info, graph_mapper,
            weight_scale, machine_time_step)
<<<<<<< HEAD

        # write up the bitfield builder data
        self._write_bitfield_init_data(
            spec, vertex, machine_graph, routing_info, graph_mapper,
            n_key_map)
=======
>>>>>>> 270a7b62

        # End the writing of this specification:
        spec.end_specification()

    def _write_bitfield_init_data(
            self, spec, machine_vertex, machine_graph, routing_info,
            graph_mapper, n_key_map):
        """ writes the init data needed for the bitfield generator

        :param spec: data spec writer
        :param machine_vertex: machine vertex
        :param machine_graph: machine graph
        :param routing_info: keys
        :param graph_mapper: mapping between graphs
        :param n_key_map: map for edge to n keys
        :rtype: None
        """
        # deduce sdram for the truer setup
        sdram = (
            self._N_KEYS_DATA_SET_IN_WORDS +
            len(machine_graph.get_edges_ending_at_vertex(machine_vertex)) *
            self._N_ELEMENTS_IN_EACH_KEY_N_ATOM_MAP) * WORD_TO_BYTE_MULTIPLIER

        # reserve memory region
        spec.reserve_memory_region(
            region=POPULATION_BASED_REGIONS.BIT_FIELD_BUILDER.value,
            size=sdram, label="bitfield setup data")
        spec.switch_write_focus(
            POPULATION_BASED_REGIONS.BIT_FIELD_BUILDER.value)

        # write n keys max atom map
        spec.write_value(
            len(machine_graph.get_edges_ending_at_vertex(machine_vertex)))

        # load in key to max atoms map
        for in_coming_edge in machine_graph.get_edges_ending_at_vertex(
                machine_vertex):
            out_going_partition = \
                machine_graph.get_outgoing_partition_for_edge(in_coming_edge)
            spec.write_value(
                routing_info.get_first_key_from_partition(out_going_partition))
            spec.write_value(
                n_key_map.n_keys_for_partition(out_going_partition))

    @overrides(AbstractHasAssociatedBinary.get_binary_file_name)
    def get_binary_file_name(self):

        # Split binary name into title and extension
        binary_title, binary_extension = os.path.splitext(
            self.__neuron_impl.binary_name)

        # Reunite title and extension and return
        return (binary_title +
                self.__synapse_manager.vertex_executable_suffix +
                binary_extension)

    @overrides(AbstractHasAssociatedBinary.get_binary_start_type)
    def get_binary_start_type(self):
        return ExecutableType.USES_SIMULATION_INTERFACE

    @overrides(AbstractSpikeRecordable.is_recording_spikes)
    def is_recording_spikes(self):
        return self.__neuron_recorder.is_recording("spikes")

    @overrides(AbstractSpikeRecordable.set_recording_spikes)
    def set_recording_spikes(
            self, new_state=True, sampling_interval=None, indexes=None):
        self.set_recording("spikes", new_state, sampling_interval, indexes)

    @overrides(AbstractSpikeRecordable.get_spikes)
    def get_spikes(
            self, placements, graph_mapper, buffer_manager, machine_time_step):
        return self.__neuron_recorder.get_spikes(
            self.label, buffer_manager, self.SPIKE_RECORDING_REGION,
            placements, graph_mapper, self, machine_time_step)

    @overrides(AbstractNeuronRecordable.get_recordable_variables)
    def get_recordable_variables(self):
        return self.__neuron_recorder.get_recordable_variables()

    @overrides(AbstractNeuronRecordable.is_recording)
    def is_recording(self, variable):
        return self.__neuron_recorder.is_recording(variable)

    @overrides(AbstractNeuronRecordable.set_recording)
    def set_recording(self, variable, new_state=True, sampling_interval=None,
                      indexes=None):
        self.__change_requires_mapping = not self.is_recording(variable)
        self.__neuron_recorder.set_recording(
            variable, new_state, sampling_interval, indexes)

    @overrides(AbstractNeuronRecordable.get_data)
    def get_data(self, variable, n_machine_time_steps, placements,
                 graph_mapper, buffer_manager, machine_time_step):
        # pylint: disable=too-many-arguments
        index = 0
        if variable != "spikes":
            index = 1 + self.__neuron_impl.get_recordable_variable_index(
                variable)
        return self.__neuron_recorder.get_matrix_data(
            self.label, buffer_manager, index, placements, graph_mapper,
            self, variable, n_machine_time_steps)

    @overrides(AbstractNeuronRecordable.get_neuron_sampling_interval)
    def get_neuron_sampling_interval(self, variable):
        return self.__neuron_recorder.get_neuron_sampling_interval(variable)

    @overrides(AbstractSpikeRecordable.get_spikes_sampling_interval)
    def get_spikes_sampling_interval(self):
        return self.__neuron_recorder.get_neuron_sampling_interval("spikes")

    @overrides(AbstractPopulationInitializable.initialize)
    def initialize(self, variable, value):
        if not self.__has_reset_last:
            raise Exception(
                "initialize can only be called before the first call to run, "
                "or before the first call to run after a reset")
        if variable not in self._state_variables:
            raise KeyError(
                "Vertex does not support initialisation of"
                " parameter {}".format(variable))
        self._state_variables.set_value(variable, value)
        self.__updated_state_variables.add(variable)
        self.__change_requires_neuron_parameters_reload = True

    @property
    def initialize_parameters(self):
        return self.__pynn_model.default_initial_values.keys()

    def _get_parameter(self, variable):
        if variable.endswith("_init"):
            # method called with "V_init"
            key = variable[:-5]
            if variable in self._state_variables:
                # variable is v and parameter is v_init
                return variable
            elif key in self._state_variables:
                # Oops neuron defines v and not v_init
                return key
        else:
            # method called with "v"
            if variable + "_init" in self._state_variables:
                # variable is v and parameter is v_init
                return variable + "_init"
            if variable in self._state_variables:
                # Oops neuron defines v and not v_init
                return variable

        # parameter not found for this variable
        raise KeyError("No variable {} found in {}".format(
            variable, self.__neuron_impl.model_name))

    @overrides(AbstractPopulationInitializable.get_initial_value)
    def get_initial_value(self, variable, selector=None):
        parameter = self._get_parameter(variable)

        ranged_list = self._state_variables[parameter]
        if selector is None:
            return ranged_list
        return ranged_list.get_values(selector)

    @overrides(AbstractPopulationInitializable.set_initial_value)
    def set_initial_value(self, variable, value, selector=None):
        parameter = self._get_parameter(variable)

        ranged_list = self._state_variables[parameter]
        ranged_list.set_value_by_selector(selector, value)

    @property
    def conductance_based(self):
        return self.__neuron_impl.is_conductance_based

    @overrides(AbstractPopulationSettable.get_value)
    def get_value(self, key):
        """ Get a property of the overall model.
        """
        if key not in self._parameters:
            raise InvalidParameterType(
                "Population {} does not have parameter {}".format(
                    self.__neuron_impl.model_name, key))
        return self._parameters[key]

    @overrides(AbstractPopulationSettable.set_value)
    def set_value(self, key, value):
        """ Set a property of the overall model.
        """
        if key not in self._parameters:
            raise InvalidParameterType(
                "Population {} does not have parameter {}".format(
                    self.__neuron_impl.model_name, key))
        self._parameters.set_value(key, value)
        self.__change_requires_neuron_parameters_reload = True

    @overrides(AbstractReadParametersBeforeSet.read_parameters_from_machine)
    def read_parameters_from_machine(
            self, transceiver, placement, vertex_slice):

        # locate SDRAM address to where the neuron parameters are stored
        neuron_region_sdram_address = \
            helpful_functions.locate_memory_region_for_placement(
                placement,
                constants.POPULATION_BASED_REGIONS.NEURON_PARAMS.value,
                transceiver)

        # shift past the extra stuff before neuron parameters that we don't
        # need to read
        neuron_parameters_sdram_address = (
            neuron_region_sdram_address +
            self.BYTES_TILL_START_OF_GLOBAL_PARAMETERS)

        # get size of neuron params
        size_of_region = self._get_sdram_usage_for_neuron_params(vertex_slice)
        size_of_region -= self.BYTES_TILL_START_OF_GLOBAL_PARAMETERS

        # get data from the machine
        byte_array = transceiver.read_memory(
            placement.x, placement.y, neuron_parameters_sdram_address,
            size_of_region)

        # Skip the recorder globals as these are not change on machine
        # Just written out in case data is changed and written back
        offset = self.__neuron_recorder.get_sdram_usage_in_bytes(
            vertex_slice)

        # update python neuron parameters with the data
        self.__neuron_impl.read_data(
            byte_array, offset, vertex_slice, self._parameters,
            self._state_variables)

    @property
    def weight_scale(self):
        return self.__neuron_impl.get_global_weight_scale()

    @property
    def ring_buffer_sigma(self):
        return self.__synapse_manager.ring_buffer_sigma

    @ring_buffer_sigma.setter
    def ring_buffer_sigma(self, ring_buffer_sigma):
        self.__synapse_manager.ring_buffer_sigma = ring_buffer_sigma

    @property
    def spikes_per_second(self):
        return self.__synapse_manager.spikes_per_second

    @spikes_per_second.setter
    def spikes_per_second(self, spikes_per_second):
        self.__synapse_manager.spikes_per_second = spikes_per_second

    @property
    def synapse_dynamics(self):
        return self.__synapse_manager.synapse_dynamics

    def set_synapse_dynamics(self, synapse_dynamics):
        self.__synapse_manager.synapse_dynamics = synapse_dynamics

    def add_pre_run_connection_holder(
            self, connection_holder, edge, synapse_info):
        # pylint: disable=arguments-differ
        self.__synapse_manager.add_pre_run_connection_holder(
            connection_holder, edge, synapse_info)

    @overrides(AbstractAcceptsIncomingSynapses.get_connections_from_machine)
    def get_connections_from_machine(
            self, transceiver, placement, edge, graph_mapper, routing_infos,
            synapse_information, machine_time_step, using_extra_monitor_cores,
            placements=None, monitor_api=None, monitor_placement=None,
            monitor_cores=None, handle_time_out_configuration=True,
            fixed_routes=None):
        # pylint: disable=too-many-arguments
        return self.__synapse_manager.get_connections_from_machine(
            transceiver, placement, edge, graph_mapper, routing_infos,
            synapse_information, machine_time_step, using_extra_monitor_cores,
            placements, monitor_api, monitor_placement, monitor_cores,
            handle_time_out_configuration, fixed_routes)

    def clear_connection_cache(self):
        self.__synapse_manager.clear_connection_cache()

    def get_maximum_delay_supported_in_ms(self, machine_time_step):
        return self.__synapse_manager.get_maximum_delay_supported_in_ms(
            machine_time_step)

    @overrides(AbstractProvidesIncomingPartitionConstraints.
               get_incoming_partition_constraints)
    def get_incoming_partition_constraints(self, partition):
        """ Gets the constraints for partitions going into this vertex.

        :param partition: partition that goes into this vertex
        :return: list of constraints
        """
        return self.__synapse_manager.get_incoming_partition_constraints()

    @overrides(AbstractProvidesOutgoingPartitionConstraints.
               get_outgoing_partition_constraints)
    def get_outgoing_partition_constraints(self, partition):
        """ Gets the constraints for partitions going out of this vertex.

        :param partition: the partition that leaves this vertex
        :return: list of constraints
        """
        return [ContiguousKeyRangeContraint()]

    @overrides(
        AbstractNeuronRecordable.clear_recording)
    def clear_recording(
            self, variable, buffer_manager, placements, graph_mapper):
        index = 0
        if variable != "spikes":
            index = 1 + self.__neuron_impl.get_recordable_variable_index(
                variable)
        self._clear_recording_region(
            buffer_manager, placements, graph_mapper, index)

    @overrides(AbstractSpikeRecordable.clear_spike_recording)
    def clear_spike_recording(self, buffer_manager, placements, graph_mapper):
        self._clear_recording_region(
            buffer_manager, placements, graph_mapper,
            AbstractPopulationVertex.SPIKE_RECORDING_REGION)

    def _clear_recording_region(
            self, buffer_manager, placements, graph_mapper,
            recording_region_id):
        """ Clear a recorded data region from the buffer manager.

        :param buffer_manager: the buffer manager object
        :param placements: the placements object
        :param graph_mapper: the graph mapper object
        :param recording_region_id: the recorded region ID for clearing
        :rtype: None
        """
        machine_vertices = graph_mapper.get_machine_vertices(self)
        for machine_vertex in machine_vertices:
            placement = placements.get_placement_of_vertex(machine_vertex)
            buffer_manager.clear_recorded_data(
                placement.x, placement.y, placement.p, recording_region_id)

    @overrides(AbstractSupportsBitFieldGeneration.bit_field_base_address)
    def bit_field_base_address(self, transceiver, placement):
        return helpful_functions.locate_memory_region_for_placement(
            placement=placement, transceiver=transceiver,
            region=POPULATION_BASED_REGIONS.BIT_FIELD_FILTER.value)

    @overrides(AbstractSupportsBitFieldRoutingCompression.
               regeneratable_sdram_blocks_and_sizes)
    def regeneratable_sdram_blocks_and_sizes(
            self, transceiver, placement):
        synaptic_matrix_base_address = \
            helpful_functions.locate_memory_region_for_placement(
                placement=placement, transceiver=transceiver,
                region=POPULATION_BASED_REGIONS.SYNAPTIC_MATRIX.value)
        on_chip_begins_at = (
            synaptic_matrix_base_address +
            self._synapse_manager.host_written_matrix_size)
        return [(on_chip_begins_at,
                 self._synapse_manager.on_chip_written_matrix_size)]

    @overrides(AbstractSupportsBitFieldRoutingCompression.
               key_to_atom_map_region_base_address)
    def key_to_atom_map_region_base_address(self, transceiver, placement):
        return helpful_functions.locate_memory_region_for_placement(
            placement=placement, transceiver=transceiver,
            region=POPULATION_BASED_REGIONS.BIT_FIELD_BUILDER.value)

    @overrides(AbstractContainsUnits.get_units)
    def get_units(self, variable):
        if self.__neuron_impl.is_recordable(variable):
            return self.__neuron_impl.get_recordable_units(variable)
        if variable not in self._parameters:
            raise Exception("Population {} does not have parameter {}".format(
                self.__neuron_impl.model_name, variable))
        return self.__neuron_impl.get_units(variable)

    def describe(self):
        """ Get a human-readable description of the cell or synapse type.

        The output may be customised by specifying a different template\
        together with an associated template engine\
        (see ``pyNN.descriptions``).

        If template is None, then a dictionary containing the template context\
        will be returned.
        """
        parameters = dict()
        for parameter_name in self.__pynn_model.default_parameters:
            parameters[parameter_name] = self.get_value(parameter_name)

        context = {
            "name": self.__neuron_impl.model_name,
            "default_parameters": self.__pynn_model.default_parameters,
            "default_initial_values": self.__pynn_model.default_parameters,
            "parameters": parameters,
        }
        return context

    def get_synapse_id_by_target(self, target):
        return self.__neuron_impl.get_synapse_id_by_target(target)

    def __str__(self):
        return "{} with {} atoms".format(self.label, self.n_atoms)

    def __repr__(self):
        return self.__str__()

    def gen_on_machine(self, vertex_slice):
        return self.__synapse_manager.gen_on_machine(vertex_slice)

    @overrides(AbstractCanReset.reset_to_first_timestep)
    def reset_to_first_timestep(self):
        # Mark that reset has been done, and reload state variables
        self.__has_reset_last = True
        self.__change_requires_neuron_parameters_reload = True

        # If synapses change during the run,
        if self.__synapse_manager.synapse_dynamics.changes_during_run:
            self.__change_requires_data_generation = True
            self.__change_requires_neuron_parameters_reload = False<|MERGE_RESOLUTION|>--- conflicted
+++ resolved
@@ -31,12 +31,8 @@
     AbstractChangableAfterRun, AbstractProvidesIncomingPartitionConstraints,
     AbstractProvidesOutgoingPartitionConstraints, AbstractHasAssociatedBinary,
     AbstractGeneratesDataSpecification, AbstractRewritesDataSpecification,
-<<<<<<< HEAD
-    AbstractSupportsBitFieldRoutingCompression,
+    AbstractSupportsBitFieldRoutingCompression, AbstractCanReset,
     AbstractSupportsBitFieldGeneration)
-=======
-    AbstractCanReset)
->>>>>>> 270a7b62
 from spinn_front_end_common.abstract_models.impl import (
     ProvidesKeyToAtomMappingImpl)
 from spinn_front_end_common.utilities import (
@@ -89,11 +85,7 @@
         AbstractChangableAfterRun, AbstractSupportsBitFieldGeneration,
         AbstractRewritesDataSpecification, AbstractReadParametersBeforeSet,
         AbstractAcceptsIncomingSynapses, ProvidesKeyToAtomMappingImpl,
-<<<<<<< HEAD
-        AbstractSupportsBitFieldRoutingCompression):
-=======
-        AbstractCanReset):
->>>>>>> 270a7b62
+        AbstractSupportsBitFieldRoutingCompression, AbstractCanReset):
     """ Underlying vertex model for Neural Populations.
     """
 
@@ -322,14 +314,10 @@
                 vertex_slice, graph.get_edges_ending_at_vertex(self),
                 machine_time_step) +
             profile_utils.get_profile_region_size(
-<<<<<<< HEAD
-                self._n_profile_samples) +
+                self.__n_profile_samples) +
             self._get_estimated_sdram_for_bit_field_region(
                 graph.get_edges_ending_at_vertex(self)) +
             self._get_estimated_sdram_for_bit_field_builder_region(graph))
-=======
-                self.__n_profile_samples))
->>>>>>> 270a7b62
 
         return sdram_requirement
 
@@ -602,33 +590,20 @@
         "application_graph": "MemoryApplicationGraph",
         "machine_graph": "MemoryMachineGraph",
         "routing_info": "MemoryRoutingInfos",
-<<<<<<< HEAD
         "data_n_time_steps": "DataNTimeSteps",
-        "placements": "MemoryPlacements",
         "n_key_map": "MemoryMachinePartitionNKeysMap"
-=======
-        "data_n_time_steps": "DataNTimeSteps"
->>>>>>> 270a7b62
     })
     @overrides(
         AbstractGeneratesDataSpecification.generate_data_specification,
         additional_arguments={
             "machine_time_step", "time_scale_factor", "graph_mapper",
             "application_graph", "machine_graph", "routing_info",
-<<<<<<< HEAD
-            "data_n_time_steps", "placements", "n_key_map"
-=======
-            "data_n_time_steps"
->>>>>>> 270a7b62
+            "data_n_time_steps", "n_key_map"
         })
     def generate_data_specification(
             self, spec, placement, machine_time_step, time_scale_factor,
             graph_mapper, application_graph, machine_graph, routing_info,
-<<<<<<< HEAD
-            data_n_time_steps, placements, n_key_map):
-=======
-            data_n_time_steps):
->>>>>>> 270a7b62
+            data_n_time_steps, n_key_map):
         # pylint: disable=too-many-arguments, arguments-differ
         vertex = placement.vertex
 
@@ -678,14 +653,11 @@
             spec, self, vertex_slice, vertex, placement, machine_graph,
             application_graph, routing_info, graph_mapper,
             weight_scale, machine_time_step)
-<<<<<<< HEAD
 
         # write up the bitfield builder data
         self._write_bitfield_init_data(
             spec, vertex, machine_graph, routing_info, graph_mapper,
             n_key_map)
-=======
->>>>>>> 270a7b62
 
         # End the writing of this specification:
         spec.end_specification()
