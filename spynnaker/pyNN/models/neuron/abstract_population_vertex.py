# Copyright (c) 2017-2019 The University of Manchester
#
# This program is free software: you can redistribute it and/or modify
# it under the terms of the GNU General Public License as published by
# the Free Software Foundation, either version 3 of the License, or
# (at your option) any later version.
#
# This program is distributed in the hope that it will be useful,
# but WITHOUT ANY WARRANTY; without even the implied warranty of
# MERCHANTABILITY or FITNESS FOR A PARTICULAR PURPOSE.  See the
# GNU General Public License for more details.
#
# You should have received a copy of the GNU General Public License
# along with this program.  If not, see <http://www.gnu.org/licenses/>.

import logging
import sys
import math
import numpy
# from scipy import special  # @UnresolvedImport
import operator
from functools import reduce
from collections import defaultdict

from pyNN.space import Grid2D, Grid3D

from spinn_utilities.log import FormatAdapter
from spinn_utilities.overrides import overrides
from spinn_utilities.progress_bar import ProgressBar
from spinn_utilities.ranged import RangeDictionary
from data_specification.enums.data_type import DataType
from spinn_utilities.config_holder import (
    get_config_int, get_config_float, get_config_bool)

from pacman.model.resources import MultiRegionSDRAM

from spinn_front_end_common.abstract_models import (
<<<<<<< HEAD
    AbstractCanReset, AbstractRewritesDataSpecification)
from spinn_front_end_common.abstract_models.impl import (
    TDMAAwareApplicationVertex)
from spinn_front_end_common.interface.provenance import (
    AbstractProvidesLocalProvenanceData)
=======
    AbstractCanReset)
>>>>>>> a0551729
from spinn_front_end_common.utilities.constants import (
    BYTES_PER_WORD, SYSTEM_BYTES_REQUIREMENT)
from spinn_front_end_common.interface.profiling.profile_utils import (
    get_profile_region_size)
from spinn_front_end_common.interface.buffer_management\
    .recording_utilities import (
       get_recording_header_size, get_recording_data_constant_size)
from spinn_front_end_common.interface.provenance import (
    ProvidesProvenanceDataFromMachineImpl, ProvenanceWriter)
from spynnaker.pyNN.data import SpynnakerDataView
from spynnaker.pyNN.models.common import NeuronRecorder
from spynnaker.pyNN.models.abstract_models import (
<<<<<<< HEAD
    AbstractPopulationInitializable, AbstractAcceptsIncomingSynapses,
    AbstractPopulationSettable, AbstractContainsUnits,  # AbstractMaxSpikes,
    HasSynapses, SupportsStructure)
from spynnaker.pyNN.exceptions import (
    InvalidParameterType, SpynnakerException, SynapticConfigurationException)
from spynnaker.pyNN.utilities.ranged import (
    SpynnakerRangeDictionary)
from spynnaker.pyNN.utilities.utility_calls import float_gcd
# from spynnaker.pyNN.utilities.constants import (
#     POSSION_SIGMA_SUMMATION_LIMIT)
# from spynnaker.pyNN.utilities.running_stats import RunningStats
=======
    AbstractAcceptsIncomingSynapses, AbstractMaxSpikes, HasSynapses,
    SupportsStructure)
from spynnaker.pyNN.utilities.constants import (
    POSSION_SIGMA_SUMMATION_LIMIT)
from spynnaker.pyNN.utilities.running_stats import RunningStats
>>>>>>> a0551729
from spynnaker.pyNN.models.neuron.synapse_dynamics import (
    AbstractSDRAMSynapseDynamics, AbstractSynapseDynamicsStructural)
# AbstractSupportsSignedWeights)
from spynnaker.pyNN.models.neuron.local_only import AbstractLocalOnly
from spynnaker.pyNN.models.neuron.synapse_dynamics import SynapseDynamicsStatic
from spynnaker.pyNN.utilities.utility_calls import create_mars_kiss_seeds
from spynnaker.pyNN.utilities.bit_field_utilities import get_sdram_for_keys
from spynnaker.pyNN.utilities.struct import StructRepeat
from spynnaker.pyNN.models.common import (
    ParameterHolder, PopulationApplicationVertex)
from spynnaker.pyNN.models.common.param_generator_data import MAX_PARAMS_BYTES
from spynnaker.pyNN.exceptions import SpynnakerException
from spynnaker.pyNN.models.spike_source import SpikeSourcePoissonVertex

from .population_machine_neurons import PopulationMachineNeurons
from .synapse_io import get_max_row_info
from .master_pop_table import MasterPopTableAsBinarySearch
from .generator_data import GeneratorData
from .synaptic_matrices import SYNAPSES_BASE_GENERATOR_SDRAM_USAGE_IN_BYTES

logger = FormatAdapter(logging.getLogger(__name__))

# TODO: Make sure these values are correct (particularly CPU cycles)
_NEURON_BASE_DTCM_USAGE_IN_BYTES = 9 * BYTES_PER_WORD
_NEURON_BASE_N_CPU_CYCLES_PER_NEURON = 22
_NEURON_BASE_N_CPU_CYCLES = 10

_NEURON_GENERATOR_BASE_SDRAM = 12 * BYTES_PER_WORD
_NEURON_GENERATOR_PER_STRUCT = 4 * BYTES_PER_WORD
_NEURON_GENERATOR_PER_PARAM = 2 * BYTES_PER_WORD
_NEURON_GENERATOR_PER_ITEM = (2 * BYTES_PER_WORD) + MAX_PARAMS_BYTES

# 1 for number of neurons
# 1 for number of synapse types
# 1 for number of neuron bits
# 1 for number of synapse type bits
# 1 for number of delay bits
# 1 for drop late packets,
# 1 for incoming spike buffer size
_SYNAPSES_BASE_SDRAM_USAGE_IN_BYTES = 7 * BYTES_PER_WORD

_EXTRA_RECORDABLE_UNITS = {NeuronRecorder.SPIKES: "",
                           NeuronRecorder.PACKETS: "",
                           NeuronRecorder.REWIRING: ""}


def _prod(iterable):
    """ Finds the product of the iterable

    :param iterable iterable: Things to multiply together
    """
    return reduce(operator.mul, iterable, 1)


class AbstractPopulationVertex(
<<<<<<< HEAD
        TDMAAwareApplicationVertex, AbstractContainsUnits,
        AbstractSpikeRecordable, AbstractNeuronRecordable,
        AbstractEventRecordable, AbstractPopulationInitializable,
        AbstractPopulationSettable, AbstractAcceptsIncomingSynapses,
        AbstractCanReset, SupportsStructure,
        AbstractProvidesLocalProvenanceData):
=======
        PopulationApplicationVertex, AbstractAcceptsIncomingSynapses,
        AbstractCanReset, SupportsStructure):
>>>>>>> a0551729
    """ Underlying vertex model for Neural Populations.\
        Not actually abstract.
    """

    __slots__ = [
        "__incoming_spike_buffer_size",
        "__n_atoms",
        "__n_profile_samples",
        "__neuron_impl",
        "__neuron_recorder",
        "__synapse_recorder",
        "__parameters",
        "__pynn_model",
        "__state_variables",
        "__initial_state_variables",
        "__updated_state_variables",
        "__ring_buffer_sigma",
        "__spikes_per_second",
        "__drop_late_spikes",
        "__incoming_projections",
        "__incoming_poisson_projections",
        "__synapse_dynamics",
        "__max_row_info",
        "__self_projection",
        "__current_sources",
        "__current_source_id_list",
        "__structure",
<<<<<<< HEAD
        "__weight_scales",
        "__min_weights",
        "__min_weights_auto",
        "__weight_random_sigma",
        "__max_stdp_spike_delta",
        "__weight_provenance"]
=======
        "__rng",
        "__pop_seed",
        "__core_seeds",
        "__connection_cache",
        "__read_initial_values",
        "__have_read_initial_values",
        "__last_parameter_read_time",
        "__n_colour_bits"]
>>>>>>> a0551729

    #: recording region IDs
    _SPIKE_RECORDING_REGION = 0

    #: the size of the runtime SDP port data region
    _RUNTIME_SDP_PORT_SIZE = BYTES_PER_WORD

    #: The Buffer traffic type
    _TRAFFIC_IDENTIFIER = "BufferTraffic"

    _C_MAIN_BASE_N_CPU_CYCLES = 0
    _NEURON_BASE_N_CPU_CYCLES_PER_NEURON = 22
    _NEURON_BASE_N_CPU_CYCLES = 10
    _SYNAPSE_BASE_N_CPU_CYCLES_PER_NEURON = 22
    _SYNAPSE_BASE_N_CPU_CYCLES = 10

    # Elements before the start of global parameters
    # 1. has key, 2. key, 3. n atoms, 4. n_atoms_peak 5. n_colour_bits
    CORE_PARAMS_BASE_SIZE = 5 * BYTES_PER_WORD

    def __init__(
            self, n_neurons, label, max_atoms_per_core,
            spikes_per_second, ring_buffer_sigma, incoming_spike_buffer_size,
<<<<<<< HEAD
            neuron_impl, pynn_model, drop_late_spikes, splitter, min_weights,
            weight_random_sigma, max_stdp_spike_delta):
=======
            neuron_impl, pynn_model, drop_late_spikes, splitter, seed,
            n_colour_bits):
>>>>>>> a0551729
        """
        :param int n_neurons: The number of neurons in the population
        :param str label: The label on the population
        :param int max_atoms_per_core:
            The maximum number of atoms (neurons) per SpiNNaker core.
        :param spikes_per_second: Expected spike rate
        :type spikes_per_second: float or None
        :param ring_buffer_sigma:
            How many SD above the mean to go for upper bound of ring buffer
            size; a good starting choice is 5.0. Given length of simulation
            we can set this for approximate number of saturation events.
        :type ring_buffer_sigma: float or None
        :param incoming_spike_buffer_size:
        :type incoming_spike_buffer_size: int or None
        :param bool drop_late_spikes: control flag for dropping late packets.
        :param AbstractNeuronImpl neuron_impl:
            The (Python side of the) implementation of the neurons themselves.
        :param AbstractPyNNNeuronModel pynn_model:
            The PyNN neuron model that this vertex is working on behalf of.
        :param splitter: splitter object
        :type splitter: None or
            ~pacman.model.partitioner_splitters.abstract_splitters.AbstractSplitterCommon
<<<<<<< HEAD
        :param min_weights: minimum weight list
        :type min_weights: float array or None
        :param weight_random_sigma: sigma value when using random weights
        :type weight_random_sigma: float or None
        :param max_stdp_spike_delta: the maximum expected spike time difference
        :type max_stdp_spike_delta: float or None
=======
        :param seed:
            The Population seed, used to ensure the same random generation
            on each run.
        :param int n_colour_bits: The number of colour bits to use
>>>>>>> a0551729
        """

        # pylint: disable=too-many-arguments
        super().__init__(label, max_atoms_per_core, splitter)

        self.__n_atoms = self.round_n_atoms(n_neurons, "n_neurons")

        # buffer data
        self.__incoming_spike_buffer_size = incoming_spike_buffer_size

        if incoming_spike_buffer_size is None:
            self.__incoming_spike_buffer_size = get_config_int(
                "Simulation", "incoming_spike_buffer_size")

        self.__ring_buffer_sigma = ring_buffer_sigma
        if self.__ring_buffer_sigma is None:
            self.__ring_buffer_sigma = get_config_float(
                "Simulation", "ring_buffer_sigma")

        self.__spikes_per_second = spikes_per_second
        if self.__spikes_per_second is None:
            self.__spikes_per_second = get_config_float(
                "Simulation", "spikes_per_second")

        self.__drop_late_spikes = drop_late_spikes
        if self.__drop_late_spikes is None:
            self.__drop_late_spikes = get_config_bool(
                "Simulation", "drop_late_spikes")

        self.__neuron_impl = neuron_impl
        self.__pynn_model = pynn_model
        self.__parameters = RangeDictionary(n_neurons)
        self.__neuron_impl.add_parameters(self.__parameters)
        self.__initial_state_variables = RangeDictionary(n_neurons)
        self.__neuron_impl.add_state_variables(self.__initial_state_variables)
        self.__state_variables = self.__initial_state_variables.copy()
        self.__n_colour_bits = n_colour_bits
        if self.__n_colour_bits is None:
            self.__n_colour_bits = get_config_int(
                "Simulation", "n_colour_bits")

        # Set up for recording
        neuron_recordable_variables = list(
            self.__neuron_impl.get_recordable_variables())
        record_data_types = dict(
            self.__neuron_impl.get_recordable_data_types())
        self.__neuron_recorder = NeuronRecorder(
            neuron_recordable_variables, record_data_types,
            [NeuronRecorder.SPIKES], n_neurons, [], {}, [], {})
        self.__synapse_recorder = NeuronRecorder(
            [], {}, [],
            n_neurons, [NeuronRecorder.PACKETS],
            {NeuronRecorder.PACKETS: NeuronRecorder.PACKETS_TYPE},
            [NeuronRecorder.REWIRING],
            {NeuronRecorder.REWIRING: NeuronRecorder.REWIRING_TYPE})

        # Current sources for this vertex
        self.__current_sources = []
        self.__current_source_id_list = dict()

        # Set up for profiling
        self.__n_profile_samples = get_config_int(
            "Reports", "n_profile_samples")

        # Set up for incoming
        self.__incoming_projections = defaultdict(list)
        self.__incoming_poisson_projections = list()
        self.__max_row_info = dict()
        self.__self_projection = None

        # Keep track of the synapse dynamics for the vertex overall
        self.__synapse_dynamics = SynapseDynamicsStatic()

        self.__structure = None

<<<<<<< HEAD
        # Store (local) weight scales
        self.__weight_scales = None

        # Read the minimum weight if not set; this might *still* be None,
        # meaning "auto calculate"; the number of weights needs to match
        # the number of synapse types
        self.__min_weights = min_weights
        self.__min_weights_auto = True
        if self.__min_weights is not None:
            self.__min_weights_auto = False
            n_synapse_types = self.__neuron_impl.get_n_synapse_types()
            if len(self.__min_weights) != n_synapse_types:
                raise SynapticConfigurationException(
                    "The number of minimum weights provided ({} - {}) does not"
                    " match the number of synapse types ({})".format(
                        len(self.__min_weights), self.__min_weights,
                        n_synapse_types))

        # Get the other minimum weight configuration parameters
        self.__weight_random_sigma = weight_random_sigma
        self.__max_stdp_spike_delta = max_stdp_spike_delta

        # Store weight provenance information mapping from
        # (real weight, represented weight) -> projections
        self.__weight_provenance = defaultdict(list)

    @overrides(TDMAAwareApplicationVertex.get_max_atoms_per_core)
=======
        # An RNG for use in synaptic generation
        self.__rng = numpy.random.RandomState(seed)
        self.__pop_seed = create_mars_kiss_seeds(self.__rng)
        self.__core_seeds = dict()

        # Store connections read from machine until asked to clear
        # Key is app_edge, synapse_info
        self.__connection_cache = dict()
        self.__read_initial_values = False
        self.__have_read_initial_values = False
        self.__last_parameter_read_time = None

    @overrides(PopulationApplicationVertex.get_max_atoms_per_core)
>>>>>>> a0551729
    def get_max_atoms_per_core(self):
        max_atoms = super().get_max_atoms_per_core()

        # Dynamically adjust depending on the needs of the synapse dynamics
        return min(
            max_atoms, self.__synapse_dynamics.absolute_max_atoms_per_core)

    @overrides(
        PopulationApplicationVertex.get_max_atoms_per_dimension_per_core)
    def get_max_atoms_per_dimension_per_core(self):
        max_atoms = self.get_max_atoms_per_core()

        # If single dimensional, we can use the max atoms calculation
        if len(self.atoms_shape) == 1:
            return (max_atoms, )

        # If not, the user has to be more specific if the total number of
        # atoms is not small enough to fit on one core
        max_per_dim = super().get_max_atoms_per_dimension_per_core()

        total_max_atoms = numpy.prod(max_per_dim)
        if self.n_atoms < total_max_atoms:
            total_max_atoms = self.n_atoms
        if total_max_atoms > max_atoms:
            raise SpynnakerException(
                "When using a multidimensional Population, a maximum number of"
                " neurons per core for each dimension must be provided such"
                " that the total number of neurons per core is less than or"
                f" equal to {max_atoms}")
        if len(max_per_dim) != len(self.atoms_shape):
            raise SpynnakerException(
                "When using a multidimensional Population, a maximum number of"
                " neurons per core must be provided for each dimension (in"
                " this case, please set a max neurons per core with"
                f" {len(self.atoms_shape)} dimensions)")
        return max_per_dim

    @overrides(PopulationApplicationVertex.
               set_max_atoms_per_dimension_per_core)
    def set_max_atoms_per_dimension_per_core(self, new_value):
        max_atoms = self.__synapse_dynamics.absolute_max_atoms_per_core
        if numpy.prod(new_value) > max_atoms:
            raise SpynnakerException(
                "In the current configuration, the maximum number of"
                " neurons for each dimension must be such that the total"
                " number of neurons per core is less than or equal to"
                f" {max_atoms}")
        super().set_max_atoms_per_dimension_per_core(new_value)

    @overrides(SupportsStructure.set_structure)
    def set_structure(self, structure):
        self.__structure = structure

    @property
    def combined_core_capable(self):
        """ Determine if the vertex can manage to operate on a combined
            neuron-synapse core, or if a split synapse-core is more
            appropriate.

            Note that this is currently based only on the ITCM available, not
            on the incoming synapses, but could be combined with
            n_synapse_cores_required to determine if, and how-many, synapse
            cores are needed.

        :rtype: bool
        """
        if self.__synapse_dynamics is None:
            return True
        return self.__synapse_dynamics.is_combined_core_capable

    @property
    def n_synapse_cores_required(self):
        """ Get the estimated number of synapse cores required, when using a
            split synapse-neuron core model.

            Note this is currently hard-coded but could be updated to work
            this out based on the number of incoming synapses

        :rtype: int
        """
        return 1

    @property
    def synapse_dynamics(self):
        """ The synapse dynamics used by the synapses e.g. plastic or static.
            Settable.

        :rtype: AbstractSynapseDynamics or None
        """
        return self.__synapse_dynamics

    @synapse_dynamics.setter
    def synapse_dynamics(self, synapse_dynamics):
        """ Set the synapse dynamics.  Note that after setting, the dynamics
            might not be the type set as it can be combined with the existing
            dynamics in exciting ways.

        :param AbstractSynapseDynamics synapse_dynamics:
            The synapse dynamics to set
        """
        self.__synapse_dynamics = self.__synapse_dynamics.merge(
            synapse_dynamics)

    def add_incoming_projection(self, projection):
        """ Add a projection incoming to this vertex

        :param PyNNProjectionCommon projection:
            The new projection to add
        """
        # Reset the ring buffer shifts as a projection has been added
        SpynnakerDataView.set_requires_mapping()
        self.__max_row_info.clear()
        # pylint: disable=protected-access
        pre_vertex = projection._projection_edge.pre_vertex
        self.__incoming_projections[pre_vertex].append(projection)
        if pre_vertex == self:
            self.__self_projection = projection
        if isinstance(pre_vertex, SpikeSourcePoissonVertex):
            self.__incoming_poisson_projections.append(projection)

    @property
    def self_projection(self):
        """ Get any projection from this vertex to itself

        :rtype: PyNNProjectionCommon or None
        """
        return self.__self_projection

    @property
    @overrides(PopulationApplicationVertex.n_atoms)
    def n_atoms(self):
        return self.__n_atoms

    @property
    @overrides(PopulationApplicationVertex.atoms_shape)
    def atoms_shape(self):
        if isinstance(self.__structure, (Grid2D, Grid3D)):
            return self.__structure.calculate_size(self.__n_atoms)
        return super(AbstractPopulationVertex, self).atoms_shape

    @property
    def size(self):
        """ The number of neurons in the vertex

        :rtype: int
        """
        return self.__n_atoms

    @property
    def incoming_spike_buffer_size(self):
        """ The size of the incoming spike buffer to be used on the cores

        :rtype: int
        """
        return self.__incoming_spike_buffer_size

    @property
    def parameters(self):
        """ The parameters of the neurons in the population

        :rtype: RangeDictionary
        """
        return self.__parameters

    @property
    def state_variables(self):
        """ The state variables of the neuron in the population

        :rtype: RangeDicationary
        """
        return self.__state_variables

    @property
    def initial_state_variables(self):
        """ The initial values of the state variables of the neurons

        :rtype: RangeDictionary
        """
        return self.__initial_state_variables

    @property
    def neuron_impl(self):
        """ The neuron implementation

        :rtype: AbstractNeuronImpl
        """
        return self.__neuron_impl

    @property
    def n_profile_samples(self):
        """ The maximum number of profile samples to report

        :rtype: int
        """
        return self.__n_profile_samples

    @property
    def neuron_recorder(self):
        """ The recorder for neurons

        :rtype: NeuronRecorder
        """
        return self.__neuron_recorder

    @property
    def synapse_recorder(self):
        """ The recorder for synapses

        :rtype: SynapseRecorder
        """
        return self.__synapse_recorder

    @property
    def drop_late_spikes(self):
        """ Whether spikes should be dropped if not processed in a timestep

        :rtype: bool
        """
        return self.__drop_late_spikes

    def get_sdram_usage_for_core_neuron_params(self, n_atoms):
        return (
            self.CORE_PARAMS_BASE_SIZE +
            (self.__neuron_impl.get_n_synapse_types() * BYTES_PER_WORD) +
            # The keys per neuron
            n_atoms * BYTES_PER_WORD)

    def get_sdram_usage_for_neuron_params(self, n_atoms):
        """ Calculate the SDRAM usage for just the neuron parameters region.

        :param int n_atoms: The number of atoms per core
        :return: The SDRAM required for the neuron region
        """
        return sum(s.get_size_in_whole_words(n_atoms)
                   if s.repeat_type == StructRepeat.PER_NEURON
                   else s.get_size_in_whole_words()
                   for s in self.__neuron_impl.structs) * BYTES_PER_WORD

    def get_sdram_usage_for_neuron_generation(self, n_atoms):
        """ Calculate the SDRAM usage for the neuron generation region.

        :param int n_atoms: The number of atoms per core
        :return: The SDRAM required for the neuron generator region
        """
        return (self.__get_sdram_usage_for_neuron_struct_generation(n_atoms) +
                self.__neuron_recorder.get_generator_sdram_usage_in_bytes(
                    n_atoms))

    def __get_sdram_usage_for_neuron_struct_generation(self, n_atoms):
        """ Calculate the SDRAM usage for the neuron struct generation region.

        :param int n_atoms: The number of atoms per core
        :return: The SDRAM required for the neuron generator region
        """
        # Uses nothing if not generatable
        structs = self.__neuron_impl.structs
        for struct in structs:
            if not struct.is_generatable:
                return 0

        # If structs are generatable, we can guess that parameters are,
        # and then assume each parameter is different for maximum SDRAM.
        n_structs = len(structs)
        n_params = sum(len(s.fields) for s in structs)
        return sum([
            _NEURON_GENERATOR_BASE_SDRAM,
            _NEURON_GENERATOR_PER_STRUCT * n_structs,
            _NEURON_GENERATOR_PER_PARAM * n_params,
            _NEURON_GENERATOR_PER_ITEM * n_params * n_atoms
        ])

    def get_sdram_usage_for_current_source_params(self, n_atoms):
        """ Calculate the SDRAM usage for the current source parameters region.

        :param int n_atoms: The number of atoms to account for
        :return: The SDRAM required for the current source region
        """
        # If non at all, just output size of 0 declaration
        if not self.__current_sources:
            return BYTES_PER_WORD

        # This is a worst-case count, assuming all sources apply to all atoms
        # Start with the count of sources + count of sources per neuron
        sdram_usage = BYTES_PER_WORD + (n_atoms * BYTES_PER_WORD)

        # There is a number of each different type of current source
        sdram_usage += 4 * BYTES_PER_WORD

        # Add on size of neuron id list per source (remember assume all atoms)
        sdram_usage += (
            len(self.__current_sources) * 2 * n_atoms * BYTES_PER_WORD)

        # Add on the size of the current source data + neuron id list per
        # source (remember, assume all neurons for worst case)
        for current_source in self.__current_sources:
            sdram_usage += current_source.get_sdram_usage_in_bytes()

        return sdram_usage

    def __read_parameters_now(self):
        # If we already read the parameters at this time, don't do it again
        current_time = SpynnakerDataView().get_current_run_time_ms()
        if self.__last_parameter_read_time == current_time:
            return

        self.__last_parameter_read_time = current_time
        for m_vertex in self.machine_vertices:
            if isinstance(m_vertex, PopulationMachineNeurons):
                placement = SpynnakerDataView.get_placement_of_vertex(m_vertex)
                m_vertex.read_parameters_from_machine(placement)

    def __read_initial_parameters_now(self):
        # If we already read the initial parameters, don't do it again
        if self.__have_read_initial_values:
            return

        for m_vertex in self.machine_vertices:
            if isinstance(m_vertex, PopulationMachineNeurons):
                placement = SpynnakerDataView.get_placement_of_vertex(m_vertex)
                m_vertex.read_initial_parameters_from_machine(placement)

    def __read_parameter(self, name, selector=None):
        return self.__parameters[name].get_values(selector)

    @overrides(PopulationApplicationVertex.get_parameter_values)
    def get_parameter_values(self, names, selector=None):
        self._check_parameters(names, set(self.__parameters.keys()))
        # If we haven't yet run, or have just reset, note to read the values
        # when they are ready
        if not SpynnakerDataView.is_ran_last():
            self.__read_initial_values = True
        elif SpynnakerDataView.has_transceiver():
            self.__read_parameters_now()
        return ParameterHolder(names, self.__read_parameter, selector)

    @overrides(PopulationApplicationVertex.set_parameter_values)
    def set_parameter_values(self, name, value, selector=None):
        # If we have run, and not reset, we need to read the values back
        # so that we don't overwrite the state.  Note that a reset will
        # then make this a waste, but we can't see the future...
        if SpynnakerDataView.is_ran_last():
            self.__read_parameters_now()
            self.__tell_neuron_vertices_to_regenerate()
        self.__parameters[name].set_value_by_selector(selector, value)

    @overrides(PopulationApplicationVertex.get_parameters)
    def get_parameters(self):
        return self.__pynn_model.default_parameters.keys()

    def __read_initial_state_variable(self, name, selector=None):
        return self.__initial_state_variables[name].get_values(selector)

    @overrides(PopulationApplicationVertex.get_initial_state_values)
    def get_initial_state_values(self, names, selector=None):
        self._check_variables(names, set(self.__state_variables.keys()))
        # If we haven't yet run, or have just reset, note to read the values
        # when they are ready
        if not SpynnakerDataView.is_ran_last():
            self.__read_initial_values = True
        else:
            self.__read_initial_parameters_now()
        return ParameterHolder(
            names, self.__read_initial_state_variable, selector)

    @overrides(PopulationApplicationVertex.set_initial_state_values)
    def set_initial_state_values(self, name, value, selector=None):
        self._check_variables([name], set(self.__state_variables.keys()))
        if not SpynnakerDataView.is_ran_last():
            self.__state_variables[name].set_value_by_selector(
                selector, value)
        self.__initial_state_variables[name].set_value_by_selector(
            selector, value)

    def __read_current_state_variable(self, name, selector=None):
        return self.__state_variables[name].get_values(selector)

    @overrides(PopulationApplicationVertex.get_current_state_values)
    def get_current_state_values(self, names, selector=None):
        self._check_variables(names, set(self.__state_variables.keys()))
        # If we haven't yet run, or have just reset, note to read the values
        # when they are ready
        if not SpynnakerDataView.is_ran_last():
            self.__read_initial_values = True
        else:
            self.__read_parameters_now()
        return ParameterHolder(
            names, self.__read_current_state_variable, selector)

    @overrides(PopulationApplicationVertex.set_current_state_values)
    def set_current_state_values(self, name, value, selector=None):
        self._check_variables([name], set(self.__state_variables.keys()))
        # If we have run, and not reset, we need to read the values back
        # so that we don't overwrite all the state.  Note that a reset will
        # then make this a waste, but we can't see the future...
        if SpynnakerDataView.is_ran_last():
            self.__read_parameters_now()
            self.__tell_neuron_vertices_to_regenerate()
        self.__state_variables[name].set_value_by_selector(
            selector, value)

    @overrides(PopulationApplicationVertex.get_state_variables)
    def get_state_variables(self):
        return self.__pynn_model.default_initial_values.keys()

    @overrides(PopulationApplicationVertex.get_units)
    def get_units(self, name):
        if name in _EXTRA_RECORDABLE_UNITS:
            return _EXTRA_RECORDABLE_UNITS[name]
        if self.__neuron_impl.is_recordable(name):
            return self.__neuron_impl.get_recordable_units(name)
        if (name not in self.__parameters and
                name not in self.__state_variables):
            raise KeyError(f"No such parameter {name}")
        return self.__neuron_impl.get_units(name)

    @property
    @overrides(PopulationApplicationVertex.conductance_based)
    def conductance_based(self):
        return self.__neuron_impl.is_conductance_based

    @overrides(PopulationApplicationVertex.get_recordable_variables)
    def get_recordable_variables(self):
        variables = list()
        variables.extend(self.__neuron_recorder.get_recordable_variables())
        variables.extend(self.__synapse_recorder.get_recordable_variables())
        return variables

    @overrides(PopulationApplicationVertex.can_record)
    def can_record(self, name):
        return (self.__neuron_recorder.is_recordable(name) or
                self.__synapse_recorder.is_recordable(name))

    @overrides(PopulationApplicationVertex.set_recording)
    def set_recording(self, name, sampling_interval=None, indices=None):
        if self.__neuron_recorder.is_recordable(name):
            self.__neuron_recorder.set_recording(
                name, True, sampling_interval, indices)
        elif self.__synapse_recorder.is_recordable(name):
            self.__synapse_recorder.set_recording(
                name, True, sampling_interval, indices)
        else:
            raise KeyError(f"It is not possible to record {name}")
        SpynnakerDataView.set_requires_mapping()

    @overrides(PopulationApplicationVertex.set_not_recording)
    def set_not_recording(self, name, indices=None):
        if self.__neuron_recorder.is_recordable(name):
            self.__neuron_recorder.set_recording(name, False, indexes=indices)
        elif self.__synapse_recorder.is_recordable(name):
            self.__synapse_recorder.set_recording(name, False, indexes=indices)
        else:
            raise KeyError(f"It is not possible to record {name}")

    @overrides(PopulationApplicationVertex.get_recording_variables)
    def get_recording_variables(self):
        recording = list()
        recording.extend(self.__neuron_recorder.recording_variables)
        recording.extend(self.__synapse_recorder.recording_variables)
        return recording

    @overrides(PopulationApplicationVertex.is_recording_variable)
    def is_recording_variable(self, name):
        return (
            self.__neuron_recorder.is_recording(name) or
            self.__synapse_recorder.is_recording(name))

    @overrides(PopulationApplicationVertex.get_recorded_data)
    def get_recorded_data(self, name):
        if self.__neuron_recorder.is_recording(name):
            return self.__neuron_recorder.get_recorded_data(
                self.label, self, name)
        if self.__synapse_recorder.is_recording(name):
            return self.__synapse_recorder.get_recorded_data(
                self.label, self, name)
        if (not self.__neuron_recorder.is_recordable(name) and
                not self.__synapse_recorder.is_recordable(name)):
            raise KeyError(f"{name} is not a supported variable")
        raise KeyError(f"{name} has not been set to record")

    @overrides(PopulationApplicationVertex.get_recording_sampling_interval)
    def get_recording_sampling_interval(self, name):
        if self.__neuron_recorder.is_recordable(name):
            return self.__neuron_recorder.get_sampling_interval(name)
        if self.__synapse_recorder.is_recordable(name):
            return self.__synapse_recorder.get_sampling_interval(name)
        raise KeyError(f"It is not possible to record {name}")

    @overrides(PopulationApplicationVertex.get_recording_indices)
    def get_recording_indices(self, name):
        if self.__neuron_recorder.is_recordable(name):
            return self.__neuron_recorder.get_recorded_indices(self, name)
        if self.__synapse_recorder.is_recordable(name):
            return self.__synapse_recorder.get_recorded_indices(self, name)
        raise KeyError(f"It is not possible to record {name}")

    @overrides(PopulationApplicationVertex.get_recording_type)
    def get_recording_type(self, name):
        if self.__neuron_recorder.is_recordable(name):
            return self.__neuron_recorder.get_recorded_data_type(name)
        if self.__synapse_recorder.is_recordable(name):
            return self.__synapse_recorder.get_recorded_data_type(name)
        raise KeyError(f"It is not possible to record {name}")

    @overrides(PopulationApplicationVertex.clear_recording_data)
    def clear_recording_data(self, name):
        if self.__neuron_recorder.is_recordable(name):
            region = self.__neuron_recorder.get_region(name)
        elif self.__synapse_recorder.is_recordable(name):
            region = self.__synapse_recorder.get_region(name)
        else:
            raise KeyError(f"It is not possible to record {name}")
        buffer_manager = SpynnakerDataView.get_buffer_manager()
        for machine_vertex in self.machine_vertices:
            placement = SpynnakerDataView.get_placement_of_vertex(
                machine_vertex)
            buffer_manager.clear_recorded_data(
                placement.x, placement.y, placement.p, region)

    @property
    def weight_scale(self):
        """
        :rtype: float
        """
        return self.__neuron_impl.get_global_weight_scale()

    @property
    def ring_buffer_sigma(self):
        return self.__ring_buffer_sigma

    @ring_buffer_sigma.setter
    def ring_buffer_sigma(self, ring_buffer_sigma):
        self.__ring_buffer_sigma = ring_buffer_sigma

    @property
    def spikes_per_second(self):
        return self.__spikes_per_second

    @spikes_per_second.setter
    def spikes_per_second(self, spikes_per_second):
        self.__spikes_per_second = spikes_per_second

    def set_synapse_dynamics(self, synapse_dynamics):
        """ Set the synapse dynamics of this population

        :param AbstractSynapseDynamics synapse_dynamics:
            The synapse dynamics to set
        """
        self.synapse_dynamics = synapse_dynamics

    def clear_connection_cache(self):
        """ Flush the cache of connection information; needed for a second run
        """
<<<<<<< HEAD
        for post_vertex in self.machine_vertices:
            if isinstance(post_vertex, HasSynapses):
                post_vertex.clear_connection_cache()
        if SpynnakerDataView.get_requires_mapping():
            self.__reset_min_weights()

    def __reset_min_weights(self):
        """ Reset min_weights if set to auto-calculate
        """
        if self.__min_weights_auto:
            self.__min_weights = None

    @overrides(AbstractNeuronRecordable.clear_recording)
    def clear_recording(self, variable):
        if variable == NeuronRecorder.SPIKES:
            index = len(self.__neuron_impl.get_recordable_variables())
        elif variable == NeuronRecorder.REWIRING:
            index = len(self.__neuron_impl.get_recordable_variables()) + 1
        else:
            index = (
                self.__neuron_impl.get_recordable_variable_index(variable))
        self._clear_recording_region(index)

    @overrides(AbstractSpikeRecordable.clear_spike_recording)
    def clear_spike_recording(self):
        self._clear_recording_region(
            len(self.__neuron_impl.get_recordable_variables()))

    @overrides(AbstractEventRecordable.clear_event_recording)
    def clear_event_recording(self):
        self._clear_recording_region(
            len(self.__neuron_impl.get_recordable_variables()) + 1)

    def _clear_recording_region(self, recording_region_id):
        """ Clear a recorded data region from the buffer manager.

        :param recording_region_id: the recorded region ID for clearing
        :rtype: None
        """
        buffer_manager = SpynnakerDataView.get_buffer_manager()
        for machine_vertex in self.machine_vertices:
            placement = SpynnakerDataView.get_placement_of_vertex(
                machine_vertex)
            buffer_manager.clear_recorded_data(
                placement.x, placement.y, placement.p, recording_region_id)

    @overrides(AbstractContainsUnits.get_units)
    def get_units(self, variable):
        if variable == NeuronRecorder.SPIKES:
            return NeuronRecorder.SPIKES
        if variable == NeuronRecorder.PACKETS:
            return "count"
        if self.__neuron_impl.is_recordable(variable):
            return self.__neuron_impl.get_recordable_units(variable)
        if variable not in self._parameters:
            raise Exception("Population {} does not have parameter {}".format(
                self.__neuron_impl.model_name, variable))
        return self.__neuron_impl.get_units(variable)
=======
        self.__connection_cache.clear()
>>>>>>> a0551729

    def describe(self):
        """ Get a human-readable description of the cell or synapse type.

        The output may be customised by specifying a different template
        together with an associated template engine
        (see :py:mod:`pyNN.descriptions`).

        If template is None, then a dictionary containing the template context
        will be returned.

        :rtype: dict(str, ...)
        """
        parameters = dict(self.get_parameter_values(
            self.__pynn_model.default_parameters.keys()))

        context = {
            "name": self.__neuron_impl.model_name,
            "default_parameters": self.__pynn_model.default_parameters,
            "default_initial_values": self.__pynn_model.default_parameters,
            "parameters": parameters,
        }
        return context

    def get_synapse_id_by_target(self, target):
        """ Get the id of synapse using its target name

        :param str target: The synapse to get the id of
        """
        return self.__neuron_impl.get_synapse_id_by_target(target)

    @overrides(PopulationApplicationVertex.inject)
    def inject(self, current_source, selector=None):
        self.__current_sources.append(current_source)
        self.__current_source_id_list[current_source] = selector
        # set the associated vertex (for multi-run case)
        current_source.set_app_vertex(self)
        # set to reload for multi-run case
        for m_vertex in self.machine_vertices:
            m_vertex.set_reload_required(True)

    @property
    def current_sources(self):
        """ Current sources need to be available to machine vertex

        """
        return self.__current_sources

    @property
    def current_source_id_list(self):
        """ Current source ID list needs to be available to machine vertex

        """
        return self.__current_source_id_list

    def __str__(self):
        return "{} with {} atoms".format(self.label, self.n_atoms)

    def __repr__(self):
        return self.__str__()

    @overrides(AbstractCanReset.reset_to_first_timestep)
    def reset_to_first_timestep(self):
        # Reset state variables
        self.__state_variables.copy_into(self.__initial_state_variables)

        # If synapses change during the run also regenerate these to get
        # back to the initial state
        if self.__synapse_dynamics.changes_during_run:
            SpynnakerDataView.set_requires_data_generation()
        else:
            # We only get neuron vertices to regenerate not redoing data
            # generation
            self.__tell_neuron_vertices_to_regenerate()

    # TODO: The upcoming functions replace the ring_buffer bound calculations
    # and use minimum weights instead; it may be that a mixture of the two
    # methods is necessary in the long run
    def __get_closest_weight(self, value):
        """ Get the best representation of the weight so that both weight and
            1 / w work

        :param float value: value to get the closest weight of
        """
        if abs(value) < 1.0:
            return DataType.S1615.closest_representable_value(value)
        return 1 / (
            DataType.S1615.closest_representable_value_above(1 / value))

    def __calculate_min_weights(self):
        """ Calculate the minimum weights required to best represent all the
            possible weights coming into this vertex

        :param list(~.Projection) incoming_projections: incoming proj to vertex

        :return: list of minimum weights
        :rtype: list(float)
        """
        # Initialise to a maximum value
        min_weights = [sys.maxsize for _ in range(
            self.__neuron_impl.get_n_synapse_types())]

        # Get the (global) weight_scale from the input_type in the neuron_impl
        weight_scale = self.__neuron_impl.get_global_weight_scale()

        for proj in self.incoming_projections:
            # pylint: disable=protected-access
            synapse_info = proj._synapse_information
            # Skip if this is a synapse dynamics synapse type
            if synapse_info.synapse_type_from_dynamics:
                continue

            synapse_dynamics = synapse_info.synapse_dynamics
            connector = synapse_info.connector
            conn_weight_min = synapse_dynamics.get_weight_minimum(
                connector, self.__weight_random_sigma, synapse_info)
            if conn_weight_min == 0:
                conn_weight_min = DataType.S1615.decode_from_int(1)
            conn_weight_min *= weight_scale

            # If local-only then deal with both positive and negative index
            if isinstance(synapse_dynamics, AbstractLocalOnly):
                s_type_pos = synapse_dynamics.get_positive_synapse_index(proj)
                s_type_neg = synapse_dynamics.get_negative_synapse_index(proj)
                if not numpy.isnan(conn_weight_min):
                    for s_type in [s_type_pos, s_type_neg]:
                        if min_weights[s_type] != sys.maxsize:
                            conn_weight_min = float_gcd(
                                min_weights[s_type], conn_weight_min)
                        min_weights[s_type] = min(
                            min_weights[s_type], conn_weight_min)

                        # Do any remaining calculations in the synapse dynamics
                        min_weights = synapse_dynamics.calculate_min_weight(
                            min_weights, self.__max_stdp_spike_delta,
                            weight_scale, conn_weight_min, s_type)
            else:
                synapse_type = synapse_info.synapse_type
                if not numpy.isnan(conn_weight_min):
                    if min_weights[synapse_type] != sys.maxsize:
                        conn_weight_min = float_gcd(
                            min_weights[synapse_type], conn_weight_min)
                    min_weights[synapse_type] = min(
                        min_weights[synapse_type], conn_weight_min)

                # Do any remaining calculations in the synapse dynamics
                min_weights = synapse_dynamics.calculate_min_weight(
                    min_weights, self.__max_stdp_spike_delta,
                    weight_scale, conn_weight_min, synapse_type)

        # Convert values to their closest representable value to ensure
        # that division works for the minimum value
        min_weights = [self.__get_closest_weight(m)
                       if m != sys.maxsize else 0 for m in min_weights]

        # The minimum weight shouldn't be 0 unless set above (and then it
        # doesn't matter that we use the min as there are no weights); so
        # set the weight to the smallest representable value if 0
        min_weights = [m if m > 0 else DataType.S1615.decode_from_int(1)
                       for m in min_weights]

        # Now check that the maximum weight isn't too big
        for proj in self.incoming_projections:
            synapse_info = proj._synapse_information
            synapse_type = synapse_info.synapse_type
            connector = synapse_info.connector
            synapse_dynamics = synapse_info.synapse_dynamics

            weight_max = synapse_dynamics.get_weight_maximum(
                connector, synapse_info)
            weight_max *= weight_scale

            weight_scale_limit = float(DataType.S1615.scale)
            if weight_scale_limit * min_weights[synapse_type] < weight_max:
                max_weight = self.__get_closest_weight(weight_max)
                min_weights[synapse_type] = max_weight / weight_scale_limit

        self.__check_weights(min_weights, weight_scale)

        return min_weights

    def __check_weights(
            self, min_weights, weight_scale):
        """ Warn the user about weights that can't be represented properly
            where possible

        :param ~numpy.ndarray min_weights: Minimum weights per synapse type
        :param float weight_scale: The weight_scale from the synapse input_type
        """
        for proj in self.incoming_projections:
            synapse_info = proj._synapse_information
            weights = synapse_info.weights
            synapse_type = synapse_info.synapse_type
            min_weight = min_weights[synapse_type]
            if not isinstance(weights, str):
                if numpy.isscalar(weights):
                    self.__check_weight(
                        min_weight, weights, weight_scale, proj, synapse_info)
                elif hasattr(weights, "__getitem__"):
                    for w in weights:
                        self.__check_weight(
                            min_weight, w, weight_scale, proj, synapse_info)

    def __check_weight(
            self, min_weight, weight, weight_scale, projection,
            synapse_info):
        """ Warn the user about a weight that can't be represented properly
            where possible

        :param float min_weight: Minimum weight value
        :param float weight: weight value being checked
        :param float weight_scale: The weight_scale from the synapse input_type
        :param ~.Projection projection: The projection
        :param ~.SynapseInformation synapse_info: The synapse information
        """
        r_weight = weight * weight_scale / min_weight
        r_weight = (DataType.UINT16.closest_representable_value(
            r_weight) * min_weight) / weight_scale
        if weight != r_weight:
            self.__weight_provenance[weight, r_weight].append(
                (projection, synapse_info))

    def get_min_weights(self):
        """ Calculate the minimum weights required to best represent all the
            possible weights coming into this vertex

        :return: list of minimum weights
        :rtype: list(float)
        """
        if self.__min_weights is None:
            self.__min_weights = self.__calculate_min_weights()
        else:
            weight_scale = self.__neuron_impl.get_global_weight_scale()
            self.__check_weights(
                self.__min_weights, weight_scale)

        return self.__min_weights

    def get_weight_scales(self, min_weights):
        """ Get the weight scaling to apply to weights in synapses

        :param list(int) min_weights:
            The min weights to convert to weight scales
        :rtype: list(int)
        """
        weight_scale = self.__neuron_impl.get_global_weight_scale()
        self.__weight_scales = numpy.array(
            [(1 / w) * weight_scale if w != 0 else 0 for w in min_weights])
        return self.__weight_scales

    @overrides(AbstractAcceptsIncomingSynapses.get_connections_from_machine)
    def get_connections_from_machine(
            self, app_edge, synapse_info):
        # If we already have connections cached, return them
        if (app_edge, synapse_info) in self.__connection_cache:
            return self.__connection_cache[app_edge, synapse_info]

        # Start with something in the list so that concatenate works
        connections = [numpy.zeros(
                0, dtype=AbstractSDRAMSynapseDynamics.NUMPY_CONNECTORS_DTYPE)]
        progress = ProgressBar(
            len(self.machine_vertices),
            "Getting synaptic data between {} and {}".format(
                app_edge.pre_vertex.label, app_edge.post_vertex.label))
        for post_vertex in progress.over(self.machine_vertices):
            if isinstance(post_vertex, HasSynapses):
                placement = SpynnakerDataView.get_placement_of_vertex(
                    post_vertex)
                connections.extend(post_vertex.get_connections_from_machine(
                    placement, app_edge, synapse_info))
        all_connections = numpy.concatenate(connections)
        self.__connection_cache[app_edge, synapse_info] = all_connections
        return all_connections

    def get_synapse_params_size(self):
        """ Get the size of the synapse parameters in bytes

        :rtype: int
        """
        # This will only hold ring buffer scaling for the neuron synapse
        # types
        return (_SYNAPSES_BASE_SDRAM_USAGE_IN_BYTES +
                (BYTES_PER_WORD * self.__neuron_impl.get_n_synapse_types()))

    def get_synapse_dynamics_size(self, n_atoms):
        """ Get the size of the synapse dynamics region

        :param ~pacman.model.graphs.common.Slice vertex_slice:
            The slice of the vertex to get the usage of
        :rtype: int
        """

        if isinstance(self.__synapse_dynamics, AbstractLocalOnly):
            return self.__synapse_dynamics.get_parameters_usage_in_bytes(
                self.incoming_projections)

        return self.__synapse_dynamics.get_parameters_sdram_usage_in_bytes(
            n_atoms, self.__neuron_impl.get_n_synapse_types())

    def get_structural_dynamics_size(self, n_atoms):
        """ Get the size of the structural dynamics region

        :param ~pacman.model.graphs.common.Slice vertex_slice:
            The slice of the vertex to get the usage of
        :param list(~spynnaker.pyNN.models.Projection) incoming_projections:
            The projections to consider in the calculations
        """

        if not isinstance(
                self.__synapse_dynamics, AbstractSynapseDynamicsStructural):
            return 0

        return self.__synapse_dynamics\
            .get_structural_parameters_sdram_usage_in_bytes(
                self.incoming_projections, n_atoms)

    def get_synapses_size(self, n_post_atoms):
        """ Get the maximum SDRAM usage for the synapses on a vertex slice

        :param int n_post_atoms: The number of atoms projected to
        :param list(~spynnaker.pyNN.models.Projection) incoming_projections:
            The projections to consider in the calculations
        """
        if isinstance(self.__synapse_dynamics, AbstractLocalOnly):
            return 0
        addr = 2 * BYTES_PER_WORD
        for proj in self.incoming_projections:
            addr = self.__add_matrix_size(addr, proj, n_post_atoms)
        return addr

    def __add_matrix_size(self, addr, projection, n_post_atoms):
        """ Add to the address the size of the matrices for the projection to
            the vertex slice

        :param int addr: The address to start from
        :param ~spynnaker.pyNN.models.Projection: The projection to add
        :param int n_post_atoms: The number of atoms projected to
        :rtype: int
        """
        # pylint: disable=protected-access
        synapse_info = projection._synapse_information
        app_edge = projection._projection_edge

        max_row_info = self.get_max_row_info(
            synapse_info, n_post_atoms, app_edge)

        vertex = app_edge.pre_vertex
        max_atoms = vertex.get_max_atoms_per_core()
        n_sub_atoms = int(min(max_atoms, vertex.n_atoms))
        n_sub_edges = int(math.ceil(vertex.n_atoms / n_sub_atoms))

        if max_row_info.undelayed_max_n_synapses > 0:
            size = n_sub_atoms * max_row_info.undelayed_max_bytes
            for _ in range(n_sub_edges):
                addr = MasterPopTableAsBinarySearch.get_next_allowed_address(
                    addr)
                addr += size
        if max_row_info.delayed_max_n_synapses > 0:
            size = (n_sub_atoms * max_row_info.delayed_max_bytes *
                    app_edge.n_delay_stages)
            for _ in range(n_sub_edges):
                addr = MasterPopTableAsBinarySearch.get_next_allowed_address(
                    addr)
                addr += size
        return addr

    def get_max_row_info(self, synapse_info, n_post_atoms, app_edge):
        """ Get maximum row length data

        :param SynapseInformation synapse_info: Information about synapses
        :param int n_post_atoms: The number of atoms projected to
        :param ProjectionApplicationEdge app_edge: The edge of the projection
        """
        key = (app_edge, synapse_info, n_post_atoms)
        if key in self.__max_row_info:
            return self.__max_row_info[key]
        max_row_info = get_max_row_info(
            synapse_info, n_post_atoms, app_edge.n_delay_stages, app_edge)
        self.__max_row_info[key] = max_row_info
        return max_row_info

    def get_synapse_expander_size(self):
        """ Get the size of the synapse expander region in bytes

        :rtype: int
        """
        size = SYNAPSES_BASE_GENERATOR_SDRAM_USAGE_IN_BYTES
        size += (self.__neuron_impl.get_n_synapse_types() *
                 DataType.U3232.size)
        for proj in self.incoming_projections:
            # pylint: disable=protected-access
            synapse_info = proj._synapse_information
            app_edge = proj._projection_edge
            n_sub_edges = len(
                app_edge.pre_vertex.splitter.get_out_going_slices())
            if not n_sub_edges:
                vertex = app_edge.pre_vertex
                max_atoms = float(min(vertex.get_max_atoms_per_core(),
                                      vertex.n_atoms))
                n_sub_edges = int(math.ceil(vertex.n_atoms / max_atoms))
            size += self.__generator_info_size(synapse_info) * n_sub_edges
        size += get_sdram_for_keys(self.incoming_projections)
        return size

    @staticmethod
    def __generator_info_size(synapse_info):
        """ The number of bytes required by the generator information

        :param SynapseInformation synapse_info: The synapse information to use

        :rtype: int
        """
        if not synapse_info.may_generate_on_machine():
            return 0

        connector = synapse_info.connector
        dynamics = synapse_info.synapse_dynamics
        gen_size = sum((
            GeneratorData.BASE_SIZE,
            connector.gen_delay_params_size_in_bytes(synapse_info.delays),
            connector.gen_weight_params_size_in_bytes(synapse_info.weights),
            connector.gen_connector_params_size_in_bytes,
            dynamics.gen_matrix_params_size_in_bytes
        ))
        return gen_size

    @property
    def synapse_executable_suffix(self):
        """ The suffix of the executable name due to the type of synapses \
            in use.

        :rtype: str
        """
        return self.__synapse_dynamics.get_vertex_executable_suffix()

    @property
    def neuron_recordables(self):
        """ Get the names of variables that can be recorded by the neuron

        :rtype: list(str)
        """
        return self.__neuron_recorder.get_recordable_variables()

    @property
    def synapse_recordables(self):
        """ Get the names of variables that can be recorded by the synapses

        :rtype: list(str)
        """
        return self.__synapse_recorder.get_recordable_variables()

    def get_common_constant_sdram(
            self, n_record, n_provenance, common_regions):
        """ Get the amount of SDRAM used by common parts

        :param int n_record: The number of recording regions
        :param int n_provenance: The number of provenance items
        :param CommonRegions common_regions: Region IDs
        :rtype: int
        """
        sdram = MultiRegionSDRAM()
        sdram.add_cost(common_regions.system, SYSTEM_BYTES_REQUIREMENT)
        sdram.add_cost(
            common_regions.recording,
            get_recording_header_size(n_record) +
            get_recording_data_constant_size(n_record))
        sdram.add_cost(
            common_regions.provenance,
            ProvidesProvenanceDataFromMachineImpl.get_provenance_data_size(
                n_provenance))
        sdram.add_cost(
            common_regions.profile,
            get_profile_region_size(self.__n_profile_samples))
        return sdram

    def get_neuron_variable_sdram(self, vertex_slice):
        """ Get the amount of SDRAM per timestep used by neuron parts

        :param ~pacman.model.graphs.common.Slice vertex_slice:
            The slice of neurons to get the size of

        :rtype: int
        """
        return self.__neuron_recorder.get_variable_sdram_usage(vertex_slice)

    def get_max_neuron_variable_sdram(self, n_neurons):
        """ Get the amount of SDRAM per timestep used by neuron parts

        :param ~pacman.model.graphs.common.Slice vertex_slice:
            The slice of neurons to get the size of

        :rtype: int
        """
        return self.__neuron_recorder.get_max_variable_sdram_usage(n_neurons)

    def get_synapse_variable_sdram(self, vertex_slice):
        """ Get the amount of SDRAM per timestep used by synapse parts

        :param ~pacman.model.graphs.common.Slice vertex_slice:
            The slice of neurons to get the size of

        :rtype: int
        """
        if isinstance(self.__synapse_dynamics,
                      AbstractSynapseDynamicsStructural):
            self.__synapse_recorder.set_max_rewires_per_ts(
                self.__synapse_dynamics.get_max_rewires_per_ts())
        return self.__synapse_recorder.get_variable_sdram_usage(vertex_slice)

    def get_max_synapse_variable_sdram(self, n_neurons):
        """ Get the amount of SDRAM per timestep used by synapse parts

        :param ~pacman.model.graphs.common.Slice vertex_slice:
            The slice of neurons to get the size of

        :rtype: int
        """
        if isinstance(self.__synapse_dynamics,
                      AbstractSynapseDynamicsStructural):
            self.__synapse_recorder.set_max_rewires_per_ts(
                self.__synapse_dynamics.get_max_rewires_per_ts())
        return self.__synapse_recorder.get_max_variable_sdram_usage(n_neurons)

    def get_neuron_constant_sdram(self, n_atoms, neuron_regions):
        """ Get the amount of fixed SDRAM used by neuron parts

        :param ~pacman.model.graphs.common.Slice vertex_slice:
            The slice of neurons to get the size of
        :param NeuronRegions neuron_regions: Region IDs
        :rtype: int
        """
        params_cost = self.get_sdram_usage_for_neuron_params(n_atoms)
        sdram = MultiRegionSDRAM()
        sdram.add_cost(
            neuron_regions.core_params,
            self.get_sdram_usage_for_core_neuron_params(n_atoms))
        sdram.add_cost(neuron_regions.neuron_params, params_cost)
        sdram.add_cost(
            neuron_regions.current_source_params,
            self.get_sdram_usage_for_current_source_params(n_atoms))
        sdram.add_cost(
            neuron_regions.neuron_recording,
            self.__neuron_recorder.get_metadata_sdram_usage_in_bytes(
                n_atoms))
        sdram.add_cost(
            neuron_regions.neuron_builder,
            self.get_sdram_usage_for_neuron_generation(n_atoms))
        sdram.add_cost(neuron_regions.initial_values, params_cost)
        return sdram

    @property
    def incoming_projections(self):
        """ The projections that target this population vertex

        :rtype: iterable(~spynnaker.pyNN.models.projection.Projection)
        """
        for proj_list in self.__incoming_projections.values():
            for proj in proj_list:
                yield proj

    def get_incoming_projections_from(self, source_vertex):
        """ Get the projections that target this population vertex from
            the given source
        """
        return self.__incoming_projections[source_vertex]

<<<<<<< HEAD
    @overrides(AbstractProvidesLocalProvenanceData.get_local_provenance_data)
    def get_local_provenance_data(self):
        synapse_names = list(self.__neuron_impl.get_synapse_targets())

        with ProvenanceWriter() as db:
            for i, weight in enumerate(self.__min_weights):
                db.insert_app_vertex(
                    self.label,
                    synapse_names[i], "min_weight",
                    weight),

            for (weight, r_weight) in self.__weight_provenance:
                proj_info = self.__weight_provenance[weight, r_weight]
                for i, (proj, s_info) in enumerate(proj_info):
                    db.insert_connector(
                        s_info.pre_population.label,
                        s_info.post_population.label,
                        s_info.connector.__class__.__name__,
                        "weight_representation",
                        weight == r_weight
                        )

                    if (weight != r_weight):
                        db.insert_report(
                            "Weight of {} could not be represented precisely;"
                            " a weight of {} was used instead".format(
                                weight, r_weight))

# not sure anything after this point is used any more?
# class _Stats(object):
#     """ Object to keep hold of and process statistics for ring buffer scaling
#     """
#     __slots__ = [
#         "w_scale",
#         "w_scale_sq",
#         "n_synapse_types",
#         "running_totals",
#         "delay_running_totals",
#         "total_weights",
#         "biggest_weight",
#         "rate_stats",
#         "steps_per_second",
#         "default_spikes_per_second",
#         "ring_buffer_sigma"
#     ]
#
#     def __init__(
#             self, neuron_impl, default_spikes_per_second, ring_buffer_sigma):
#         self.w_scale = neuron_impl.get_global_weight_scale()
#         self.w_scale_sq = self.w_scale ** 2
#         n_synapse_types = neuron_impl.get_n_synapse_types()
#
#         self.running_totals = [
#             RunningStats() for _ in range(n_synapse_types)]
#         self.delay_running_totals = [
#             RunningStats() for _ in range(n_synapse_types)]
#         self.total_weights = numpy.zeros(n_synapse_types)
#         self.biggest_weight = numpy.zeros(n_synapse_types)
#         self.rate_stats = [RunningStats() for _ in range(n_synapse_types)]
#
#         self.steps_per_second = (
#             SpynnakerDataView.get_simulation_time_step_per_s())
#         self.default_spikes_per_second = default_spikes_per_second
#         self.ring_buffer_sigma = ring_buffer_sigma
#
#     def add_projection(self, proj):
#         # pylint: disable=protected-access
#         s_dynamics = proj._synapse_information.synapse_dynamics
#         if isinstance(s_dynamics, AbstractSupportsSignedWeights):
#             self.__add_signed_projection(proj)
#         else:
#             self.__add_unsigned_projection(proj)
#
#     def __add_signed_projection(self, proj):
#         # pylint: disable=protected-access
#         s_info = proj._synapse_information
#         connector = s_info.connector
#         s_dynamics = s_info.synapse_dynamics
#
#         n_conns = connector.get_n_connections_to_post_vertex_maximum(s_info)
#         d_var = s_dynamics.get_delay_variance(
#             connector, s_info.delays, s_info)
#
#         s_type_pos = s_dynamics.get_positive_synapse_index(proj)
#         w_mean_pos = s_dynamics.get_mean_positive_weight(proj)
#         w_var_pos = s_dynamics.get_variance_positive_weight(proj)
#         w_max_pos = s_dynamics.get_maximum_positive_weight(proj)
#         self.__add_details(
#             proj, s_type_pos, n_conns, w_mean_pos, w_var_pos, w_max_pos,
#             d_var)
#
#         s_type_neg = s_dynamics.get_negative_synapse_index(proj)
#         w_mean_neg = -s_dynamics.get_mean_negative_weight(proj)
#         w_var_neg = -s_dynamics.get_variance_negative_weight(proj)
#         w_max_neg = -s_dynamics.get_minimum_negative_weight(proj)
#         self.__add_details(
#             proj, s_type_neg, n_conns, w_mean_neg, w_var_neg, w_max_neg,
#             d_var)
#
#     def __add_unsigned_projection(self, proj):
#         # pylint: disable=protected-access
#         s_info = proj._synapse_information
#         s_type = s_info.synapse_type
#         s_dynamics = s_info.synapse_dynamics
#         connector = s_info.connector
#
#         n_conns = connector.get_n_connections_to_post_vertex_maximum(s_info)
#         w_mean = s_dynamics.get_weight_mean(connector, s_info)
#         w_var = s_dynamics.get_weight_variance(
#             connector, s_info.weights, s_info)
#         w_max = s_dynamics.get_weight_maximum(connector, s_info)
#         d_var = s_dynamics.get_delay_variance(
#             connector, s_info.delays, s_info)
#         self.__add_details(
#             proj, s_type, n_conns, w_mean, w_var, w_max, d_var)
#
#     def __add_details(
#             self, proj, s_type, n_conns, w_mean, w_var, w_max, d_var):
#         self.running_totals[s_type].add_items(
#             w_mean * self.w_scale, w_var * self.w_scale_sq, n_conns)
#         self.biggest_weight[s_type] = max(
#             self.biggest_weight[s_type], w_max * self.w_scale)
#         self.delay_running_totals[s_type].add_items(0.0, d_var, n_conns)
#
#         spikes_per_tick, spikes_per_second = self.__pre_spike_stats(proj)
#         self.rate_stats[s_type].add_items(spikes_per_second, 0, n_conns)
#         self.total_weights[s_type] += spikes_per_tick * (w_max * n_conns)
#
#     def __pre_spike_stats(self, proj):
#         spikes_per_tick = max(
#             1.0, self.default_spikes_per_second / self.steps_per_second)
#         spikes_per_second = self.default_spikes_per_second
#         # pylint: disable=protected-access
#         pre_vertex = proj._projection_edge.pre_vertex
#         if isinstance(pre_vertex, AbstractMaxSpikes):
#             rate = pre_vertex.max_spikes_per_second()
#             if rate != 0:
#                 spikes_per_second = rate
#             spikes_per_tick = pre_vertex.max_spikes_per_ts()
#         return spikes_per_tick, spikes_per_second
#
#     def get_max_weight(self, s_type):
#         if self.delay_running_totals[s_type].variance == 0.0:
#             return max(
#                 self.total_weights[s_type], self.biggest_weight[s_type])
#
#         stats = self.running_totals[s_type]
#         rates = self.rate_stats[s_type]
#         # pylint: disable=protected-access
#         w_max = AbstractPopulationVertex._ring_buffer_expected_upper_bound(
#             stats.mean, stats.standard_deviation, rates.mean,
#             stats.n_items, self.ring_buffer_sigma)
#         w_max = min(w_max, self.total_weights[s_type])
#         w_max = max(w_max, self.biggest_weight[s_type])
#         return w_max
=======
    @property
    def incoming_poisson_projections(self):
        """ The projections that target this population vertex which
            originate from a Poisson source

        :rtype: iterable(~spynnaker.pyNN.models.projection.Projection)
        """
        return self.__incoming_poisson_projections

    @property
    def pop_seed(self):
        """ The seed to use for the population overall

        :return: A list of 4 integers
        :rtype: list(int)
        """
        return self.__pop_seed

    def core_seed(self, vertex_slice):
        """ The seed to use for a core

        :param Slice vertex_slice: The machine vertex that the seed is for

        :return: A list of 4 integers
        :rtype: list(int)
        """
        if vertex_slice not in self.__core_seeds:
            self.__core_seeds[vertex_slice] = create_mars_kiss_seeds(
                self.__rng)
        return self.__core_seeds[vertex_slice]

    def copy_initial_state_variables(self, vertex_slice):
        """ Copies the state variables into the initial state variables

        :param Slice vertex_slice: The slice to copy now
        """
        for key in self.__state_variables.keys():
            value = self.__state_variables[key][vertex_slice.as_slice]
            self.__initial_state_variables[key].set_value_by_slice(
                vertex_slice.lo_atom, vertex_slice.hi_atom + 1, value)
        # This is called during reading of initial values, so we don't
        # need to do it again
        self.__read_initial_values = False
        self.__have_read_initial_values = True

    @property
    def read_initial_values(self):
        """ Determine if initial values need to be stored

        :rtype: bool
        """
        return self.__read_initial_values

    def __tell_neuron_vertices_to_regenerate(self):
        for vertex in self.machine_vertices:
            if isinstance(vertex, PopulationMachineNeurons):
                vertex.set_do_neuron_regeneration()

    @property
    @overrides(PopulationApplicationVertex.n_colour_bits)
    def n_colour_bits(self):
        return self.__n_colour_bits


class _Stats(object):
    """ Object to keep hold of and process statistics for ring buffer scaling
    """
    __slots__ = [
        "w_scale",
        "w_scale_sq",
        "n_synapse_types",
        "running_totals",
        "delay_running_totals",
        "total_weights",
        "biggest_weight",
        "rate_stats",
        "steps_per_second",
        "default_spikes_per_second",
        "ring_buffer_sigma"
    ]

    def __init__(
            self, neuron_impl, default_spikes_per_second, ring_buffer_sigma):
        self.w_scale = neuron_impl.get_global_weight_scale()
        self.w_scale_sq = self.w_scale ** 2
        n_synapse_types = neuron_impl.get_n_synapse_types()

        self.running_totals = [
            RunningStats() for _ in range(n_synapse_types)]
        self.delay_running_totals = [
            RunningStats() for _ in range(n_synapse_types)]
        self.total_weights = numpy.zeros(n_synapse_types)
        self.biggest_weight = numpy.zeros(n_synapse_types)
        self.rate_stats = [RunningStats() for _ in range(n_synapse_types)]

        self.steps_per_second = (
            SpynnakerDataView.get_simulation_time_step_per_s())
        self.default_spikes_per_second = default_spikes_per_second
        self.ring_buffer_sigma = ring_buffer_sigma

    def add_projection(self, proj):
        # pylint: disable=protected-access
        s_dynamics = proj._synapse_information.synapse_dynamics
        if isinstance(s_dynamics, AbstractSupportsSignedWeights):
            self.__add_signed_projection(proj)
        else:
            self.__add_unsigned_projection(proj)

    def __add_signed_projection(self, proj):
        # pylint: disable=protected-access
        s_info = proj._synapse_information
        connector = s_info.connector
        s_dynamics = s_info.synapse_dynamics

        n_conns = connector.get_n_connections_to_post_vertex_maximum(s_info)
        d_var = s_dynamics.get_delay_variance(connector, s_info.delays, s_info)

        s_type_pos = s_dynamics.get_positive_synapse_index(proj)
        w_mean_pos = s_dynamics.get_mean_positive_weight(proj)
        w_var_pos = s_dynamics.get_variance_positive_weight(proj)
        w_max_pos = s_dynamics.get_maximum_positive_weight(proj)
        self.__add_details(
            proj, s_type_pos, n_conns, w_mean_pos, w_var_pos, w_max_pos, d_var)

        s_type_neg = s_dynamics.get_negative_synapse_index(proj)
        w_mean_neg = -s_dynamics.get_mean_negative_weight(proj)
        w_var_neg = -s_dynamics.get_variance_negative_weight(proj)
        w_max_neg = -s_dynamics.get_minimum_negative_weight(proj)
        self.__add_details(
            proj, s_type_neg, n_conns, w_mean_neg, w_var_neg, w_max_neg, d_var)

    def __add_unsigned_projection(self, proj):
        # pylint: disable=protected-access
        s_info = proj._synapse_information
        s_type = s_info.synapse_type
        s_dynamics = s_info.synapse_dynamics
        connector = s_info.connector

        n_conns = connector.get_n_connections_to_post_vertex_maximum(s_info)
        w_mean = s_dynamics.get_weight_mean(connector, s_info)
        w_var = s_dynamics.get_weight_variance(
            connector, s_info.weights, s_info)
        w_max = s_dynamics.get_weight_maximum(connector, s_info)
        d_var = s_dynamics.get_delay_variance(connector, s_info.delays, s_info)
        self.__add_details(proj, s_type, n_conns, w_mean, w_var, w_max, d_var)

    def __add_details(
            self, proj, s_type, n_conns, w_mean, w_var, w_max, d_var):
        self.running_totals[s_type].add_items(
            w_mean * self.w_scale, w_var * self.w_scale_sq, n_conns)
        self.biggest_weight[s_type] = max(
            self.biggest_weight[s_type], w_max * self.w_scale)
        self.delay_running_totals[s_type].add_items(0.0, d_var, n_conns)

        spikes_per_tick, spikes_per_second = self.__pre_spike_stats(proj)
        self.rate_stats[s_type].add_items(spikes_per_second, 0, n_conns)
        self.total_weights[s_type] += spikes_per_tick * (w_max * n_conns)

    def __pre_spike_stats(self, proj):
        spikes_per_tick = max(
            1.0, self.default_spikes_per_second / self.steps_per_second)
        spikes_per_second = self.default_spikes_per_second
        # pylint: disable=protected-access
        pre_vertex = proj._projection_edge.pre_vertex
        if isinstance(pre_vertex, AbstractMaxSpikes):
            rate = pre_vertex.max_spikes_per_second()
            if rate != 0:
                spikes_per_second = rate
            spikes_per_tick = pre_vertex.max_spikes_per_ts()
        return spikes_per_tick, spikes_per_second

    def get_max_weight(self, s_type):
        if self.delay_running_totals[s_type].variance == 0.0:
            return max(self.total_weights[s_type], self.biggest_weight[s_type])

        stats = self.running_totals[s_type]
        rates = self.rate_stats[s_type]
        # pylint: disable=protected-access
        w_max = AbstractPopulationVertex._ring_buffer_expected_upper_bound(
            stats.mean, stats.standard_deviation, rates.mean,
            stats.n_items, self.ring_buffer_sigma)
        w_max = min(w_max, self.total_weights[s_type])
        w_max = max(w_max, self.biggest_weight[s_type])
        return w_max
>>>>>>> a0551729
<|MERGE_RESOLUTION|>--- conflicted
+++ resolved
@@ -35,15 +35,9 @@
 from pacman.model.resources import MultiRegionSDRAM
 
 from spinn_front_end_common.abstract_models import (
-<<<<<<< HEAD
-    AbstractCanReset, AbstractRewritesDataSpecification)
-from spinn_front_end_common.abstract_models.impl import (
-    TDMAAwareApplicationVertex)
+    AbstractCanReset)
 from spinn_front_end_common.interface.provenance import (
     AbstractProvidesLocalProvenanceData)
-=======
-    AbstractCanReset)
->>>>>>> a0551729
 from spinn_front_end_common.utilities.constants import (
     BYTES_PER_WORD, SYSTEM_BYTES_REQUIREMENT)
 from spinn_front_end_common.interface.profiling.profile_utils import (
@@ -56,25 +50,12 @@
 from spynnaker.pyNN.data import SpynnakerDataView
 from spynnaker.pyNN.models.common import NeuronRecorder
 from spynnaker.pyNN.models.abstract_models import (
-<<<<<<< HEAD
-    AbstractPopulationInitializable, AbstractAcceptsIncomingSynapses,
-    AbstractPopulationSettable, AbstractContainsUnits,  # AbstractMaxSpikes,
-    HasSynapses, SupportsStructure)
-from spynnaker.pyNN.exceptions import (
-    InvalidParameterType, SpynnakerException, SynapticConfigurationException)
-from spynnaker.pyNN.utilities.ranged import (
-    SpynnakerRangeDictionary)
+    AbstractAcceptsIncomingSynapses, AbstractMaxSpikes, HasSynapses,
+    SupportsStructure)
 from spynnaker.pyNN.utilities.utility_calls import float_gcd
 # from spynnaker.pyNN.utilities.constants import (
 #     POSSION_SIGMA_SUMMATION_LIMIT)
 # from spynnaker.pyNN.utilities.running_stats import RunningStats
-=======
-    AbstractAcceptsIncomingSynapses, AbstractMaxSpikes, HasSynapses,
-    SupportsStructure)
-from spynnaker.pyNN.utilities.constants import (
-    POSSION_SIGMA_SUMMATION_LIMIT)
-from spynnaker.pyNN.utilities.running_stats import RunningStats
->>>>>>> a0551729
 from spynnaker.pyNN.models.neuron.synapse_dynamics import (
     AbstractSDRAMSynapseDynamics, AbstractSynapseDynamicsStructural)
 # AbstractSupportsSignedWeights)
@@ -130,17 +111,9 @@
 
 
 class AbstractPopulationVertex(
-<<<<<<< HEAD
-        TDMAAwareApplicationVertex, AbstractContainsUnits,
-        AbstractSpikeRecordable, AbstractNeuronRecordable,
-        AbstractEventRecordable, AbstractPopulationInitializable,
-        AbstractPopulationSettable, AbstractAcceptsIncomingSynapses,
+        PopulationApplicationVertex, AbstractAcceptsIncomingSynapses,
         AbstractCanReset, SupportsStructure,
         AbstractProvidesLocalProvenanceData):
-=======
-        PopulationApplicationVertex, AbstractAcceptsIncomingSynapses,
-        AbstractCanReset, SupportsStructure):
->>>>>>> a0551729
     """ Underlying vertex model for Neural Populations.\
         Not actually abstract.
     """
@@ -168,14 +141,12 @@
         "__current_sources",
         "__current_source_id_list",
         "__structure",
-<<<<<<< HEAD
         "__weight_scales",
         "__min_weights",
         "__min_weights_auto",
         "__weight_random_sigma",
         "__max_stdp_spike_delta",
-        "__weight_provenance"]
-=======
+        "__weight_provenance",
         "__rng",
         "__pop_seed",
         "__core_seeds",
@@ -184,7 +155,6 @@
         "__have_read_initial_values",
         "__last_parameter_read_time",
         "__n_colour_bits"]
->>>>>>> a0551729
 
     #: recording region IDs
     _SPIKE_RECORDING_REGION = 0
@@ -208,13 +178,9 @@
     def __init__(
             self, n_neurons, label, max_atoms_per_core,
             spikes_per_second, ring_buffer_sigma, incoming_spike_buffer_size,
-<<<<<<< HEAD
-            neuron_impl, pynn_model, drop_late_spikes, splitter, min_weights,
-            weight_random_sigma, max_stdp_spike_delta):
-=======
             neuron_impl, pynn_model, drop_late_spikes, splitter, seed,
-            n_colour_bits):
->>>>>>> a0551729
+            n_colour_bits, min_weights, weight_random_sigma,
+            max_stdp_spike_delta):
         """
         :param int n_neurons: The number of neurons in the population
         :param str label: The label on the population
@@ -237,19 +203,16 @@
         :param splitter: splitter object
         :type splitter: None or
             ~pacman.model.partitioner_splitters.abstract_splitters.AbstractSplitterCommon
-<<<<<<< HEAD
+        :param seed:
+            The Population seed, used to ensure the same random generation
+            on each run.
+        :param int n_colour_bits: The number of colour bits to use
         :param min_weights: minimum weight list
         :type min_weights: float array or None
         :param weight_random_sigma: sigma value when using random weights
         :type weight_random_sigma: float or None
         :param max_stdp_spike_delta: the maximum expected spike time difference
         :type max_stdp_spike_delta: float or None
-=======
-        :param seed:
-            The Population seed, used to ensure the same random generation
-            on each run.
-        :param int n_colour_bits: The number of colour bits to use
->>>>>>> a0551729
         """
 
         # pylint: disable=too-many-arguments
@@ -325,7 +288,6 @@
 
         self.__structure = None
 
-<<<<<<< HEAD
         # Store (local) weight scales
         self.__weight_scales = None
 
@@ -352,8 +314,6 @@
         # (real weight, represented weight) -> projections
         self.__weight_provenance = defaultdict(list)
 
-    @overrides(TDMAAwareApplicationVertex.get_max_atoms_per_core)
-=======
         # An RNG for use in synaptic generation
         self.__rng = numpy.random.RandomState(seed)
         self.__pop_seed = create_mars_kiss_seeds(self.__rng)
@@ -367,7 +327,6 @@
         self.__last_parameter_read_time = None
 
     @overrides(PopulationApplicationVertex.get_max_atoms_per_core)
->>>>>>> a0551729
     def get_max_atoms_per_core(self):
         max_atoms = super().get_max_atoms_per_core()
 
@@ -920,10 +879,7 @@
     def clear_connection_cache(self):
         """ Flush the cache of connection information; needed for a second run
         """
-<<<<<<< HEAD
-        for post_vertex in self.machine_vertices:
-            if isinstance(post_vertex, HasSynapses):
-                post_vertex.clear_connection_cache()
+        self.__connection_cache.clear()
         if SpynnakerDataView.get_requires_mapping():
             self.__reset_min_weights()
 
@@ -932,56 +888,6 @@
         """
         if self.__min_weights_auto:
             self.__min_weights = None
-
-    @overrides(AbstractNeuronRecordable.clear_recording)
-    def clear_recording(self, variable):
-        if variable == NeuronRecorder.SPIKES:
-            index = len(self.__neuron_impl.get_recordable_variables())
-        elif variable == NeuronRecorder.REWIRING:
-            index = len(self.__neuron_impl.get_recordable_variables()) + 1
-        else:
-            index = (
-                self.__neuron_impl.get_recordable_variable_index(variable))
-        self._clear_recording_region(index)
-
-    @overrides(AbstractSpikeRecordable.clear_spike_recording)
-    def clear_spike_recording(self):
-        self._clear_recording_region(
-            len(self.__neuron_impl.get_recordable_variables()))
-
-    @overrides(AbstractEventRecordable.clear_event_recording)
-    def clear_event_recording(self):
-        self._clear_recording_region(
-            len(self.__neuron_impl.get_recordable_variables()) + 1)
-
-    def _clear_recording_region(self, recording_region_id):
-        """ Clear a recorded data region from the buffer manager.
-
-        :param recording_region_id: the recorded region ID for clearing
-        :rtype: None
-        """
-        buffer_manager = SpynnakerDataView.get_buffer_manager()
-        for machine_vertex in self.machine_vertices:
-            placement = SpynnakerDataView.get_placement_of_vertex(
-                machine_vertex)
-            buffer_manager.clear_recorded_data(
-                placement.x, placement.y, placement.p, recording_region_id)
-
-    @overrides(AbstractContainsUnits.get_units)
-    def get_units(self, variable):
-        if variable == NeuronRecorder.SPIKES:
-            return NeuronRecorder.SPIKES
-        if variable == NeuronRecorder.PACKETS:
-            return "count"
-        if self.__neuron_impl.is_recordable(variable):
-            return self.__neuron_impl.get_recordable_units(variable)
-        if variable not in self._parameters:
-            raise Exception("Population {} does not have parameter {}".format(
-                self.__neuron_impl.model_name, variable))
-        return self.__neuron_impl.get_units(variable)
-=======
-        self.__connection_cache.clear()
->>>>>>> a0551729
 
     def describe(self):
         """ Get a human-readable description of the cell or synapse type.
@@ -1548,7 +1454,69 @@
         """
         return self.__incoming_projections[source_vertex]
 
-<<<<<<< HEAD
+    @property
+    def incoming_poisson_projections(self):
+        """ The projections that target this population vertex which
+            originate from a Poisson source
+
+        :rtype: iterable(~spynnaker.pyNN.models.projection.Projection)
+        """
+        return self.__incoming_poisson_projections
+
+    @property
+    def pop_seed(self):
+        """ The seed to use for the population overall
+
+        :return: A list of 4 integers
+        :rtype: list(int)
+        """
+        return self.__pop_seed
+
+    def core_seed(self, vertex_slice):
+        """ The seed to use for a core
+
+        :param Slice vertex_slice: The machine vertex that the seed is for
+
+        :return: A list of 4 integers
+        :rtype: list(int)
+        """
+        if vertex_slice not in self.__core_seeds:
+            self.__core_seeds[vertex_slice] = create_mars_kiss_seeds(
+                self.__rng)
+        return self.__core_seeds[vertex_slice]
+
+    def copy_initial_state_variables(self, vertex_slice):
+        """ Copies the state variables into the initial state variables
+
+        :param Slice vertex_slice: The slice to copy now
+        """
+        for key in self.__state_variables.keys():
+            value = self.__state_variables[key][vertex_slice.as_slice]
+            self.__initial_state_variables[key].set_value_by_slice(
+                vertex_slice.lo_atom, vertex_slice.hi_atom + 1, value)
+        # This is called during reading of initial values, so we don't
+        # need to do it again
+        self.__read_initial_values = False
+        self.__have_read_initial_values = True
+
+    @property
+    def read_initial_values(self):
+        """ Determine if initial values need to be stored
+
+        :rtype: bool
+        """
+        return self.__read_initial_values
+
+    def __tell_neuron_vertices_to_regenerate(self):
+        for vertex in self.machine_vertices:
+            if isinstance(vertex, PopulationMachineNeurons):
+                vertex.set_do_neuron_regeneration()
+
+    @property
+    @overrides(PopulationApplicationVertex.n_colour_bits)
+    def n_colour_bits(self):
+        return self.__n_colour_bits
+
     @overrides(AbstractProvidesLocalProvenanceData.get_local_provenance_data)
     def get_local_provenance_data(self):
         synapse_names = list(self.__neuron_impl.get_synapse_targets())
@@ -1703,190 +1671,4 @@
 #             stats.n_items, self.ring_buffer_sigma)
 #         w_max = min(w_max, self.total_weights[s_type])
 #         w_max = max(w_max, self.biggest_weight[s_type])
-#         return w_max
-=======
-    @property
-    def incoming_poisson_projections(self):
-        """ The projections that target this population vertex which
-            originate from a Poisson source
-
-        :rtype: iterable(~spynnaker.pyNN.models.projection.Projection)
-        """
-        return self.__incoming_poisson_projections
-
-    @property
-    def pop_seed(self):
-        """ The seed to use for the population overall
-
-        :return: A list of 4 integers
-        :rtype: list(int)
-        """
-        return self.__pop_seed
-
-    def core_seed(self, vertex_slice):
-        """ The seed to use for a core
-
-        :param Slice vertex_slice: The machine vertex that the seed is for
-
-        :return: A list of 4 integers
-        :rtype: list(int)
-        """
-        if vertex_slice not in self.__core_seeds:
-            self.__core_seeds[vertex_slice] = create_mars_kiss_seeds(
-                self.__rng)
-        return self.__core_seeds[vertex_slice]
-
-    def copy_initial_state_variables(self, vertex_slice):
-        """ Copies the state variables into the initial state variables
-
-        :param Slice vertex_slice: The slice to copy now
-        """
-        for key in self.__state_variables.keys():
-            value = self.__state_variables[key][vertex_slice.as_slice]
-            self.__initial_state_variables[key].set_value_by_slice(
-                vertex_slice.lo_atom, vertex_slice.hi_atom + 1, value)
-        # This is called during reading of initial values, so we don't
-        # need to do it again
-        self.__read_initial_values = False
-        self.__have_read_initial_values = True
-
-    @property
-    def read_initial_values(self):
-        """ Determine if initial values need to be stored
-
-        :rtype: bool
-        """
-        return self.__read_initial_values
-
-    def __tell_neuron_vertices_to_regenerate(self):
-        for vertex in self.machine_vertices:
-            if isinstance(vertex, PopulationMachineNeurons):
-                vertex.set_do_neuron_regeneration()
-
-    @property
-    @overrides(PopulationApplicationVertex.n_colour_bits)
-    def n_colour_bits(self):
-        return self.__n_colour_bits
-
-
-class _Stats(object):
-    """ Object to keep hold of and process statistics for ring buffer scaling
-    """
-    __slots__ = [
-        "w_scale",
-        "w_scale_sq",
-        "n_synapse_types",
-        "running_totals",
-        "delay_running_totals",
-        "total_weights",
-        "biggest_weight",
-        "rate_stats",
-        "steps_per_second",
-        "default_spikes_per_second",
-        "ring_buffer_sigma"
-    ]
-
-    def __init__(
-            self, neuron_impl, default_spikes_per_second, ring_buffer_sigma):
-        self.w_scale = neuron_impl.get_global_weight_scale()
-        self.w_scale_sq = self.w_scale ** 2
-        n_synapse_types = neuron_impl.get_n_synapse_types()
-
-        self.running_totals = [
-            RunningStats() for _ in range(n_synapse_types)]
-        self.delay_running_totals = [
-            RunningStats() for _ in range(n_synapse_types)]
-        self.total_weights = numpy.zeros(n_synapse_types)
-        self.biggest_weight = numpy.zeros(n_synapse_types)
-        self.rate_stats = [RunningStats() for _ in range(n_synapse_types)]
-
-        self.steps_per_second = (
-            SpynnakerDataView.get_simulation_time_step_per_s())
-        self.default_spikes_per_second = default_spikes_per_second
-        self.ring_buffer_sigma = ring_buffer_sigma
-
-    def add_projection(self, proj):
-        # pylint: disable=protected-access
-        s_dynamics = proj._synapse_information.synapse_dynamics
-        if isinstance(s_dynamics, AbstractSupportsSignedWeights):
-            self.__add_signed_projection(proj)
-        else:
-            self.__add_unsigned_projection(proj)
-
-    def __add_signed_projection(self, proj):
-        # pylint: disable=protected-access
-        s_info = proj._synapse_information
-        connector = s_info.connector
-        s_dynamics = s_info.synapse_dynamics
-
-        n_conns = connector.get_n_connections_to_post_vertex_maximum(s_info)
-        d_var = s_dynamics.get_delay_variance(connector, s_info.delays, s_info)
-
-        s_type_pos = s_dynamics.get_positive_synapse_index(proj)
-        w_mean_pos = s_dynamics.get_mean_positive_weight(proj)
-        w_var_pos = s_dynamics.get_variance_positive_weight(proj)
-        w_max_pos = s_dynamics.get_maximum_positive_weight(proj)
-        self.__add_details(
-            proj, s_type_pos, n_conns, w_mean_pos, w_var_pos, w_max_pos, d_var)
-
-        s_type_neg = s_dynamics.get_negative_synapse_index(proj)
-        w_mean_neg = -s_dynamics.get_mean_negative_weight(proj)
-        w_var_neg = -s_dynamics.get_variance_negative_weight(proj)
-        w_max_neg = -s_dynamics.get_minimum_negative_weight(proj)
-        self.__add_details(
-            proj, s_type_neg, n_conns, w_mean_neg, w_var_neg, w_max_neg, d_var)
-
-    def __add_unsigned_projection(self, proj):
-        # pylint: disable=protected-access
-        s_info = proj._synapse_information
-        s_type = s_info.synapse_type
-        s_dynamics = s_info.synapse_dynamics
-        connector = s_info.connector
-
-        n_conns = connector.get_n_connections_to_post_vertex_maximum(s_info)
-        w_mean = s_dynamics.get_weight_mean(connector, s_info)
-        w_var = s_dynamics.get_weight_variance(
-            connector, s_info.weights, s_info)
-        w_max = s_dynamics.get_weight_maximum(connector, s_info)
-        d_var = s_dynamics.get_delay_variance(connector, s_info.delays, s_info)
-        self.__add_details(proj, s_type, n_conns, w_mean, w_var, w_max, d_var)
-
-    def __add_details(
-            self, proj, s_type, n_conns, w_mean, w_var, w_max, d_var):
-        self.running_totals[s_type].add_items(
-            w_mean * self.w_scale, w_var * self.w_scale_sq, n_conns)
-        self.biggest_weight[s_type] = max(
-            self.biggest_weight[s_type], w_max * self.w_scale)
-        self.delay_running_totals[s_type].add_items(0.0, d_var, n_conns)
-
-        spikes_per_tick, spikes_per_second = self.__pre_spike_stats(proj)
-        self.rate_stats[s_type].add_items(spikes_per_second, 0, n_conns)
-        self.total_weights[s_type] += spikes_per_tick * (w_max * n_conns)
-
-    def __pre_spike_stats(self, proj):
-        spikes_per_tick = max(
-            1.0, self.default_spikes_per_second / self.steps_per_second)
-        spikes_per_second = self.default_spikes_per_second
-        # pylint: disable=protected-access
-        pre_vertex = proj._projection_edge.pre_vertex
-        if isinstance(pre_vertex, AbstractMaxSpikes):
-            rate = pre_vertex.max_spikes_per_second()
-            if rate != 0:
-                spikes_per_second = rate
-            spikes_per_tick = pre_vertex.max_spikes_per_ts()
-        return spikes_per_tick, spikes_per_second
-
-    def get_max_weight(self, s_type):
-        if self.delay_running_totals[s_type].variance == 0.0:
-            return max(self.total_weights[s_type], self.biggest_weight[s_type])
-
-        stats = self.running_totals[s_type]
-        rates = self.rate_stats[s_type]
-        # pylint: disable=protected-access
-        w_max = AbstractPopulationVertex._ring_buffer_expected_upper_bound(
-            stats.mean, stats.standard_deviation, rates.mean,
-            stats.n_items, self.ring_buffer_sigma)
-        w_max = min(w_max, self.total_weights[s_type])
-        w_max = max(w_max, self.biggest_weight[s_type])
-        return w_max
->>>>>>> a0551729
+#         return w_max