
# pacman imports
from pacman.model.abstract_classes.abstract_has_global_max_atoms import \
    AbstractHasGlobalMaxAtoms
from pacman.model.constraints.key_allocator_constraints\
    .key_allocator_contiguous_range_constraint \
    import KeyAllocatorContiguousRangeContraint
from pacman.model.decorators.overrides import overrides
from pacman.executor.injection_decorator import inject_items
from pacman.model.graphs.application.impl.application_vertex \
    import ApplicationVertex
from pacman.model.resources.cpu_cycles_per_tick_resource import \
    CPUCyclesPerTickResource
from pacman.model.resources.dtcm_resource import DTCMResource
from pacman.model.resources.resource_container import ResourceContainer
from pacman.model.resources.sdram_resource import SDRAMResource

# front end common imports
from spinn_front_end_common.abstract_models\
    .abstract_binary_uses_simulation_run import AbstractBinaryUsesSimulationRun
from spinn_front_end_common.abstract_models.\
    abstract_provides_incoming_partition_constraints import \
    AbstractProvidesIncomingPartitionConstraints
from spinn_front_end_common.abstract_models.\
    abstract_provides_outgoing_partition_constraints import \
    AbstractProvidesOutgoingPartitionConstraints
from spinn_front_end_common.utilities import constants as \
    common_constants
from spinn_front_end_common.interface.simulation import simulation_utilities
from spinn_front_end_common.abstract_models\
    .abstract_generates_data_specification \
    import AbstractGeneratesDataSpecification
from spinn_front_end_common.abstract_models.abstract_has_associated_binary \
    import AbstractHasAssociatedBinary
from spinn_front_end_common.abstract_models.abstract_changable_after_run \
    import AbstractChangableAfterRun
from spinn_front_end_common.interface.buffer_management\
    import recording_utilities

# spynnaker imports
from spynnaker.pyNN.models.neuron.synaptic_manager import SynapticManager
from spynnaker.pyNN.utilities import utility_calls
from spynnaker.pyNN.models.abstract_models.abstract_population_initializable \
    import AbstractPopulationInitializable
from spynnaker.pyNN.models.abstract_models.abstract_population_settable \
    import AbstractPopulationSettable
from spynnaker.pyNN.models.common.abstract_spike_recordable \
    import AbstractSpikeRecordable
from spynnaker.pyNN.models.common.abstract_v_recordable \
    import AbstractVRecordable
from spynnaker.pyNN.models.common.abstract_gsyn_recordable \
    import AbstractGSynRecordable
from spynnaker.pyNN.models.common.spike_recorder import SpikeRecorder
from spynnaker.pyNN.models.common.v_recorder import VRecorder
from spynnaker.pyNN.models.common.gsyn_recorder import GsynRecorder
from spynnaker.pyNN.utilities import constants
from spynnaker.pyNN.utilities.conf import config
from spynnaker.pyNN.models.neuron.population_machine_vertex \
    import PopulationMachineVertex

from abc import ABCMeta
from six import add_metaclass
import logging
import os
import random

logger = logging.getLogger(__name__)

# TODO: Make sure these values are correct (particularly CPU cycles)
_NEURON_BASE_DTCM_USAGE_IN_BYTES = 36
_NEURON_BASE_SDRAM_USAGE_IN_BYTES = 12
_NEURON_BASE_N_CPU_CYCLES_PER_NEURON = 22
_NEURON_BASE_N_CPU_CYCLES = 10

# TODO: Make sure these values are correct (particularly CPU cycles)
_C_MAIN_BASE_DTCM_USAGE_IN_BYTES = 12
_C_MAIN_BASE_SDRAM_USAGE_IN_BYTES = 72
_C_MAIN_BASE_N_CPU_CYCLES = 0


@add_metaclass(ABCMeta)
class AbstractPopulationVertex(
        ApplicationVertex, AbstractGeneratesDataSpecification,
        AbstractHasAssociatedBinary, AbstractBinaryUsesSimulationRun,
        AbstractSpikeRecordable, AbstractVRecordable, AbstractGSynRecordable,
        AbstractProvidesOutgoingPartitionConstraints,
        AbstractProvidesIncomingPartitionConstraints,
        AbstractPopulationInitializable, AbstractPopulationSettable,
        AbstractChangableAfterRun, AbstractHasGlobalMaxAtoms):
    """ Underlying vertex model for Neural Populations.
    """

    BASIC_MALLOC_USAGE = 2
    SPIKE_RECORDING_REGION = 0
    V_RECORDING_REGION = 1
    GSYN_RECORDING_REGION = 2

    _n_vertices = 0

    def __init__(
            self, n_neurons, binary, label, max_atoms_per_core,
            spikes_per_second, ring_buffer_sigma, incoming_spike_buffer_size,
            model_name, neuron_model, input_type, synapse_type, threshold_type,
            additional_input=None, constraints=None):

        ApplicationVertex.__init__(
            self, label, constraints, max_atoms_per_core)
        AbstractSpikeRecordable.__init__(self)
        AbstractVRecordable.__init__(self)
        AbstractGSynRecordable.__init__(self)
        AbstractProvidesOutgoingPartitionConstraints.__init__(self)
        AbstractProvidesIncomingPartitionConstraints.__init__(self)
        AbstractPopulationInitializable.__init__(self)
        AbstractPopulationSettable.__init__(self)
        AbstractChangableAfterRun.__init__(self)
        AbstractHasGlobalMaxAtoms.__init__(self)

        self._binary = binary
        self._n_atoms = n_neurons

        # buffer data
        self._incoming_spike_buffer_size = incoming_spike_buffer_size
        if incoming_spike_buffer_size is None:
            self._incoming_spike_buffer_size = config.getint(
                "Simulation", "incoming_spike_buffer_size")

        self._model_name = model_name
        self._neuron_model = neuron_model
        self._input_type = input_type
        self._threshold_type = threshold_type
        self._additional_input = additional_input

        # Set up for recording
        self._spike_recorder = SpikeRecorder()
        self._v_recorder = VRecorder()
        self._gsyn_recorder = GsynRecorder()
        self._time_between_requests = config.getint(
            "Buffers", "time_between_requests")
        self._minimum_buffer_sdram = config.getint(
            "Buffers", "minimum_buffer_sdram")
        self._using_auto_pause_and_resume = config.getboolean(
            "Buffers", "use_auto_pause_and_resume")
        self._receive_buffer_host = config.get(
            "Buffers", "receive_buffer_host")
<<<<<<< HEAD
        self._enable_buffered_recording = config.getboolean(
            "Buffers", "enable_buffered_recording")
=======
        self._receive_buffer_port = config.getint(
            "Buffers", "receive_buffer_port")

        # If live buffering is enabled, set a maximum on the buffer sizes
        spike_buffer_max_size = 0
        v_buffer_max_size = 0
        gsyn_buffer_max_size = 0
        self._buffer_size_before_receive = None
        if config.getboolean("Buffers", "enable_buffered_recording"):
            spike_buffer_max_size = config.getint(
                "Buffers", "spike_buffer_size")
            v_buffer_max_size = config.getint(
                "Buffers", "v_buffer_size")
            gsyn_buffer_max_size = config.getint(
                "Buffers", "gsyn_buffer_size")
            self._buffer_size_before_receive = config.getint(
                "Buffers", "buffer_size_before_receive")

        self._maximum_sdram_for_buffering = [
            spike_buffer_max_size, v_buffer_max_size, gsyn_buffer_max_size
        ]
>>>>>>> 5ce0715b

        # Set up synapse handling
        self._synapse_manager = SynapticManager(
            synapse_type, ring_buffer_sigma, spikes_per_second)

        # bool for if state has changed.
        self._change_requires_mapping = True

    @property
    @overrides(ApplicationVertex.n_atoms)
    def n_atoms(self):
        return self._n_atoms

    @inject_items({
        "graph": "MemoryApplicationGraph",
        "n_machine_time_steps": "TotalMachineTimeSteps",
        "machine_time_step": "MachineTimeStep"
    })
    @overrides(
        ApplicationVertex.get_resources_used_by_atoms,
        additional_arguments={
            "graph", "n_machine_time_steps", "machine_time_step"
        }
    )
    def get_resources_used_by_atoms(
            self, vertex_slice, graph, n_machine_time_steps,
            machine_time_step):

        # set resources required from this object
        container = ResourceContainer(
            sdram=SDRAMResource(
                self.get_sdram_usage_for_atoms(
                    vertex_slice, graph, n_machine_time_steps,
                    machine_time_step)),
            dtcm=DTCMResource(self.get_dtcm_usage_for_atoms(vertex_slice)),
            cpu_cycles=CPUCyclesPerTickResource(
                self.get_cpu_usage_for_atoms(vertex_slice)))

<<<<<<< HEAD
=======
        recording_sizes = recording_utilities.get_recording_region_sizes(
            self._get_buffered_sdram_per_timestep(vertex_slice),
            n_machine_time_steps, self._minimum_buffer_sdram,
            self._maximum_sdram_for_buffering,
            self._using_auto_pause_and_resume)
        container.extend(recording_utilities.get_recording_resources(
            recording_sizes, self._receive_buffer_host,
            self._receive_buffer_port))

>>>>>>> 5ce0715b
        # return the total resources.
        return container

    @property
    @overrides(AbstractChangableAfterRun.requires_mapping)
    def requires_mapping(self):
        return self._change_requires_mapping

    @overrides(AbstractChangableAfterRun.mark_no_changes)
    def mark_no_changes(self):
        self._change_requires_mapping = False

    def _get_buffered_sdram_per_timestep(self, vertex_slice):
        return [
            self._spike_recorder.get_sdram_usage_in_bytes(
                vertex_slice.n_atoms, 1),
            self._v_recorder.get_sdram_usage_in_bytes(
                vertex_slice.n_atoms, 1),
            self._gsyn_recorder.get_sdram_usage_in_bytes(
                vertex_slice.n_atoms, 1)
        ]

    @inject_items({"n_machine_time_steps": "TotalMachineTimeSteps"})
    @overrides(
        ApplicationVertex.create_machine_vertex,
        additional_arguments={"n_machine_time_steps"})
    def create_machine_vertex(
            self, vertex_slice, resources_required, n_machine_time_steps,
            label=None, constraints=None):

        is_recording = (
            self._gsyn_recorder.record_gsyn or self._v_recorder.record_v or
            self._spike_recorder.record
        )
<<<<<<< HEAD

        vertex = PopulationMachineVertex(
            resources_required, is_recording, label, self._receive_buffer_host,
            constraints)

        # check for auto pause and resume setting
        self._check_for_auto_pause_and_resume_functionality(
            vertex_slice, vertex, n_machine_time_steps)
=======
        buffered_sdram_per_timestep = self._get_buffered_sdram_per_timestep(
            vertex_slice)
        minimum_buffer_sdram = recording_utilities.get_minimum_buffer_sdram(
            buffered_sdram_per_timestep, n_machine_time_steps,
            self._minimum_buffer_sdram)
        vertex = PopulationMachineVertex(
            resources_required, is_recording, minimum_buffer_sdram,
            buffered_sdram_per_timestep, label, constraints)
>>>>>>> 5ce0715b

        self._n_vertices += 1

        # return machine vertex
        return vertex

    def get_maximum_delay_supported_in_ms(self, machine_time_step):
        return self._synapse_manager.get_maximum_delay_supported_in_ms(
            machine_time_step)

    def get_cpu_usage_for_atoms(self, vertex_slice):
        per_neuron_cycles = (
            _NEURON_BASE_N_CPU_CYCLES_PER_NEURON +
            self._neuron_model.get_n_cpu_cycles_per_neuron() +
            self._input_type.get_n_cpu_cycles_per_neuron(
                self._synapse_manager.synapse_type.get_n_synapse_types()) +
            self._threshold_type.get_n_cpu_cycles_per_neuron())
        if self._additional_input is not None:
            per_neuron_cycles += \
                self._additional_input.get_n_cpu_cycles_per_neuron()
        return (_NEURON_BASE_N_CPU_CYCLES +
                _C_MAIN_BASE_N_CPU_CYCLES +
                (per_neuron_cycles * vertex_slice.n_atoms) +
                self._spike_recorder.get_n_cpu_cycles(vertex_slice.n_atoms) +
                self._v_recorder.get_n_cpu_cycles(vertex_slice.n_atoms) +
                self._gsyn_recorder.get_n_cpu_cycles(vertex_slice.n_atoms) +
                self._synapse_manager.get_n_cpu_cycles())

    def get_dtcm_usage_for_atoms(self, vertex_slice):
        per_neuron_usage = (
            self._neuron_model.get_dtcm_usage_per_neuron_in_bytes() +
            self._input_type.get_dtcm_usage_per_neuron_in_bytes() +
            self._threshold_type.get_dtcm_usage_per_neuron_in_bytes())
        if self._additional_input is not None:
            per_neuron_usage += \
                self._additional_input.get_dtcm_usage_per_neuron_in_bytes()
        return (_NEURON_BASE_DTCM_USAGE_IN_BYTES +
                (per_neuron_usage * vertex_slice.n_atoms) +
                self._spike_recorder.get_dtcm_usage_in_bytes() +
                self._v_recorder.get_dtcm_usage_in_bytes() +
                self._gsyn_recorder.get_dtcm_usage_in_bytes() +
                self._synapse_manager.get_dtcm_usage_in_bytes())

    def _get_sdram_usage_for_neuron_params(self, vertex_slice):
        per_neuron_usage = (
            self._input_type.get_sdram_usage_per_neuron_in_bytes() +
            self._threshold_type.get_sdram_usage_per_neuron_in_bytes())
        if self._additional_input is not None:
            per_neuron_usage += \
                self._additional_input.get_sdram_usage_per_neuron_in_bytes()
        params_size = self._neuron_model.get_sdram_usage_in_bytes(
            vertex_slice.n_atoms)
        return ((6 * 4) + (per_neuron_usage * vertex_slice.n_atoms) +
                params_size)

    def get_sdram_usage_for_atoms(
            self, vertex_slice, graph, n_machine_time_steps,
            machine_time_step):
        sdram_requirement = (
            common_constants.SYSTEM_BYTES_REQUIREMENT +
            self._get_sdram_usage_for_neuron_params(vertex_slice) +
            recording_utilities.get_recording_header_size(3) +
            PopulationMachineVertex.get_provenance_data_size(
                PopulationMachineVertex.N_ADDITIONAL_PROVENANCE_DATA_ITEMS) +
            self._synapse_manager.get_sdram_usage_in_bytes(
                vertex_slice, graph.get_edges_ending_at_vertex(self),
                machine_time_step) +
            (self._get_number_of_mallocs_used_by_dsg() *
             common_constants.SARK_PER_MALLOC_SDRAM_USAGE))

        return sdram_requirement

    def _get_number_of_mallocs_used_by_dsg(self):
        extra_mallocs = 0
        if self._gsyn_recorder.record_gsyn:
            extra_mallocs += 1
        if self._v_recorder.record_v:
            extra_mallocs += 1
        if self._spike_recorder.record:
            extra_mallocs += 1
        return (
            self.BASIC_MALLOC_USAGE +
            self._synapse_manager.get_number_of_mallocs_used_by_dsg() +
            extra_mallocs)

    def _reserve_memory_regions(self, spec, vertex_slice, vertex):

        spec.comment("\nReserving memory space for data regions:\n\n")

        # Reserve memory:
        spec.reserve_memory_region(
            region=constants.POPULATION_BASED_REGIONS.SYSTEM.value,
            size=common_constants.SYSTEM_BYTES_REQUIREMENT, label='System')

        params_size = self._get_sdram_usage_for_neuron_params(vertex_slice)
        spec.reserve_memory_region(
            region=constants.POPULATION_BASED_REGIONS.NEURON_PARAMS.value,
            size=params_size,
            label='NeuronParams')

        spec.reserve_memory_region(
            region=constants.POPULATION_BASED_REGIONS.RECORDING.value,
            size=recording_utilities.get_recording_header_size(3))

        vertex.reserve_provenance_data_region(spec)

    def _write_neuron_parameters(
            self, spec, key, vertex_slice, machine_time_step,
            time_scale_factor):

        n_atoms = (vertex_slice.hi_atom - vertex_slice.lo_atom) + 1
        spec.comment("\nWriting Neuron Parameters for {} Neurons:\n".format(
            n_atoms))

        # Set the focus to the memory region 2 (neuron parameters):
        spec.switch_write_focus(
            region=constants.POPULATION_BASED_REGIONS.NEURON_PARAMS.value)

        # Write the random back off value
        spec.write_value(random.randint(0, self._n_vertices))

        # Write the number of microseconds between sending spikes
        time_between_spikes = (
            (machine_time_step * time_scale_factor) /
            (n_atoms * 2.0))
        spec.write_value(data=int(time_between_spikes))

        # Write whether the key is to be used, and then the key, or 0 if it
        # isn't to be used
        if key is None:
            spec.write_value(data=0)
            spec.write_value(data=0)
        else:
            spec.write_value(data=1)
            spec.write_value(data=key)

        # Write the number of neurons in the block:
        spec.write_value(data=n_atoms)

        # Write the size of the incoming spike buffer
        spec.write_value(data=self._incoming_spike_buffer_size)

        # Write the global parameters
        global_params = self._neuron_model.get_global_parameters()
        for param in global_params:
            spec.write_value(data=param.get_value(),
                             data_type=param.get_dataspec_datatype())

        # Write the neuron parameters
        utility_calls.write_parameters_per_neuron(
            spec, vertex_slice, self._neuron_model.get_neural_parameters())

        # Write the input type parameters
        utility_calls.write_parameters_per_neuron(
            spec, vertex_slice, self._input_type.get_input_type_parameters())

        # Write the additional input parameters
        if self._additional_input is not None:
            utility_calls.write_parameters_per_neuron(
                spec, vertex_slice, self._additional_input.get_parameters())

        # Write the threshold type parameters
        utility_calls.write_parameters_per_neuron(
            spec, vertex_slice,
            self._threshold_type.get_threshold_parameters())

    @inject_items({
        "machine_time_step": "MachineTimeStep",
        "time_scale_factor": "TimeScaleFactor",
        "graph_mapper": "MemoryGraphMapper",
        "application_graph": "MemoryApplicationGraph",
        "machine_graph": "MemoryMachineGraph",
        "routing_info": "MemoryRoutingInfos",
        "tags": "MemoryTags",
        "n_machine_time_steps": "TotalMachineTimeSteps"
    })
    @overrides(
        AbstractGeneratesDataSpecification.generate_data_specification,
        additional_arguments={
            "machine_time_step", "time_scale_factor", "graph_mapper",
            "application_graph", "machine_graph", "routing_info", "tags",
            "n_machine_time_steps"
        })
    def generate_data_specification(
            self, spec, placement, machine_time_step, time_scale_factor,
            graph_mapper, application_graph, machine_graph, routing_info,
            tags, n_machine_time_steps):
        vertex = placement.vertex

        spec.comment("\n*** Spec for block of {} neurons ***\n".format(
            self._model_name))
        vertex_slice = graph_mapper.get_slice(vertex)

        # Reserve memory regions
        self._reserve_memory_regions(spec, vertex_slice, vertex)

        # Declare random number generators and distributions:
        # TODO add random distribution stuff
        # self.write_random_distribution_declarations(spec)

        # Get the key
        key = routing_info.get_first_key_from_pre_vertex(
            vertex, constants.SPIKE_PARTITION_ID)

        # Write the setup region
        spec.switch_write_focus(
            constants.POPULATION_BASED_REGIONS.SYSTEM.value)
        spec.write_array(simulation_utilities.get_simulation_header_array(
            self.get_binary_file_name(), machine_time_step,
            time_scale_factor))

        # Write the recording region
        spec.switch_write_focus(
            constants.POPULATION_BASED_REGIONS.RECORDING.value)
        ip_tags = tags.get_ip_tags_for_vertex(vertex)
        recorded_region_sizes = recording_utilities.get_recorded_region_sizes(
            n_machine_time_steps,
            self._get_buffered_sdram_per_timestep(vertex_slice),
            self._maximum_sdram_for_buffering)
        spec.write_array(recording_utilities.get_recording_header_array(
            recorded_region_sizes, self._time_between_requests,
            self._buffer_size_before_receive, ip_tags,
            self._receive_buffer_host, self._receive_buffer_port))

        # Write the neuron parameters
        self._write_neuron_parameters(
            spec, key, vertex_slice, machine_time_step, time_scale_factor)

        # allow the synaptic matrix to write its data spec-able data
        self._synapse_manager.write_data_spec(
            spec, self, vertex_slice, vertex, placement, machine_graph,
            application_graph, routing_info, graph_mapper,
            self._input_type, machine_time_step)

        # End the writing of this specification:
        spec.end_specification()

    @overrides(AbstractHasAssociatedBinary.get_binary_file_name)
    def get_binary_file_name(self):

        # Split binary name into title and extension
        binary_title, binary_extension = os.path.splitext(self._binary)

        # Reunite title and extension and return
        return (binary_title + self._synapse_manager.vertex_executable_suffix +
                binary_extension)

    @overrides(AbstractSpikeRecordable.is_recording_spikes)
    def is_recording_spikes(self):
        return self._spike_recorder.record

    @overrides(AbstractSpikeRecordable.set_recording_spikes)
    def set_recording_spikes(self):
        self._change_requires_mapping = not self._spike_recorder.record
        self._spike_recorder.record = True

    @overrides(AbstractSpikeRecordable.get_spikes)
    def get_spikes(
            self, placements, graph_mapper, buffer_manager, machine_time_step):
        return self._spike_recorder.get_spikes(
            self._label, buffer_manager, self.SPIKE_RECORDING_REGION,
            placements, graph_mapper, self, machine_time_step)

    @overrides(AbstractVRecordable.is_recording_v)
    def is_recording_v(self):
        return self._v_recorder.record_v

    @overrides(AbstractVRecordable.set_recording_v)
    def set_recording_v(self):
        self._change_requires_mapping = not self._v_recorder.record_v
        self._v_recorder.record_v = True

    @overrides(AbstractVRecordable.get_v)
    def get_v(self, n_machine_time_steps, placements, graph_mapper,
              buffer_manager, machine_time_step):
        return self._v_recorder.get_v(
            self._label, buffer_manager, self.V_RECORDING_REGION,
            placements, graph_mapper, self, machine_time_step)

    @overrides(AbstractGSynRecordable.is_recording_gsyn)
    def is_recording_gsyn(self):
        return self._gsyn_recorder.record_gsyn

    @overrides(AbstractGSynRecordable.set_recording_gsyn)
    def set_recording_gsyn(self):
        self._change_requires_mapping = not self._gsyn_recorder.record_gsyn
        self._gsyn_recorder.record_gsyn = True

    @overrides(AbstractGSynRecordable.get_gsyn)
    def get_gsyn(
            self, n_machine_time_steps, placements, graph_mapper,
            buffer_manager, machine_time_step):
        return self._gsyn_recorder.get_gsyn(
            self._label, buffer_manager, self.GSYN_RECORDING_REGION,
            placements, graph_mapper, self, machine_time_step)

    @overrides(AbstractPopulationInitializable.initialize)
    def initialize(self, variable, value):
        initialize_attr = getattr(
            self._neuron_model, "initialize_%s" % variable, None)
        if initialize_attr is None or not callable(initialize_attr):
            raise Exception("Vertex does not support initialisation of"
                            " parameter {}".format(variable))
        initialize_attr(value)
        self._change_requires_mapping = True

    @property
    def synapse_type(self):
        return self._synapse_manager.synapse_type

    @property
    def input_type(self):
        return self._input_type

    @overrides(AbstractPopulationSettable.get_value)
    def get_value(self, key):
        """ Get a property of the overall model
        """
        for obj in [self._neuron_model, self._input_type,
                    self._threshold_type, self._synapse_manager.synapse_type,
                    self._additional_input]:
            if hasattr(obj, key):
                return getattr(obj, key)
        raise Exception("Population {} does not have parameter {}".format(
            self.vertex, key))

    @overrides(AbstractPopulationSettable.set_value)
    def set_value(self, key, value):
        """ Set a property of the overall model
        """
        for obj in [self._neuron_model, self._input_type,
                    self._threshold_type, self._synapse_manager.synapse_type,
                    self._additional_input]:
            if hasattr(obj, key):
                setattr(obj, key, value)
                self._change_requires_mapping = True
                return
        raise Exception("Type {} does not have parameter {}".format(
            self._model_name, key))

    @property
    def weight_scale(self):
        return self._input_type.get_global_weight_scale()

    @property
    def ring_buffer_sigma(self):
        return self._synapse_manager.ring_buffer_sigma

    @ring_buffer_sigma.setter
    def ring_buffer_sigma(self, ring_buffer_sigma):
        self._synapse_manager.ring_buffer_sigma = ring_buffer_sigma

    @property
    def spikes_per_second(self):
        return self._synapse_manager.spikes_per_second

    @spikes_per_second.setter
    def spikes_per_second(self, spikes_per_second):
        self._synapse_manager.spikes_per_second = spikes_per_second

    @property
    def synapse_dynamics(self):
        return self._synapse_manager.synapse_dynamics

    @synapse_dynamics.setter
    def synapse_dynamics(self, synapse_dynamics):
        self._synapse_manager.synapse_dynamics = synapse_dynamics

    def add_pre_run_connection_holder(
            self, connection_holder, edge, synapse_info):
        self._synapse_manager.add_pre_run_connection_holder(
            connection_holder, edge, synapse_info)

    def get_connections_from_machine(
            self, transceiver, placement, edge, graph_mapper,
            routing_infos, synapse_info, machine_time_step):
        return self._synapse_manager.get_connections_from_machine(
            transceiver, placement, edge, graph_mapper,
            routing_infos, synapse_info, machine_time_step)

    @overrides(AbstractProvidesIncomingPartitionConstraints.
               get_incoming_partition_constraints)
    def get_incoming_partition_constraints(self, partition):
        """ Gets the constraints for partitions going into this vertex

        :param partition: partition that goes into this vertex
        :return: list of constraints
        """
        return self._synapse_manager.get_incoming_partition_constraints()

    @overrides(AbstractProvidesOutgoingPartitionConstraints.
               get_outgoing_partition_constraints)
    def get_outgoing_partition_constraints(self, partition):
        """ Gets the constraints for partitions going out of this vertex
        :param partition: the partition that leaves this vertex
        :return: list of constraints
        """
        return [KeyAllocatorContiguousRangeContraint()]

    def __str__(self):
        return "{} with {} atoms".format(self._label, self.n_atoms)

    def __repr__(self):
        return self.__str__()<|MERGE_RESOLUTION|>--- conflicted
+++ resolved
@@ -142,10 +142,6 @@
             "Buffers", "use_auto_pause_and_resume")
         self._receive_buffer_host = config.get(
             "Buffers", "receive_buffer_host")
-<<<<<<< HEAD
-        self._enable_buffered_recording = config.getboolean(
-            "Buffers", "enable_buffered_recording")
-=======
         self._receive_buffer_port = config.getint(
             "Buffers", "receive_buffer_port")
 
@@ -167,7 +163,6 @@
         self._maximum_sdram_for_buffering = [
             spike_buffer_max_size, v_buffer_max_size, gsyn_buffer_max_size
         ]
->>>>>>> 5ce0715b
 
         # Set up synapse handling
         self._synapse_manager = SynapticManager(
@@ -206,8 +201,6 @@
             cpu_cycles=CPUCyclesPerTickResource(
                 self.get_cpu_usage_for_atoms(vertex_slice)))
 
-<<<<<<< HEAD
-=======
         recording_sizes = recording_utilities.get_recording_region_sizes(
             self._get_buffered_sdram_per_timestep(vertex_slice),
             n_machine_time_steps, self._minimum_buffer_sdram,
@@ -217,7 +210,6 @@
             recording_sizes, self._receive_buffer_host,
             self._receive_buffer_port))
 
->>>>>>> 5ce0715b
         # return the total resources.
         return container
 
@@ -252,16 +244,7 @@
             self._gsyn_recorder.record_gsyn or self._v_recorder.record_v or
             self._spike_recorder.record
         )
-<<<<<<< HEAD
-
-        vertex = PopulationMachineVertex(
-            resources_required, is_recording, label, self._receive_buffer_host,
-            constraints)
-
-        # check for auto pause and resume setting
-        self._check_for_auto_pause_and_resume_functionality(
-            vertex_slice, vertex, n_machine_time_steps)
-=======
+
         buffered_sdram_per_timestep = self._get_buffered_sdram_per_timestep(
             vertex_slice)
         minimum_buffer_sdram = recording_utilities.get_minimum_buffer_sdram(
@@ -269,8 +252,8 @@
             self._minimum_buffer_sdram)
         vertex = PopulationMachineVertex(
             resources_required, is_recording, minimum_buffer_sdram,
-            buffered_sdram_per_timestep, label, constraints)
->>>>>>> 5ce0715b
+            buffered_sdram_per_timestep, self._receive_buffer_host, label,
+            constraints)
 
         self._n_vertices += 1
 
