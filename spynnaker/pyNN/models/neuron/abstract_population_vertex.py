# Copyright (c) 2017-2019 The University of Manchester
#
# This program is free software: you can redistribute it and/or modify
# it under the terms of the GNU General Public License as published by
# the Free Software Foundation, either version 3 of the License, or
# (at your option) any later version.
#
# This program is distributed in the hope that it will be useful,
# but WITHOUT ANY WARRANTY; without even the implied warranty of
# MERCHANTABILITY or FITNESS FOR A PARTICULAR PURPOSE.  See the
# GNU General Public License for more details.
#
# You should have received a copy of the GNU General Public License
# along with this program.  If not, see <http://www.gnu.org/licenses/>.

import logging
import math
import numpy
from scipy import special  # @UnresolvedImport

from spinn_utilities.log import FormatAdapter
from spinn_utilities.overrides import overrides
from spinn_utilities.progress_bar import ProgressBar
from data_specification.enums.data_type import DataType
from pacman.model.constraints.key_allocator_constraints import (
    ContiguousKeyRangeContraint)
from spinn_utilities.config_holder import (
    get_config_int, get_config_float, get_config_bool)
from pacman.model.resources import MultiRegionSDRAM
from spinn_front_end_common.abstract_models import (
    AbstractChangableAfterRun, AbstractProvidesOutgoingPartitionConstraints,
    AbstractCanReset, AbstractRewritesDataSpecification)
from spinn_front_end_common.abstract_models.impl import (
    ProvidesKeyToAtomMappingImpl, TDMAAwareApplicationVertex)
<<<<<<< HEAD
from spinn_front_end_common.utilities.constants import BYTES_PER_WORD
from spinn_front_end_common.interface.provenance import (
    AbstractProvidesLocalProvenanceData)
=======
from spinn_front_end_common.utilities.constants import (
    BYTES_PER_WORD, MICRO_TO_SECOND_CONVERSION, SYSTEM_BYTES_REQUIREMENT)
from spinn_front_end_common.utilities.exceptions import ConfigurationException
from spinn_front_end_common.interface.profiling.profile_utils import (
    get_profile_region_size)
from spinn_front_end_common.interface.buffer_management\
    .recording_utilities import (
       get_recording_header_size, get_recording_data_constant_size)
from spinn_front_end_common.interface.provenance import (
    ProvidesProvenanceDataFromMachineImpl)
from spinn_front_end_common.utilities.globals_variables import (
    machine_time_step)

>>>>>>> f44d2b32
from spynnaker.pyNN.models.common import (
    AbstractSpikeRecordable, AbstractNeuronRecordable, AbstractEventRecordable,
    NeuronRecorder)
from spynnaker.pyNN.models.abstract_models import (
    AbstractPopulationInitializable, AbstractAcceptsIncomingSynapses,
    AbstractPopulationSettable, AbstractContainsUnits, AbstractMaxSpikes,
    HasSynapses)
from spynnaker.pyNN.exceptions import InvalidParameterType
from spynnaker.pyNN.utilities.ranged import (
    SpynnakerRangeDictionary)
from spynnaker.pyNN.utilities.constants import POSSION_SIGMA_SUMMATION_LIMIT
from spynnaker.pyNN.utilities.running_stats import RunningStats
from spynnaker.pyNN.models.neuron.synapse_dynamics import (
    AbstractSynapseDynamics, AbstractSynapseDynamicsStructural)
from .synapse_io import get_max_row_info
from .master_pop_table import MasterPopTableAsBinarySearch
from .generator_data import GeneratorData
from .synaptic_matrices import SYNAPSES_BASE_GENERATOR_SDRAM_USAGE_IN_BYTES

logger = FormatAdapter(logging.getLogger(__name__))

# TODO: Make sure these values are correct (particularly CPU cycles)
_NEURON_BASE_DTCM_USAGE_IN_BYTES = 9 * BYTES_PER_WORD
_NEURON_BASE_N_CPU_CYCLES_PER_NEURON = 22
_NEURON_BASE_N_CPU_CYCLES = 10

# 1 for number of neurons
# 1 for number of synapse types
# 1 for number of neuron bits
# 1 for number of synapse type bits
# 1 for number of delay bits
# 1 for drop late packets,
# 1 for incoming spike buffer size
_SYNAPSES_BASE_SDRAM_USAGE_IN_BYTES = 7 * BYTES_PER_WORD


class AbstractPopulationVertex(
        TDMAAwareApplicationVertex, AbstractContainsUnits,
        AbstractSpikeRecordable, AbstractNeuronRecordable,
        AbstractEventRecordable, AbstractProvidesOutgoingPartitionConstraints,
        AbstractPopulationInitializable, AbstractPopulationSettable,
        AbstractChangableAfterRun, AbstractAcceptsIncomingSynapses,
        ProvidesKeyToAtomMappingImpl, AbstractCanReset,
        AbstractProvidesLocalProvenanceData):
    """ Underlying vertex model for Neural Populations.
        Not actually abstract.
    """

    __slots__ = [
        "__all_single_syn_sz",
        "__change_requires_mapping",
        "__change_requires_data_generation",
        "__incoming_spike_buffer_size",
        "__n_atoms",
        "__n_profile_samples",
        "__neuron_impl",
        "__neuron_recorder",
        "__synapse_recorder",
        "_parameters",  # See AbstractPyNNModel
        "__pynn_model",
        "_state_variables",  # See AbstractPyNNModel
        "__initial_state_variables",
        "__has_run",
        "__updated_state_variables",
        "__ring_buffer_sigma",
        "__spikes_per_second",
        "__drop_late_spikes",
        "__incoming_projections",
        "__synapse_dynamics",
        "__max_row_info",
        "__self_projection"]

    #: recording region IDs
    _SPIKE_RECORDING_REGION = 0

    #: the size of the runtime SDP port data region
    _RUNTIME_SDP_PORT_SIZE = BYTES_PER_WORD

    #: The Buffer traffic type
    _TRAFFIC_IDENTIFIER = "BufferTraffic"

    _C_MAIN_BASE_N_CPU_CYCLES = 0
    _NEURON_BASE_N_CPU_CYCLES_PER_NEURON = 22
    _NEURON_BASE_N_CPU_CYCLES = 10
    _SYNAPSE_BASE_N_CPU_CYCLES_PER_NEURON = 22
    _SYNAPSE_BASE_N_CPU_CYCLES = 10

    # 5 elements before the start of global parameters
    # 1. has key, 2. key, 3. n atoms, 4. n_atoms_peak 5. n_synapse_types
    BYTES_TILL_START_OF_GLOBAL_PARAMETERS = 5 * BYTES_PER_WORD

    def __init__(
            self, n_neurons, label, constraints, max_atoms_per_core,
            spikes_per_second, ring_buffer_sigma, min_weights,
            weight_random_sigma, max_stdp_spike_delta,
            incoming_spike_buffer_size, neuron_impl, pynn_model,
            drop_late_spikes, splitter):
        """
        :param int n_neurons: The number of neurons in the population
        :param str label: The label on the population
        :param list(~pacman.model.constraints.AbstractConstraint) constraints:
            Constraints on where a population's vertices may be placed.
        :param int max_atoms_per_core:
            The maximum number of atoms (neurons) per SpiNNaker core.
        :param spikes_per_second: Expected spike rate
        :type spikes_per_second: float or None
        :param ring_buffer_sigma:
            How many SD above the mean to go for upper bound of ring buffer
            size; a good starting choice is 5.0. Given length of simulation
            we can set this for approximate number of saturation events.
        :type ring_buffer_sigma: float or None
        :param min_weights: minimum weight list
        :type min_weights: float or None
        :param weight_random_sigma: sigma value for ?
        :type weight_random_sigma: float or None
        :param max_stdp_spike_delta: delta
        :type max_stdp_spike_delta: float or None
        :param incoming_spike_buffer_size:
        :type incoming_spike_buffer_size: int or None
        :param bool drop_late_spikes: control flag for dropping late packets.
        :param AbstractNeuronImpl neuron_impl:
            The (Python side of the) implementation of the neurons themselves.
        :param AbstractPyNNNeuronModel pynn_model:
            The PyNN neuron model that this vertex is working on behalf of.
        :param splitter: splitter object
        :type splitter: None or
            ~pacman.model.partitioner_splitters.abstract_splitters.AbstractSplitterCommon
        """

        # pylint: disable=too-many-arguments, too-many-locals
        super().__init__(label, constraints, max_atoms_per_core, splitter)

        self.__n_atoms = self.round_n_atoms(n_neurons, "n_neurons")

        # buffer data
        self.__incoming_spike_buffer_size = incoming_spike_buffer_size

        if incoming_spike_buffer_size is None:
            self.__incoming_spike_buffer_size = get_config_int(
                "Simulation", "incoming_spike_buffer_size")

        # Limit the DTCM used by one-to-one connections
        self.__all_single_syn_sz = get_config_int(
            "Simulation", "one_to_one_connection_dtcm_max_bytes")

        self.__ring_buffer_sigma = ring_buffer_sigma
        if self.__ring_buffer_sigma is None:
            self.__ring_buffer_sigma = get_config_float(
                "Simulation", "ring_buffer_sigma")

        self.__spikes_per_second = spikes_per_second
        if self.__spikes_per_second is None:
            self.__spikes_per_second = get_config_float(
                "Simulation", "spikes_per_second")

        self.__drop_late_spikes = drop_late_spikes
        if self.__drop_late_spikes is None:
            self.__drop_late_spikes = get_config_bool(
                "Simulation", "drop_late_spikes")

        self.__neuron_impl = neuron_impl
        self.__pynn_model = pynn_model
        self._parameters = SpynnakerRangeDictionary(n_neurons)
        self.__neuron_impl.add_parameters(self._parameters)
        self.__initial_state_variables = SpynnakerRangeDictionary(n_neurons)
        self.__neuron_impl.add_state_variables(self.__initial_state_variables)
        self._state_variables = self.__initial_state_variables.copy()

        # Set up for recording
        neuron_recordable_variables = list(
            self.__neuron_impl.get_recordable_variables())
        record_data_types = dict(
            self.__neuron_impl.get_recordable_data_types())
        self.__neuron_recorder = NeuronRecorder(
            neuron_recordable_variables, record_data_types,
            [NeuronRecorder.SPIKES], n_neurons, [], {}, [], {})
        self.__synapse_recorder = NeuronRecorder(
            [], {}, [],
            n_neurons, [NeuronRecorder.PACKETS],
            {NeuronRecorder.PACKETS: NeuronRecorder.PACKETS_TYPE},
            [NeuronRecorder.REWIRING],
            {NeuronRecorder.REWIRING: NeuronRecorder.REWIRING_TYPE})

<<<<<<< HEAD
        # Set up synapse handling
        self.__synapse_manager = SynapticManager(
            self.__neuron_impl.get_n_synapse_types(), ring_buffer_sigma,
            spikes_per_second, min_weights, weight_random_sigma,
            max_stdp_spike_delta, drop_late_spikes)

=======
>>>>>>> f44d2b32
        # bool for if state has changed.
        self.__change_requires_mapping = True
        self.__change_requires_data_generation = False
        self.__has_run = False

        # Set up for profiling
        self.__n_profile_samples = get_config_int(
            "Reports", "n_profile_samples")

        # Set up for incoming
        self.__incoming_projections = list()
        self.__max_row_info = dict()
        self.__self_projection = None

        # Prepare for dealing with STDP - there can only be one (non-static)
        # synapse dynamics per vertex at present
        self.__synapse_dynamics = None

    @property
    def synapse_dynamics(self):
        """ The synapse dynamics used by the synapses e.g. plastic or static.
            Settable.

        :rtype: AbstractSynapseDynamics or None
        """
        return self.__synapse_dynamics

    @synapse_dynamics.setter
    def synapse_dynamics(self, synapse_dynamics):
        """ Set the synapse dynamics.  Note that after setting, the dynamics
            might not be the type set as it can be combined with the existing
            dynamics in exciting ways.

        :param AbstractSynapseDynamics synapse_dynamics:
            The synapse dynamics to set
        """
        if self.__synapse_dynamics is None:
            self.__synapse_dynamics = synapse_dynamics
        else:
            self.__synapse_dynamics = self.__synapse_dynamics.merge(
                synapse_dynamics)

    def add_incoming_projection(self, projection):
        """ Add a projection incoming to this vertex

        :param PyNNProjectionCommon projection:
            The new projection to add
        """
        # Reset the ring buffer shifts as a projection has been added
        self.__change_requires_mapping = True
        self.__incoming_projections.append(projection)
        if projection._projection_edge.pre_vertex == self:
            self.__self_projection = projection

    @property
    def self_projection(self):
        """ Get any projection from this vertex to itself

        :rtype: PyNNProjectionCommon or None
        """
        return self.__self_projection

    @property
    @overrides(TDMAAwareApplicationVertex.n_atoms)
    def n_atoms(self):
        return self.__n_atoms

    @overrides(TDMAAwareApplicationVertex.get_n_cores)
    def get_n_cores(self):
        return len(self._splitter.get_out_going_slices()[0])

    @property
    def size(self):
        """ The number of neurons in the vertex

        :rtype: int
        """
        return self.__n_atoms

    @property
    def all_single_syn_size(self):
        """ The maximum amount of DTCM to use for single synapses

        :rtype: int
        """
        return self.__all_single_syn_sz

    @property
    def incoming_spike_buffer_size(self):
        """ The size of the incoming spike buffer to be used on the cores

        :rtype: int
        """
        return self.__incoming_spike_buffer_size

    @property
    def parameters(self):
        """ The parameters of the neurons in the population

        :rtype: SpyNNakerRangeDictionary
        """
        return self._parameters

    @property
    def state_variables(self):
        """ The state variables of the neuron in the population

        :rtype: SpyNNakerRangeDicationary
        """
        return self._state_variables

    @property
    def neuron_impl(self):
        """ The neuron implementation

        :rtype: AbstractNeuronImpl
        """
        return self.__neuron_impl

    @property
    def n_profile_samples(self):
        """ The maximum number of profile samples to report

        :rtype: int
        """
        return self.__n_profile_samples

    @property
    def neuron_recorder(self):
        """ The recorder for neurons

        :rtype: NeuronRecorder
        """
        return self.__neuron_recorder

    @property
    def synapse_recorder(self):
        """ The recorder for synapses

        :rtype: SynapseRecorder
        """
        return self.__synapse_recorder

    @property
    def drop_late_spikes(self):
        """ Whether spikes should be dropped if not processed in a timestep

        :rtype: bool
        """
        return self.__drop_late_spikes

    def set_has_run(self):
        """ Set the flag has run so initialize only affects state variables

        :rtype: None
        """
        self.__has_run = True

    @property
    @overrides(AbstractChangableAfterRun.requires_mapping)
    def requires_mapping(self):
        return self.__change_requires_mapping

    @property
    @overrides(AbstractChangableAfterRun.requires_data_generation)
    def requires_data_generation(self):
        return self.__change_requires_data_generation

    @overrides(AbstractChangableAfterRun.mark_no_changes)
    def mark_no_changes(self):
        self.__change_requires_mapping = False
        self.__change_requires_data_generation = False

    def get_sdram_usage_for_neuron_params(self, vertex_slice):
        """ Calculate the SDRAM usage for just the neuron parameters region.

        :param ~pacman.model.graphs.common.Slice vertex_slice:
            the slice of atoms.
        :return: The SDRAM required for the neuron region
        """
        return (
            self.BYTES_TILL_START_OF_GLOBAL_PARAMETERS +
            (self.__neuron_impl.get_n_synapse_types() * BYTES_PER_WORD) +
            self.tdma_sdram_size_in_bytes +
            self.__neuron_impl.get_sdram_usage_in_bytes(vertex_slice.n_atoms))

    @overrides(AbstractSpikeRecordable.is_recording_spikes)
    def is_recording_spikes(self):
        return self.__neuron_recorder.is_recording(NeuronRecorder.SPIKES)

    @overrides(AbstractSpikeRecordable.set_recording_spikes)
    def set_recording_spikes(
            self, new_state=True, sampling_interval=None, indexes=None):
        self.set_recording(
            NeuronRecorder.SPIKES, new_state, sampling_interval, indexes)

    @overrides(AbstractEventRecordable.is_recording_events)
    def is_recording_events(self, variable):
        return self.__synapse_recorder.is_recording(variable)

    @overrides(AbstractEventRecordable.set_recording_events)
    def set_recording_events(
            self, variable, new_state=True, sampling_interval=None,
            indexes=None):
        self.set_recording(
            variable, new_state, sampling_interval, indexes)

    @overrides(AbstractSpikeRecordable.get_spikes)
    def get_spikes(self, placements, buffer_manager):
        return self.__neuron_recorder.get_spikes(
            self.label, buffer_manager, placements, self,
            NeuronRecorder.SPIKES)

    @overrides(AbstractEventRecordable.get_events)
    def get_events(
            self, variable, placements, buffer_manager):
        return self.__synapse_recorder.get_events(
            self.label, buffer_manager, placements, self, variable)

    @overrides(AbstractNeuronRecordable.get_recordable_variables)
    def get_recordable_variables(self):
        variables = list()
        variables.extend(self.__neuron_recorder.get_recordable_variables())
        variables.extend(self.__synapse_recorder.get_recordable_variables())
        return variables

    def __raise_var_not_supported(self, variable):
        """ Helper to indicate that recording a variable is not supported

        :param str variable: The variable to report as unsupported
        """
        msg = ("Variable {} is not supported. Supported variables are"
               "{}".format(variable, self.get_recordable_variables()))
        raise ConfigurationException(msg)

    @overrides(AbstractNeuronRecordable.is_recording)
    def is_recording(self, variable):
        if self.__neuron_recorder.is_recordable(variable):
            return self.__neuron_recorder.is_recording(variable)
        if self.__synapse_recorder.is_recordable(variable):
            return self.__synapse_recorder.is_recording(variable)
        self.__raise_var_not_supported(variable)

    @overrides(AbstractNeuronRecordable.set_recording)
    def set_recording(self, variable, new_state=True, sampling_interval=None,
                      indexes=None):
        if self.__neuron_recorder.is_recordable(variable):
            self.__neuron_recorder.set_recording(
                variable, new_state, sampling_interval, indexes)
        elif self.__synapse_recorder.is_recordable(variable):
            self.__synapse_recorder.set_recording(
                variable, new_state, sampling_interval, indexes)
        else:
            self.__raise_var_not_supported(variable)
        self.__change_requires_mapping = not self.is_recording(variable)

    @overrides(AbstractNeuronRecordable.get_data)
    def get_data(
            self, variable, n_machine_time_steps, placements, buffer_manager):
        # pylint: disable=too-many-arguments
        if self.__neuron_recorder.is_recordable(variable):
            return self.__neuron_recorder.get_matrix_data(
                self.label, buffer_manager, placements, self, variable,
                n_machine_time_steps)
        elif self.__synapse_recorder.is_recordable(variable):
            return self.__synapse_recorder.get_matrix_data(
                self.label, buffer_manager, placements, self, variable,
                n_machine_time_steps)
        self.__raise_var_not_supported(variable)

    @overrides(AbstractNeuronRecordable.get_neuron_sampling_interval)
    def get_neuron_sampling_interval(self, variable):
        if self.__neuron_recorder.is_recordable(variable):
            return self.__neuron_recorder.get_neuron_sampling_interval(
                variable)
        elif self.__synapse_recorder.is_recordable(variable):
            return self.__synapse_recorder.get_neuron_sampling_interval(
                variable)
        self.__raise_var_not_supported(variable)

    @overrides(AbstractSpikeRecordable.get_spikes_sampling_interval)
    def get_spikes_sampling_interval(self):
        return self.__neuron_recorder.get_neuron_sampling_interval("spikes")

    @overrides(AbstractEventRecordable.get_events_sampling_interval)
    def get_events_sampling_interval(self, variable):
        return self.__neuron_recorder.get_neuron_sampling_interval(variable)

    @overrides(AbstractPopulationInitializable.initialize)
    def initialize(self, variable, value, selector=None):
        if variable not in self._state_variables:
            raise KeyError(
                "Vertex does not support initialisation of"
                " parameter {}".format(variable))
        if self.__has_run:
            self._state_variables[variable].set_value_by_selector(
                selector, value)
            logger.warning(
                "initializing {} after run and before reset only changes the "
                "current state and will be lost after reset".format(variable))
        else:
            # set the inital values
            self.__initial_state_variables[variable].set_value_by_selector(
                selector, value)
            # Update the sate variables in case asked for
            self._state_variables.copy_into(self.__initial_state_variables)
        for vertex in self.machine_vertices:
            if isinstance(vertex, AbstractRewritesDataSpecification):
                vertex.set_reload_required(True)

    @property
    def initialize_parameters(self):
        """ The names of parameters that have default initial values.

        :rtype: iterable(str)
        """
        return self.__pynn_model.default_initial_values.keys()

    def _get_parameter(self, variable):
        """ Get a neuron parameter value

        :param str variable: The variable to get the value of
        """
        if variable.endswith("_init"):
            # method called with "V_init"
            key = variable[:-5]
            if variable in self._state_variables:
                # variable is v and parameter is v_init
                return variable
            elif key in self._state_variables:
                # Oops neuron defines v and not v_init
                return key
        else:
            # method called with "v"
            if variable + "_init" in self._state_variables:
                # variable is v and parameter is v_init
                return variable + "_init"
            if variable in self._state_variables:
                # Oops neuron defines v and not v_init
                return variable

        # parameter not found for this variable
        raise KeyError("No variable {} found in {}".format(
            variable, self.__neuron_impl.model_name))

    @overrides(AbstractPopulationInitializable.get_initial_value)
    def get_initial_value(self, variable, selector=None):
        parameter = self._get_parameter(variable)

        ranged_list = self._state_variables[parameter]
        if selector is None:
            return ranged_list
        return ranged_list.get_values(selector)

    @property
    def conductance_based(self):
        """
        :rtype: bool
        """
        return self.__neuron_impl.is_conductance_based

    @overrides(AbstractPopulationSettable.get_value)
    def get_value(self, key):
        """ Get a property of the overall model.
        """
        if key not in self._parameters:
            raise InvalidParameterType(
                "Population {} does not have parameter {}".format(
                    self.__neuron_impl.model_name, key))
        return self._parameters[key]

    @overrides(AbstractPopulationSettable.set_value)
    def set_value(self, key, value):
        """ Set a property of the overall model.
        """
        if key not in self._parameters:
            raise InvalidParameterType(
                "Population {} does not have parameter {}".format(
                    self.__neuron_impl.model_name, key))
        self._parameters.set_value(key, value)
        for vertex in self.machine_vertices:
            if isinstance(vertex, AbstractRewritesDataSpecification):
                vertex.set_reload_required(True)

    @property
    def weight_scale(self):
        """
        :rtype: float
        """
        return self.__neuron_impl.get_global_weight_scale()

    @property
    def ring_buffer_sigma(self):
        return self.__ring_buffer_sigma

    @ring_buffer_sigma.setter
    def ring_buffer_sigma(self, ring_buffer_sigma):
        self.__ring_buffer_sigma = ring_buffer_sigma

    @property
    def spikes_per_second(self):
        return self.__spikes_per_second

    @spikes_per_second.setter
    def spikes_per_second(self, spikes_per_second):
        self.__spikes_per_second = spikes_per_second

    def set_synapse_dynamics(self, synapse_dynamics):
        """ Set the synapse dynamics of this population

        :param AbstractSynapseDynamics synapse_dynamics:
            The synapse dynamics to set
        """
        self.synapse_dynamics = synapse_dynamics

    def clear_connection_cache(self):
        """ Flush the cache of connection information; needed for a second run
        """
        for post_vertex in self.machine_vertices:
            if isinstance(post_vertex, HasSynapses):
                post_vertex.clear_connection_cache()

    @overrides(AbstractProvidesOutgoingPartitionConstraints.
               get_outgoing_partition_constraints)
    def get_outgoing_partition_constraints(self, partition):
        """ Gets the constraints for partitions going out of this vertex.

        :param partition: the partition that leaves this vertex
        :return: list of constraints
        """
        return [ContiguousKeyRangeContraint()]

    @overrides(AbstractNeuronRecordable.clear_recording)
    def clear_recording(self, variable, buffer_manager, placements):
        if variable == NeuronRecorder.SPIKES:
            index = len(self.__neuron_impl.get_recordable_variables())
        elif variable == NeuronRecorder.REWIRING:
            index = len(self.__neuron_impl.get_recordable_variables()) + 1
        else:
            index = (
                self.__neuron_impl.get_recordable_variable_index(variable))
        self._clear_recording_region(buffer_manager, placements, index)

    @overrides(AbstractSpikeRecordable.clear_spike_recording)
    def clear_spike_recording(self, buffer_manager, placements):
        self._clear_recording_region(
            buffer_manager, placements,
            len(self.__neuron_impl.get_recordable_variables()))

    @overrides(AbstractEventRecordable.clear_event_recording)
    def clear_event_recording(self, buffer_manager, placements):
        self._clear_recording_region(
            buffer_manager, placements,
            len(self.__neuron_impl.get_recordable_variables()) + 1)

    def _clear_recording_region(
            self, buffer_manager, placements, recording_region_id):
        """ Clear a recorded data region from the buffer manager.

        :param buffer_manager: the buffer manager object
        :param placements: the placements object
        :param recording_region_id: the recorded region ID for clearing
        :rtype: None
        """
        for machine_vertex in self.machine_vertices:
            placement = placements.get_placement_of_vertex(machine_vertex)
            buffer_manager.clear_recorded_data(
                placement.x, placement.y, placement.p, recording_region_id)

    @overrides(AbstractContainsUnits.get_units)
    def get_units(self, variable):
        if variable == NeuronRecorder.SPIKES:
            return NeuronRecorder.SPIKES
        if variable == NeuronRecorder.PACKETS:
            return "count"
        if self.__neuron_impl.is_recordable(variable):
            return self.__neuron_impl.get_recordable_units(variable)
        if variable not in self._parameters:
            raise Exception("Population {} does not have parameter {}".format(
                self.__neuron_impl.model_name, variable))
        return self.__neuron_impl.get_units(variable)

    def describe(self):
        """ Get a human-readable description of the cell or synapse type.

        The output may be customised by specifying a different template
        together with an associated template engine
        (see :py:mod:`pyNN.descriptions`).

        If template is None, then a dictionary containing the template context
        will be returned.

        :rtype: dict(str, ...)
        """
        parameters = dict()
        for parameter_name in self.__pynn_model.default_parameters:
            parameters[parameter_name] = self.get_value(parameter_name)

        context = {
            "name": self.__neuron_impl.model_name,
            "default_parameters": self.__pynn_model.default_parameters,
            "default_initial_values": self.__pynn_model.default_parameters,
            "parameters": parameters,
        }
        return context

    def get_synapse_id_by_target(self, target):
        """ Get the id of synapse using its target name

        :param str target: The synapse to get the id of
        """
        return self.__neuron_impl.get_synapse_id_by_target(target)

    def __str__(self):
        return "{} with {} atoms".format(self.label, self.n_atoms)

    def __repr__(self):
        return self.__str__()

    @overrides(AbstractCanReset.reset_to_first_timestep)
    def reset_to_first_timestep(self):
        # Mark that reset has been done, and reload state variables
        self.__has_run = False
        self._state_variables.copy_into(self.__initial_state_variables)
        for vertex in self.machine_vertices:
            if isinstance(vertex, AbstractRewritesDataSpecification):
                vertex.set_reload_required(True)

        # If synapses change during the run,
        if (self.__synapse_dynamics is not None and
                self.__synapse_dynamics.changes_during_run):
            self.__change_requires_data_generation = True
            for vertex in self.machine_vertices:
                if isinstance(vertex, AbstractRewritesDataSpecification):
                    vertex.set_reload_required(True)

<<<<<<< HEAD
    @overrides(AbstractProvidesLocalProvenanceData.get_local_provenance_data)
    def get_local_provenance_data(self):
        return self.__synapse_manager.get_weight_provenance(
            self._label, list(self.__neuron_impl.get_synapse_targets()))
=======
    @staticmethod
    def _ring_buffer_expected_upper_bound(
            weight_mean, weight_std_dev, spikes_per_second,
            n_synapses_in, sigma):
        """ Provides expected upper bound on accumulated values in a ring\
            buffer element.

        Requires an assessment of maximum Poisson input rate.

        Assumes knowledge of mean and SD of weight distribution, fan-in\
        and timestep.

        All arguments should be assumed real values except n_synapses_in\
        which will be an integer.

        :param float weight_mean: Mean of weight distribution (in either nA or\
            microSiemens as required)
        :param float weight_std_dev: SD of weight distribution
        :param float spikes_per_second: Maximum expected Poisson rate in Hz
        :param int machine_timestep: in us
        :param int n_synapses_in: No of connected synapses
        :param float sigma: How many SD above the mean to go for upper bound;\
            a good starting choice is 5.0. Given length of simulation we can\
            set this for approximate number of saturation events.
        :rtype: float
        """
        # E[ number of spikes ] in a timestep
        steps_per_second = MICRO_TO_SECOND_CONVERSION / machine_time_step()
        average_spikes_per_timestep = (
            float(n_synapses_in * spikes_per_second) / steps_per_second)

        # Exact variance contribution from inherent Poisson variation
        poisson_variance = average_spikes_per_timestep * (weight_mean ** 2)

        # Upper end of range for Poisson summation required below
        # upper_bound needs to be an integer
        upper_bound = int(round(average_spikes_per_timestep +
                                POSSION_SIGMA_SUMMATION_LIMIT *
                                math.sqrt(average_spikes_per_timestep)))

        # Closed-form exact solution for summation that gives the variance
        # contributed by weight distribution variation when modulated by
        # Poisson PDF.  Requires scipy.special for gamma and incomplete gamma
        # functions. Beware: incomplete gamma doesn't work the same as
        # Mathematica because (1) it's regularised and needs a further
        # multiplication and (2) it's actually the complement that is needed
        # i.e. 'gammaincc']

        weight_variance = 0.0

        if weight_std_dev > 0:
            # pylint: disable=no-member
            lngamma = special.gammaln(1 + upper_bound)
            gammai = special.gammaincc(
                1 + upper_bound, average_spikes_per_timestep)

            big_ratio = (math.log(average_spikes_per_timestep) * upper_bound -
                         lngamma)

            if -701.0 < big_ratio < 701.0 and big_ratio != 0.0:
                log_weight_variance = (
                    -average_spikes_per_timestep +
                    math.log(average_spikes_per_timestep) +
                    2.0 * math.log(weight_std_dev) +
                    math.log(math.exp(average_spikes_per_timestep) * gammai -
                             math.exp(big_ratio)))
                weight_variance = math.exp(log_weight_variance)

        # upper bound calculation -> mean + n * SD
        return ((average_spikes_per_timestep * weight_mean) +
                (sigma * math.sqrt(poisson_variance + weight_variance)))

    def get_ring_buffer_shifts(self, incoming_projections):
        """ Get the shift of the ring buffers for transfer of values into the
            input buffers for this model.

        :param list(~spynnaker.pyNN.models.Projection) incoming_projections:
            The projections to consider in the calculations
        :rtype: list(int)
        """
        weight_scale = self.__neuron_impl.get_global_weight_scale()
        weight_scale_squared = weight_scale * weight_scale
        n_synapse_types = self.__neuron_impl.get_n_synapse_types()
        running_totals = [RunningStats() for _ in range(n_synapse_types)]
        delay_running_totals = [RunningStats() for _ in range(n_synapse_types)]
        total_weights = numpy.zeros(n_synapse_types)
        biggest_weight = numpy.zeros(n_synapse_types)
        weights_signed = False
        rate_stats = [RunningStats() for _ in range(n_synapse_types)]
        steps_per_second = MICRO_TO_SECOND_CONVERSION / machine_time_step()

        for proj in incoming_projections:
            synapse_info = proj._synapse_information
            synapse_type = synapse_info.synapse_type
            synapse_dynamics = synapse_info.synapse_dynamics
            connector = synapse_info.connector

            weight_mean = (
                synapse_dynamics.get_weight_mean(
                    connector, synapse_info) * weight_scale)
            n_connections = \
                connector.get_n_connections_to_post_vertex_maximum(
                    synapse_info)
            weight_variance = synapse_dynamics.get_weight_variance(
                connector, synapse_info.weights,
                synapse_info) * weight_scale_squared
            running_totals[synapse_type].add_items(
                weight_mean, weight_variance, n_connections)

            delay_variance = synapse_dynamics.get_delay_variance(
                connector, synapse_info.delays, synapse_info)
            delay_running_totals[synapse_type].add_items(
                0.0, delay_variance, n_connections)

            weight_max = (synapse_dynamics.get_weight_maximum(
                connector, synapse_info) * weight_scale)
            biggest_weight[synapse_type] = max(
                biggest_weight[synapse_type], weight_max)

            spikes_per_tick = max(
                1.0, self.__spikes_per_second / steps_per_second)
            spikes_per_second = self.__spikes_per_second
            pre_vertex = proj._projection_edge.pre_vertex
            if isinstance(pre_vertex, AbstractMaxSpikes):
                rate = pre_vertex.max_spikes_per_second()
                if rate != 0:
                    spikes_per_second = rate
                spikes_per_tick = pre_vertex.max_spikes_per_ts()
            rate_stats[synapse_type].add_items(
                spikes_per_second, 0, n_connections)
            total_weights[synapse_type] += spikes_per_tick * (
                weight_max * n_connections)

            if synapse_dynamics.are_weights_signed():
                weights_signed = True

        max_weights = numpy.zeros(n_synapse_types)
        for synapse_type in range(n_synapse_types):
            if delay_running_totals[synapse_type].variance == 0.0:
                max_weights[synapse_type] = max(total_weights[synapse_type],
                                                biggest_weight[synapse_type])
            else:
                stats = running_totals[synapse_type]
                rates = rate_stats[synapse_type]
                max_weights[synapse_type] = min(
                    self._ring_buffer_expected_upper_bound(
                        stats.mean, stats.standard_deviation, rates.mean,
                        stats.n_items, self.__ring_buffer_sigma),
                    total_weights[synapse_type])
                max_weights[synapse_type] = max(
                    max_weights[synapse_type], biggest_weight[synapse_type])

        # Convert these to powers; we could use int.bit_length() for this if
        # they were integers, but they aren't...
        max_weight_powers = (
            0 if w <= 0 else int(math.ceil(max(0, math.log(w, 2))))
            for w in max_weights)

        # If 2^max_weight_power equals the max weight, we have to add another
        # power, as range is 0 - (just under 2^max_weight_power)!
        max_weight_powers = (
            w + 1 if (2 ** w) <= a else w
            for w, a in zip(max_weight_powers, max_weights))

        # If we have synapse dynamics that uses signed weights,
        # Add another bit of shift to prevent overflows
        if weights_signed:
            max_weight_powers = (m + 1 for m in max_weight_powers)

        return list(max_weight_powers)

    @staticmethod
    def __get_weight_scale(ring_buffer_to_input_left_shift):
        """ Return the amount to scale the weights by to convert them from \
            floating point values to 16-bit fixed point numbers which can be \
            shifted left by ring_buffer_to_input_left_shift to produce an\
            s1615 fixed point number

        :param int ring_buffer_to_input_left_shift:
        :rtype: float
        """
        return float(math.pow(2, 16 - (ring_buffer_to_input_left_shift + 1)))

    def get_weight_scales(self, ring_buffer_shifts):
        """ Get the weight scaling to apply to weights in synapses

        :param list(int) ring_buffer_shifts:
            The shifts to convert to weight scales
        :rtype: list(int)
        """
        weight_scale = self.__neuron_impl.get_global_weight_scale()
        return numpy.array([
            self.__get_weight_scale(r) * weight_scale
            for r in ring_buffer_shifts])

    @overrides(AbstractAcceptsIncomingSynapses.get_connections_from_machine)
    def get_connections_from_machine(
            self, transceiver, placements, app_edge, synapse_info):
        # Start with something in the list so that concatenate works
        connections = [numpy.zeros(
                0, dtype=AbstractSynapseDynamics.NUMPY_CONNECTORS_DTYPE)]
        progress = ProgressBar(
            len(self.machine_vertices),
            "Getting synaptic data between {} and {}".format(
                app_edge.pre_vertex.label, app_edge.post_vertex.label))
        for post_vertex in progress.over(self.machine_vertices):
            if isinstance(post_vertex, HasSynapses):
                placement = placements.get_placement_of_vertex(post_vertex)
                connections.extend(post_vertex.get_connections_from_machine(
                    transceiver, placement, app_edge, synapse_info))
        return numpy.concatenate(connections)

    def get_synapse_params_size(self):
        """ Get the size of the synapse parameters in bytes

        :rtype: int
        """
        return (_SYNAPSES_BASE_SDRAM_USAGE_IN_BYTES +
                (BYTES_PER_WORD * self.__neuron_impl.get_n_synapse_types()))

    def get_synapse_dynamics_size(self, vertex_slice):
        """ Get the size of the synapse dynamics region

        :param ~pacman.model.graphs.common.Slice vertex_slice:
            The slice of the vertex to get the usage of
        :rtype: int
        """
        if self.__synapse_dynamics is None:
            return 0

        return self.__synapse_dynamics.get_parameters_sdram_usage_in_bytes(
            vertex_slice.n_atoms, self.__neuron_impl.get_n_synapse_types())

    def get_structural_dynamics_size(self, vertex_slice, incoming_projections):
        """ Get the size of the structural dynamics region

        :param ~pacman.model.graphs.common.Slice vertex_slice:
            The slice of the vertex to get the usage of
        :param list(~spynnaker.pyNN.models.Projection) incoming_projections:
            The projections to consider in the calculations
        """
        if self.__synapse_dynamics is None:
            return 0

        if not isinstance(
                self.__synapse_dynamics, AbstractSynapseDynamicsStructural):
            return 0

        return self.__synapse_dynamics\
            .get_structural_parameters_sdram_usage_in_bytes(
                incoming_projections, vertex_slice.n_atoms)

    def get_synapses_size(self, vertex_slice, incoming_projections):
        """ Get the maximum SDRAM usage for the synapses on a vertex slice

        :param ~pacman.model.graphs.common.Slice vertex_slice:
            The slice of the vertex to get the usage of
        :param list(~spynnaker.pyNN.models.Projection) incoming_projections:
            The projections to consider in the calculations
        """
        addr = 2 * BYTES_PER_WORD
        for proj in incoming_projections:
            addr = self.__add_matrix_size(addr, proj, vertex_slice)
        return addr

    def __add_matrix_size(self, addr, projection, vertex_slice):
        """ Add to the address the size of the matrices for the projection to
            the vertex slice

        :param int addr: The address to start from
        :param ~spynnaker.pyNN.models.Projection: The projection to add
        :param ~pacman.model.graphs.common.Slice vertex_slice:
            The slice projected to
        :rtype: int
        """
        synapse_info = projection._synapse_information
        app_edge = projection._projection_edge

        max_row_info = self.get_max_row_info(
            synapse_info, vertex_slice, app_edge)

        vertex = app_edge.pre_vertex
        n_sub_atoms = int(min(vertex.get_max_atoms_per_core(), vertex.n_atoms))
        n_sub_edges = int(math.ceil(vertex.n_atoms / n_sub_atoms))

        if max_row_info.undelayed_max_n_synapses > 0:
            size = n_sub_atoms * max_row_info.undelayed_max_bytes
            for _ in range(n_sub_edges):
                addr = MasterPopTableAsBinarySearch.get_next_allowed_address(
                    addr)
                addr += size
        if max_row_info.delayed_max_n_synapses > 0:
            size = (n_sub_atoms * max_row_info.delayed_max_bytes *
                    app_edge.n_delay_stages)
            for _ in range(n_sub_edges):
                addr = MasterPopTableAsBinarySearch.get_next_allowed_address(
                    addr)
                addr += size
        return addr

    def get_max_row_info(self, synapse_info, vertex_slice, app_edge):
        """ Get maximum row length data

        :param SynapseInformation synapse_info: Information about synapses
        :param ~pacman.model.graphs.common.Slice vertex_slice:
            The slice projected to
        :param ProjectionApplicationEdge app_edge: The edge of the projection
        """
        key = (app_edge, synapse_info, vertex_slice)
        if key in self.__max_row_info:
            return self.__max_row_info[key]
        max_row_info = get_max_row_info(
            synapse_info, vertex_slice, app_edge.n_delay_stages, app_edge)
        self.__max_row_info[key] = max_row_info
        return max_row_info

    def get_synapse_expander_size(self, incoming_projections):
        """ Get the size of the synapse expander region in bytes

        :param list(~spynnaker.pyNN.models.Projection) incoming_projections:
            The projections to consider in the calculations
        :rtype: int
        """
        size = 0
        for proj in incoming_projections:
            synapse_info = proj._synapse_information
            app_edge = proj._projection_edge
            n_sub_edges = len(
                app_edge.pre_vertex.splitter.get_out_going_slices()[0])
            if not n_sub_edges:
                vertex = app_edge.pre_vertex
                max_atoms = float(min(vertex.get_max_atoms_per_core(),
                                      vertex.n_atoms))
                n_sub_edges = int(math.ceil(vertex.n_atoms / max_atoms))
            size += self.__generator_info_size(synapse_info) * n_sub_edges

        # If anything generates data, also add some base information
        if size:
            size += SYNAPSES_BASE_GENERATOR_SDRAM_USAGE_IN_BYTES
            size += (self.__neuron_impl.get_n_synapse_types() *
                     DataType.U3232.size)
        return size

    @staticmethod
    def __generator_info_size(synapse_info):
        """ The number of bytes required by the generator information

        :param SynapseInformation synapse_info: The synapse information to use

        :rtype: int
        """
        if not synapse_info.may_generate_on_machine():
            return 0

        connector = synapse_info.connector
        dynamics = synapse_info.synapse_dynamics
        gen_size = sum((
            GeneratorData.BASE_SIZE,
            connector.gen_delay_params_size_in_bytes(synapse_info.delays),
            connector.gen_weight_params_size_in_bytes(synapse_info.weights),
            connector.gen_connector_params_size_in_bytes,
            dynamics.gen_matrix_params_size_in_bytes
        ))
        return gen_size

    @property
    def synapse_executable_suffix(self):
        """ The suffix of the executable name due to the type of synapses \
            in use.

        :rtype: str
        """
        if self.__synapse_dynamics is None:
            return ""
        return self.__synapse_dynamics.get_vertex_executable_suffix()

    @property
    def neuron_recordables(self):
        """ Get the names of variables that can be recorded by the neuron

        :rtype: list(str)
        """
        return self.__neuron_recorder.get_recordable_variables()

    @property
    def synapse_recordables(self):
        """ Get the names of variables that can be recorded by the synapses

        :rtype: list(str)
        """
        return self.__synapse_recorder.get_recordable_variables()

    def get_common_constant_sdram(
            self, n_record, n_provenance, common_regions):
        """ Get the amount of SDRAM used by common parts

        :param int n_record: The number of recording regions
        :param int n_provenance: The number of provenance items
        :param CommonRegions common_regions: Region IDs
        :rtype: int
        """
        sdram = MultiRegionSDRAM()
        sdram.add_cost(common_regions.system, SYSTEM_BYTES_REQUIREMENT)
        sdram.add_cost(
            common_regions.recording,
            get_recording_header_size(n_record) +
            get_recording_data_constant_size(n_record))
        sdram.add_cost(
            common_regions.provenance,
            ProvidesProvenanceDataFromMachineImpl.get_provenance_data_size(
                n_provenance))
        sdram.add_cost(
            common_regions.profile,
            get_profile_region_size(self.__n_profile_samples))
        return sdram

    def get_neuron_variable_sdram(self, vertex_slice):
        """ Get the amount of SDRAM per timestep used by neuron parts

        :param ~pacman.model.graphs.common.Slice vertex_slice:
            The slice of neurons to get the size of

        :rtype: int
        """
        return self.__neuron_recorder.get_variable_sdram_usage(vertex_slice)

    def get_synapse_variable_sdram(self, vertex_slice):

        """ Get the amount of SDRAM per timestep used by synapse parts

        :param ~pacman.model.graphs.common.Slice vertex_slice:
            The slice of neurons to get the size of

        :rtype: int
        """
        if isinstance(self.__synapse_dynamics,
                      AbstractSynapseDynamicsStructural):
            self.__synapse_recorder.set_max_rewires_per_ts(
                self.__synapse_dynamics.get_max_rewires_per_ts())
        return self.__synapse_recorder.get_variable_sdram_usage(vertex_slice)

    def get_neuron_constant_sdram(self, vertex_slice, neuron_regions):

        """ Get the amount of fixed SDRAM used by neuron parts

        :param ~pacman.model.graphs.common.Slice vertex_slice:
            The slice of neurons to get the size of
        :param NeuronRegions neuron_regions: Region IDs
        :rtype: int
        """
        sdram = MultiRegionSDRAM()
        sdram.add_cost(
            neuron_regions.neuron_params,
            self.get_sdram_usage_for_neuron_params(vertex_slice))
        sdram.add_cost(
            neuron_regions.neuron_recording,
            self.__neuron_recorder.get_metadata_sdram_usage_in_bytes(
                vertex_slice))
        return sdram

    def get_common_dtcm(self):
        """ Get the amount of DTCM used by common parts

        :rtype: int
        """
        # TODO: Get some real numbers here
        return 0

    def get_neuron_dtcm(self, vertex_slice):
        """ Get the amount of DTCM used by neuron parts

        :param ~pacman.model.graphs.common.Slice vertex_slice:
            The slice of neurons to get the size of

        :rtype: int
        """
        return (
            self.__neuron_impl.get_dtcm_usage_in_bytes(vertex_slice.n_atoms) +
            self.__neuron_recorder.get_dtcm_usage_in_bytes(vertex_slice)
        )

    def get_synapse_dtcm(self, vertex_slice):
        """ Get the amount of DTCM used by synapse parts

        :param ~pacman.model.graphs.common.Slice vertex_slice:
            The slice of neurons to get the size of

        :rtype: int
        """
        return self.__synapse_recorder.get_dtcm_usage_in_bytes(vertex_slice)

    def get_common_cpu(self):
        """ Get the amount of CPU used by common parts

        :rtype: int
        """
        return self._C_MAIN_BASE_N_CPU_CYCLES

    def get_neuron_cpu(self, vertex_slice):
        """ Get the amount of CPU used by neuron parts

        :param ~pacman.model.graphs.common.Slice vertex_slice:
            The slice of neurons to get the size of

        :rtype: int
        """
        return (
            self._NEURON_BASE_N_CPU_CYCLES +
            (self._NEURON_BASE_N_CPU_CYCLES_PER_NEURON *
             vertex_slice.n_atoms) +
            self.__neuron_recorder.get_n_cpu_cycles(vertex_slice.n_atoms) +
            self.__neuron_impl.get_n_cpu_cycles(vertex_slice.n_atoms))

    def get_synapse_cpu(self, vertex_slice):
        """ Get the amount of CPU used by synapse parts

        :param ~pacman.model.graphs.common.Slice vertex_slice:
            The slice of neurons to get the size of

        :rtype: int
        """
        return (
            self._SYNAPSE_BASE_N_CPU_CYCLES +
            (self._SYNAPSE_BASE_N_CPU_CYCLES_PER_NEURON *
             vertex_slice.n_atoms) +
            self.__synapse_recorder.get_n_cpu_cycles(vertex_slice.n_atoms))

    @property
    def incoming_projections(self):
        """ The projections that target this population vertex

        :rtype: list(~spynnaker.pyNN.models.projection.Projection)
        """
        return self.__incoming_projections
>>>>>>> f44d2b32
<|MERGE_RESOLUTION|>--- conflicted
+++ resolved
@@ -14,9 +14,10 @@
 # along with this program.  If not, see <http://www.gnu.org/licenses/>.
 
 import logging
+import sys
 import math
 import numpy
-from scipy import special  # @UnresolvedImport
+from collections import defaultdict
 
 from spinn_utilities.log import FormatAdapter
 from spinn_utilities.overrides import overrides
@@ -25,20 +26,19 @@
 from pacman.model.constraints.key_allocator_constraints import (
     ContiguousKeyRangeContraint)
 from spinn_utilities.config_holder import (
-    get_config_int, get_config_float, get_config_bool)
+    get_config_int, get_config_float, get_config_bool, get_config_str)
+
 from pacman.model.resources import MultiRegionSDRAM
+
 from spinn_front_end_common.abstract_models import (
     AbstractChangableAfterRun, AbstractProvidesOutgoingPartitionConstraints,
     AbstractCanReset, AbstractRewritesDataSpecification)
 from spinn_front_end_common.abstract_models.impl import (
     ProvidesKeyToAtomMappingImpl, TDMAAwareApplicationVertex)
-<<<<<<< HEAD
-from spinn_front_end_common.utilities.constants import BYTES_PER_WORD
 from spinn_front_end_common.interface.provenance import (
     AbstractProvidesLocalProvenanceData)
-=======
 from spinn_front_end_common.utilities.constants import (
-    BYTES_PER_WORD, MICRO_TO_SECOND_CONVERSION, SYSTEM_BYTES_REQUIREMENT)
+    BYTES_PER_WORD, SYSTEM_BYTES_REQUIREMENT)
 from spinn_front_end_common.utilities.exceptions import ConfigurationException
 from spinn_front_end_common.interface.profiling.profile_utils import (
     get_profile_region_size)
@@ -47,24 +47,23 @@
        get_recording_header_size, get_recording_data_constant_size)
 from spinn_front_end_common.interface.provenance import (
     ProvidesProvenanceDataFromMachineImpl)
-from spinn_front_end_common.utilities.globals_variables import (
-    machine_time_step)
-
->>>>>>> f44d2b32
+from spinn_front_end_common.utilities.utility_objs\
+    .provenance_data_item import ProvenanceDataItem
+
 from spynnaker.pyNN.models.common import (
     AbstractSpikeRecordable, AbstractNeuronRecordable, AbstractEventRecordable,
     NeuronRecorder)
 from spynnaker.pyNN.models.abstract_models import (
     AbstractPopulationInitializable, AbstractAcceptsIncomingSynapses,
-    AbstractPopulationSettable, AbstractContainsUnits, AbstractMaxSpikes,
-    HasSynapses)
-from spynnaker.pyNN.exceptions import InvalidParameterType
+    AbstractPopulationSettable, AbstractContainsUnits, HasSynapses)
+from spynnaker.pyNN.exceptions import (
+    InvalidParameterType, SynapticConfigurationException)
 from spynnaker.pyNN.utilities.ranged import (
     SpynnakerRangeDictionary)
-from spynnaker.pyNN.utilities.constants import POSSION_SIGMA_SUMMATION_LIMIT
-from spynnaker.pyNN.utilities.running_stats import RunningStats
+from spynnaker.pyNN.utilities.utility_calls import float_gcd
 from spynnaker.pyNN.models.neuron.synapse_dynamics import (
-    AbstractSynapseDynamics, AbstractSynapseDynamicsStructural)
+    AbstractSynapseDynamics, AbstractSynapseDynamicsStructural,
+    SynapseDynamicsSTDP, SynapseDynamicsStructuralStatic)
 from .synapse_io import get_max_row_info
 from .master_pop_table import MasterPopTableAsBinarySearch
 from .generator_data import GeneratorData
@@ -121,7 +120,13 @@
         "__incoming_projections",
         "__synapse_dynamics",
         "__max_row_info",
-        "__self_projection"]
+        "__self_projection",
+        "__weight_scales",
+        "__min_weights",
+        "__min_weights_auto",
+        "__weight_random_sigma",
+        "__max_stdp_spike_delta",
+        "__weight_provenance"]
 
     #: recording region IDs
     _SPIKE_RECORDING_REGION = 0
@@ -234,15 +239,6 @@
             [NeuronRecorder.REWIRING],
             {NeuronRecorder.REWIRING: NeuronRecorder.REWIRING_TYPE})
 
-<<<<<<< HEAD
-        # Set up synapse handling
-        self.__synapse_manager = SynapticManager(
-            self.__neuron_impl.get_n_synapse_types(), ring_buffer_sigma,
-            spikes_per_second, min_weights, weight_random_sigma,
-            max_stdp_spike_delta, drop_late_spikes)
-
-=======
->>>>>>> f44d2b32
         # bool for if state has changed.
         self.__change_requires_mapping = True
         self.__change_requires_data_generation = False
@@ -260,6 +256,42 @@
         # Prepare for dealing with STDP - there can only be one (non-static)
         # synapse dynamics per vertex at present
         self.__synapse_dynamics = None
+
+        # Store (local) weight scales
+        self.__weight_scales = None
+
+        # Read the minimum weight if not set; this might *still* be None,
+        # meaning "auto calculate"; the number of weights needs to match
+        # the number of synapse types
+        self.__min_weights = min_weights
+        if self.__min_weights is None:
+            config_min_weights = get_config_str("Simulation", "min_weights")
+            if config_min_weights is not None:
+                self.__min_weights = [float(v)
+                                      for v in config_min_weights.split(',')]
+        self.__min_weights_auto = True
+        if self.__min_weights is not None:
+            self.__min_weights_auto = False
+            n_synapse_types = self.__neuron_impl.get_n_synapse_types()
+            if len(self.__min_weights) != n_synapse_types:
+                raise SynapticConfigurationException(
+                    "The number of minimum weights provided ({}) does not"
+                    " match the number of synapse types ({})".format(
+                        self.__min_weights, n_synapse_types))
+
+        # Read the other minimum weight configuration parameters
+        self.__weight_random_sigma = weight_random_sigma
+        if self.__weight_random_sigma is None:
+            self.__weight_random_sigma = get_config_float(
+                "Simulation", "weight_random_sigma")
+        self.__max_stdp_spike_delta = max_stdp_spike_delta
+        if self.__max_stdp_spike_delta is None:
+            self.__max_stdp_spike_delta = get_config_float(
+                "Simulation", "max_stdp_spike_delta")
+
+        # Store weight provenance information mapping from
+        # (real weight, represented weight) -> projections
+        self.__weight_provenance = defaultdict(list)
 
     @property
     def synapse_dynamics(self):
@@ -664,6 +696,7 @@
         for post_vertex in self.machine_vertices:
             if isinstance(post_vertex, HasSynapses):
                 post_vertex.clear_connection_cache()
+                # post_vertex._app_vertex.reset_min_weights()
 
     @overrides(AbstractProvidesOutgoingPartitionConstraints.
                get_outgoing_partition_constraints)
@@ -779,206 +812,140 @@
                 if isinstance(vertex, AbstractRewritesDataSpecification):
                     vertex.set_reload_required(True)
 
-<<<<<<< HEAD
-    @overrides(AbstractProvidesLocalProvenanceData.get_local_provenance_data)
-    def get_local_provenance_data(self):
-        return self.__synapse_manager.get_weight_provenance(
-            self._label, list(self.__neuron_impl.get_synapse_targets()))
-=======
-    @staticmethod
-    def _ring_buffer_expected_upper_bound(
-            weight_mean, weight_std_dev, spikes_per_second,
-            n_synapses_in, sigma):
-        """ Provides expected upper bound on accumulated values in a ring\
-            buffer element.
-
-        Requires an assessment of maximum Poisson input rate.
-
-        Assumes knowledge of mean and SD of weight distribution, fan-in\
-        and timestep.
-
-        All arguments should be assumed real values except n_synapses_in\
-        which will be an integer.
-
-        :param float weight_mean: Mean of weight distribution (in either nA or\
-            microSiemens as required)
-        :param float weight_std_dev: SD of weight distribution
-        :param float spikes_per_second: Maximum expected Poisson rate in Hz
-        :param int machine_timestep: in us
-        :param int n_synapses_in: No of connected synapses
-        :param float sigma: How many SD above the mean to go for upper bound;\
-            a good starting choice is 5.0. Given length of simulation we can\
-            set this for approximate number of saturation events.
-        :rtype: float
-        """
-        # E[ number of spikes ] in a timestep
-        steps_per_second = MICRO_TO_SECOND_CONVERSION / machine_time_step()
-        average_spikes_per_timestep = (
-            float(n_synapses_in * spikes_per_second) / steps_per_second)
-
-        # Exact variance contribution from inherent Poisson variation
-        poisson_variance = average_spikes_per_timestep * (weight_mean ** 2)
-
-        # Upper end of range for Poisson summation required below
-        # upper_bound needs to be an integer
-        upper_bound = int(round(average_spikes_per_timestep +
-                                POSSION_SIGMA_SUMMATION_LIMIT *
-                                math.sqrt(average_spikes_per_timestep)))
-
-        # Closed-form exact solution for summation that gives the variance
-        # contributed by weight distribution variation when modulated by
-        # Poisson PDF.  Requires scipy.special for gamma and incomplete gamma
-        # functions. Beware: incomplete gamma doesn't work the same as
-        # Mathematica because (1) it's regularised and needs a further
-        # multiplication and (2) it's actually the complement that is needed
-        # i.e. 'gammaincc']
-
-        weight_variance = 0.0
-
-        if weight_std_dev > 0:
-            # pylint: disable=no-member
-            lngamma = special.gammaln(1 + upper_bound)
-            gammai = special.gammaincc(
-                1 + upper_bound, average_spikes_per_timestep)
-
-            big_ratio = (math.log(average_spikes_per_timestep) * upper_bound -
-                         lngamma)
-
-            if -701.0 < big_ratio < 701.0 and big_ratio != 0.0:
-                log_weight_variance = (
-                    -average_spikes_per_timestep +
-                    math.log(average_spikes_per_timestep) +
-                    2.0 * math.log(weight_std_dev) +
-                    math.log(math.exp(average_spikes_per_timestep) * gammai -
-                             math.exp(big_ratio)))
-                weight_variance = math.exp(log_weight_variance)
-
-        # upper bound calculation -> mean + n * SD
-        return ((average_spikes_per_timestep * weight_mean) +
-                (sigma * math.sqrt(poisson_variance + weight_variance)))
-
-    def get_ring_buffer_shifts(self, incoming_projections):
-        """ Get the shift of the ring buffers for transfer of values into the
-            input buffers for this model.
-
-        :param list(~spynnaker.pyNN.models.Projection) incoming_projections:
-            The projections to consider in the calculations
-        :rtype: list(int)
-        """
+    # TODO: The upcoming functions replace the ring_buffer bound calculations
+    # and use minimum weights instead; it may be that a mixture of the two
+    # methods is necessary in the long run
+    def __get_closest_weight(self, value):
+        """ Get the best representation of the weight so that both weight and
+            1 / w work
+        :param float value: value to get the closest weight of
+        """
+        if abs(value) < 1.0:
+            return DataType.S1615.closest_representable_value(value)
+        return 1 / (
+            DataType.S1615.closest_representable_value_above(1 / value))
+
+    def _calculate_min_weights(self, incoming_projections):
+        """ Calculate the minimum weights required to best represent all the
+            possible weights coming into the specified machine vertex
+        :param list(~.Projection) incoming_projections: a list of incoming proj
+        """
+        # Initialise to a maximum value
+        min_weights = [sys.maxsize for _ in range(
+            self.__neuron_impl.get_n_synapse_types())]
+
+        # Get the (global) weight_scale from the input_type in the neuron_impl
         weight_scale = self.__neuron_impl.get_global_weight_scale()
-        weight_scale_squared = weight_scale * weight_scale
-        n_synapse_types = self.__neuron_impl.get_n_synapse_types()
-        running_totals = [RunningStats() for _ in range(n_synapse_types)]
-        delay_running_totals = [RunningStats() for _ in range(n_synapse_types)]
-        total_weights = numpy.zeros(n_synapse_types)
-        biggest_weight = numpy.zeros(n_synapse_types)
-        weights_signed = False
-        rate_stats = [RunningStats() for _ in range(n_synapse_types)]
-        steps_per_second = MICRO_TO_SECOND_CONVERSION / machine_time_step()
 
         for proj in incoming_projections:
             synapse_info = proj._synapse_information
             synapse_type = synapse_info.synapse_type
+            connector = synapse_info.connector
             synapse_dynamics = synapse_info.synapse_dynamics
-            connector = synapse_info.connector
-
-            weight_mean = (
-                synapse_dynamics.get_weight_mean(
-                    connector, synapse_info) * weight_scale)
-            n_connections = \
-                connector.get_n_connections_to_post_vertex_maximum(
-                    synapse_info)
-            weight_variance = synapse_dynamics.get_weight_variance(
-                connector, synapse_info.weights,
-                synapse_info) * weight_scale_squared
-            running_totals[synapse_type].add_items(
-                weight_mean, weight_variance, n_connections)
-
-            delay_variance = synapse_dynamics.get_delay_variance(
-                connector, synapse_info.delays, synapse_info)
-            delay_running_totals[synapse_type].add_items(
-                0.0, delay_variance, n_connections)
-
-            weight_max = (synapse_dynamics.get_weight_maximum(
-                connector, synapse_info) * weight_scale)
-            biggest_weight[synapse_type] = max(
-                biggest_weight[synapse_type], weight_max)
-
-            spikes_per_tick = max(
-                1.0, self.__spikes_per_second / steps_per_second)
-            spikes_per_second = self.__spikes_per_second
-            pre_vertex = proj._projection_edge.pre_vertex
-            if isinstance(pre_vertex, AbstractMaxSpikes):
-                rate = pre_vertex.max_spikes_per_second()
-                if rate != 0:
-                    spikes_per_second = rate
-                spikes_per_tick = pre_vertex.max_spikes_per_ts()
-            rate_stats[synapse_type].add_items(
-                spikes_per_second, 0, n_connections)
-            total_weights[synapse_type] += spikes_per_tick * (
-                weight_max * n_connections)
-
-            if synapse_dynamics.are_weights_signed():
-                weights_signed = True
-
-        max_weights = numpy.zeros(n_synapse_types)
-        for synapse_type in range(n_synapse_types):
-            if delay_running_totals[synapse_type].variance == 0.0:
-                max_weights[synapse_type] = max(total_weights[synapse_type],
-                                                biggest_weight[synapse_type])
-            else:
-                stats = running_totals[synapse_type]
-                rates = rate_stats[synapse_type]
-                max_weights[synapse_type] = min(
-                    self._ring_buffer_expected_upper_bound(
-                        stats.mean, stats.standard_deviation, rates.mean,
-                        stats.n_items, self.__ring_buffer_sigma),
-                    total_weights[synapse_type])
-                max_weights[synapse_type] = max(
-                    max_weights[synapse_type], biggest_weight[synapse_type])
-
-        # Convert these to powers; we could use int.bit_length() for this if
-        # they were integers, but they aren't...
-        max_weight_powers = (
-            0 if w <= 0 else int(math.ceil(max(0, math.log(w, 2))))
-            for w in max_weights)
-
-        # If 2^max_weight_power equals the max weight, we have to add another
-        # power, as range is 0 - (just under 2^max_weight_power)!
-        max_weight_powers = (
-            w + 1 if (2 ** w) <= a else w
-            for w, a in zip(max_weight_powers, max_weights))
-
-        # If we have synapse dynamics that uses signed weights,
-        # Add another bit of shift to prevent overflows
-        if weights_signed:
-            max_weight_powers = (m + 1 for m in max_weight_powers)
-
-        return list(max_weight_powers)
-
-    @staticmethod
-    def __get_weight_scale(ring_buffer_to_input_left_shift):
-        """ Return the amount to scale the weights by to convert them from \
-            floating point values to 16-bit fixed point numbers which can be \
-            shifted left by ring_buffer_to_input_left_shift to produce an\
-            s1615 fixed point number
-
-        :param int ring_buffer_to_input_left_shift:
-        :rtype: float
-        """
-        return float(math.pow(2, 16 - (ring_buffer_to_input_left_shift + 1)))
-
-    def get_weight_scales(self, ring_buffer_shifts):
+
+            weight_min = connector.get_weight_minimum(
+                synapse_info.weights, self.__weight_random_sigma, synapse_info)
+            weight_min *= weight_scale
+            if weight_min != 0 and not numpy.isnan(weight_min):
+                weight_min = float_gcd(min_weights[synapse_type], weight_min)
+                min_weights[synapse_type] = min(
+                    min_weights[synapse_type], weight_min)
+
+            if isinstance(synapse_dynamics, SynapseDynamicsSTDP):
+                min_delta = synapse_dynamics.get_weight_min_delta(
+                    self.__max_stdp_spike_delta)
+                min_delta *= weight_scale
+                if min_delta is not None and min_delta != 0:
+                    # This also depends on the earlier calculated minimum
+                    min_delta = float_gcd(min_delta, weight_min)
+                    min_weights[synapse_type] = min(
+                        min_weights[synapse_type], min_delta)
+            elif isinstance(synapse_dynamics, SynapseDynamicsStructuralStatic):
+                weight_min = synapse_dynamics.initial_weight
+                weight_min *= weight_scale
+                if weight_min != 0:
+                    weight_min = float_gcd(min_weights[synapse_type],
+                                           weight_min)
+                    min_weights[synapse_type] = min(
+                        min_weights[synapse_type], weight_min)
+
+        # Convert values to their closest representable value to ensure
+        # that division works for the minimum value
+        min_weights = [self.__get_closest_weight(m)
+                       if m != sys.maxsize else 0 for m in min_weights]
+
+        # The minimum weight shouldn't be 0 unless set above (and then it
+        # doesn't matter that we use the min as there are no weights); so
+        # set the weight to the smallest representable value if 0
+        min_weights = [m if m > 0 else DataType.S1615.decode_from_int(1)
+                       for m in min_weights]
+
+        self.__check_weights(min_weights, weight_scale, incoming_projections)
+
+        return min_weights
+
+    def __check_weights(
+            self, min_weights, weight_scale, incoming_projections):
+        """ Warn the user about weights that can't be represented properly
+            where possible
+        :param ~numpy.ndarray min_weights: Minimum weights per synapse type
+        :param float weight_scale: The weight_scale from the synapse input_type
+        :param list(~.Projection) incoming_projections: A list of incoming proj
+        """
+        for proj in incoming_projections:
+            synapse_info = proj._synapse_information
+            weights = synapse_info.weights
+            synapse_type = synapse_info.synapse_type
+            min_weight = min_weights[synapse_type]
+            if not isinstance(weights, str):
+                if numpy.isscalar(weights):
+                    self.__check_weight(
+                        min_weight, weights, weight_scale, proj, synapse_info)
+                elif hasattr(weights, "__getitem__"):
+                    for w in weights:
+                        self.__check_weight(
+                            min_weight, w, weight_scale, proj, synapse_info)
+
+    def __check_weight(
+            self, min_weight, weight, weight_scale, projection,
+            synapse_info):
+        """ Warn the user about a weight that can't be represented properly
+            where possible
+        :param float min_weight: Minimum weight value
+        :param float weight: weight value being checked
+        :param float weight_scale: The weight_scale from the synapse input_type
+        :param ~.Projection projection: The projection
+        :param ~.SynapseInformation synapse_info: The synapse information
+        """
+        r_weight = weight * weight_scale / min_weight
+        r_weight = (DataType.UINT16.closest_representable_value(
+            r_weight) * min_weight) / weight_scale
+        if weight != r_weight:
+            self.__weight_provenance[weight, r_weight].append(
+                (projection, synapse_info))
+
+    def get_min_weights(self, incoming_projections):
+        if self.__min_weights is None:
+            self.__min_weights = self._calculate_min_weights(
+                incoming_projections)
+        return self.__min_weights
+
+    def get_weight_scales(self, min_weights):
         """ Get the weight scaling to apply to weights in synapses
 
-        :param list(int) ring_buffer_shifts:
-            The shifts to convert to weight scales
+        :param list(int) min_weights:
+            The min weights to convert to weight scales
         :rtype: list(int)
         """
         weight_scale = self.__neuron_impl.get_global_weight_scale()
-        return numpy.array([
-            self.__get_weight_scale(r) * weight_scale
-            for r in ring_buffer_shifts])
+        self.__weight_scales = numpy.array(
+            [(1 / w) * weight_scale if w != 0 else 0 for w in min_weights])
+        return self.__weight_scales
+
+    # def reset_min_weights(self):
+    #     if self.__min_weights_auto:
+    #         self.__min_weights = None
+    #         self.__weight_scales = None
 
     @overrides(AbstractAcceptsIncomingSynapses.get_connections_from_machine)
     def get_connections_from_machine(
@@ -1319,4 +1286,34 @@
         :rtype: list(~spynnaker.pyNN.models.projection.Projection)
         """
         return self.__incoming_projections
->>>>>>> f44d2b32
+
+    @overrides(AbstractProvidesLocalProvenanceData.get_local_provenance_data)
+    def get_local_provenance_data(self):
+        """ Get provenance data for weights
+
+        :param str label: The label of the vertex
+        :param list synapse_names: List of the names of the synapses
+        :return: A list of provenance items
+        """
+        prov_items = list()
+        synapse_names = list(self.__neuron_impl.get_synapse_targets())
+        # Record the min weight used for each synapse type
+        for i, weight in enumerate(self.__min_weights):
+            prov_items.append(ProvenanceDataItem(
+                [self._label, "min_weight_{}".format(synapse_names[i])],
+                weight))
+
+        # Report any known weights that couldn't be represented
+        for (weight, r_weight) in self.__weight_provenance:
+            proj_info = self.__weight_provenance[weight, r_weight]
+            for i, (proj, s_info) in enumerate(proj_info):
+                prov_items.append(ProvenanceDataItem(
+                    [self._label, proj.label,
+                     s_info.connector.__class__.__name__,
+                     "weight_representation"], r_weight,
+                    report=(i == 0),
+                    message="Weight of {} could not be represented precisely;"
+                            " a weight of {} was used instead".format(
+                                weight, r_weight)))
+
+        return prov_items