--- conflicted
+++ resolved
@@ -24,19 +24,10 @@
 from spinn_front_end_common.abstract_models.impl import (
     ProvidesKeyToAtomMappingImpl, TDMAAwareApplicationVertex)
 from spinn_front_end_common.utilities import (
-<<<<<<< HEAD
-    constants as common_constants, helpful_functions, globals_variables)
-from spinn_front_end_common.utilities.constants import (
-    BYTES_PER_WORD, SYSTEM_BYTES_REQUIREMENT)
-from spinn_front_end_common.interface.simulation import simulation_utilities
-from spinn_front_end_common.interface.profiling import profile_utils
+    helpful_functions, globals_variables)
+from spinn_front_end_common.utilities.constants import BYTES_PER_WORD
 from spinn_front_end_common.interface.provenance import (
     AbstractProvidesLocalProvenanceData)
-from spynnaker.pyNN.utilities.constants import POPULATION_BASED_REGIONS
-=======
-    helpful_functions, globals_variables)
-from spinn_front_end_common.utilities.constants import BYTES_PER_WORD
->>>>>>> 6ed8b6d3
 from spynnaker.pyNN.models.common import (
     AbstractSpikeRecordable, AbstractNeuronRecordable, NeuronRecorder)
 from spynnaker.pyNN.models.abstract_models import (
@@ -60,17 +51,10 @@
         AbstractSpikeRecordable, AbstractNeuronRecordable,
         AbstractProvidesOutgoingPartitionConstraints,
         AbstractPopulationInitializable, AbstractPopulationSettable,
-<<<<<<< HEAD
-        AbstractChangableAfterRun, AbstractRewritesDataSpecification,
-        AbstractReadParametersBeforeSet, AbstractAcceptsIncomingSynapses,
+        AbstractChangableAfterRun, AbstractAcceptsIncomingSynapses,
         ProvidesKeyToAtomMappingImpl, AbstractCanReset,
         AbstractProvidesLocalProvenanceData):
     """ Underlying vertex model for Neural Populations.
-=======
-        AbstractChangableAfterRun, AbstractAcceptsIncomingSynapses,
-        ProvidesKeyToAtomMappingImpl, AbstractCanReset):
-    """ Underlying vertex model for Neural Populations.\
->>>>>>> 6ed8b6d3
         Not actually abstract.
     """
 
@@ -109,15 +93,10 @@
 
     def __init__(
             self, n_neurons, label, constraints, max_atoms_per_core,
-<<<<<<< HEAD
             spikes_per_second, ring_buffer_sigma, min_weights,
             weight_random_sigma, max_stdp_spike_delta,
             incoming_spike_buffer_size, neuron_impl, pynn_model,
-            drop_late_spikes):
-=======
-            spikes_per_second, ring_buffer_sigma, incoming_spike_buffer_size,
-            neuron_impl, pynn_model, drop_late_spikes, splitter):
->>>>>>> 6ed8b6d3
+            drop_late_spikes, splitter):
         """
         :param int n_neurons: The number of neurons in the population
         :param str label: The label on the population
@@ -606,24 +585,11 @@
         # If synapses change during the run,
         if self.__synapse_manager.changes_during_run:
             self.__change_requires_data_generation = True
-<<<<<<< HEAD
-            self.__change_requires_neuron_parameters_reload = False
-
-    def read_generated_connection_holders(self, transceiver, placement):
-        """ Fill in the connection holders
-
-        :param Transceiver transceiver: How the data is to be read
-        :param Placement placement: Where the data is on the machine
-        """
-        self.__synapse_manager.read_generated_connection_holders(
-            transceiver, placement)
+            for vertex in self.machine_vertices:
+                if isinstance(vertex, AbstractRewritesDataSpecification):
+                    vertex.set_reload_required(True)
 
     @overrides(AbstractProvidesLocalProvenanceData.get_local_provenance_data)
     def get_local_provenance_data(self):
         return self.__synapse_manager.get_weight_provenance(
-            self._label, list(self.__neuron_impl.get_synapse_targets()))
-=======
-            for vertex in self.machine_vertices:
-                if isinstance(vertex, AbstractRewritesDataSpecification):
-                    vertex.set_reload_required(True)
->>>>>>> 6ed8b6d3
+            self._label, list(self.__neuron_impl.get_synapse_targets()))