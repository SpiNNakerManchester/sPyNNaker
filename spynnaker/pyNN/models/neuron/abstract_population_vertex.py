--- conflicted
+++ resolved
@@ -121,12 +121,7 @@
         TDMAAwareApplicationVertex.__init__(
             self, label, constraints, max_atoms_per_core, splitter)
 
-<<<<<<< HEAD
         self.__n_atoms = self.round_n_atoms(n_neurons, "n_neurons")
-        self.__n_subvertices = 0
-=======
-        self.__n_atoms = n_neurons
->>>>>>> ed82933b
         self.__n_data_specs = 0
 
         # buffer data
