# Copyright (c) 2017-2019 The University of Manchester
#
# This program is free software: you can redistribute it and/or modify
# it under the terms of the GNU General Public License as published by
# the Free Software Foundation, either version 3 of the License, or
# (at your option) any later version.
#
# This program is distributed in the hope that it will be useful,
# but WITHOUT ANY WARRANTY; without even the implied warranty of
# MERCHANTABILITY or FITNESS FOR A PARTICULAR PURPOSE.  See the
# GNU General Public License for more details.
#
# You should have received a copy of the GNU General Public License
# along with this program.  If not, see <http://www.gnu.org/licenses/>.

import logging
import math
import numpy
from scipy import special  # @UnresolvedImport
import operator
from functools import reduce
from collections import defaultdict

from pyNN.space import Grid2D, Grid3D

from spinn_utilities.log import FormatAdapter
from spinn_utilities.overrides import overrides
from spinn_utilities.progress_bar import ProgressBar
from spinn_utilities.ranged import RangeDictionary
from data_specification.enums.data_type import DataType
from spinn_utilities.config_holder import (
    get_config_int, get_config_float, get_config_bool)
from pacman.model.resources import MultiRegionSDRAM
from spinn_front_end_common.abstract_models import (
    AbstractCanReset)
from spinn_front_end_common.utilities.constants import (
    BYTES_PER_WORD, SYSTEM_BYTES_REQUIREMENT)
from spinn_front_end_common.interface.profiling.profile_utils import (
    get_profile_region_size)
from spinn_front_end_common.interface.buffer_management\
    .recording_utilities import (
       get_recording_header_size, get_recording_data_constant_size)
from spinn_front_end_common.interface.provenance import (
    ProvidesProvenanceDataFromMachineImpl)
from spynnaker.pyNN.data import SpynnakerDataView
from spynnaker.pyNN.models.common import NeuronRecorder
from spynnaker.pyNN.models.abstract_models import (
    AbstractAcceptsIncomingSynapses, AbstractMaxSpikes, HasSynapses,
    SupportsStructure)
from spynnaker.pyNN.utilities.constants import (
    POSSION_SIGMA_SUMMATION_LIMIT)
from spynnaker.pyNN.utilities.running_stats import RunningStats
from spynnaker.pyNN.models.neuron.synapse_dynamics import (
    AbstractSDRAMSynapseDynamics, AbstractSynapseDynamicsStructural,
    AbstractSupportsSignedWeights)
from spynnaker.pyNN.models.neuron.local_only import AbstractLocalOnly
from spynnaker.pyNN.models.neuron.synapse_dynamics import SynapseDynamicsStatic
from spynnaker.pyNN.utilities.utility_calls import create_mars_kiss_seeds
from spynnaker.pyNN.utilities.bit_field_utilities import get_sdram_for_keys
from spynnaker.pyNN.utilities.struct import StructRepeat
from spynnaker.pyNN.models.common import (
    ParameterHolder, PopulationApplicationVertex)
from spynnaker.pyNN.models.common.param_generator_data import MAX_PARAMS_BYTES
from spynnaker.pyNN.exceptions import SpynnakerException
from spynnaker.pyNN.models.spike_source import SpikeSourcePoissonVertex

from .population_machine_neurons import PopulationMachineNeurons
from .synapse_io import get_max_row_info
from .master_pop_table import MasterPopTableAsBinarySearch
from .generator_data import GeneratorData
from .synaptic_matrices import SYNAPSES_BASE_GENERATOR_SDRAM_USAGE_IN_BYTES

logger = FormatAdapter(logging.getLogger(__name__))

# TODO: Make sure these values are correct (particularly CPU cycles)
_NEURON_BASE_DTCM_USAGE_IN_BYTES = 9 * BYTES_PER_WORD
_NEURON_BASE_N_CPU_CYCLES_PER_NEURON = 22
_NEURON_BASE_N_CPU_CYCLES = 10

_NEURON_GENERATOR_BASE_SDRAM = 12 * BYTES_PER_WORD
_NEURON_GENERATOR_PER_STRUCT = 4 * BYTES_PER_WORD
_NEURON_GENERATOR_PER_PARAM = 2 * BYTES_PER_WORD
_NEURON_GENERATOR_PER_ITEM = (2 * BYTES_PER_WORD) + MAX_PARAMS_BYTES

# 1 for number of neurons
# 1 for number of synapse types
# 1 for number of neuron bits
# 1 for number of synapse type bits
# 1 for number of delay bits
# 1 for drop late packets,
# 1 for incoming spike buffer size
_SYNAPSES_BASE_SDRAM_USAGE_IN_BYTES = 7 * BYTES_PER_WORD

_EXTRA_RECORDABLE_UNITS = {NeuronRecorder.SPIKES: "",
                           NeuronRecorder.PACKETS: "",
                           NeuronRecorder.REWIRING: ""}


def _prod(iterable):
    """ Finds the product of the iterable

    :param iterable iterable: Things to multiply together
    """
    return reduce(operator.mul, iterable, 1)


class AbstractPopulationVertex(
        PopulationApplicationVertex, AbstractAcceptsIncomingSynapses,
        AbstractCanReset, SupportsStructure):
    """ Underlying vertex model for Neural Populations.\
        Not actually abstract.
    """

    __slots__ = [
        "__incoming_spike_buffer_size",
        "__n_atoms",
        "__n_profile_samples",
        "__neuron_impl",
        "__neuron_recorder",
        "__synapse_recorder",
        "__parameters",
        "__pynn_model",
        "__state_variables",
        "__initial_state_variables",
        "__updated_state_variables",
        "__ring_buffer_sigma",
        "__spikes_per_second",
        "__drop_late_spikes",
        "__rb_left_shifts",
        "__incoming_projections",
        "__incoming_poisson_projections",
        "__synapse_dynamics",
        "__max_row_info",
        "__self_projection",
        "__current_sources",
        "__current_source_id_list",
        "__structure",
        "__rng",
        "__pop_seed",
        "__core_seeds",
        "__connection_cache",
        "__read_initial_values",
        "__have_read_initial_values",
        "__last_parameter_read_time",
        "__n_colour_bits"]

    #: recording region IDs
    _SPIKE_RECORDING_REGION = 0

    #: the size of the runtime SDP port data region
    _RUNTIME_SDP_PORT_SIZE = BYTES_PER_WORD

    #: The Buffer traffic type
    _TRAFFIC_IDENTIFIER = "BufferTraffic"

    _C_MAIN_BASE_N_CPU_CYCLES = 0
    _NEURON_BASE_N_CPU_CYCLES_PER_NEURON = 22
    _NEURON_BASE_N_CPU_CYCLES = 10
    _SYNAPSE_BASE_N_CPU_CYCLES_PER_NEURON = 22
    _SYNAPSE_BASE_N_CPU_CYCLES = 10

    # Elements before the start of global parameters
    # 1. has key, 2. key, 3. n atoms, 4. n_atoms_peak 5. n_colour_bits
    CORE_PARAMS_BASE_SIZE = 5 * BYTES_PER_WORD

    def __init__(
            self, n_neurons, label, max_atoms_per_core,
            spikes_per_second, ring_buffer_sigma, incoming_spike_buffer_size,
            neuron_impl, pynn_model, drop_late_spikes, splitter, seed,
<<<<<<< HEAD
            rb_left_shifts):
=======
            n_colour_bits):
>>>>>>> a0551729
        """
        :param int n_neurons: The number of neurons in the population
        :param str label: The label on the population
        :param int max_atoms_per_core:
            The maximum number of atoms (neurons) per SpiNNaker core.
        :param spikes_per_second: Expected spike rate
        :type spikes_per_second: float or None
        :param ring_buffer_sigma:
            How many SD above the mean to go for upper bound of ring buffer
            size; a good starting choice is 5.0. Given length of simulation
            we can set this for approximate number of saturation events.
        :type ring_buffer_sigma: float or None
        :param incoming_spike_buffer_size:
        :type incoming_spike_buffer_size: int or None
        :param bool drop_late_spikes: control flag for dropping late packets.
        :param AbstractNeuronImpl neuron_impl:
            The (Python side of the) implementation of the neurons themselves.
        :param AbstractPyNNNeuronModel pynn_model:
            The PyNN neuron model that this vertex is working on behalf of.
        :param splitter: splitter object
        :type splitter: None or
            ~pacman.model.partitioner_splitters.abstract_splitters.AbstractSplitterCommon
        :param seed:
            The Population seed, used to ensure the same random generation
            on each run.
        :param int n_colour_bits: The number of colour bits to use
        """

        # pylint: disable=too-many-arguments
        super().__init__(label, max_atoms_per_core, splitter)

        self.__n_atoms = self.round_n_atoms(n_neurons, "n_neurons")

        # buffer data
        self.__incoming_spike_buffer_size = incoming_spike_buffer_size

        if incoming_spike_buffer_size is None:
            self.__incoming_spike_buffer_size = get_config_int(
                "Simulation", "incoming_spike_buffer_size")

        self.__ring_buffer_sigma = ring_buffer_sigma
        if self.__ring_buffer_sigma is None:
            self.__ring_buffer_sigma = get_config_float(
                "Simulation", "ring_buffer_sigma")

        self.__spikes_per_second = spikes_per_second
        if self.__spikes_per_second is None:
            self.__spikes_per_second = get_config_float(
                "Simulation", "spikes_per_second")

        self.__drop_late_spikes = drop_late_spikes
        if self.__drop_late_spikes is None:
            self.__drop_late_spikes = get_config_bool(
                "Simulation", "drop_late_spikes")

        self.__rb_left_shifts = rb_left_shifts

        self.__neuron_impl = neuron_impl
        self.__pynn_model = pynn_model
        self.__parameters = RangeDictionary(n_neurons)
        self.__neuron_impl.add_parameters(self.__parameters)
        self.__initial_state_variables = RangeDictionary(n_neurons)
        self.__neuron_impl.add_state_variables(self.__initial_state_variables)
        self.__state_variables = self.__initial_state_variables.copy()
        self.__n_colour_bits = n_colour_bits
        if self.__n_colour_bits is None:
            self.__n_colour_bits = get_config_int(
                "Simulation", "n_colour_bits")

        # Set up for recording
        neuron_recordable_variables = list(
            self.__neuron_impl.get_recordable_variables())
        record_data_types = dict(
            self.__neuron_impl.get_recordable_data_types())
        self.__neuron_recorder = NeuronRecorder(
            neuron_recordable_variables, record_data_types,
            [NeuronRecorder.SPIKES], n_neurons, [], {}, [], {})
        self.__synapse_recorder = NeuronRecorder(
            [], {}, [],
            n_neurons, [NeuronRecorder.PACKETS],
            {NeuronRecorder.PACKETS: NeuronRecorder.PACKETS_TYPE},
            [NeuronRecorder.REWIRING],
            {NeuronRecorder.REWIRING: NeuronRecorder.REWIRING_TYPE})

        # Current sources for this vertex
        self.__current_sources = []
        self.__current_source_id_list = dict()

        # Set up for profiling
        self.__n_profile_samples = get_config_int(
            "Reports", "n_profile_samples")

        # Set up for incoming
        self.__incoming_projections = defaultdict(list)
        self.__incoming_poisson_projections = list()
        self.__max_row_info = dict()
        self.__self_projection = None

        # Keep track of the synapse dynamics for the vertex overall
        self.__synapse_dynamics = SynapseDynamicsStatic()

        self.__structure = None

        # An RNG for use in synaptic generation
        self.__rng = numpy.random.RandomState(seed)
        self.__pop_seed = create_mars_kiss_seeds(self.__rng)
        self.__core_seeds = dict()

        # Store connections read from machine until asked to clear
        # Key is app_edge, synapse_info
        self.__connection_cache = dict()
        self.__read_initial_values = False
        self.__have_read_initial_values = False
        self.__last_parameter_read_time = None

    @overrides(PopulationApplicationVertex.get_max_atoms_per_core)
    def get_max_atoms_per_core(self):
        max_atoms = super().get_max_atoms_per_core()

        # Dynamically adjust depending on the needs of the synapse dynamics
        return min(
            max_atoms, self.__synapse_dynamics.absolute_max_atoms_per_core)

    @overrides(
        PopulationApplicationVertex.get_max_atoms_per_dimension_per_core)
    def get_max_atoms_per_dimension_per_core(self):
        max_atoms = self.get_max_atoms_per_core()

        # If single dimensional, we can use the max atoms calculation
        if len(self.atoms_shape) == 1:
            return (max_atoms, )

        # If not, the user has to be more specific if the total number of
        # atoms is not small enough to fit on one core
        max_per_dim = super().get_max_atoms_per_dimension_per_core()

        total_max_atoms = numpy.prod(max_per_dim)
        if self.n_atoms < total_max_atoms:
            total_max_atoms = self.n_atoms
        if total_max_atoms > max_atoms:
            raise SpynnakerException(
                "When using a multidimensional Population, a maximum number of"
                " neurons per core for each dimension must be provided such"
                " that the total number of neurons per core is less than or"
                f" equal to {max_atoms}")
        if len(max_per_dim) != len(self.atoms_shape):
            raise SpynnakerException(
                "When using a multidimensional Population, a maximum number of"
                " neurons per core must be provided for each dimension (in"
                " this case, please set a max neurons per core with"
                f" {len(self.atoms_shape)} dimensions)")
        return max_per_dim

    @overrides(PopulationApplicationVertex.
               set_max_atoms_per_dimension_per_core)
    def set_max_atoms_per_dimension_per_core(self, new_value):
        max_atoms = self.__synapse_dynamics.absolute_max_atoms_per_core
        if numpy.prod(new_value) > max_atoms:
            raise SpynnakerException(
                "In the current configuration, the maximum number of"
                " neurons for each dimension must be such that the total"
                " number of neurons per core is less than or equal to"
                f" {max_atoms}")
        super().set_max_atoms_per_dimension_per_core(new_value)

    @overrides(SupportsStructure.set_structure)
    def set_structure(self, structure):
        self.__structure = structure

    @property
    def combined_core_capable(self):
        """ Determine if the vertex can manage to operate on a combined
            neuron-synapse core, or if a split synapse-core is more
            appropriate.

            Note that this is currently based only on the ITCM available, not
            on the incoming synapses, but could be combined with
            n_synapse_cores_required to determine if, and how-many, synapse
            cores are needed.

        :rtype: bool
        """
        if self.__synapse_dynamics is None:
            return True
        return self.__synapse_dynamics.is_combined_core_capable

    @property
    def n_synapse_cores_required(self):
        """ Get the estimated number of synapse cores required, when using a
            split synapse-neuron core model.

            Note this is currently hard-coded but could be updated to work
            this out based on the number of incoming synapses

        :rtype: int
        """
        return 1

    @property
    def synapse_dynamics(self):
        """ The synapse dynamics used by the synapses e.g. plastic or static.
            Settable.

        :rtype: AbstractSynapseDynamics or None
        """
        return self.__synapse_dynamics

    @synapse_dynamics.setter
    def synapse_dynamics(self, synapse_dynamics):
        """ Set the synapse dynamics.  Note that after setting, the dynamics
            might not be the type set as it can be combined with the existing
            dynamics in exciting ways.

        :param AbstractSynapseDynamics synapse_dynamics:
            The synapse dynamics to set
        """
        self.__synapse_dynamics = self.__synapse_dynamics.merge(
            synapse_dynamics)

    def add_incoming_projection(self, projection):
        """ Add a projection incoming to this vertex

        :param PyNNProjectionCommon projection:
            The new projection to add
        """
        # Reset the ring buffer shifts as a projection has been added
        SpynnakerDataView.set_requires_mapping()
        self.__max_row_info.clear()
        # pylint: disable=protected-access
        pre_vertex = projection._projection_edge.pre_vertex
        self.__incoming_projections[pre_vertex].append(projection)
        if pre_vertex == self:
            self.__self_projection = projection
        if isinstance(pre_vertex, SpikeSourcePoissonVertex):
            self.__incoming_poisson_projections.append(projection)

    @property
    def self_projection(self):
        """ Get any projection from this vertex to itself

        :rtype: PyNNProjectionCommon or None
        """
        return self.__self_projection

    @property
    @overrides(PopulationApplicationVertex.n_atoms)
    def n_atoms(self):
        return self.__n_atoms

    @property
    @overrides(PopulationApplicationVertex.atoms_shape)
    def atoms_shape(self):
        if isinstance(self.__structure, (Grid2D, Grid3D)):
            return self.__structure.calculate_size(self.__n_atoms)
        return super(AbstractPopulationVertex, self).atoms_shape

    @property
    def size(self):
        """ The number of neurons in the vertex

        :rtype: int
        """
        return self.__n_atoms

    @property
    def incoming_spike_buffer_size(self):
        """ The size of the incoming spike buffer to be used on the cores

        :rtype: int
        """
        return self.__incoming_spike_buffer_size

    @property
    def parameters(self):
        """ The parameters of the neurons in the population

        :rtype: RangeDictionary
        """
        return self.__parameters

    @property
    def state_variables(self):
        """ The state variables of the neuron in the population

        :rtype: RangeDicationary
        """
        return self.__state_variables

    @property
    def initial_state_variables(self):
        """ The initial values of the state variables of the neurons

        :rtype: RangeDictionary
        """
        return self.__initial_state_variables

    @property
    def neuron_impl(self):
        """ The neuron implementation

        :rtype: AbstractNeuronImpl
        """
        return self.__neuron_impl

    @property
    def n_profile_samples(self):
        """ The maximum number of profile samples to report

        :rtype: int
        """
        return self.__n_profile_samples

    @property
    def neuron_recorder(self):
        """ The recorder for neurons

        :rtype: NeuronRecorder
        """
        return self.__neuron_recorder

    @property
    def synapse_recorder(self):
        """ The recorder for synapses

        :rtype: SynapseRecorder
        """
        return self.__synapse_recorder

    @property
    def drop_late_spikes(self):
        """ Whether spikes should be dropped if not processed in a timestep

        :rtype: bool
        """
        return self.__drop_late_spikes

    @property
    def rb_left_shifts(self):
        """ ring buffer left shifts (for use by user)

        :rtype: bool
        """
        return self.__rb_left_shifts

    def set_rb_left_shifts(self, rb_left_shifts):
        self.__rb_left_shifts = rb_left_shifts

    def get_sdram_usage_for_core_neuron_params(self, n_atoms):
        return (
            self.CORE_PARAMS_BASE_SIZE +
            (self.__neuron_impl.get_n_synapse_types() * BYTES_PER_WORD) +
            # The keys per neuron
            n_atoms * BYTES_PER_WORD)

    def get_sdram_usage_for_neuron_params(self, n_atoms):
        """ Calculate the SDRAM usage for just the neuron parameters region.

        :param int n_atoms: The number of atoms per core
        :return: The SDRAM required for the neuron region
        """
        return sum(s.get_size_in_whole_words(n_atoms)
                   if s.repeat_type == StructRepeat.PER_NEURON
                   else s.get_size_in_whole_words()
                   for s in self.__neuron_impl.structs) * BYTES_PER_WORD

    def get_sdram_usage_for_neuron_generation(self, n_atoms):
        """ Calculate the SDRAM usage for the neuron generation region.

        :param int n_atoms: The number of atoms per core
        :return: The SDRAM required for the neuron generator region
        """
        return (self.__get_sdram_usage_for_neuron_struct_generation(n_atoms) +
                self.__neuron_recorder.get_generator_sdram_usage_in_bytes(
                    n_atoms))

    def __get_sdram_usage_for_neuron_struct_generation(self, n_atoms):
        """ Calculate the SDRAM usage for the neuron struct generation region.

        :param int n_atoms: The number of atoms per core
        :return: The SDRAM required for the neuron generator region
        """
        # Uses nothing if not generatable
        structs = self.__neuron_impl.structs
        for struct in structs:
            if not struct.is_generatable:
                return 0

        # If structs are generatable, we can guess that parameters are,
        # and then assume each parameter is different for maximum SDRAM.
        n_structs = len(structs)
        n_params = sum(len(s.fields) for s in structs)
        return sum([
            _NEURON_GENERATOR_BASE_SDRAM,
            _NEURON_GENERATOR_PER_STRUCT * n_structs,
            _NEURON_GENERATOR_PER_PARAM * n_params,
            _NEURON_GENERATOR_PER_ITEM * n_params * n_atoms
        ])

    def get_sdram_usage_for_current_source_params(self, n_atoms):
        """ Calculate the SDRAM usage for the current source parameters region.

        :param int n_atoms: The number of atoms to account for
        :return: The SDRAM required for the current source region
        """
        # If non at all, just output size of 0 declaration
        if not self.__current_sources:
            return BYTES_PER_WORD

        # This is a worst-case count, assuming all sources apply to all atoms
        # Start with the count of sources + count of sources per neuron
        sdram_usage = BYTES_PER_WORD + (n_atoms * BYTES_PER_WORD)

        # There is a number of each different type of current source
        sdram_usage += 4 * BYTES_PER_WORD

        # Add on size of neuron id list per source (remember assume all atoms)
        sdram_usage += (
            len(self.__current_sources) * 2 * n_atoms * BYTES_PER_WORD)

        # Add on the size of the current source data + neuron id list per
        # source (remember, assume all neurons for worst case)
        for current_source in self.__current_sources:
            sdram_usage += current_source.get_sdram_usage_in_bytes()

        return sdram_usage

    def __read_parameters_now(self):
        # If we already read the parameters at this time, don't do it again
        current_time = SpynnakerDataView().get_current_run_time_ms()
        if self.__last_parameter_read_time == current_time:
            return

        self.__last_parameter_read_time = current_time
        for m_vertex in self.machine_vertices:
            if isinstance(m_vertex, PopulationMachineNeurons):
                placement = SpynnakerDataView.get_placement_of_vertex(m_vertex)
                m_vertex.read_parameters_from_machine(placement)

    def __read_initial_parameters_now(self):
        # If we already read the initial parameters, don't do it again
        if self.__have_read_initial_values:
            return

        for m_vertex in self.machine_vertices:
            if isinstance(m_vertex, PopulationMachineNeurons):
                placement = SpynnakerDataView.get_placement_of_vertex(m_vertex)
                m_vertex.read_initial_parameters_from_machine(placement)

    def __read_parameter(self, name, selector=None):
        return self.__parameters[name].get_values(selector)

    @overrides(PopulationApplicationVertex.get_parameter_values)
    def get_parameter_values(self, names, selector=None):
        self._check_parameters(names, set(self.__parameters.keys()))
        # If we haven't yet run, or have just reset, note to read the values
        # when they are ready
        if not SpynnakerDataView.is_ran_last():
            self.__read_initial_values = True
        elif SpynnakerDataView.has_transceiver():
            self.__read_parameters_now()
        return ParameterHolder(names, self.__read_parameter, selector)

    @overrides(PopulationApplicationVertex.set_parameter_values)
    def set_parameter_values(self, name, value, selector=None):
        # If we have run, and not reset, we need to read the values back
        # so that we don't overwrite the state.  Note that a reset will
        # then make this a waste, but we can't see the future...
        if SpynnakerDataView.is_ran_last():
            self.__read_parameters_now()
            self.__tell_neuron_vertices_to_regenerate()
        self.__parameters[name].set_value_by_selector(selector, value)

    @overrides(PopulationApplicationVertex.get_parameters)
    def get_parameters(self):
        return self.__pynn_model.default_parameters.keys()

    def __read_initial_state_variable(self, name, selector=None):
        return self.__initial_state_variables[name].get_values(selector)

    @overrides(PopulationApplicationVertex.get_initial_state_values)
    def get_initial_state_values(self, names, selector=None):
        self._check_variables(names, set(self.__state_variables.keys()))
        # If we haven't yet run, or have just reset, note to read the values
        # when they are ready
        if not SpynnakerDataView.is_ran_last():
            self.__read_initial_values = True
        else:
            self.__read_initial_parameters_now()
        return ParameterHolder(
            names, self.__read_initial_state_variable, selector)

    @overrides(PopulationApplicationVertex.set_initial_state_values)
    def set_initial_state_values(self, name, value, selector=None):
        self._check_variables([name], set(self.__state_variables.keys()))
        if not SpynnakerDataView.is_ran_last():
            self.__state_variables[name].set_value_by_selector(
                selector, value)
        self.__initial_state_variables[name].set_value_by_selector(
            selector, value)

    def __read_current_state_variable(self, name, selector=None):
        return self.__state_variables[name].get_values(selector)

    @overrides(PopulationApplicationVertex.get_current_state_values)
    def get_current_state_values(self, names, selector=None):
        self._check_variables(names, set(self.__state_variables.keys()))
        # If we haven't yet run, or have just reset, note to read the values
        # when they are ready
        if not SpynnakerDataView.is_ran_last():
            self.__read_initial_values = True
        else:
            self.__read_parameters_now()
        return ParameterHolder(
            names, self.__read_current_state_variable, selector)

    @overrides(PopulationApplicationVertex.set_current_state_values)
    def set_current_state_values(self, name, value, selector=None):
        self._check_variables([name], set(self.__state_variables.keys()))
        # If we have run, and not reset, we need to read the values back
        # so that we don't overwrite all the state.  Note that a reset will
        # then make this a waste, but we can't see the future...
        if SpynnakerDataView.is_ran_last():
            self.__read_parameters_now()
            self.__tell_neuron_vertices_to_regenerate()
        self.__state_variables[name].set_value_by_selector(
            selector, value)

    @overrides(PopulationApplicationVertex.get_state_variables)
    def get_state_variables(self):
        return self.__pynn_model.default_initial_values.keys()

    @overrides(PopulationApplicationVertex.get_units)
    def get_units(self, name):
        if name in _EXTRA_RECORDABLE_UNITS:
            return _EXTRA_RECORDABLE_UNITS[name]
        if self.__neuron_impl.is_recordable(name):
            return self.__neuron_impl.get_recordable_units(name)
        if (name not in self.__parameters and
                name not in self.__state_variables):
            raise KeyError(f"No such parameter {name}")
        return self.__neuron_impl.get_units(name)

    @property
    @overrides(PopulationApplicationVertex.conductance_based)
    def conductance_based(self):
        return self.__neuron_impl.is_conductance_based

    @overrides(PopulationApplicationVertex.get_recordable_variables)
    def get_recordable_variables(self):
        variables = list()
        variables.extend(self.__neuron_recorder.get_recordable_variables())
        variables.extend(self.__synapse_recorder.get_recordable_variables())
        return variables

    @overrides(PopulationApplicationVertex.can_record)
    def can_record(self, name):
        return (self.__neuron_recorder.is_recordable(name) or
                self.__synapse_recorder.is_recordable(name))

    @overrides(PopulationApplicationVertex.set_recording)
    def set_recording(self, name, sampling_interval=None, indices=None):
        if self.__neuron_recorder.is_recordable(name):
            self.__neuron_recorder.set_recording(
                name, True, sampling_interval, indices)
        elif self.__synapse_recorder.is_recordable(name):
            self.__synapse_recorder.set_recording(
                name, True, sampling_interval, indices)
        else:
            raise KeyError(f"It is not possible to record {name}")
        SpynnakerDataView.set_requires_mapping()

    @overrides(PopulationApplicationVertex.set_not_recording)
    def set_not_recording(self, name, indices=None):
        if self.__neuron_recorder.is_recordable(name):
            self.__neuron_recorder.set_recording(name, False, indexes=indices)
        elif self.__synapse_recorder.is_recordable(name):
            self.__synapse_recorder.set_recording(name, False, indexes=indices)
        else:
            raise KeyError(f"It is not possible to record {name}")

    @overrides(PopulationApplicationVertex.get_recording_variables)
    def get_recording_variables(self):
        recording = list()
        recording.extend(self.__neuron_recorder.recording_variables)
        recording.extend(self.__synapse_recorder.recording_variables)
        return recording

    @overrides(PopulationApplicationVertex.is_recording_variable)
    def is_recording_variable(self, name):
        return (
            self.__neuron_recorder.is_recording(name) or
            self.__synapse_recorder.is_recording(name))

    @overrides(PopulationApplicationVertex.get_recorded_data)
    def get_recorded_data(self, name):
        if self.__neuron_recorder.is_recording(name):
            return self.__neuron_recorder.get_recorded_data(
                self.label, self, name)
        if self.__synapse_recorder.is_recording(name):
            return self.__synapse_recorder.get_recorded_data(
                self.label, self, name)
        if (not self.__neuron_recorder.is_recordable(name) and
                not self.__synapse_recorder.is_recordable(name)):
            raise KeyError(f"{name} is not a supported variable")
        raise KeyError(f"{name} has not been set to record")

    @overrides(PopulationApplicationVertex.get_recording_sampling_interval)
    def get_recording_sampling_interval(self, name):
        if self.__neuron_recorder.is_recordable(name):
            return self.__neuron_recorder.get_sampling_interval(name)
        if self.__synapse_recorder.is_recordable(name):
            return self.__synapse_recorder.get_sampling_interval(name)
        raise KeyError(f"It is not possible to record {name}")

    @overrides(PopulationApplicationVertex.get_recording_indices)
    def get_recording_indices(self, name):
        if self.__neuron_recorder.is_recordable(name):
            return self.__neuron_recorder.get_recorded_indices(self, name)
        if self.__synapse_recorder.is_recordable(name):
            return self.__synapse_recorder.get_recorded_indices(self, name)
        raise KeyError(f"It is not possible to record {name}")

    @overrides(PopulationApplicationVertex.get_recording_type)
    def get_recording_type(self, name):
        if self.__neuron_recorder.is_recordable(name):
            return self.__neuron_recorder.get_recorded_data_type(name)
        if self.__synapse_recorder.is_recordable(name):
            return self.__synapse_recorder.get_recorded_data_type(name)
        raise KeyError(f"It is not possible to record {name}")

    @overrides(PopulationApplicationVertex.clear_recording_data)
    def clear_recording_data(self, name):
        if self.__neuron_recorder.is_recordable(name):
            region = self.__neuron_recorder.get_region(name)
        elif self.__synapse_recorder.is_recordable(name):
            region = self.__synapse_recorder.get_region(name)
        else:
            raise KeyError(f"It is not possible to record {name}")
        buffer_manager = SpynnakerDataView.get_buffer_manager()
        for machine_vertex in self.machine_vertices:
            placement = SpynnakerDataView.get_placement_of_vertex(
                machine_vertex)
            buffer_manager.clear_recorded_data(
                placement.x, placement.y, placement.p, region)

    @property
    def weight_scale(self):
        """
        :rtype: float
        """
        return self.__neuron_impl.get_global_weight_scale()

    @property
    def ring_buffer_sigma(self):
        return self.__ring_buffer_sigma

    @ring_buffer_sigma.setter
    def ring_buffer_sigma(self, ring_buffer_sigma):
        self.__ring_buffer_sigma = ring_buffer_sigma

    @property
    def spikes_per_second(self):
        return self.__spikes_per_second

    @spikes_per_second.setter
    def spikes_per_second(self, spikes_per_second):
        self.__spikes_per_second = spikes_per_second

    def set_synapse_dynamics(self, synapse_dynamics):
        """ Set the synapse dynamics of this population

        :param AbstractSynapseDynamics synapse_dynamics:
            The synapse dynamics to set
        """
        self.synapse_dynamics = synapse_dynamics

    def clear_connection_cache(self):
        """ Flush the cache of connection information; needed for a second run
        """
        self.__connection_cache.clear()

    def describe(self):
        """ Get a human-readable description of the cell or synapse type.

        The output may be customised by specifying a different template
        together with an associated template engine
        (see :py:mod:`pyNN.descriptions`).

        If template is None, then a dictionary containing the template context
        will be returned.

        :rtype: dict(str, ...)
        """
        parameters = dict(self.get_parameter_values(
            self.__pynn_model.default_parameters.keys()))

        context = {
            "name": self.__neuron_impl.model_name,
            "default_parameters": self.__pynn_model.default_parameters,
            "default_initial_values": self.__pynn_model.default_parameters,
            "parameters": parameters,
        }
        return context

    def get_synapse_id_by_target(self, target):
        """ Get the id of synapse using its target name

        :param str target: The synapse to get the id of
        """
        return self.__neuron_impl.get_synapse_id_by_target(target)

    @overrides(PopulationApplicationVertex.inject)
    def inject(self, current_source, selector=None):
        self.__current_sources.append(current_source)
        self.__current_source_id_list[current_source] = selector
        # set the associated vertex (for multi-run case)
        current_source.set_app_vertex(self)
        # set to reload for multi-run case
        for m_vertex in self.machine_vertices:
            m_vertex.set_reload_required(True)

    @property
    def current_sources(self):
        """ Current sources need to be available to machine vertex

        """
        return self.__current_sources

    @property
    def current_source_id_list(self):
        """ Current source ID list needs to be available to machine vertex

        """
        return self.__current_source_id_list

    def __str__(self):
        return "{} with {} atoms".format(self.label, self.n_atoms)

    def __repr__(self):
        return self.__str__()

    @overrides(AbstractCanReset.reset_to_first_timestep)
    def reset_to_first_timestep(self):
        # Reset state variables
        self.__state_variables.copy_into(self.__initial_state_variables)

        # If synapses change during the run also regenerate these to get
        # back to the initial state
        if self.__synapse_dynamics.changes_during_run:
            SpynnakerDataView.set_requires_data_generation()
        else:
            # We only get neuron vertices to regenerate not redoing data
            # generation
            self.__tell_neuron_vertices_to_regenerate()

    @staticmethod
    def _ring_buffer_expected_upper_bound(
            weight_mean, weight_std_dev, spikes_per_second,
            n_synapses_in, sigma):
        """ Provides expected upper bound on accumulated values in a ring\
            buffer element.

        Requires an assessment of maximum Poisson input rate.

        Assumes knowledge of mean and SD of weight distribution, fan-in\
        and timestep.

        All arguments should be assumed real values except n_synapses_in\
        which will be an integer.

        :param float weight_mean: Mean of weight distribution (in either nA or\
            microSiemens as required)
        :param float weight_std_dev: SD of weight distribution
        :param float spikes_per_second: Maximum expected Poisson rate in Hz
        :param int machine_timestep: in us
        :param int n_synapses_in: No of connected synapses
        :param float sigma: How many SD above the mean to go for upper bound;\
            a good starting choice is 5.0. Given length of simulation we can\
            set this for approximate number of saturation events.
        :rtype: float
        """
        # E[ number of spikes ] in a timestep
        average_spikes_per_timestep = (
            float(n_synapses_in * spikes_per_second) /
            SpynnakerDataView.get_simulation_time_step_per_s())

        # Exact variance contribution from inherent Poisson variation
        poisson_variance = average_spikes_per_timestep * (weight_mean ** 2)

        # Upper end of range for Poisson summation required below
        # upper_bound needs to be an integer
        upper_bound = int(round(average_spikes_per_timestep +
                                POSSION_SIGMA_SUMMATION_LIMIT *
                                math.sqrt(average_spikes_per_timestep)))

        # Closed-form exact solution for summation that gives the variance
        # contributed by weight distribution variation when modulated by
        # Poisson PDF.  Requires scipy.special for gamma and incomplete gamma
        # functions. Beware: incomplete gamma doesn't work the same as
        # Mathematica because (1) it's regularised and needs a further
        # multiplication and (2) it's actually the complement that is needed
        # i.e. 'gammaincc']

        weight_variance = 0.0

        if weight_std_dev > 0:
            # pylint: disable=no-member
            lngamma = special.gammaln(1 + upper_bound)
            gammai = special.gammaincc(
                1 + upper_bound, average_spikes_per_timestep)

            big_ratio = (math.log(average_spikes_per_timestep) * upper_bound -
                         lngamma)

            if -701.0 < big_ratio < 701.0 and big_ratio != 0.0:
                log_weight_variance = (
                    -average_spikes_per_timestep +
                    math.log(average_spikes_per_timestep) +
                    2.0 * math.log(weight_std_dev) +
                    math.log(math.exp(average_spikes_per_timestep) * gammai -
                             math.exp(big_ratio)))
                weight_variance = math.exp(log_weight_variance)

        # upper bound calculation -> mean + n * SD
        return ((average_spikes_per_timestep * weight_mean) +
                (sigma * math.sqrt(poisson_variance + weight_variance)))

    def get_ring_buffer_shifts(self):
        """ Get the shift of the ring buffers for transfer of values into the
            input buffers for this model.

        :param list(~spynnaker.pyNN.models.Projection) incoming_projections:
            The projections to consider in the calculations
        :rtype: list(int)
        """
        stats = _Stats(self.__neuron_impl, self.__spikes_per_second,
                       self.__ring_buffer_sigma)

        for proj in self.incoming_projections:
            # pylint: disable=protected-access
            synapse_info = proj._synapse_information
            # Skip if this is a synapse dynamics synapse type
            if synapse_info.synapse_type_from_dynamics:
                continue
            stats.add_projection(proj)

        n_synapse_types = self.__neuron_impl.get_n_synapse_types()
        max_weights = numpy.zeros(n_synapse_types)
        for synapse_type in range(n_synapse_types):
            max_weights[synapse_type] = stats.get_max_weight(synapse_type)

        # Convert these to powers; we could use int.bit_length() for this if
        # they were integers, but they aren't...
        max_weight_powers = (
            0 if w <= 0 else int(math.ceil(max(0, math.log2(w))))
            for w in max_weights)

        # If 2^max_weight_power equals the max weight, we have to add another
        # power, as range is 0 - (just under 2^max_weight_power)!
        max_weight_powers = (
            w + 1 if (2 ** w) <= a else w
            for w, a in zip(max_weight_powers, max_weights))

        return list(max_weight_powers)

    @staticmethod
    def __get_weight_scale(ring_buffer_to_input_left_shift):
        """ Return the amount to scale the weights by to convert them from \
            floating point values to 16-bit fixed point numbers which can be \
            shifted left by ring_buffer_to_input_left_shift to produce an\
            s1615 fixed point number

        :param int ring_buffer_to_input_left_shift:
        :rtype: float
        """
        return float(math.pow(2, 16 - (ring_buffer_to_input_left_shift + 1)))

    def get_weight_scales(self, ring_buffer_shifts):
        """ Get the weight scaling to apply to weights in synapses

        :param list(int) ring_buffer_shifts:
            The shifts to convert to weight scales
        :rtype: list(int)
        """
        weight_scale = self.__neuron_impl.get_global_weight_scale()
        return numpy.array([
            self.__get_weight_scale(r) * weight_scale
            for r in ring_buffer_shifts])

    @overrides(AbstractAcceptsIncomingSynapses.get_connections_from_machine)
    def get_connections_from_machine(
            self, app_edge, synapse_info):
        # If we already have connections cached, return them
        if (app_edge, synapse_info) in self.__connection_cache:
            return self.__connection_cache[app_edge, synapse_info]

        # Start with something in the list so that concatenate works
        connections = [numpy.zeros(
                0, dtype=AbstractSDRAMSynapseDynamics.NUMPY_CONNECTORS_DTYPE)]
        progress = ProgressBar(
            len(self.machine_vertices),
            "Getting synaptic data between {} and {}".format(
                app_edge.pre_vertex.label, app_edge.post_vertex.label))
        for post_vertex in progress.over(self.machine_vertices):
            if isinstance(post_vertex, HasSynapses):
                placement = SpynnakerDataView.get_placement_of_vertex(
                    post_vertex)
                connections.extend(post_vertex.get_connections_from_machine(
                    placement, app_edge, synapse_info))
        all_connections = numpy.concatenate(connections)
        self.__connection_cache[app_edge, synapse_info] = all_connections
        return all_connections

    def get_synapse_params_size(self):
        """ Get the size of the synapse parameters in bytes

        :rtype: int
        """
        # This will only hold ring buffer scaling for the neuron synapse
        # types
        return (_SYNAPSES_BASE_SDRAM_USAGE_IN_BYTES +
                (BYTES_PER_WORD * self.__neuron_impl.get_n_synapse_types()))

    def get_synapse_dynamics_size(self, n_atoms):
        """ Get the size of the synapse dynamics region

        :param ~pacman.model.graphs.common.Slice vertex_slice:
            The slice of the vertex to get the usage of
        :rtype: int
        """

        if isinstance(self.__synapse_dynamics, AbstractLocalOnly):
            return self.__synapse_dynamics.get_parameters_usage_in_bytes(
                self.incoming_projections)

        return self.__synapse_dynamics.get_parameters_sdram_usage_in_bytes(
            n_atoms, self.__neuron_impl.get_n_synapse_types())

    def get_structural_dynamics_size(self, n_atoms):
        """ Get the size of the structural dynamics region

        :param ~pacman.model.graphs.common.Slice vertex_slice:
            The slice of the vertex to get the usage of
        :param list(~spynnaker.pyNN.models.Projection) incoming_projections:
            The projections to consider in the calculations
        """

        if not isinstance(
                self.__synapse_dynamics, AbstractSynapseDynamicsStructural):
            return 0

        return self.__synapse_dynamics\
            .get_structural_parameters_sdram_usage_in_bytes(
                self.incoming_projections, n_atoms)

    def get_synapses_size(self, n_post_atoms):
        """ Get the maximum SDRAM usage for the synapses on a vertex slice

        :param int n_post_atoms: The number of atoms projected to
        :param list(~spynnaker.pyNN.models.Projection) incoming_projections:
            The projections to consider in the calculations
        """
        if isinstance(self.__synapse_dynamics, AbstractLocalOnly):
            return 0
        addr = 2 * BYTES_PER_WORD
        for proj in self.incoming_projections:
            addr = self.__add_matrix_size(addr, proj, n_post_atoms)
        return addr

    def __add_matrix_size(self, addr, projection, n_post_atoms):
        """ Add to the address the size of the matrices for the projection to
            the vertex slice

        :param int addr: The address to start from
        :param ~spynnaker.pyNN.models.Projection: The projection to add
        :param int n_post_atoms: The number of atoms projected to
        :rtype: int
        """
        # pylint: disable=protected-access
        synapse_info = projection._synapse_information
        app_edge = projection._projection_edge

        max_row_info = self.get_max_row_info(
            synapse_info, n_post_atoms, app_edge)

        vertex = app_edge.pre_vertex
        max_atoms = vertex.get_max_atoms_per_core()
        n_sub_atoms = int(min(max_atoms, vertex.n_atoms))
        n_sub_edges = int(math.ceil(vertex.n_atoms / n_sub_atoms))

        if max_row_info.undelayed_max_n_synapses > 0:
            size = n_sub_atoms * max_row_info.undelayed_max_bytes
            for _ in range(n_sub_edges):
                addr = MasterPopTableAsBinarySearch.get_next_allowed_address(
                    addr)
                addr += size
        if max_row_info.delayed_max_n_synapses > 0:
            size = (n_sub_atoms * max_row_info.delayed_max_bytes *
                    app_edge.n_delay_stages)
            for _ in range(n_sub_edges):
                addr = MasterPopTableAsBinarySearch.get_next_allowed_address(
                    addr)
                addr += size
        return addr

    def get_max_row_info(self, synapse_info, n_post_atoms, app_edge):
        """ Get maximum row length data

        :param SynapseInformation synapse_info: Information about synapses
        :param int n_post_atoms: The number of atoms projected to
        :param ProjectionApplicationEdge app_edge: The edge of the projection
        """
        key = (app_edge, synapse_info, n_post_atoms)
        if key in self.__max_row_info:
            return self.__max_row_info[key]
        max_row_info = get_max_row_info(
            synapse_info, n_post_atoms, app_edge.n_delay_stages, app_edge)
        self.__max_row_info[key] = max_row_info
        return max_row_info

    def get_synapse_expander_size(self):
        """ Get the size of the synapse expander region in bytes

        :rtype: int
        """
        size = SYNAPSES_BASE_GENERATOR_SDRAM_USAGE_IN_BYTES
        size += (self.__neuron_impl.get_n_synapse_types() *
                 DataType.U3232.size)
        for proj in self.incoming_projections:
            # pylint: disable=protected-access
            synapse_info = proj._synapse_information
            app_edge = proj._projection_edge
            n_sub_edges = len(
                app_edge.pre_vertex.splitter.get_out_going_slices())
            if not n_sub_edges:
                vertex = app_edge.pre_vertex
                max_atoms = float(min(vertex.get_max_atoms_per_core(),
                                      vertex.n_atoms))
                n_sub_edges = int(math.ceil(vertex.n_atoms / max_atoms))
            size += self.__generator_info_size(synapse_info) * n_sub_edges
        size += get_sdram_for_keys(self.incoming_projections)
        return size

    @staticmethod
    def __generator_info_size(synapse_info):
        """ The number of bytes required by the generator information

        :param SynapseInformation synapse_info: The synapse information to use

        :rtype: int
        """
        if not synapse_info.may_generate_on_machine():
            return 0

        connector = synapse_info.connector
        dynamics = synapse_info.synapse_dynamics
        gen_size = sum((
            GeneratorData.BASE_SIZE,
            connector.gen_delay_params_size_in_bytes(synapse_info.delays),
            connector.gen_weight_params_size_in_bytes(synapse_info.weights),
            connector.gen_connector_params_size_in_bytes,
            dynamics.gen_matrix_params_size_in_bytes
        ))
        return gen_size

    @property
    def synapse_executable_suffix(self):
        """ The suffix of the executable name due to the type of synapses \
            in use.

        :rtype: str
        """
        return self.__synapse_dynamics.get_vertex_executable_suffix()

    @property
    def neuron_recordables(self):
        """ Get the names of variables that can be recorded by the neuron

        :rtype: list(str)
        """
        return self.__neuron_recorder.get_recordable_variables()

    @property
    def synapse_recordables(self):
        """ Get the names of variables that can be recorded by the synapses

        :rtype: list(str)
        """
        return self.__synapse_recorder.get_recordable_variables()

    def get_common_constant_sdram(
            self, n_record, n_provenance, common_regions):
        """ Get the amount of SDRAM used by common parts

        :param int n_record: The number of recording regions
        :param int n_provenance: The number of provenance items
        :param CommonRegions common_regions: Region IDs
        :rtype: int
        """
        sdram = MultiRegionSDRAM()
        sdram.add_cost(common_regions.system, SYSTEM_BYTES_REQUIREMENT)
        sdram.add_cost(
            common_regions.recording,
            get_recording_header_size(n_record) +
            get_recording_data_constant_size(n_record))
        sdram.add_cost(
            common_regions.provenance,
            ProvidesProvenanceDataFromMachineImpl.get_provenance_data_size(
                n_provenance))
        sdram.add_cost(
            common_regions.profile,
            get_profile_region_size(self.__n_profile_samples))
        return sdram

    def get_neuron_variable_sdram(self, vertex_slice):
        """ Get the amount of SDRAM per timestep used by neuron parts

        :param ~pacman.model.graphs.common.Slice vertex_slice:
            The slice of neurons to get the size of

        :rtype: int
        """
        return self.__neuron_recorder.get_variable_sdram_usage(vertex_slice)

    def get_max_neuron_variable_sdram(self, n_neurons):
        """ Get the amount of SDRAM per timestep used by neuron parts

        :param ~pacman.model.graphs.common.Slice vertex_slice:
            The slice of neurons to get the size of

        :rtype: int
        """
        return self.__neuron_recorder.get_max_variable_sdram_usage(n_neurons)

    def get_synapse_variable_sdram(self, vertex_slice):

        """ Get the amount of SDRAM per timestep used by synapse parts

        :param ~pacman.model.graphs.common.Slice vertex_slice:
            The slice of neurons to get the size of

        :rtype: int
        """
        if isinstance(self.__synapse_dynamics,
                      AbstractSynapseDynamicsStructural):
            self.__synapse_recorder.set_max_rewires_per_ts(
                self.__synapse_dynamics.get_max_rewires_per_ts())
        return self.__synapse_recorder.get_variable_sdram_usage(vertex_slice)

    def get_max_synapse_variable_sdram(self, n_neurons):

        """ Get the amount of SDRAM per timestep used by synapse parts

        :param ~pacman.model.graphs.common.Slice vertex_slice:
            The slice of neurons to get the size of

        :rtype: int
        """
        if isinstance(self.__synapse_dynamics,
                      AbstractSynapseDynamicsStructural):
            self.__synapse_recorder.set_max_rewires_per_ts(
                self.__synapse_dynamics.get_max_rewires_per_ts())
        return self.__synapse_recorder.get_max_variable_sdram_usage(n_neurons)

    def get_neuron_constant_sdram(self, n_atoms, neuron_regions):

        """ Get the amount of fixed SDRAM used by neuron parts

        :param ~pacman.model.graphs.common.Slice vertex_slice:
            The slice of neurons to get the size of
        :param NeuronRegions neuron_regions: Region IDs
        :rtype: int
        """
        params_cost = self.get_sdram_usage_for_neuron_params(n_atoms)
        sdram = MultiRegionSDRAM()
        sdram.add_cost(
            neuron_regions.core_params,
            self.get_sdram_usage_for_core_neuron_params(n_atoms))
        sdram.add_cost(neuron_regions.neuron_params, params_cost)
        sdram.add_cost(
            neuron_regions.current_source_params,
            self.get_sdram_usage_for_current_source_params(n_atoms))
        sdram.add_cost(
            neuron_regions.neuron_recording,
            self.__neuron_recorder.get_metadata_sdram_usage_in_bytes(
                n_atoms))
        sdram.add_cost(
            neuron_regions.neuron_builder,
            self.get_sdram_usage_for_neuron_generation(n_atoms))
        sdram.add_cost(neuron_regions.initial_values, params_cost)
        return sdram

    @property
    def incoming_projections(self):
        """ The projections that target this population vertex

        :rtype: iterable(~spynnaker.pyNN.models.projection.Projection)
        """
        for proj_list in self.__incoming_projections.values():
            for proj in proj_list:
                yield proj

    def get_incoming_projections_from(self, source_vertex):
        """ Get the projections that target this population vertex from
            the given source
        """
        return self.__incoming_projections[source_vertex]

    @property
    def incoming_poisson_projections(self):
        """ The projections that target this population vertex which
            originate from a Poisson source

        :rtype: iterable(~spynnaker.pyNN.models.projection.Projection)
        """
        return self.__incoming_poisson_projections

    @property
    def pop_seed(self):
        """ The seed to use for the population overall

        :return: A list of 4 integers
        :rtype: list(int)
        """
        return self.__pop_seed

    def core_seed(self, vertex_slice):
        """ The seed to use for a core

        :param Slice vertex_slice: The machine vertex that the seed is for

        :return: A list of 4 integers
        :rtype: list(int)
        """
        if vertex_slice not in self.__core_seeds:
            self.__core_seeds[vertex_slice] = create_mars_kiss_seeds(
                self.__rng)
        return self.__core_seeds[vertex_slice]

    def copy_initial_state_variables(self, vertex_slice):
        """ Copies the state variables into the initial state variables

        :param Slice vertex_slice: The slice to copy now
        """
        for key in self.__state_variables.keys():
            value = self.__state_variables[key][vertex_slice.as_slice]
            self.__initial_state_variables[key].set_value_by_slice(
                vertex_slice.lo_atom, vertex_slice.hi_atom + 1, value)
        # This is called during reading of initial values, so we don't
        # need to do it again
        self.__read_initial_values = False
        self.__have_read_initial_values = True

    @property
    def read_initial_values(self):
        """ Determine if initial values need to be stored

        :rtype: bool
        """
        return self.__read_initial_values

    def __tell_neuron_vertices_to_regenerate(self):
        for vertex in self.machine_vertices:
            if isinstance(vertex, PopulationMachineNeurons):
                vertex.set_do_neuron_regeneration()

    @property
    @overrides(PopulationApplicationVertex.n_colour_bits)
    def n_colour_bits(self):
        return self.__n_colour_bits


class _Stats(object):
    """ Object to keep hold of and process statistics for ring buffer scaling
    """
    __slots__ = [
        "w_scale",
        "w_scale_sq",
        "n_synapse_types",
        "running_totals",
        "delay_running_totals",
        "total_weights",
        "biggest_weight",
        "rate_stats",
        "steps_per_second",
        "default_spikes_per_second",
        "ring_buffer_sigma"
    ]

    def __init__(
            self, neuron_impl, default_spikes_per_second, ring_buffer_sigma):
        self.w_scale = neuron_impl.get_global_weight_scale()
        self.w_scale_sq = self.w_scale ** 2
        n_synapse_types = neuron_impl.get_n_synapse_types()

        self.running_totals = [
            RunningStats() for _ in range(n_synapse_types)]
        self.delay_running_totals = [
            RunningStats() for _ in range(n_synapse_types)]
        self.total_weights = numpy.zeros(n_synapse_types)
        self.biggest_weight = numpy.zeros(n_synapse_types)
        self.rate_stats = [RunningStats() for _ in range(n_synapse_types)]

        self.steps_per_second = (
            SpynnakerDataView.get_simulation_time_step_per_s())
        self.default_spikes_per_second = default_spikes_per_second
        self.ring_buffer_sigma = ring_buffer_sigma

    def add_projection(self, proj):
        # pylint: disable=protected-access
        s_dynamics = proj._synapse_information.synapse_dynamics
        if isinstance(s_dynamics, AbstractSupportsSignedWeights):
            self.__add_signed_projection(proj)
        else:
            self.__add_unsigned_projection(proj)

    def __add_signed_projection(self, proj):
        # pylint: disable=protected-access
        s_info = proj._synapse_information
        connector = s_info.connector
        s_dynamics = s_info.synapse_dynamics

        n_conns = connector.get_n_connections_to_post_vertex_maximum(s_info)
        d_var = s_dynamics.get_delay_variance(connector, s_info.delays, s_info)

        s_type_pos = s_dynamics.get_positive_synapse_index(proj)
        w_mean_pos = s_dynamics.get_mean_positive_weight(proj)
        w_var_pos = s_dynamics.get_variance_positive_weight(proj)
        w_max_pos = s_dynamics.get_maximum_positive_weight(proj)
        self.__add_details(
            proj, s_type_pos, n_conns, w_mean_pos, w_var_pos, w_max_pos, d_var)

        s_type_neg = s_dynamics.get_negative_synapse_index(proj)
        w_mean_neg = -s_dynamics.get_mean_negative_weight(proj)
        w_var_neg = -s_dynamics.get_variance_negative_weight(proj)
        w_max_neg = -s_dynamics.get_minimum_negative_weight(proj)
        self.__add_details(
            proj, s_type_neg, n_conns, w_mean_neg, w_var_neg, w_max_neg, d_var)

    def __add_unsigned_projection(self, proj):
        # pylint: disable=protected-access
        s_info = proj._synapse_information
        s_type = s_info.synapse_type
        s_dynamics = s_info.synapse_dynamics
        connector = s_info.connector

        n_conns = connector.get_n_connections_to_post_vertex_maximum(s_info)
        w_mean = s_dynamics.get_weight_mean(connector, s_info)
        w_var = s_dynamics.get_weight_variance(
            connector, s_info.weights, s_info)
        w_max = s_dynamics.get_weight_maximum(connector, s_info)
        d_var = s_dynamics.get_delay_variance(connector, s_info.delays, s_info)
        self.__add_details(proj, s_type, n_conns, w_mean, w_var, w_max, d_var)

    def __add_details(
            self, proj, s_type, n_conns, w_mean, w_var, w_max, d_var):
        self.running_totals[s_type].add_items(
            w_mean * self.w_scale, w_var * self.w_scale_sq, n_conns)
        self.biggest_weight[s_type] = max(
            self.biggest_weight[s_type], w_max * self.w_scale)
        self.delay_running_totals[s_type].add_items(0.0, d_var, n_conns)

        spikes_per_tick, spikes_per_second = self.__pre_spike_stats(proj)
        self.rate_stats[s_type].add_items(spikes_per_second, 0, n_conns)
        self.total_weights[s_type] += spikes_per_tick * (w_max * n_conns)

    def __pre_spike_stats(self, proj):
        spikes_per_tick = max(
            1.0, self.default_spikes_per_second / self.steps_per_second)
        spikes_per_second = self.default_spikes_per_second
        # pylint: disable=protected-access
        pre_vertex = proj._projection_edge.pre_vertex
        if isinstance(pre_vertex, AbstractMaxSpikes):
            rate = pre_vertex.max_spikes_per_second()
            if rate != 0:
                spikes_per_second = rate
            spikes_per_tick = pre_vertex.max_spikes_per_ts()
        return spikes_per_tick, spikes_per_second

    def get_max_weight(self, s_type):
        if self.delay_running_totals[s_type].variance == 0.0:
            return max(self.total_weights[s_type], self.biggest_weight[s_type])

        stats = self.running_totals[s_type]
        rates = self.rate_stats[s_type]
        # pylint: disable=protected-access
        w_max = AbstractPopulationVertex._ring_buffer_expected_upper_bound(
            stats.mean, stats.standard_deviation, rates.mean,
            stats.n_items, self.ring_buffer_sigma)
        w_max = min(w_max, self.total_weights[s_type])
        w_max = max(w_max, self.biggest_weight[s_type])
        return w_max<|MERGE_RESOLUTION|>--- conflicted
+++ resolved
@@ -167,11 +167,7 @@
             self, n_neurons, label, max_atoms_per_core,
             spikes_per_second, ring_buffer_sigma, incoming_spike_buffer_size,
             neuron_impl, pynn_model, drop_late_spikes, splitter, seed,
-<<<<<<< HEAD
-            rb_left_shifts):
-=======
-            n_colour_bits):
->>>>>>> a0551729
+            n_colour_bits, rb_left_shifts):
         """
         :param int n_neurons: The number of neurons in the population
         :param str label: The label on the population
@@ -198,6 +194,7 @@
             The Population seed, used to ensure the same random generation
             on each run.
         :param int n_colour_bits: The number of colour bits to use
+        :param int rb_left_shifts: The left shifts to use
         """
 
         # pylint: disable=too-many-arguments
