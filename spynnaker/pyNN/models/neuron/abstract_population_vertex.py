--- conflicted
+++ resolved
@@ -907,18 +907,16 @@
             self.__change_requires_data_generation = True
             self.__change_requires_neuron_parameters_reload = False
 
-<<<<<<< HEAD
+    def read_generated_connection_holders(self, transceiver, placement):
+        """ Fill in the connection holders
+
+        :param Transceiver transceiver: How the data is to be read
+        :param Placement placement: Where the data is on the machine
+        """
+        self.__synapse_manager.read_generated_connection_holders(
+            transceiver, placement)
+
     @overrides(AbstractProvidesLocalProvenanceData.get_local_provenance_data)
     def get_local_provenance_data(self):
         return self.__synapse_manager.get_weight_provenance(
-            self._label, list(self.__neuron_impl.get_synapse_targets()))
-=======
-    def read_generated_connection_holders(self, transceiver, placement):
-        """ Fill in the connection holders
-
-        :param Transceiver transceiver: How the data is to be read
-        :param Placement placement: Where the data is on the machine
-        """
-        self.__synapse_manager.read_generated_connection_holders(
-            transceiver, placement)
->>>>>>> d5b28ed8
+            self._label, list(self.__neuron_impl.get_synapse_targets()))