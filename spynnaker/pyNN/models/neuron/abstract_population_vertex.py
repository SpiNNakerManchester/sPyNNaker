# Copyright (c) 2017-2019 The University of Manchester
#
# This program is free software: you can redistribute it and/or modify
# it under the terms of the GNU General Public License as published by
# the Free Software Foundation, either version 3 of the License, or
# (at your option) any later version.
#
# This program is distributed in the hope that it will be useful,
# but WITHOUT ANY WARRANTY; without even the implied warranty of
# MERCHANTABILITY or FITNESS FOR A PARTICULAR PURPOSE.  See the
# GNU General Public License for more details.
#
# You should have received a copy of the GNU General Public License
# along with this program.  If not, see <http://www.gnu.org/licenses/>.

import logging
import os
import math

from spinn_utilities.overrides import overrides
from pacman.model.partitioner_interfaces import SplitterByAtoms
from pacman.model.constraints.key_allocator_constraints import (
    ContiguousKeyRangeContraint)
from pacman.executor.injection_decorator import inject_items
from pacman.model.graphs.application import ApplicationVertex
from pacman.model.resources import (
    ConstantSDRAM, CPUCyclesPerTickResource, DTCMResource, ResourceContainer)
from spinn_front_end_common.abstract_models import (
    AbstractChangableAfterRun, AbstractProvidesIncomingPartitionConstraints,
    AbstractProvidesOutgoingPartitionConstraints, AbstractHasAssociatedBinary,
    AbstractGeneratesDataSpecification, AbstractRewritesDataSpecification,
    AbstractCanReset)
from spinn_front_end_common.abstract_models.impl import (
    ProvidesKeyToAtomMappingImpl)
from spinn_front_end_common.utilities import (
    constants as common_constants, helpful_functions, globals_variables)
from spinn_front_end_common.utilities.constants import (
    BYTES_PER_WORD, SYSTEM_BYTES_REQUIREMENT)
from spinn_front_end_common.utilities.utility_objs import ExecutableType
from spinn_front_end_common.interface.simulation import simulation_utilities
<<<<<<< HEAD
from spinn_front_end_common.interface.buffer_management import (
    recording_utilities)
from spynnaker.pyNN.models.abstract_models.\
    abstract_sends_outgoing_synapses import AbstractSendsOutgoingSynapses
=======
>>>>>>> 7cb4669c
from spinn_front_end_common.interface.profiling import profile_utils
from spynnaker.pyNN.utilities.constants import POPULATION_BASED_REGIONS
from spynnaker.pyNN.models.common import (
    AbstractSpikeRecordable, AbstractNeuronRecordable, NeuronRecorder)
from spynnaker.pyNN.utilities import constants, bit_field_utilities
from spynnaker.pyNN.models.abstract_models import (
    AbstractPopulationInitializable, AbstractAcceptsIncomingSynapses,
    AbstractPopulationSettable, AbstractReadParametersBeforeSet,
    AbstractContainsUnits)
from spynnaker.pyNN.exceptions import InvalidParameterType
from spynnaker.pyNN.utilities.ranged import (
    SpynnakerRangeDictionary, SpynnakerRangedList)
from .synapse_dynamics import AbstractSynapseDynamicsStructural
from .synaptic_manager import SynapticManager
from .population_machine_vertex import PopulationMachineVertex

logger = logging.getLogger(__name__)

# TODO: Make sure these values are correct (particularly CPU cycles)
_NEURON_BASE_DTCM_USAGE_IN_BYTES = 9 * BYTES_PER_WORD
_NEURON_BASE_SDRAM_USAGE_IN_BYTES = 3 * BYTES_PER_WORD
_NEURON_BASE_N_CPU_CYCLES_PER_NEURON = 22
_NEURON_BASE_N_CPU_CYCLES = 10

# TODO: Make sure these values are correct (particularly CPU cycles)
_C_MAIN_BASE_DTCM_USAGE_IN_BYTES = 3 * BYTES_PER_WORD
_C_MAIN_BASE_SDRAM_USAGE_IN_BYTES = 18 * BYTES_PER_WORD
_C_MAIN_BASE_N_CPU_CYCLES = 0

# The microseconds per timestep will be divided by this to get the max offset
_MAX_OFFSET_DENOMINATOR = 10


class AbstractPopulationVertex(
        ApplicationVertex, AbstractGeneratesDataSpecification,
        AbstractHasAssociatedBinary, AbstractContainsUnits,
        AbstractSpikeRecordable,  AbstractNeuronRecordable,
        AbstractProvidesOutgoingPartitionConstraints,
        AbstractProvidesIncomingPartitionConstraints,
        AbstractPopulationInitializable, AbstractPopulationSettable,
<<<<<<< HEAD
        AbstractChangableAfterRun, AbstractSendsOutgoingSynapses,
        AbstractRewritesDataSpecification, AbstractReadParametersBeforeSet,
        AbstractAcceptsIncomingSynapses, ProvidesKeyToAtomMappingImpl,
        AbstractCanReset, SplitterByAtoms):
=======
        AbstractChangableAfterRun, AbstractRewritesDataSpecification,
        AbstractReadParametersBeforeSet, AbstractAcceptsIncomingSynapses,
        ProvidesKeyToAtomMappingImpl, AbstractCanReset):
>>>>>>> 7cb4669c
    """ Underlying vertex model for Neural Populations.
    """

    __slots__ = [
        "__change_requires_mapping",
        "__change_requires_neuron_parameters_reload",
        "__change_requires_data_generation",
        "__incoming_spike_buffer_size",
        "__n_atoms",
        "__n_profile_samples",
        "__neuron_impl",
        "__neuron_recorder",
        "_parameters",  # See AbstractPyNNModel
        "__pynn_model",
        "_state_variables",  # See AbstractPyNNModel
        "__synapse_manager",
        "__time_between_requests",
        "__units",
        "__n_subvertices",
        "__n_data_specs",
        "__initial_state_variables",
        "__has_reset_last",
        "__updated_state_variables"]

    BASIC_MALLOC_USAGE = 2

    # the size of the runtime SDP port data region
    RUNTIME_SDP_PORT_SIZE = BYTES_PER_WORD

    # 7 elements before the start of global parameters
    # 1. random back off, 2. micro secs before spike, 3. has key, 4. key,
    # 5. n atoms, 6. n synapse types, 7. incoming spike buffer size.
    BYTES_TILL_START_OF_GLOBAL_PARAMETERS = 7 * BYTES_PER_WORD

    _n_vertices = 0

    def __init__(
            self, n_neurons, label, constraints, max_atoms_per_core,
            spikes_per_second, ring_buffer_sigma, incoming_spike_buffer_size,
            neuron_impl, pynn_model):
        # pylint: disable=too-many-arguments, too-many-locals
        ApplicationVertex.__init__(
            self, label, constraints, max_atoms_per_core)

        self.__n_atoms = n_neurons
        self.__n_subvertices = 0
        self.__n_data_specs = 0

        # buffer data
        self.__incoming_spike_buffer_size = incoming_spike_buffer_size

        # get config from simulator
        config = globals_variables.get_simulator().config

        if incoming_spike_buffer_size is None:
            self.__incoming_spike_buffer_size = config.getint(
                "Simulation", "incoming_spike_buffer_size")

        self.__neuron_impl = neuron_impl
        self.__pynn_model = pynn_model
        self._parameters = SpynnakerRangeDictionary(n_neurons)
        self._state_variables = SpynnakerRangeDictionary(n_neurons)
        self.__neuron_impl.add_parameters(self._parameters)
        self.__neuron_impl.add_state_variables(self._state_variables)
        self.__initial_state_variables = None
        self.__updated_state_variables = set()

        # Set up for recording
        recordable_variables = list(
            self.__neuron_impl.get_recordable_variables())
        record_data_types = dict(
            self.__neuron_impl.get_recordable_data_types())
        self.__neuron_recorder = NeuronRecorder(
            recordable_variables, record_data_types, [NeuronRecorder.SPIKES],
            n_neurons)

        # Set up synapse handling
        self.__synapse_manager = SynapticManager(
            self.__neuron_impl.get_n_synapse_types(), ring_buffer_sigma,
            spikes_per_second, config)

        # bool for if state has changed.
        self.__change_requires_mapping = True
        self.__change_requires_neuron_parameters_reload = False
        self.__change_requires_data_generation = False
        self.__has_reset_last = True

        # Set up for profiling
        self.__n_profile_samples = helpful_functions.read_config_int(
            config, "Reports", "n_profile_samples")

    @overrides(AbstractNeuronRecordable.get_expected_n_rows)
    def get_expected_n_rows(
            self, n_machine_time_steps, sampling_rate, vertex, variable):
        return self._neuron_recorder.expected_rows_for_a_run_time(
            n_machine_time_steps, sampling_rate)

    @overrides(AbstractNeuronRecordable.get_recording_slice)
    def get_recording_slice(self, graph_mapper, vertex):
        return graph_mapper.get_slice(vertex)

    @overrides(AbstractSendsOutgoingSynapses.get_out_going_size)
    def get_out_going_size(self):
        return self.__n_atoms

    @overrides(AbstractAcceptsIncomingSynapses.get_in_coming_size)
    def get_in_coming_size(self):
        return self.__n_atoms

    @property
    @overrides(ApplicationVertex.n_atoms)
    def n_atoms(self):
        return self.__n_atoms

    @property
    def _neuron_recorder(self):  # for testing only
        return self.__neuron_recorder

    @inject_items({
        "graph": "MemoryApplicationGraph",
        "machine_time_step": "MachineTimeStep"
    })
    @overrides(
        SplitterByAtoms.get_resources_used_by_atoms,
        additional_arguments={
            "graph", "machine_time_step"
        }
    )
    def get_resources_used_by_atoms(
            self, vertex_slice, graph, machine_time_step):
        # pylint: disable=arguments-differ

        variableSDRAM = self.__neuron_recorder.get_variable_sdram_usage(
            vertex_slice)
        constantSDRAM = ConstantSDRAM(
                self._get_sdram_usage_for_atoms(
                    vertex_slice, graph, machine_time_step))

        # set resources required from this object
        container = ResourceContainer(
            sdram=variableSDRAM + constantSDRAM,
            dtcm=DTCMResource(self.get_dtcm_usage_for_atoms(vertex_slice)),
            cpu_cycles=CPUCyclesPerTickResource(
                self.get_cpu_usage_for_atoms(vertex_slice)))

        # return the total resources.
        return container

    @property
    @overrides(AbstractChangableAfterRun.requires_mapping)
    def requires_mapping(self):
        return self.__change_requires_mapping

    @property
    @overrides(AbstractChangableAfterRun.requires_data_generation)
    def requires_data_generation(self):
        return self.__change_requires_data_generation

    @overrides(AbstractChangableAfterRun.mark_no_changes)
    def mark_no_changes(self):
        self.__change_requires_mapping = False
        self.__change_requires_data_generation = False

<<<<<<< HEAD
    def _get_buffered_sdram(self, vertex_slice, n_machine_time_steps):
        values = [self.__neuron_recorder.get_buffered_sdram(
                "spikes", vertex_slice, n_machine_time_steps)]
        for variable in self.__neuron_impl.get_recordable_variables():
            values.append(
                self.__neuron_recorder.get_buffered_sdram(
                    variable, vertex_slice, n_machine_time_steps))
        return values

    @overrides(SplitterByAtoms.create_machine_vertex)
=======
    @overrides(ApplicationVertex.create_machine_vertex)
>>>>>>> 7cb4669c
    def create_machine_vertex(
            self, vertex_slice, resources_required, label=None,
            constraints=None):

        self.__n_subvertices += 1
        recorded_region_ids = self.__neuron_recorder.recorded_ids_by_slice(
            vertex_slice)
        return PopulationMachineVertex(
            resources_required, recorded_region_ids,
            label, constraints)

    def get_cpu_usage_for_atoms(self, vertex_slice):
        return (
            _NEURON_BASE_N_CPU_CYCLES + _C_MAIN_BASE_N_CPU_CYCLES +
            (_NEURON_BASE_N_CPU_CYCLES_PER_NEURON * vertex_slice.n_atoms) +
            self.__neuron_recorder.get_n_cpu_cycles(vertex_slice.n_atoms) +
            self.__neuron_impl.get_n_cpu_cycles(vertex_slice.n_atoms) +
            self.__synapse_manager.get_n_cpu_cycles())

    def get_dtcm_usage_for_atoms(self, vertex_slice):
        return (
            _NEURON_BASE_DTCM_USAGE_IN_BYTES +
            self.__neuron_impl.get_dtcm_usage_in_bytes(vertex_slice.n_atoms) +
            self.__neuron_recorder.get_dtcm_usage_in_bytes(vertex_slice) +
            self.__synapse_manager.get_dtcm_usage_in_bytes())

    def _get_sdram_usage_for_neuron_params(self, vertex_slice):
        """ Calculate the SDRAM usage for just the neuron parameters region.

        :param vertex_slice: the slice of atoms.
        :return: The SDRAM required for the neuron region
        """
        return (
            self.BYTES_TILL_START_OF_GLOBAL_PARAMETERS +
            self.__neuron_impl.get_sdram_usage_in_bytes(vertex_slice.n_atoms))

    def _get_sdram_usage_for_atoms(
            self, vertex_slice, graph, machine_time_step):
        sdram_requirement = (
            SYSTEM_BYTES_REQUIREMENT +
            self._get_sdram_usage_for_neuron_params(vertex_slice) +
            self._neuron_recorder.get_static_sdram_usage(vertex_slice) +
            PopulationMachineVertex.get_provenance_data_size(
                PopulationMachineVertex.N_ADDITIONAL_PROVENANCE_DATA_ITEMS) +
            self.__synapse_manager.get_sdram_usage_in_bytes(
                vertex_slice, machine_time_step, graph, self) +
            profile_utils.get_profile_region_size(
                self.__n_profile_samples) +
            bit_field_utilities.get_estimated_sdram_for_bit_field_region(
                graph, self) +
            bit_field_utilities.get_estimated_sdram_for_key_region(
                graph, self) +
            bit_field_utilities.exact_sdram_for_bit_field_builder_region())
        return sdram_requirement

    def _reserve_memory_regions(
            self, spec, vertex_slice, vertex, machine_graph, n_key_map):
        """ reserves the dsg memory regions

        :param spec: the data spec object
        :param vertex_slice: this vertex atom slice
        :param vertex: this vertex
        :param machine_graph: machine graph
        :param n_key_map: nkey map
        :rtype: None
        """

        spec.comment("\nReserving memory space for data regions:\n\n")

        # Reserve memory:
        spec.reserve_memory_region(
            region=POPULATION_BASED_REGIONS.SYSTEM.value,
            size=common_constants.SIMULATION_N_BYTES,
            label='System')

        self._reserve_neuron_params_data_region(spec, vertex_slice)

        spec.reserve_memory_region(
            region=POPULATION_BASED_REGIONS.NEURON_RECORDING.value,
            size=self._neuron_recorder.get_static_sdram_usage(vertex_slice),
            label="neuron recording")

        profile_utils.reserve_profile_region(
            spec, POPULATION_BASED_REGIONS.PROFILING.value,
            self.__n_profile_samples)

        # reserve bit field region
        bit_field_utilities.reserve_bit_field_regions(
            spec, machine_graph, n_key_map, vertex,
            POPULATION_BASED_REGIONS.BIT_FIELD_BUILDER.value,
            POPULATION_BASED_REGIONS.BIT_FIELD_FILTER.value,
            POPULATION_BASED_REGIONS.BIT_FIELD_KEY_MAP.value)

        vertex.reserve_provenance_data_region(spec)

    def _reserve_neuron_params_data_region(self, spec, vertex_slice):
        """ Reserve the neuron parameter data region.

        :param spec: the spec to write the DSG region to
        :param vertex_slice: the slice of atoms from the application vertex
        :return: None
        """
        params_size = self._get_sdram_usage_for_neuron_params(vertex_slice)
        spec.reserve_memory_region(
            region=POPULATION_BASED_REGIONS.NEURON_PARAMS.value,
            size=params_size, label='NeuronParams')

    @staticmethod
    def __copy_ranged_dict(source, merge=None, merge_keys=None):
        target = SpynnakerRangeDictionary(len(source))
        for key in source.keys():
            copy_list = SpynnakerRangedList(len(source))
            if merge_keys is None or key not in merge_keys:
                init_list = source.get_list(key)
            else:
                init_list = merge.get_list(key)
            for start, stop, value in init_list.iter_ranges():
                is_list = (hasattr(value, '__iter__') and
                           not isinstance(value, str))
                copy_list.set_value_by_slice(start, stop, value, is_list)
            target[key] = copy_list
        return target

    def _write_neuron_parameters(
            self, spec, key, vertex_slice, machine_time_step,
            time_scale_factor):

        # If resetting, reset any state variables that need to be reset
        if (self.__has_reset_last and
                self.__initial_state_variables is not None):
            self._state_variables = self.__copy_ranged_dict(
                self.__initial_state_variables, self._state_variables,
                self.__updated_state_variables)
            self.__initial_state_variables = None

        # If no initial state variables, copy them now
        if self.__has_reset_last:
            self.__initial_state_variables = self.__copy_ranged_dict(
                self._state_variables)

        # Reset things that need resetting
        self.__has_reset_last = False
        self.__updated_state_variables.clear()

        # pylint: disable=too-many-arguments
        n_atoms = vertex_slice.n_atoms
        spec.comment("\nWriting Neuron Parameters for {} Neurons:\n".format(
            n_atoms))

        # Set the focus to the memory region 2 (neuron parameters):
        spec.switch_write_focus(
            region=constants.POPULATION_BASED_REGIONS.NEURON_PARAMS.value)

        # Write the random back off value
        max_offset = (
            machine_time_step * time_scale_factor) // _MAX_OFFSET_DENOMINATOR
        spec.write_value(
            int(math.ceil(max_offset / self.__n_subvertices)) *
            self.__n_data_specs)
        self.__n_data_specs += 1

        # Write the number of microseconds between sending spikes
        time_between_spikes = (
            (machine_time_step * time_scale_factor) / (n_atoms * 2.0))
        spec.write_value(data=int(time_between_spikes))

        # Write whether the key is to be used, and then the key, or 0 if it
        # isn't to be used
        if key is None:
            spec.write_value(data=0)
            spec.write_value(data=0)
        else:
            spec.write_value(data=1)
            spec.write_value(data=key)

        # Write the number of neurons in the block:
        spec.write_value(data=n_atoms)

        # Write the number of synapse types
        spec.write_value(data=self.__neuron_impl.get_n_synapse_types())

        # Write the size of the incoming spike buffer
        spec.write_value(data=self.__incoming_spike_buffer_size)

        # Write the neuron parameters
        neuron_data = self.__neuron_impl.get_data(
            self._parameters, self._state_variables, vertex_slice)
        spec.write_array(neuron_data)

    @inject_items({
        "machine_time_step": "MachineTimeStep",
        "time_scale_factor": "TimeScaleFactor",
        "graph_mapper": "MemoryGraphMapper",
        "routing_info": "MemoryRoutingInfos"})
    @overrides(
        AbstractRewritesDataSpecification.regenerate_data_specification,
        additional_arguments={
            "machine_time_step", "time_scale_factor", "graph_mapper",
            "routing_info"})
    def regenerate_data_specification(
            self, spec, placement, machine_time_step, time_scale_factor,
            graph_mapper, routing_info):
        # pylint: disable=too-many-arguments, arguments-differ
        vertex_slice = graph_mapper.get_slice(placement.vertex)

        # reserve the neuron parameters data region
        self._reserve_neuron_params_data_region(
            spec, graph_mapper.get_slice(placement.vertex))

        # write the neuron params into the new DSG region
        self._write_neuron_parameters(
            key=routing_info.get_first_key_from_pre_vertex(
                placement.vertex, constants.SPIKE_PARTITION_ID),
            machine_time_step=machine_time_step, spec=spec,
            time_scale_factor=time_scale_factor,
            vertex_slice=vertex_slice)

        # close spec
        spec.end_specification()

    @overrides(AbstractRewritesDataSpecification
               .requires_memory_regions_to_be_reloaded)
    def requires_memory_regions_to_be_reloaded(self):
        return self.__change_requires_neuron_parameters_reload

    @overrides(AbstractRewritesDataSpecification.mark_regions_reloaded)
    def mark_regions_reloaded(self):
        self.__change_requires_neuron_parameters_reload = False

    @inject_items({
        "machine_time_step": "MachineTimeStep",
        "time_scale_factor": "TimeScaleFactor",
        "graph_mapper": "MemoryGraphMapper",
        "application_graph": "MemoryApplicationGraph",
        "machine_graph": "MemoryMachineGraph",
        "routing_info": "MemoryRoutingInfos",
        "data_n_time_steps": "DataNTimeSteps",
        "n_key_map": "MemoryMachinePartitionNKeysMap"
    })
    @overrides(
        AbstractGeneratesDataSpecification.generate_data_specification,
        additional_arguments={
            "machine_time_step", "time_scale_factor", "graph_mapper",
            "application_graph", "machine_graph", "routing_info",
            "data_n_time_steps", "n_key_map"
        })
    def generate_data_specification(
            self, spec, placement, machine_time_step, time_scale_factor,
            graph_mapper, application_graph, machine_graph, routing_info,
            data_n_time_steps, n_key_map):
        # pylint: disable=too-many-arguments, arguments-differ
        vertex = placement.vertex

        spec.comment("\n*** Spec for block of {} neurons ***\n".format(
            self.__neuron_impl.model_name))
        vertex_slice = graph_mapper.get_slice(vertex)

        # Reserve memory regions
        self._reserve_memory_regions(
            spec, vertex_slice, vertex, machine_graph, n_key_map)

        # Declare random number generators and distributions:
        # TODO add random distribution stuff
        # self.write_random_distribution_declarations(spec)

        # Get the key
        key = routing_info.get_first_key_from_pre_vertex(
            vertex, constants.SPIKE_PARTITION_ID)

        # Write the setup region
        spec.switch_write_focus(POPULATION_BASED_REGIONS.SYSTEM.value)
        spec.write_array(simulation_utilities.get_simulation_header_array(
            self.get_binary_file_name(), machine_time_step,
            time_scale_factor))

        # Write the neuron recording region
        self._neuron_recorder.write_neuron_recording_region(
            spec, POPULATION_BASED_REGIONS.NEURON_RECORDING.value,
            vertex_slice, data_n_time_steps)

        # Write the neuron parameters
        self._write_neuron_parameters(
            spec, key, vertex_slice, machine_time_step, time_scale_factor)

        # write profile data
        profile_utils.write_profile_region_data(
            spec, POPULATION_BASED_REGIONS.PROFILING.value,
            self.__n_profile_samples)

        # Get the weight_scale value from the appropriate location
        weight_scale = self.__neuron_impl.get_global_weight_scale()

        # allow the synaptic matrix to write its data spec-able data
        self.__synapse_manager.write_data_spec(
            spec, self, vertex_slice, vertex, placement, machine_graph,
            application_graph, routing_info, graph_mapper,
            weight_scale, machine_time_step)
        vertex.set_on_chip_generatable_area(
            self.__synapse_manager.host_written_matrix_size,
            self.__synapse_manager.on_chip_written_matrix_size)

        # write up the bitfield builder data
        bit_field_utilities.write_bitfield_init_data(
            spec, vertex, machine_graph, routing_info,
            n_key_map, POPULATION_BASED_REGIONS.BIT_FIELD_BUILDER.value,
            POPULATION_BASED_REGIONS.POPULATION_TABLE.value,
            POPULATION_BASED_REGIONS.SYNAPTIC_MATRIX.value,
            POPULATION_BASED_REGIONS.DIRECT_MATRIX.value,
            POPULATION_BASED_REGIONS.BIT_FIELD_FILTER.value,
            POPULATION_BASED_REGIONS.BIT_FIELD_KEY_MAP.value,
            POPULATION_BASED_REGIONS.STRUCTURAL_DYNAMICS.value,
            isinstance(
                self.__synapse_manager.synapse_dynamics,
                AbstractSynapseDynamicsStructural))

        # End the writing of this specification:
        spec.end_specification()

    @overrides(AbstractHasAssociatedBinary.get_binary_file_name)
    def get_binary_file_name(self):

        # Split binary name into title and extension
        binary_title, binary_extension = os.path.splitext(
            self.__neuron_impl.binary_name)

        # Reunite title and extension and return
        return (binary_title +
                self.__synapse_manager.vertex_executable_suffix +
                binary_extension)

    @overrides(AbstractHasAssociatedBinary.get_binary_start_type)
    def get_binary_start_type(self):
        return ExecutableType.USES_SIMULATION_INTERFACE

    @overrides(AbstractSpikeRecordable.is_recording_spikes)
    def is_recording_spikes(self):
        return self.__neuron_recorder.is_recording(NeuronRecorder.SPIKES)

    @overrides(AbstractSpikeRecordable.set_recording_spikes)
    def set_recording_spikes(
            self, new_state=True, sampling_interval=None, indexes=None):
        self.set_recording(
            NeuronRecorder.SPIKES, new_state, sampling_interval, indexes)

    @overrides(AbstractSpikeRecordable.get_spikes)
    def get_spikes(
            self, placements, graph_mapper, buffer_manager, machine_time_step):
        return self.__neuron_recorder.get_spikes(
            self.label, buffer_manager,
            len(self.__neuron_impl.get_recordable_variables()),
            placements, graph_mapper, self, NeuronRecorder.SPIKES,
            machine_time_step)

    @overrides(AbstractNeuronRecordable.get_recordable_variables)
    def get_recordable_variables(self):
        return self.__neuron_recorder.get_recordable_variables()

    @overrides(AbstractNeuronRecordable.is_recording)
    def is_recording(self, variable):
        return self.__neuron_recorder.is_recording(variable)

    @overrides(AbstractNeuronRecordable.set_recording)
    def set_recording(self, variable, new_state=True, sampling_interval=None,
                      indexes=None):
        self.__change_requires_mapping = not self.is_recording(variable)
        self.__neuron_recorder.set_recording(
            variable, new_state, sampling_interval, indexes)

    @overrides(AbstractNeuronRecordable.get_data)
    def get_data(self, variable, n_machine_time_steps, placements,
                 graph_mapper, buffer_manager, machine_time_step):
        # pylint: disable=too-many-arguments
        return self.__neuron_recorder.get_matrix_data(
            self.label, buffer_manager,
            self.__neuron_impl.get_recordable_variable_index(variable),
            placements, graph_mapper, self, variable, n_machine_time_steps)

    @overrides(AbstractNeuronRecordable.get_neuron_sampling_interval)
    def get_neuron_sampling_interval(self, variable):
        return self.__neuron_recorder.get_neuron_sampling_interval(variable)

    @overrides(AbstractSpikeRecordable.get_spikes_sampling_interval)
    def get_spikes_sampling_interval(self):
        return self.__neuron_recorder.get_neuron_sampling_interval("spikes")

    @overrides(AbstractPopulationInitializable.initialize)
    def initialize(self, variable, value):
        if not self.__has_reset_last:
            raise Exception(
                "initialize can only be called before the first call to run, "
                "or before the first call to run after a reset")
        if variable not in self._state_variables:
            raise KeyError(
                "Vertex does not support initialisation of"
                " parameter {}".format(variable))
        self._state_variables.set_value(variable, value)
        self.__updated_state_variables.add(variable)
        self.__change_requires_neuron_parameters_reload = True

    @property
    def initialize_parameters(self):
        return self.__pynn_model.default_initial_values.keys()

    def _get_parameter(self, variable):
        if variable.endswith("_init"):
            # method called with "V_init"
            key = variable[:-5]
            if variable in self._state_variables:
                # variable is v and parameter is v_init
                return variable
            elif key in self._state_variables:
                # Oops neuron defines v and not v_init
                return key
        else:
            # method called with "v"
            if variable + "_init" in self._state_variables:
                # variable is v and parameter is v_init
                return variable + "_init"
            if variable in self._state_variables:
                # Oops neuron defines v and not v_init
                return variable

        # parameter not found for this variable
        raise KeyError("No variable {} found in {}".format(
            variable, self.__neuron_impl.model_name))

    @overrides(AbstractPopulationInitializable.get_initial_value)
    def get_initial_value(self, variable, selector=None):
        parameter = self._get_parameter(variable)

        ranged_list = self._state_variables[parameter]
        if selector is None:
            return ranged_list
        return ranged_list.get_values(selector)

    @overrides(AbstractPopulationInitializable.set_initial_value)
    def set_initial_value(self, variable, value, selector=None):
        if variable not in self._state_variables:
            raise KeyError(
                "Vertex does not support initialisation of"
                " parameter {}".format(variable))

        parameter = self._get_parameter(variable)
        ranged_list = self._state_variables[parameter]
        ranged_list.set_value_by_selector(selector, value)
        self.__change_requires_neuron_parameters_reload = True

    @property
    def conductance_based(self):
        return self.__neuron_impl.is_conductance_based

    @overrides(AbstractPopulationSettable.get_value)
    def get_value(self, key):
        """ Get a property of the overall model.
        """
        if key not in self._parameters:
            raise InvalidParameterType(
                "Population {} does not have parameter {}".format(
                    self.__neuron_impl.model_name, key))
        return self._parameters[key]

    @overrides(AbstractPopulationSettable.set_value)
    def set_value(self, key, value):
        """ Set a property of the overall model.
        """
        if key not in self._parameters:
            raise InvalidParameterType(
                "Population {} does not have parameter {}".format(
                    self.__neuron_impl.model_name, key))
        self._parameters.set_value(key, value)
        self.__change_requires_neuron_parameters_reload = True

    @overrides(AbstractReadParametersBeforeSet.read_parameters_from_machine)
    def read_parameters_from_machine(
            self, transceiver, placement, vertex_slice):

        # locate SDRAM address to where the neuron parameters are stored
        neuron_region_sdram_address = \
            helpful_functions.locate_memory_region_for_placement(
                placement, POPULATION_BASED_REGIONS.NEURON_PARAMS.value,
                transceiver)

        # shift past the extra stuff before neuron parameters that we don't
        # need to read
        neuron_parameters_sdram_address = (
            neuron_region_sdram_address +
            self.BYTES_TILL_START_OF_GLOBAL_PARAMETERS)

        # get size of neuron params
        size_of_region = self._get_sdram_usage_for_neuron_params(vertex_slice)
        size_of_region -= self.BYTES_TILL_START_OF_GLOBAL_PARAMETERS

        # get data from the machine
        byte_array = transceiver.read_memory(
            placement.x, placement.y, neuron_parameters_sdram_address,
            size_of_region)

        # update python neuron parameters with the data
        self.__neuron_impl.read_data(
            byte_array, 0, vertex_slice, self._parameters,
            self._state_variables)

    @property
    def weight_scale(self):
        return self.__neuron_impl.get_global_weight_scale()

    @property
    def ring_buffer_sigma(self):
        return self.__synapse_manager.ring_buffer_sigma

    @ring_buffer_sigma.setter
    def ring_buffer_sigma(self, ring_buffer_sigma):
        self.__synapse_manager.ring_buffer_sigma = ring_buffer_sigma

    def reset_ring_buffer_shifts(self):
        self.__synapse_manager.reset_ring_buffer_shifts()

    @property
    def spikes_per_second(self):
        return self.__synapse_manager.spikes_per_second

    @spikes_per_second.setter
    def spikes_per_second(self, spikes_per_second):
        self.__synapse_manager.spikes_per_second = spikes_per_second

    @property
    def synapse_dynamics(self):
        return self.__synapse_manager.synapse_dynamics

    def set_synapse_dynamics(self, synapse_dynamics):
        self.__synapse_manager.synapse_dynamics = synapse_dynamics

    def add_pre_run_connection_holder(
            self, connection_holder, edge, synapse_info):
        # pylint: disable=arguments-differ
        self.__synapse_manager.add_pre_run_connection_holder(
            connection_holder, edge, synapse_info)

    def get_connection_holders(self):
        return self.__synapse_manager.get_connection_holders()

    @overrides(AbstractAcceptsIncomingSynapses.get_connections_from_machine)
    def get_connections_from_machine(
            self, transceiver, placement, edge, graph_mapper, routing_infos,
            synapse_information, machine_time_step, using_extra_monitor_cores,
            placements=None, monitor_api=None, monitor_cores=None,
            handle_time_out_configuration=True, fixed_routes=None,
            extra_monitor=None):
        # pylint: disable=too-many-arguments
        return self.__synapse_manager.get_connections_from_machine(
            transceiver, placement, edge, graph_mapper, routing_infos,
            synapse_information, machine_time_step, using_extra_monitor_cores,
            placements, monitor_api, monitor_cores,
            handle_time_out_configuration, fixed_routes, extra_monitor)

    def clear_connection_cache(self):
        self.__synapse_manager.clear_connection_cache()

    def get_maximum_delay_supported_in_ms(self, machine_time_step):
        return self.__synapse_manager.get_maximum_delay_supported_in_ms(
            machine_time_step)

    @overrides(AbstractProvidesIncomingPartitionConstraints.
               get_incoming_partition_constraints)
    def get_incoming_partition_constraints(self, partition):
        """ Gets the constraints for partitions going into this vertex.

        :param partition: partition that goes into this vertex
        :return: list of constraints
        """
        return self.__synapse_manager.get_incoming_partition_constraints()

    @overrides(AbstractProvidesOutgoingPartitionConstraints.
               get_outgoing_partition_constraints)
    def get_outgoing_partition_constraints(self, partition):
        """ Gets the constraints for partitions going out of this vertex.

        :param partition: the partition that leaves this vertex
        :return: list of constraints
        """
        return [ContiguousKeyRangeContraint()]

    @overrides(
        AbstractNeuronRecordable.clear_recording)
    def clear_recording(
            self, variable, buffer_manager, placements, graph_mapper):
        if variable == NeuronRecorder.SPIKES:
            index = len(self.__neuron_impl.get_recordable_variables())
        else:
            index = (
                self.__neuron_impl.get_recordable_variable_index(variable))
        self._clear_recording_region(
            buffer_manager, placements, graph_mapper, index)

    @overrides(AbstractSpikeRecordable.clear_spike_recording)
    def clear_spike_recording(self, buffer_manager, placements, graph_mapper):
        self._clear_recording_region(
            buffer_manager, placements, graph_mapper,
            len(self.__neuron_impl.get_recordable_variables()))

    @overrides(AbstractSpikeRecordable.get_spike_machine_vertices)
    def get_spike_machine_vertices(self, graph_mapper):
        return graph_mapper.get_machine_vertices(self)

    @overrides(AbstractNeuronRecordable.get_machine_vertices_for)
    def get_machine_vertices_for(self, variable, graph_mapper):
        return graph_mapper.get_machine_vertices(self)

    def _clear_recording_region(
            self, buffer_manager, placements, graph_mapper,
            recording_region_id):
        """ Clear a recorded data region from the buffer manager.

        :param buffer_manager: the buffer manager object
        :param placements: the placements object
        :param graph_mapper: the graph mapper object
        :param recording_region_id: the recorded region ID for clearing
        :rtype: None
        """
        machine_vertices = graph_mapper.get_machine_vertices(self)
        for machine_vertex in machine_vertices:
            placement = placements.get_placement_of_vertex(machine_vertex)
            buffer_manager.clear_recorded_data(
                placement.x, placement.y, placement.p, recording_region_id)

    @overrides(AbstractContainsUnits.get_units)
    def get_units(self, variable):
        if variable == NeuronRecorder.SPIKES:
            return NeuronRecorder.SPIKES
        if self.__neuron_impl.is_recordable(variable):
            return self.__neuron_impl.get_recordable_units(variable)
        if variable not in self._parameters:
            raise Exception("Population {} does not have parameter {}".format(
                self.__neuron_impl.model_name, variable))
        return self.__neuron_impl.get_units(variable)

    def describe(self):
        """ Get a human-readable description of the cell or synapse type.

        The output may be customised by specifying a different template\
        together with an associated template engine\
        (see ``pyNN.descriptions``).

        If template is None, then a dictionary containing the template context\
        will be returned.
        """
        parameters = dict()
        for parameter_name in self.__pynn_model.default_parameters:
            parameters[parameter_name] = self.get_value(parameter_name)

        context = {
            "name": self.__neuron_impl.model_name,
            "default_parameters": self.__pynn_model.default_parameters,
            "default_initial_values": self.__pynn_model.default_parameters,
            "parameters": parameters,
        }
        return context

    def get_synapse_id_by_target(self, target):
        return self.__neuron_impl.get_synapse_id_by_target(target)

    def __str__(self):
        return "{} with {} atoms".format(self.label, self.n_atoms)

    def __repr__(self):
        return self.__str__()

    def gen_on_machine(self, vertex_slice):
        return self.__synapse_manager.gen_on_machine(vertex_slice)

    @overrides(AbstractCanReset.reset_to_first_timestep)
    def reset_to_first_timestep(self):
        # Mark that reset has been done, and reload state variables
        self.__has_reset_last = True
        self.__change_requires_neuron_parameters_reload = True

        # If synapses change during the run,
        if self.__synapse_manager.changes_during_run:
            self.__change_requires_data_generation = True
            self.__change_requires_neuron_parameters_reload = False<|MERGE_RESOLUTION|>--- conflicted
+++ resolved
@@ -38,13 +38,10 @@
     BYTES_PER_WORD, SYSTEM_BYTES_REQUIREMENT)
 from spinn_front_end_common.utilities.utility_objs import ExecutableType
 from spinn_front_end_common.interface.simulation import simulation_utilities
-<<<<<<< HEAD
 from spinn_front_end_common.interface.buffer_management import (
     recording_utilities)
 from spynnaker.pyNN.models.abstract_models.\
     abstract_sends_outgoing_synapses import AbstractSendsOutgoingSynapses
-=======
->>>>>>> 7cb4669c
 from spinn_front_end_common.interface.profiling import profile_utils
 from spynnaker.pyNN.utilities.constants import POPULATION_BASED_REGIONS
 from spynnaker.pyNN.models.common import (
@@ -85,16 +82,10 @@
         AbstractProvidesOutgoingPartitionConstraints,
         AbstractProvidesIncomingPartitionConstraints,
         AbstractPopulationInitializable, AbstractPopulationSettable,
-<<<<<<< HEAD
         AbstractChangableAfterRun, AbstractSendsOutgoingSynapses,
         AbstractRewritesDataSpecification, AbstractReadParametersBeforeSet,
         AbstractAcceptsIncomingSynapses, ProvidesKeyToAtomMappingImpl,
         AbstractCanReset, SplitterByAtoms):
-=======
-        AbstractChangableAfterRun, AbstractRewritesDataSpecification,
-        AbstractReadParametersBeforeSet, AbstractAcceptsIncomingSynapses,
-        ProvidesKeyToAtomMappingImpl, AbstractCanReset):
->>>>>>> 7cb4669c
     """ Underlying vertex model for Neural Populations.
     """
 
@@ -258,20 +249,7 @@
         self.__change_requires_mapping = False
         self.__change_requires_data_generation = False
 
-<<<<<<< HEAD
-    def _get_buffered_sdram(self, vertex_slice, n_machine_time_steps):
-        values = [self.__neuron_recorder.get_buffered_sdram(
-                "spikes", vertex_slice, n_machine_time_steps)]
-        for variable in self.__neuron_impl.get_recordable_variables():
-            values.append(
-                self.__neuron_recorder.get_buffered_sdram(
-                    variable, vertex_slice, n_machine_time_steps))
-        return values
-
     @overrides(SplitterByAtoms.create_machine_vertex)
-=======
-    @overrides(ApplicationVertex.create_machine_vertex)
->>>>>>> 7cb4669c
     def create_machine_vertex(
             self, vertex_slice, resources_required, label=None,
             constraints=None):
