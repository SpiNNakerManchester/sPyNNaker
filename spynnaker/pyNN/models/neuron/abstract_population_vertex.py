# Copyright (c) 2017-2019 The University of Manchester
#
# This program is free software: you can redistribute it and/or modify
# it under the terms of the GNU General Public License as published by
# the Free Software Foundation, either version 3 of the License, or
# (at your option) any later version.
#
# This program is distributed in the hope that it will be useful,
# but WITHOUT ANY WARRANTY; without even the implied warranty of
# MERCHANTABILITY or FITNESS FOR A PARTICULAR PURPOSE.  See the
# GNU General Public License for more details.
#
# You should have received a copy of the GNU General Public License
# along with this program.  If not, see <http://www.gnu.org/licenses/>.

import logging
import os
import math
from spinn_utilities.overrides import overrides
from data_specification.constants import (
    APP_PTR_TABLE_HEADER_BYTE_SIZE, MAX_MEM_REGIONS)
from pacman.model.constraints.key_allocator_constraints import (
    ContiguousKeyRangeContraint)
from pacman.executor.injection_decorator import inject_items
from pacman.model.graphs.application import ApplicationVertex
from pacman.model.resources import (
    CPUCyclesPerTickResource, DTCMResource, DsSDRAM, MultiRegionSDRAM,
    ResourceContainer)
from spinn_front_end_common.abstract_models import (
    AbstractChangableAfterRun, AbstractProvidesIncomingPartitionConstraints,
    AbstractProvidesOutgoingPartitionConstraints, AbstractHasAssociatedBinary,
    AbstractGeneratesDataSpecification, AbstractRewritesDataSpecification,
    AbstractCanReset)
from spinn_front_end_common.abstract_models.impl import (
    ProvidesKeyToAtomMappingImpl)
from spinn_front_end_common.utilities import (
    constants as common_constants, helpful_functions, globals_variables)
from spinn_front_end_common.utilities.constants import (
    BYTES_PER_WORD, SIMULATION_N_BYTES)
from spinn_front_end_common.utilities.utility_objs import ExecutableType
from spinn_front_end_common.interface.simulation import simulation_utilities
from spinn_front_end_common.interface.profiling import profile_utils
from spynnaker.pyNN.utilities.constants import POPULATION_BASED_REGIONS
from spynnaker.pyNN.models.common import (
    AbstractSpikeRecordable, AbstractNeuronRecordable, NeuronRecorder)
from spynnaker.pyNN.utilities import constants, bit_field_utilities
from spynnaker.pyNN.models.abstract_models import (
    AbstractPopulationInitializable, AbstractAcceptsIncomingSynapses,
    AbstractPopulationSettable, AbstractReadParametersBeforeSet,
    AbstractContainsUnits)
from spynnaker.pyNN.exceptions import InvalidParameterType
from spynnaker.pyNN.utilities.ranged import (
    SpynnakerRangeDictionary, SpynnakerRangedList)
from .synapse_dynamics import AbstractSynapseDynamicsStructural
from .synaptic_manager import SynapticManager
from .population_machine_vertex import PopulationMachineVertex

logger = logging.getLogger(__name__)

# TODO: Make sure these values are correct (particularly CPU cycles)
_NEURON_BASE_DTCM_USAGE_IN_BYTES = 9 * BYTES_PER_WORD
_NEURON_BASE_SDRAM_USAGE_IN_BYTES = 3 * BYTES_PER_WORD
_NEURON_BASE_N_CPU_CYCLES_PER_NEURON = 22
_NEURON_BASE_N_CPU_CYCLES = 10

# TODO: Make sure these values are correct (particularly CPU cycles)
_C_MAIN_BASE_DTCM_USAGE_IN_BYTES = 3 * BYTES_PER_WORD
_C_MAIN_BASE_SDRAM_USAGE_IN_BYTES = 18 * BYTES_PER_WORD
_C_MAIN_BASE_N_CPU_CYCLES = 0

# The microseconds per timestep will be divided by this to get the max offset
_MAX_OFFSET_DENOMINATOR = 10


class AbstractPopulationVertex(
        ApplicationVertex, AbstractGeneratesDataSpecification,
        AbstractHasAssociatedBinary, AbstractContainsUnits,
        AbstractSpikeRecordable,  AbstractNeuronRecordable,
        AbstractProvidesOutgoingPartitionConstraints,
        AbstractProvidesIncomingPartitionConstraints,
        AbstractPopulationInitializable, AbstractPopulationSettable,
        AbstractChangableAfterRun, AbstractRewritesDataSpecification,
        AbstractReadParametersBeforeSet, AbstractAcceptsIncomingSynapses,
        ProvidesKeyToAtomMappingImpl, AbstractCanReset):
    """ Underlying vertex model for Neural Populations.
        Not actually abstract.
    """

    __slots__ = [
        "__change_requires_mapping",
        "__change_requires_neuron_parameters_reload",
        "__change_requires_data_generation",
        "__incoming_spike_buffer_size",
        "__n_atoms",
        "__n_profile_samples",
        "__neuron_impl",
        "__neuron_recorder",
        "_parameters",  # See AbstractPyNNModel
        "__pynn_model",
        "_state_variables",  # See AbstractPyNNModel
        "__synapse_manager",
        "__time_between_requests",
        "__units",
        "__n_subvertices",
        "__n_data_specs",
        "__initial_state_variables",
        "__has_reset_last",
        "__updated_state_variables"]

    #: recording region IDs
    _SPIKE_RECORDING_REGION = 0

    #: the size of the runtime SDP port data region
    _RUNTIME_SDP_PORT_SIZE = BYTES_PER_WORD

    #: The Buffer traffic type
    _TRAFFIC_IDENTIFIER = "BufferTraffic"

    # 7 elements before the start of global parameters
    # 1. random back off, 2. micro secs before spike, 3. has key, 4. key,
    # 5. n atoms, 6. n synapse types, 7. incoming spike buffer size.
    _BYTES_TILL_START_OF_GLOBAL_PARAMETERS = 7 * BYTES_PER_WORD

    _n_vertices = 0

    def __init__(
            self, n_neurons, label, constraints, max_atoms_per_core,
            spikes_per_second, ring_buffer_sigma, incoming_spike_buffer_size,
            neuron_impl, pynn_model):
        """
        :param int n_neurons: The number of neurons in the population
        :param str label: The label on the population
        :param list(~pacman.model.constraints.AbstractConstraint) constraints:
            Constraints on where a population's vertices may be placed.
        :param int max_atoms_per_core:
            The maximum number of atoms (neurons) per SpiNNaker core.
        :param spikes_per_second: Expected spike rate
        :type spikes_per_second: float or None
        :param ring_buffer_sigma:
            How many SD above the mean to go for upper bound of ring buffer \
            size; a good starting choice is 5.0. Given length of simulation \
            we can set this for approximate number of saturation events.
        :type ring_buffer_sigma: float or None
        :param incoming_spike_buffer_size:
        :type incoming_spike_buffer_size: int or None
        :param AbstractNeuronImpl neuron_impl:
            The (Python side of the) implementation of the neurons themselves.
        :param AbstractPyNNNeuronModel pynn_model:
            The PyNN neuron model that this vertex is working on behalf of.
        """

        # pylint: disable=too-many-arguments, too-many-locals
        ApplicationVertex.__init__(
            self, label, constraints, max_atoms_per_core)

        self.__n_atoms = n_neurons
        self.__n_subvertices = 0
        self.__n_data_specs = 0

        # buffer data
        self.__incoming_spike_buffer_size = incoming_spike_buffer_size

        # get config from simulator
        config = globals_variables.get_simulator().config

        if incoming_spike_buffer_size is None:
            self.__incoming_spike_buffer_size = config.getint(
                "Simulation", "incoming_spike_buffer_size")

        self.__neuron_impl = neuron_impl
        self.__pynn_model = pynn_model
        self._parameters = SpynnakerRangeDictionary(n_neurons)
        self._state_variables = SpynnakerRangeDictionary(n_neurons)
        self.__neuron_impl.add_parameters(self._parameters)
        self.__neuron_impl.add_state_variables(self._state_variables)
        self.__initial_state_variables = None
        self.__updated_state_variables = set()

        # Set up for recording
        recordable_variables = list(
            self.__neuron_impl.get_recordable_variables())
        record_data_types = dict(
            self.__neuron_impl.get_recordable_data_types())
        self.__neuron_recorder = NeuronRecorder(
            recordable_variables, record_data_types, [NeuronRecorder.SPIKES],
            n_neurons)

        # Set up synapse handling
        self.__synapse_manager = SynapticManager(
            self.__neuron_impl.get_n_synapse_types(), ring_buffer_sigma,
            spikes_per_second, config)

        # bool for if state has changed.
        self.__change_requires_mapping = True
        self.__change_requires_neuron_parameters_reload = False
        self.__change_requires_data_generation = False
        self.__has_reset_last = True

        # Set up for profiling
        self.__n_profile_samples = helpful_functions.read_config_int(
            config, "Reports", "n_profile_samples")

    @property
    @overrides(ApplicationVertex.n_atoms)
    def n_atoms(self):
        return self.__n_atoms

    @property
    def _neuron_recorder(self):  # for testing only
        return self.__neuron_recorder

    @inject_items({
        "graph": "MemoryApplicationGraph",
        "machine_time_step": "MachineTimeStep"
    })
    @overrides(
        ApplicationVertex.get_resources_used_by_atoms,
        additional_arguments={
            "graph", "machine_time_step"
        }
    )
    def get_resources_used_by_atoms(
            self, vertex_slice, graph, machine_time_step):
        # pylint: disable=arguments-differ

        sdram_costs = MultiRegionSDRAM()
        sdram_costs.nest(
            "DS", self.__neuron_recorder.get_recording_sdram_usage(
                vertex_slice))
        sdram_costs.nest(
            "Recording", self._get_sdram_usage_for_atoms(
                vertex_slice, graph, machine_time_step))

        # set resources required from this object
        container = ResourceContainer(
            sdram=sdram_costs,
            dtcm=DTCMResource(self.get_dtcm_usage_for_atoms(vertex_slice)),
            cpu_cycles=CPUCyclesPerTickResource(
                self.get_cpu_usage_for_atoms(vertex_slice)))

        # return the total resources.
        return container

    @property
    @overrides(AbstractChangableAfterRun.requires_mapping)
    def requires_mapping(self):
        return self.__change_requires_mapping

    @property
    @overrides(AbstractChangableAfterRun.requires_data_generation)
    def requires_data_generation(self):
        return self.__change_requires_data_generation

    @overrides(AbstractChangableAfterRun.mark_no_changes)
    def mark_no_changes(self):
        self.__change_requires_mapping = False
        self.__change_requires_data_generation = False

    @overrides(ApplicationVertex.create_machine_vertex)
    def create_machine_vertex(
            self, vertex_slice, resources_required, label=None,
            constraints=None):
        self.__n_subvertices += 1
        return PopulationMachineVertex(
            resources_required,
            self.__neuron_recorder.recorded_ids_by_slice(vertex_slice),
            label, constraints, self, vertex_slice)

    def get_cpu_usage_for_atoms(self, vertex_slice):
        """
        :param ~pacman.model.graphs.common.Slice vertex_slice:
        """
        return (
            _NEURON_BASE_N_CPU_CYCLES + _C_MAIN_BASE_N_CPU_CYCLES +
            (_NEURON_BASE_N_CPU_CYCLES_PER_NEURON * vertex_slice.n_atoms) +
            self.__neuron_recorder.get_n_cpu_cycles(vertex_slice.n_atoms) +
            self.__neuron_impl.get_n_cpu_cycles(vertex_slice.n_atoms) +
            self.__synapse_manager.get_n_cpu_cycles())

    def get_dtcm_usage_for_atoms(self, vertex_slice):
        """
        :param ~pacman.model.graphs.common.Slice vertex_slice:
        """
        return (
            _NEURON_BASE_DTCM_USAGE_IN_BYTES +
            self.__neuron_impl.get_dtcm_usage_in_bytes(vertex_slice.n_atoms) +
            self.__neuron_recorder.get_dtcm_usage_in_bytes(vertex_slice) +
            self.__synapse_manager.get_dtcm_usage_in_bytes())

    def _get_sdram_usage_for_neuron_params(self, vertex_slice):
        """ Calculate the SDRAM usage for just the neuron parameters region.

        :param ~pacman.model.graphs.common.Slice vertex_slice:
            the slice of atoms.
        :return: The SDRAM required for the neuron region
        """
        return (
            self._BYTES_TILL_START_OF_GLOBAL_PARAMETERS +
            self.__neuron_impl.get_sdram_usage_in_bytes(vertex_slice.n_atoms))

    def _get_sdram_usage_for_atoms(
            self, vertex_slice, graph, machine_time_step):
        region_costs = DsSDRAM()
        # These values can be cross checked with the data_spec_text_files
        region_costs.add_cost(
            POPULATION_BASED_REGIONS.SYSTEM, SIMULATION_N_BYTES)
        region_costs.add_cost(
            POPULATION_BASED_REGIONS.NEURON_PARAMS,
            self._get_sdram_usage_for_neuron_params(vertex_slice))
        region_costs.add_cost(
            POPULATION_BASED_REGIONS.NEURON_RECORDING,
            self._neuron_recorder.get_data_spec_sdram_usage(vertex_slice))
        region_costs.add_cost(
            POPULATION_BASED_REGIONS.PROVENANCE_DATA,
            PopulationMachineVertex.get_provenance_data_size(
<<<<<<< HEAD
                PopulationMachineVertex.N_ADDITIONAL_PROVENANCE_DATA_ITEMS))
        region_costs.merge(self.__synapse_manager.get_sdram_usage_in_bytes(
                vertex_slice, machine_time_step, graph, self))
        region_costs.add_cost(
            POPULATION_BASED_REGIONS.PROFILING,
            profile_utils.get_profile_region_size(self.__n_profile_samples))
        region_costs.add_cost(
            "dsg overhead",
            APP_PTR_TABLE_HEADER_BYTE_SIZE + MAX_MEM_REGIONS * 4)
        region_costs.add_cost(
            POPULATION_BASED_REGIONS.BIT_FIELD_FILTER,
=======
                len(PopulationMachineVertex.EXTRA_PROVENANCE_DATA_ENTRIES)) +
            self.__synapse_manager.get_sdram_usage_in_bytes(
                vertex_slice, machine_time_step, graph, self) +
            profile_utils.get_profile_region_size(
                self.__n_profile_samples) +
>>>>>>> 6cd54837
            bit_field_utilities.get_estimated_sdram_for_bit_field_region(
                graph, self))
        region_costs.add_cost(
            POPULATION_BASED_REGIONS.BIT_FIELD_KEY_MAP,
            bit_field_utilities.get_estimated_sdram_for_key_region(
                graph, self))
        region_costs.add_cost(
            POPULATION_BASED_REGIONS.BIT_FIELD_BUILDER,
            bit_field_utilities.exact_sdram_for_bit_field_builder_region())

        return region_costs

    def _reserve_memory_regions(
            self, spec, vertex_slice, vertex, machine_graph, n_key_map):
        """ Reserve the DSG data regions.

        :param ~.DataSpecificationGenerator spec:
            the spec to write the DSG region to
        :param ~pacman.model.graphs.common.Slice vertex_slice:
            the slice of atoms from the application vertex
        :param ~.MachineVertex vertex: this vertex
        :param ~.MachineGraph machine_graph: machine graph
        :param n_key_map: nkey map
        :return: None
        """
        spec.comment("\nReserving memory space for data regions:\n\n")

        # Reserve memory:
        spec.reserve_memory_region(
            region=POPULATION_BASED_REGIONS.SYSTEM.value,
            size=common_constants.SIMULATION_N_BYTES,
            label='System')

        self._reserve_neuron_params_data_region(spec, vertex_slice)

        spec.reserve_memory_region(
            region=POPULATION_BASED_REGIONS.NEURON_RECORDING.value,
            size=self._neuron_recorder.get_data_spec_sdram_usage(vertex_slice),
            label="neuron recording")

        profile_utils.reserve_profile_region(
            spec, POPULATION_BASED_REGIONS.PROFILING.value,
            self.__n_profile_samples)

        # reserve bit field region
        bit_field_utilities.reserve_bit_field_regions(
            spec, machine_graph, n_key_map, vertex,
            POPULATION_BASED_REGIONS.BIT_FIELD_BUILDER.value,
            POPULATION_BASED_REGIONS.BIT_FIELD_FILTER.value,
            POPULATION_BASED_REGIONS.BIT_FIELD_KEY_MAP.value)

        vertex.reserve_provenance_data_region(spec)

    def _reserve_neuron_params_data_region(self, spec, vertex_slice):
        """ Reserve the neuron parameter data region.

        :param ~data_specification.DataSpecificationGenerator spec:
            the spec to write the DSG region to
        :param ~pacman.model.graphs.common.Slice vertex_slice:
            the slice of atoms from the application vertex
        :return: None
        """
        params_size = self._get_sdram_usage_for_neuron_params(vertex_slice)
        spec.reserve_memory_region(
            region=POPULATION_BASED_REGIONS.NEURON_PARAMS.value,
            size=params_size, label='NeuronParams')

    @staticmethod
    def __copy_ranged_dict(source, merge=None, merge_keys=None):
        target = SpynnakerRangeDictionary(len(source))
        for key in source.keys():
            copy_list = SpynnakerRangedList(len(source))
            if merge_keys is None or key not in merge_keys:
                init_list = source.get_list(key)
            else:
                init_list = merge.get_list(key)
            for start, stop, value in init_list.iter_ranges():
                is_list = (hasattr(value, '__iter__') and
                           not isinstance(value, str))
                copy_list.set_value_by_slice(start, stop, value, is_list)
            target[key] = copy_list
        return target

    def _write_neuron_parameters(
            self, spec, key, vertex_slice, machine_time_step,
            time_scale_factor):

        # If resetting, reset any state variables that need to be reset
        if (self.__has_reset_last and
                self.__initial_state_variables is not None):
            self._state_variables = self.__copy_ranged_dict(
                self.__initial_state_variables, self._state_variables,
                self.__updated_state_variables)
            self.__initial_state_variables = None

        # If no initial state variables, copy them now
        if self.__has_reset_last:
            self.__initial_state_variables = self.__copy_ranged_dict(
                self._state_variables)

        # Reset things that need resetting
        self.__has_reset_last = False
        self.__updated_state_variables.clear()

        # pylint: disable=too-many-arguments
        n_atoms = vertex_slice.n_atoms
        spec.comment("\nWriting Neuron Parameters for {} Neurons:\n".format(
            n_atoms))

        # Set the focus to the memory region 2 (neuron parameters):
        spec.switch_write_focus(
            region=constants.POPULATION_BASED_REGIONS.NEURON_PARAMS.value)

        # Write the random back off value
        max_offset = (
            machine_time_step * time_scale_factor) // _MAX_OFFSET_DENOMINATOR
        spec.write_value(
            int(math.ceil(max_offset / self.__n_subvertices)) *
            self.__n_data_specs)
        self.__n_data_specs += 1

        # Write the number of microseconds between sending spikes
        time_between_spikes = (
            (machine_time_step * time_scale_factor) / (n_atoms * 2.0))
        spec.write_value(data=int(time_between_spikes))

        # Write whether the key is to be used, and then the key, or 0 if it
        # isn't to be used
        if key is None:
            spec.write_value(data=0)
            spec.write_value(data=0)
        else:
            spec.write_value(data=1)
            spec.write_value(data=key)

        # Write the number of neurons in the block:
        spec.write_value(data=n_atoms)

        # Write the number of synapse types
        spec.write_value(data=self.__neuron_impl.get_n_synapse_types())

        # Write the size of the incoming spike buffer
        spec.write_value(data=self.__incoming_spike_buffer_size)

        # Write the neuron parameters
        neuron_data = self.__neuron_impl.get_data(
            self._parameters, self._state_variables, vertex_slice)
        spec.write_array(neuron_data)

    @inject_items({
        "machine_time_step": "MachineTimeStep",
        "time_scale_factor": "TimeScaleFactor",
        "routing_info": "MemoryRoutingInfos"})
    @overrides(
        AbstractRewritesDataSpecification.regenerate_data_specification,
        additional_arguments={
            "machine_time_step", "time_scale_factor",
            "routing_info"})
    def regenerate_data_specification(
            self, spec, placement, machine_time_step, time_scale_factor,
            routing_info):
        # pylint: disable=too-many-arguments, arguments-differ
        vertex_slice = placement.vertex.vertex_slice

        # reserve the neuron parameters data region
        self._reserve_neuron_params_data_region(spec, vertex_slice)

        # write the neuron params into the new DSG region
        self._write_neuron_parameters(
            key=routing_info.get_first_key_from_pre_vertex(
                placement.vertex, constants.SPIKE_PARTITION_ID),
            machine_time_step=machine_time_step, spec=spec,
            time_scale_factor=time_scale_factor,
            vertex_slice=vertex_slice)

        # close spec
        spec.end_specification()

    @overrides(AbstractRewritesDataSpecification
               .requires_memory_regions_to_be_reloaded)
    def requires_memory_regions_to_be_reloaded(self):
        return self.__change_requires_neuron_parameters_reload

    @overrides(AbstractRewritesDataSpecification.mark_regions_reloaded)
    def mark_regions_reloaded(self):
        self.__change_requires_neuron_parameters_reload = False

    @inject_items({
        "machine_time_step": "MachineTimeStep",
        "time_scale_factor": "TimeScaleFactor",
        "application_graph": "MemoryApplicationGraph",
        "machine_graph": "MemoryMachineGraph",
        "routing_info": "MemoryRoutingInfos",
        "data_n_time_steps": "DataNTimeSteps",
        "n_key_map": "MemoryMachinePartitionNKeysMap"
    })
    @overrides(
        AbstractGeneratesDataSpecification.generate_data_specification,
        additional_arguments={
            "machine_time_step", "time_scale_factor",
            "application_graph", "machine_graph", "routing_info",
            "data_n_time_steps", "n_key_map"
        })
    def generate_data_specification(
            self, spec, placement, machine_time_step, time_scale_factor,
            application_graph, machine_graph, routing_info, data_n_time_steps,
            n_key_map):
        """
        :param machine_time_step: (injected)
        :param time_scale_factor: (injected)
        :param application_graph: (injected)
        :param machine_graph: (injected)
        :param routing_info: (injected)
        :param data_n_time_steps: (injected)
        :param n_key_map: (injected)
        """
        # pylint: disable=too-many-arguments, arguments-differ
        vertex = placement.vertex

        spec.comment("\n*** Spec for block of {} neurons ***\n".format(
            self.__neuron_impl.model_name))
        vertex_slice = vertex.vertex_slice

        # Reserve memory regions
        self._reserve_memory_regions(
            spec, vertex_slice, vertex, machine_graph, n_key_map)

        # Declare random number generators and distributions:
        # TODO add random distribution stuff
        # self.write_random_distribution_declarations(spec)

        # Get the key
        key = routing_info.get_first_key_from_pre_vertex(
            vertex, constants.SPIKE_PARTITION_ID)

        # Write the setup region
        spec.switch_write_focus(POPULATION_BASED_REGIONS.SYSTEM.value)
        spec.write_array(simulation_utilities.get_simulation_header_array(
            self.get_binary_file_name(), machine_time_step,
            time_scale_factor))

        # Write the neuron recording region
        self._neuron_recorder.write_neuron_recording_region(
            spec, POPULATION_BASED_REGIONS.NEURON_RECORDING.value,
            vertex_slice, data_n_time_steps)

        # Write the neuron parameters
        self._write_neuron_parameters(
            spec, key, vertex_slice, machine_time_step, time_scale_factor)

        # write profile data
        profile_utils.write_profile_region_data(
            spec, POPULATION_BASED_REGIONS.PROFILING.value,
            self.__n_profile_samples)

        # Get the weight_scale value from the appropriate location
        weight_scale = self.__neuron_impl.get_global_weight_scale()

        # allow the synaptic matrix to write its data spec-able data
        self.__synapse_manager.write_data_spec(
            spec, self, vertex_slice, vertex, placement, machine_graph,
            application_graph, routing_info,
            weight_scale, machine_time_step)
        vertex.set_on_chip_generatable_area(
            self.__synapse_manager.host_written_matrix_size,
            self.__synapse_manager.on_chip_written_matrix_size)

        # write up the bitfield builder data
        bit_field_utilities.write_bitfield_init_data(
            spec, vertex, machine_graph, routing_info,
            n_key_map, POPULATION_BASED_REGIONS.BIT_FIELD_BUILDER.value,
            POPULATION_BASED_REGIONS.POPULATION_TABLE.value,
            POPULATION_BASED_REGIONS.SYNAPTIC_MATRIX.value,
            POPULATION_BASED_REGIONS.DIRECT_MATRIX.value,
            POPULATION_BASED_REGIONS.BIT_FIELD_FILTER.value,
            POPULATION_BASED_REGIONS.BIT_FIELD_KEY_MAP.value,
            POPULATION_BASED_REGIONS.STRUCTURAL_DYNAMICS.value,
            isinstance(
                self.__synapse_manager.synapse_dynamics,
                AbstractSynapseDynamicsStructural))

        # End the writing of this specification:
        spec.end_specification()

    @overrides(AbstractHasAssociatedBinary.get_binary_file_name)
    def get_binary_file_name(self):

        # Split binary name into title and extension
        binary_title, binary_extension = os.path.splitext(
            self.__neuron_impl.binary_name)

        # Reunite title and extension and return
        return (binary_title +
                self.__synapse_manager.vertex_executable_suffix +
                binary_extension)

    @overrides(AbstractHasAssociatedBinary.get_binary_start_type)
    def get_binary_start_type(self):
        return ExecutableType.USES_SIMULATION_INTERFACE

    @overrides(AbstractSpikeRecordable.is_recording_spikes)
    def is_recording_spikes(self):
        return self.__neuron_recorder.is_recording(NeuronRecorder.SPIKES)

    @overrides(AbstractSpikeRecordable.set_recording_spikes)
    def set_recording_spikes(
            self, new_state=True, sampling_interval=None, indexes=None):
        self.set_recording(
            NeuronRecorder.SPIKES, new_state, sampling_interval, indexes)

    @overrides(AbstractSpikeRecordable.get_spikes)
    def get_spikes(
            self, placements, buffer_manager, machine_time_step):
        return self.__neuron_recorder.get_spikes(
            self.label, buffer_manager,
            len(self.__neuron_impl.get_recordable_variables()),
            placements, self, NeuronRecorder.SPIKES, machine_time_step)

    @overrides(AbstractNeuronRecordable.get_recordable_variables)
    def get_recordable_variables(self):
        return self.__neuron_recorder.get_recordable_variables()

    @overrides(AbstractNeuronRecordable.is_recording)
    def is_recording(self, variable):
        return self.__neuron_recorder.is_recording(variable)

    @overrides(AbstractNeuronRecordable.set_recording)
    def set_recording(self, variable, new_state=True, sampling_interval=None,
                      indexes=None):
        self.__change_requires_mapping = not self.is_recording(variable)
        self.__neuron_recorder.set_recording(
            variable, new_state, sampling_interval, indexes)

    @overrides(AbstractNeuronRecordable.get_data)
    def get_data(self, variable, n_machine_time_steps, placements,
                 buffer_manager, machine_time_step):
        # pylint: disable=too-many-arguments
        return self.__neuron_recorder.get_matrix_data(
            self.label, buffer_manager,
            self.__neuron_impl.get_recordable_variable_index(variable),
            placements, self, variable, n_machine_time_steps)

    @overrides(AbstractNeuronRecordable.get_neuron_sampling_interval)
    def get_neuron_sampling_interval(self, variable):
        return self.__neuron_recorder.get_neuron_sampling_interval(variable)

    @overrides(AbstractSpikeRecordable.get_spikes_sampling_interval)
    def get_spikes_sampling_interval(self):
        return self.__neuron_recorder.get_neuron_sampling_interval("spikes")

    @overrides(AbstractPopulationInitializable.initialize)
    def initialize(self, variable, value):
        if not self.__has_reset_last:
            raise Exception(
                "initialize can only be called before the first call to run, "
                "or before the first call to run after a reset")
        if variable not in self._state_variables:
            raise KeyError(
                "Vertex does not support initialisation of"
                " parameter {}".format(variable))
        self._state_variables.set_value(variable, value)
        self.__updated_state_variables.add(variable)
        self.__change_requires_neuron_parameters_reload = True

    @property
    def initialize_parameters(self):
        """ The names of parameters that have default initial values.

        :rtype: iterable(str)
        """
        return self.__pynn_model.default_initial_values.keys()

    def _get_parameter(self, variable):
        if variable.endswith("_init"):
            # method called with "V_init"
            key = variable[:-5]
            if variable in self._state_variables:
                # variable is v and parameter is v_init
                return variable
            elif key in self._state_variables:
                # Oops neuron defines v and not v_init
                return key
        else:
            # method called with "v"
            if variable + "_init" in self._state_variables:
                # variable is v and parameter is v_init
                return variable + "_init"
            if variable in self._state_variables:
                # Oops neuron defines v and not v_init
                return variable

        # parameter not found for this variable
        raise KeyError("No variable {} found in {}".format(
            variable, self.__neuron_impl.model_name))

    @overrides(AbstractPopulationInitializable.get_initial_value)
    def get_initial_value(self, variable, selector=None):
        parameter = self._get_parameter(variable)

        ranged_list = self._state_variables[parameter]
        if selector is None:
            return ranged_list
        return ranged_list.get_values(selector)

    @overrides(AbstractPopulationInitializable.set_initial_value)
    def set_initial_value(self, variable, value, selector=None):
        if variable not in self._state_variables:
            raise KeyError(
                "Vertex does not support initialisation of"
                " parameter {}".format(variable))

        parameter = self._get_parameter(variable)
        ranged_list = self._state_variables[parameter]
        ranged_list.set_value_by_selector(selector, value)
        self.__change_requires_neuron_parameters_reload = True

    @property
    def conductance_based(self):
        """
        :rtype: bool
        """
        return self.__neuron_impl.is_conductance_based

    @overrides(AbstractPopulationSettable.get_value)
    def get_value(self, key):
        """ Get a property of the overall model.
        """
        if key not in self._parameters:
            raise InvalidParameterType(
                "Population {} does not have parameter {}".format(
                    self.__neuron_impl.model_name, key))
        return self._parameters[key]

    @overrides(AbstractPopulationSettable.set_value)
    def set_value(self, key, value):
        """ Set a property of the overall model.
        """
        if key not in self._parameters:
            raise InvalidParameterType(
                "Population {} does not have parameter {}".format(
                    self.__neuron_impl.model_name, key))
        self._parameters.set_value(key, value)
        self.__change_requires_neuron_parameters_reload = True

    @overrides(AbstractReadParametersBeforeSet.read_parameters_from_machine)
    def read_parameters_from_machine(
            self, transceiver, placement, vertex_slice):

        # locate SDRAM address to where the neuron parameters are stored
        neuron_region_sdram_address = \
            helpful_functions.locate_memory_region_for_placement(
                placement, POPULATION_BASED_REGIONS.NEURON_PARAMS.value,
                transceiver)

        # shift past the extra stuff before neuron parameters that we don't
        # need to read
        neuron_parameters_sdram_address = (
            neuron_region_sdram_address +
            self._BYTES_TILL_START_OF_GLOBAL_PARAMETERS)

        # get size of neuron params
        size_of_region = self._get_sdram_usage_for_neuron_params(vertex_slice)
        size_of_region -= self._BYTES_TILL_START_OF_GLOBAL_PARAMETERS

        # get data from the machine
        byte_array = transceiver.read_memory(
            placement.x, placement.y, neuron_parameters_sdram_address,
            size_of_region)

        # update python neuron parameters with the data
        self.__neuron_impl.read_data(
            byte_array, 0, vertex_slice, self._parameters,
            self._state_variables)

    @property
    def weight_scale(self):
        """
        :rtype: float
        """
        return self.__neuron_impl.get_global_weight_scale()

    @property
    def ring_buffer_sigma(self):
        return self.__synapse_manager.ring_buffer_sigma

    @ring_buffer_sigma.setter
    def ring_buffer_sigma(self, ring_buffer_sigma):
        self.__synapse_manager.ring_buffer_sigma = ring_buffer_sigma

    def reset_ring_buffer_shifts(self):
        self.__synapse_manager.reset_ring_buffer_shifts()

    @property
    def spikes_per_second(self):
        return self.__synapse_manager.spikes_per_second

    @spikes_per_second.setter
    def spikes_per_second(self, spikes_per_second):
        self.__synapse_manager.spikes_per_second = spikes_per_second

    @property
    def synapse_dynamics(self):
        """
        :rtype: AbstractSynapseDynamics
        """
        return self.__synapse_manager.synapse_dynamics

    def set_synapse_dynamics(self, synapse_dynamics):
        """
        :param AbstractSynapseDynamics synapse_dynamics:
        """
        self.__synapse_manager.synapse_dynamics = synapse_dynamics

    @overrides(AbstractAcceptsIncomingSynapses.add_pre_run_connection_holder)
    def add_pre_run_connection_holder(
            self, connection_holder, projection_edge, synapse_information):
        self.__synapse_manager.add_pre_run_connection_holder(
            connection_holder, projection_edge, synapse_information)

    def get_connection_holders(self):
        """
        :rtype: dict(tuple(ProjectionApplicationEdge,SynapseInformation),\
            ConnectionHolder)
        """
        return self.__synapse_manager.get_connection_holders()

    @overrides(AbstractAcceptsIncomingSynapses.get_connections_from_machine)
    def get_connections_from_machine(
            self, transceiver, placement, edge, routing_infos,
            synapse_information, machine_time_step, using_extra_monitor_cores,
            placements=None, monitor_api=None, monitor_cores=None,
            handle_time_out_configuration=True, fixed_routes=None,
            extra_monitor=None):
        # pylint: disable=too-many-arguments
        return self.__synapse_manager.get_connections_from_machine(
            transceiver, placement, edge, routing_infos,
            synapse_information, machine_time_step, using_extra_monitor_cores,
            placements, monitor_api, monitor_cores,
            handle_time_out_configuration, fixed_routes, extra_monitor)

    def clear_connection_cache(self):
        self.__synapse_manager.clear_connection_cache()

    def get_maximum_delay_supported_in_ms(self, machine_time_step):
        return self.__synapse_manager.get_maximum_delay_supported_in_ms(
            machine_time_step)

    @overrides(AbstractProvidesIncomingPartitionConstraints.
               get_incoming_partition_constraints)
    def get_incoming_partition_constraints(self, partition):
        """ Gets the constraints for partitions going into this vertex.

        :param partition: partition that goes into this vertex
        :return: list of constraints
        """
        return self.__synapse_manager.get_incoming_partition_constraints()

    @overrides(AbstractProvidesOutgoingPartitionConstraints.
               get_outgoing_partition_constraints)
    def get_outgoing_partition_constraints(self, partition):
        """ Gets the constraints for partitions going out of this vertex.

        :param partition: the partition that leaves this vertex
        :return: list of constraints
        """
        return [ContiguousKeyRangeContraint()]

    @overrides(
        AbstractNeuronRecordable.clear_recording)
    def clear_recording(self, variable, buffer_manager, placements):
        if variable == NeuronRecorder.SPIKES:
            index = len(self.__neuron_impl.get_recordable_variables())
        else:
            index = (
                self.__neuron_impl.get_recordable_variable_index(variable))
        self._clear_recording_region(buffer_manager, placements, index)

    @overrides(AbstractSpikeRecordable.clear_spike_recording)
    def clear_spike_recording(self, buffer_manager, placements):
        self._clear_recording_region(
            buffer_manager, placements,
            len(self.__neuron_impl.get_recordable_variables()))

    def _clear_recording_region(
            self, buffer_manager, placements, recording_region_id):
        """ Clear a recorded data region from the buffer manager.

        :param buffer_manager: the buffer manager object
        :param placements: the placements object
        :param recording_region_id: the recorded region ID for clearing
        :rtype: None
        """
        for machine_vertex in self.machine_vertices:
            placement = placements.get_placement_of_vertex(machine_vertex)
            buffer_manager.clear_recorded_data(
                placement.x, placement.y, placement.p, recording_region_id)

    @overrides(AbstractContainsUnits.get_units)
    def get_units(self, variable):
        if variable == NeuronRecorder.SPIKES:
            return NeuronRecorder.SPIKES
        if self.__neuron_impl.is_recordable(variable):
            return self.__neuron_impl.get_recordable_units(variable)
        if variable not in self._parameters:
            raise Exception("Population {} does not have parameter {}".format(
                self.__neuron_impl.model_name, variable))
        return self.__neuron_impl.get_units(variable)

    def describe(self):
        """ Get a human-readable description of the cell or synapse type.

        The output may be customised by specifying a different template\
        together with an associated template engine\
        (see :py:mod:`pyNN.descriptions`).

        If template is None, then a dictionary containing the template context\
        will be returned.

        :rtype: dict(str, ...)
        """
        parameters = dict()
        for parameter_name in self.__pynn_model.default_parameters:
            parameters[parameter_name] = self.get_value(parameter_name)

        context = {
            "name": self.__neuron_impl.model_name,
            "default_parameters": self.__pynn_model.default_parameters,
            "default_initial_values": self.__pynn_model.default_parameters,
            "parameters": parameters,
        }
        return context

    def get_synapse_id_by_target(self, target):
        return self.__neuron_impl.get_synapse_id_by_target(target)

    def __str__(self):
        return "{} with {} atoms".format(self.label, self.n_atoms)

    def __repr__(self):
        return self.__str__()

    def gen_on_machine(self, vertex_slice):
        """ True if the synapses of a particular slice of this population \
            should be generated on the machine.

        :param ~pacman.model.graphs.common.Slice vertex_slice:
        """
        return self.__synapse_manager.gen_on_machine(vertex_slice)

    @overrides(AbstractCanReset.reset_to_first_timestep)
    def reset_to_first_timestep(self):
        # Mark that reset has been done, and reload state variables
        self.__has_reset_last = True
        self.__change_requires_neuron_parameters_reload = True

        # If synapses change during the run,
        if self.__synapse_manager.changes_during_run:
            self.__change_requires_data_generation = True
            self.__change_requires_neuron_parameters_reload = False<|MERGE_RESOLUTION|>--- conflicted
+++ resolved
@@ -313,7 +313,6 @@
         region_costs.add_cost(
             POPULATION_BASED_REGIONS.PROVENANCE_DATA,
             PopulationMachineVertex.get_provenance_data_size(
-<<<<<<< HEAD
                 PopulationMachineVertex.N_ADDITIONAL_PROVENANCE_DATA_ITEMS))
         region_costs.merge(self.__synapse_manager.get_sdram_usage_in_bytes(
                 vertex_slice, machine_time_step, graph, self))
@@ -325,13 +324,6 @@
             APP_PTR_TABLE_HEADER_BYTE_SIZE + MAX_MEM_REGIONS * 4)
         region_costs.add_cost(
             POPULATION_BASED_REGIONS.BIT_FIELD_FILTER,
-=======
-                len(PopulationMachineVertex.EXTRA_PROVENANCE_DATA_ENTRIES)) +
-            self.__synapse_manager.get_sdram_usage_in_bytes(
-                vertex_slice, machine_time_step, graph, self) +
-            profile_utils.get_profile_region_size(
-                self.__n_profile_samples) +
->>>>>>> 6cd54837
             bit_field_utilities.get_estimated_sdram_for_bit_field_region(
                 graph, self))
         region_costs.add_cost(
