# Copyright (c) 2017-2019 The University of Manchester
#
# This program is free software: you can redistribute it and/or modify
# it under the terms of the GNU General Public License as published by
# the Free Software Foundation, either version 3 of the License, or
# (at your option) any later version.
#
# This program is distributed in the hope that it will be useful,
# but WITHOUT ANY WARRANTY; without even the implied warranty of
# MERCHANTABILITY or FITNESS FOR A PARTICULAR PURPOSE.  See the
# GNU General Public License for more details.
#
# You should have received a copy of the GNU General Public License
# along with this program.  If not, see <http://www.gnu.org/licenses/>.

import logging
import math
import numpy
from scipy import special  # @UnresolvedImport

from spinn_utilities.log import FormatAdapter
from spinn_utilities.overrides import overrides
from spinn_utilities.progress_bar import ProgressBar
from spinn_utilities.ranged import RangeDictionary
from data_specification.enums.data_type import DataType
from spinn_utilities.config_holder import (
    get_config_int, get_config_float, get_config_bool)
from pacman.model.resources import MultiRegionSDRAM
from spinn_front_end_common.abstract_models import (
    AbstractChangableAfterRun, AbstractCanReset,
    AbstractRewritesDataSpecification)
from spinn_front_end_common.abstract_models.impl import (
    TDMAAwareApplicationVertex)
from spinn_front_end_common.utilities.constants import (
    BYTES_PER_WORD, SYSTEM_BYTES_REQUIREMENT)
from spinn_front_end_common.utilities.exceptions import ConfigurationException
from spinn_front_end_common.interface.profiling.profile_utils import (
    get_profile_region_size)
from spinn_front_end_common.interface.buffer_management\
    .recording_utilities import (
       get_recording_header_size, get_recording_data_constant_size)
from spinn_front_end_common.interface.provenance import (
    ProvidesProvenanceDataFromMachineImpl)
from spynnaker.pyNN.data import SpynnakerDataView
from spynnaker.pyNN.models.common import (
    AbstractSpikeRecordable, AbstractNeuronRecordable, AbstractEventRecordable,
    NeuronRecorder)
from spynnaker.pyNN.models.abstract_models import (
    AbstractPopulationInitializable, AbstractAcceptsIncomingSynapses,
    AbstractPopulationSettable, AbstractContainsUnits, AbstractMaxSpikes,
    HasSynapses)
from spynnaker.pyNN.exceptions import InvalidParameterType
from spynnaker.pyNN.utilities.constants import POSSION_SIGMA_SUMMATION_LIMIT
from spynnaker.pyNN.utilities.running_stats import RunningStats
from spynnaker.pyNN.models.neuron.synapse_dynamics import (
    AbstractSynapseDynamics, AbstractSynapseDynamicsStructural)
from spynnaker.pyNN.utilities.utility_calls import create_mars_kiss_seeds
from spynnaker.pyNN.utilities.bit_field_utilities import get_sdram_for_keys
from spynnaker.pyNN.utilities.struct import StructRepeat
from spynnaker.pyNN.models.common.param_generator_data import MAX_PARAMS_BYTES
from .synapse_io import get_max_row_info
from .master_pop_table import MasterPopTableAsBinarySearch
from .generator_data import GeneratorData
from .synaptic_matrices import SYNAPSES_BASE_GENERATOR_SDRAM_USAGE_IN_BYTES

logger = FormatAdapter(logging.getLogger(__name__))

# TODO: Make sure these values are correct (particularly CPU cycles)
_NEURON_BASE_DTCM_USAGE_IN_BYTES = 9 * BYTES_PER_WORD
_NEURON_BASE_N_CPU_CYCLES_PER_NEURON = 22
_NEURON_BASE_N_CPU_CYCLES = 10

_NEURON_GENERATOR_BASE_SDRAM = 12 * BYTES_PER_WORD
_NEURON_GENERATOR_PER_STRUCT = 4 * BYTES_PER_WORD
_NEURON_GENERATOR_PER_PARAM = 2 * BYTES_PER_WORD
_NEURON_GENERATOR_PER_ITEM = (2 * BYTES_PER_WORD) + MAX_PARAMS_BYTES

# 1 for number of neurons
# 1 for number of synapse types
# 1 for number of neuron bits
# 1 for number of synapse type bits
# 1 for number of delay bits
# 1 for drop late packets,
# 1 for incoming spike buffer size
_SYNAPSES_BASE_SDRAM_USAGE_IN_BYTES = 7 * BYTES_PER_WORD


class AbstractPopulationVertex(
        TDMAAwareApplicationVertex, AbstractContainsUnits,
        AbstractSpikeRecordable, AbstractNeuronRecordable,
        AbstractEventRecordable,
        AbstractPopulationInitializable, AbstractPopulationSettable,
        AbstractChangableAfterRun, AbstractAcceptsIncomingSynapses,
        AbstractCanReset):
    """ Underlying vertex model for Neural Populations.\
        Not actually abstract.
    """

    __slots__ = [
        "__change_requires_mapping",
        "__change_requires_data_generation",
        "__incoming_spike_buffer_size",
        "__n_atoms",
        "__n_profile_samples",
        "__neuron_impl",
        "__neuron_recorder",
        "__synapse_recorder",
        "_parameters",  # See AbstractPyNNModel
        "__pynn_model",
        "_state_variables",  # See AbstractPyNNModel
        "__initial_state_variables",
        "__has_run",
        "__updated_state_variables",
        "__ring_buffer_sigma",
        "__spikes_per_second",
        "__drop_late_spikes",
        "__incoming_projections",
        "__synapse_dynamics",
        "__max_row_info",
        "__self_projection",
        "__current_sources",
        "__current_source_id_list",
        "__rng",
        "__pop_seed",
        "__connection_cache",
        "__store_initial_values"]

    #: recording region IDs
    _SPIKE_RECORDING_REGION = 0

    #: the size of the runtime SDP port data region
    _RUNTIME_SDP_PORT_SIZE = BYTES_PER_WORD

    #: The Buffer traffic type
    _TRAFFIC_IDENTIFIER = "BufferTraffic"

    _C_MAIN_BASE_N_CPU_CYCLES = 0
    _NEURON_BASE_N_CPU_CYCLES_PER_NEURON = 22
    _NEURON_BASE_N_CPU_CYCLES = 10
    _SYNAPSE_BASE_N_CPU_CYCLES_PER_NEURON = 22
    _SYNAPSE_BASE_N_CPU_CYCLES = 10

    # 5 elements before the start of global parameters
    # 1. has key, 2. key, 3. n atoms, 4. n_atoms_peak 5. n_synapse_types
    CORE_PARAMS_BASE_SIZE = 5 * BYTES_PER_WORD

    def __init__(
            self, n_neurons, label, constraints, max_atoms_per_core,
            spikes_per_second, ring_buffer_sigma, incoming_spike_buffer_size,
            neuron_impl, pynn_model, drop_late_spikes, splitter, seed):
        """
        :param int n_neurons: The number of neurons in the population
        :param str label: The label on the population
        :param list(~pacman.model.constraints.AbstractConstraint) constraints:
            Constraints on where a population's vertices may be placed.
        :param int max_atoms_per_core:
            The maximum number of atoms (neurons) per SpiNNaker core.
        :param spikes_per_second: Expected spike rate
        :type spikes_per_second: float or None
        :param ring_buffer_sigma:
            How many SD above the mean to go for upper bound of ring buffer
            size; a good starting choice is 5.0. Given length of simulation
            we can set this for approximate number of saturation events.
        :type ring_buffer_sigma: float or None
        :param incoming_spike_buffer_size:
        :type incoming_spike_buffer_size: int or None
        :param bool drop_late_spikes: control flag for dropping late packets.
        :param AbstractNeuronImpl neuron_impl:
            The (Python side of the) implementation of the neurons themselves.
        :param AbstractPyNNNeuronModel pynn_model:
            The PyNN neuron model that this vertex is working on behalf of.
        :param splitter: splitter object
        :type splitter: None or
            ~pacman.model.partitioner_splitters.abstract_splitters.AbstractSplitterCommon
        """

        # pylint: disable=too-many-arguments
        super().__init__(label, constraints, max_atoms_per_core, splitter)

        self.__n_atoms = self.round_n_atoms(n_neurons, "n_neurons")

        # buffer data
        self.__incoming_spike_buffer_size = incoming_spike_buffer_size

        if incoming_spike_buffer_size is None:
            self.__incoming_spike_buffer_size = get_config_int(
                "Simulation", "incoming_spike_buffer_size")

        self.__ring_buffer_sigma = ring_buffer_sigma
        if self.__ring_buffer_sigma is None:
            self.__ring_buffer_sigma = get_config_float(
                "Simulation", "ring_buffer_sigma")

        self.__spikes_per_second = spikes_per_second
        if self.__spikes_per_second is None:
            self.__spikes_per_second = get_config_float(
                "Simulation", "spikes_per_second")

        self.__drop_late_spikes = drop_late_spikes
        if self.__drop_late_spikes is None:
            self.__drop_late_spikes = get_config_bool(
                "Simulation", "drop_late_spikes")

        self.__neuron_impl = neuron_impl
        self.__pynn_model = pynn_model
        self._parameters = RangeDictionary(n_neurons)
        self.__neuron_impl.add_parameters(self._parameters)
        self.__initial_state_variables = RangeDictionary(n_neurons)
        self.__neuron_impl.add_state_variables(self.__initial_state_variables)
        self._state_variables = self.__initial_state_variables.copy()

        # Set up for recording
        neuron_recordable_variables = list(
            self.__neuron_impl.get_recordable_variables())
        record_data_types = dict(
            self.__neuron_impl.get_recordable_data_types())
        self.__neuron_recorder = NeuronRecorder(
            neuron_recordable_variables, record_data_types,
            [NeuronRecorder.SPIKES], n_neurons, [], {}, [], {})
        self.__synapse_recorder = NeuronRecorder(
            [], {}, [],
            n_neurons, [NeuronRecorder.PACKETS],
            {NeuronRecorder.PACKETS: NeuronRecorder.PACKETS_TYPE},
            [NeuronRecorder.REWIRING],
            {NeuronRecorder.REWIRING: NeuronRecorder.REWIRING_TYPE})

        # bool for if state has changed.
        self.__change_requires_mapping = True
        self.__change_requires_data_generation = False
        self.__has_run = False

        # Current sources for this vertex
        self.__current_sources = []
        self.__current_source_id_list = dict()

        # Set up for profiling
        self.__n_profile_samples = get_config_int(
            "Reports", "n_profile_samples")

        # Set up for incoming
        self.__incoming_projections = list()
        self.__max_row_info = dict()
        self.__self_projection = None

        # Prepare for dealing with STDP - there can only be one (non-static)
        # synapse dynamics per vertex at present
        self.__synapse_dynamics = None

        # An RNG for use in synaptic generation
        self.__rng = numpy.random.RandomState(seed)
        self.__pop_seed = create_mars_kiss_seeds(self.__rng)

        # Store connections read from machine until asked to clear
        # Key is app_edge, synapse_info
        self.__connection_cache = dict()
        self.__store_initial_values = False

    @property
    def single_core_capable(self):
        """ Determine if the vertex can manage to operate on a single core,
            or if a split synapse-core is more appropriate.

            Note that this is currently based only on the ITCM available, not
            on the incoming synapses.

        :rtype: bool
        """
        if self.__synapse_dynamics is None:
            return True
        return self.__synapse_dynamics.is_single_core_capable

    @property
    def n_synapse_cores_required(self):
        """ Get the estimated number of synapse cores required.

            Note this is currently hard-coded but could be updated to work
            this out based on the number of incoming synapses

        :rtype: int
        """
        return 1

    @property
    def synapse_dynamics(self):
        """ The synapse dynamics used by the synapses e.g. plastic or static.
            Settable.

        :rtype: AbstractSynapseDynamics or None
        """
        return self.__synapse_dynamics

    @synapse_dynamics.setter
    def synapse_dynamics(self, synapse_dynamics):
        """ Set the synapse dynamics.  Note that after setting, the dynamics
            might not be the type set as it can be combined with the existing
            dynamics in exciting ways.

        :param AbstractSynapseDynamics synapse_dynamics:
            The synapse dynamics to set
        """
        if self.__synapse_dynamics is None:
            self.__synapse_dynamics = synapse_dynamics
        else:
            self.__synapse_dynamics = self.__synapse_dynamics.merge(
                synapse_dynamics)

    def add_incoming_projection(self, projection):
        """ Add a projection incoming to this vertex

        :param PyNNProjectionCommon projection:
            The new projection to add
        """
        # Reset the ring buffer shifts as a projection has been added
        self.__change_requires_mapping = True
        self.__max_row_info.clear()
        self.__incoming_projections.append(projection)
        # pylint: disable=protected-access
        if projection._projection_edge.pre_vertex == self:
            self.__self_projection = projection

    @property
    def self_projection(self):
        """ Get any projection from this vertex to itself

        :rtype: PyNNProjectionCommon or None
        """
        return self.__self_projection

    @property
    @overrides(TDMAAwareApplicationVertex.n_atoms)
    def n_atoms(self):
        return self.__n_atoms

    @overrides(TDMAAwareApplicationVertex.get_n_cores)
    def get_n_cores(self):
        return len(self._splitter.get_out_going_slices())

    @property
    def size(self):
        """ The number of neurons in the vertex

        :rtype: int
        """
        return self.__n_atoms

    @property
    def incoming_spike_buffer_size(self):
        """ The size of the incoming spike buffer to be used on the cores

        :rtype: int
        """
        return self.__incoming_spike_buffer_size

    @property
    def parameters(self):
        """ The parameters of the neurons in the population

        :rtype: SpyNNakerRangeDictionary
        """
        return self._parameters

    @property
    def state_variables(self):
        """ The state variables of the neuron in the population

        :rtype: SpyNNakerRangeDicationary
        """
        return self._state_variables

    @property
    def initial_state_variables(self):
        """ The initial values of the state variables of the neurons

        :rtype: SpyNNakerRangeDictionary
        """
        return self.__initial_state_variables

    @property
    def neuron_impl(self):
        """ The neuron implementation

        :rtype: AbstractNeuronImpl
        """
        return self.__neuron_impl

    @property
    def n_profile_samples(self):
        """ The maximum number of profile samples to report

        :rtype: int
        """
        return self.__n_profile_samples

    @property
    def neuron_recorder(self):
        """ The recorder for neurons

        :rtype: NeuronRecorder
        """
        return self.__neuron_recorder

    @property
    def synapse_recorder(self):
        """ The recorder for synapses

        :rtype: SynapseRecorder
        """
        return self.__synapse_recorder

    @property
    def drop_late_spikes(self):
        """ Whether spikes should be dropped if not processed in a timestep

        :rtype: bool
        """
        return self.__drop_late_spikes

    def set_has_run(self):
        """ Set the flag has run so initialize only affects state variables

        :rtype: None
        """
        self.__has_run = True

    @property
    @overrides(AbstractChangableAfterRun.requires_mapping)
    def requires_mapping(self):
        return self.__change_requires_mapping

    @property
    @overrides(AbstractChangableAfterRun.requires_data_generation)
    def requires_data_generation(self):
        return self.__change_requires_data_generation

    @overrides(AbstractChangableAfterRun.mark_no_changes)
    def mark_no_changes(self):
        self.__change_requires_mapping = False
        self.__change_requires_data_generation = False

    def get_sdram_usage_for_core_neuron_params(self):
        return (
            self.CORE_PARAMS_BASE_SIZE +
            (self.__neuron_impl.get_n_synapse_types() * BYTES_PER_WORD) +
            self.tdma_sdram_size_in_bytes)

    def get_sdram_usage_for_neuron_params(self, n_atoms):
        """ Calculate the SDRAM usage for just the neuron parameters region.

        :param int n_atoms: The number of atoms per core
        :return: The SDRAM required for the neuron region
        """
        return sum(s.get_size_in_whole_words(n_atoms)
                   if s.repeat_type == StructRepeat.PER_NEURON
                   else s.get_size_in_whole_words()
                   for s in self.__neuron_impl.structs) * BYTES_PER_WORD

    def get_sdram_usage_for_neuron_generation(self, n_atoms):
        """ Calculate the SDRAM usage for the neuron generation region.

        :param int n_atoms: The number of atoms per core
        :return: The SDRAM required for the neuron generator region
        """
        # Uses nothing if not generatable
        structs = self.__neuron_impl.structs
        for struct in structs:
            if not struct.is_generatable:
                return 0

        # If structs are generatable, we can guess that parameters are,
        # and then assume each parameters is different for maximum SDRAM.
        n_structs = len(structs)
        n_params = sum(len(s.fields) for s in structs)
        return sum([
            _NEURON_GENERATOR_BASE_SDRAM,
            _NEURON_GENERATOR_PER_STRUCT * n_structs,
            _NEURON_GENERATOR_PER_PARAM * n_params,
            _NEURON_GENERATOR_PER_ITEM * n_params * n_atoms
        ])

    def get_sdram_usage_for_current_source_params(self, n_atoms):
        """ Calculate the SDRAM usage for the current source parameters region.

        :param int n_atoms: The number of atoms to account for
        :return: The SDRAM required for the current source region
        """
        # If non at all, just output size of 0 declaration
        if not self.__current_sources:
            return BYTES_PER_WORD

        # This is a worst-case count, assuming all sources apply to all atoms
        # Start with the count of sources + count of sources per neuron
        sdram_usage = BYTES_PER_WORD + (n_atoms * BYTES_PER_WORD)

        # There is a number of each different type of current source
        sdram_usage += 4 * BYTES_PER_WORD

        # Add on size of neuron id list per source (remember assume all atoms)
        sdram_usage += (
            len(self.__current_sources) * 2 * n_atoms * BYTES_PER_WORD)

        # Add on the size of the current source data + neuron id list per
        # source (remember, assume all neurons for worst case)
        for current_source in self.__current_sources:
            sdram_usage += current_source.get_sdram_usage_in_bytes()

        return sdram_usage

    @overrides(AbstractSpikeRecordable.is_recording_spikes)
    def is_recording_spikes(self):
        return self.__neuron_recorder.is_recording(NeuronRecorder.SPIKES)

    @overrides(AbstractSpikeRecordable.set_recording_spikes)
    def set_recording_spikes(
            self, new_state=True, sampling_interval=None, indexes=None):
        self.set_recording(
            NeuronRecorder.SPIKES, new_state, sampling_interval, indexes)

    @overrides(AbstractEventRecordable.is_recording_events)
    def is_recording_events(self, variable):
        return self.__synapse_recorder.is_recording(variable)

    @overrides(AbstractEventRecordable.set_recording_events)
    def set_recording_events(
            self, variable, new_state=True, sampling_interval=None,
            indexes=None):
        self.set_recording(
            variable, new_state, sampling_interval, indexes)

    @overrides(AbstractSpikeRecordable.get_spikes)
    def get_spikes(self):
        return self.__neuron_recorder.get_spikes(
            self.label, self, NeuronRecorder.SPIKES)

    @overrides(AbstractEventRecordable.get_events)
    def get_events(self, variable):
        return self.__synapse_recorder.get_events(
            self.label, self, variable)

    @overrides(AbstractNeuronRecordable.get_recordable_variables)
    def get_recordable_variables(self):
        variables = list()
        variables.extend(self.__neuron_recorder.get_recordable_variables())
        variables.extend(self.__synapse_recorder.get_recordable_variables())
        return variables

    def __raise_var_not_supported(self, variable):
        """ Helper to indicate that recording a variable is not supported

        :param str variable: The variable to report as unsupported
        """
        msg = ("Variable {} is not supported. Supported variables are"
               "{}".format(variable, self.get_recordable_variables()))
        raise ConfigurationException(msg)

    @overrides(AbstractNeuronRecordable.is_recording)
    def is_recording(self, variable):
        if self.__neuron_recorder.is_recordable(variable):
            return self.__neuron_recorder.is_recording(variable)
        if self.__synapse_recorder.is_recordable(variable):
            return self.__synapse_recorder.is_recording(variable)
        self.__raise_var_not_supported(variable)

    @overrides(AbstractNeuronRecordable.set_recording)
    def set_recording(self, variable, new_state=True, sampling_interval=None,
                      indexes=None):
        if self.__neuron_recorder.is_recordable(variable):
            self.__neuron_recorder.set_recording(
                variable, new_state, sampling_interval, indexes)
        elif self.__synapse_recorder.is_recordable(variable):
            self.__synapse_recorder.set_recording(
                variable, new_state, sampling_interval, indexes)
        else:
            self.__raise_var_not_supported(variable)
        self.__change_requires_mapping = not self.is_recording(variable)

    def get_data(self, variable):
        # pylint: disable=too-many-arguments
        if self.__neuron_recorder.is_recordable(variable):
            return self.__neuron_recorder.get_matrix_data(
                self.label, self, variable)
        elif self.__synapse_recorder.is_recordable(variable):
            return self.__synapse_recorder.get_matrix_data(
                self.label, self, variable)
        self.__raise_var_not_supported(variable)

    @overrides(AbstractNeuronRecordable.get_neuron_sampling_interval)
    def get_neuron_sampling_interval(self, variable):
        if self.__neuron_recorder.is_recordable(variable):
            return self.__neuron_recorder.get_neuron_sampling_interval(
                variable)
        elif self.__synapse_recorder.is_recordable(variable):
            return self.__synapse_recorder.get_neuron_sampling_interval(
                variable)
        self.__raise_var_not_supported(variable)

    @overrides(AbstractSpikeRecordable.get_spikes_sampling_interval)
    def get_spikes_sampling_interval(self):
        return self.__neuron_recorder.get_neuron_sampling_interval("spikes")

    @overrides(AbstractEventRecordable.get_events_sampling_interval)
    def get_events_sampling_interval(self, variable):
        return self.__neuron_recorder.get_neuron_sampling_interval(variable)

    @overrides(AbstractPopulationInitializable.initialize)
    def initialize(self, variable, value, selector=None):
        if variable not in self._state_variables:
            raise KeyError(
                "Vertex does not support initialisation of"
                " parameter {}".format(variable))
        if self.__has_run:
            self._state_variables[variable].set_value_by_selector(
                selector, value)
            logger.warning(
                "initializing {} after run and before reset only changes the "
                "current state and will be lost after reset".format(variable))
        else:
            # set the inital values
            self.__initial_state_variables[variable].set_value_by_selector(
                selector, value)
            # Update the sate variables in case asked for
            self._state_variables.copy_into(self.__initial_state_variables)
        for vertex in self.machine_vertices:
            if isinstance(vertex, AbstractRewritesDataSpecification):
                vertex.set_reload_required(True)

    @property
    def initialize_parameters(self):
        """ The names of parameters that have default initial values.

        :rtype: iterable(str)
        """
        return self.__pynn_model.default_initial_values.keys()

    def _get_parameter(self, variable):
        """ Get a neuron parameter value

        :param str variable: The variable to get the value of
        """
        if variable.endswith("_init"):
            # method called with "V_init"
            key = variable[:-5]
            if variable in self._state_variables:
                # variable is v and parameter is v_init
                return variable
            elif key in self._state_variables:
                # Oops neuron defines v and not v_init
                return key
        else:
            # method called with "v"
            if variable + "_init" in self._state_variables:
                # variable is v and parameter is v_init
                return variable + "_init"
            if variable in self._state_variables:
                # Oops neuron defines v and not v_init
                return variable

        # parameter not found for this variable
        raise KeyError("No variable {} found in {}".format(
            variable, self.__neuron_impl.model_name))

    @overrides(AbstractPopulationInitializable.get_initial_value)
    def get_initial_value(self, variable, selector=None):
        parameter = self._get_parameter(variable)

        ranged_list = self.__initial_state_variables[parameter]
        if selector is None:
            return ranged_list
        return ranged_list.get_values(selector)

    @property
    def conductance_based(self):
        """
        :rtype: bool
        """
        return self.__neuron_impl.is_conductance_based

    @overrides(AbstractPopulationSettable.get_value)
    def get_value(self, key):
        """ Get a property of the overall model.
        """
        if key not in self._parameters:
            raise InvalidParameterType(
                "Population {} does not have parameter {}".format(
                    self.__neuron_impl.model_name, key))
        return self._parameters[key]

    @overrides(AbstractPopulationSettable.set_value)
    def set_value(self, key, value):
        """ Set a property of the overall model.
        """
        if key not in self._parameters:
            raise InvalidParameterType(
                "Population {} does not have parameter {}".format(
                    self.__neuron_impl.model_name, key))
        self._parameters.set_value(key, value)
        for vertex in self.machine_vertices:
            if isinstance(vertex, AbstractRewritesDataSpecification):
                vertex.set_reload_required(True)

    @property
    def weight_scale(self):
        """
        :rtype: float
        """
        return self.__neuron_impl.get_global_weight_scale()

    @property
    def ring_buffer_sigma(self):
        return self.__ring_buffer_sigma

    @ring_buffer_sigma.setter
    def ring_buffer_sigma(self, ring_buffer_sigma):
        self.__ring_buffer_sigma = ring_buffer_sigma

    @property
    def spikes_per_second(self):
        return self.__spikes_per_second

    @spikes_per_second.setter
    def spikes_per_second(self, spikes_per_second):
        self.__spikes_per_second = spikes_per_second

    def set_synapse_dynamics(self, synapse_dynamics):
        """ Set the synapse dynamics of this population

        :param AbstractSynapseDynamics synapse_dynamics:
            The synapse dynamics to set
        """
        self.synapse_dynamics = synapse_dynamics

    def clear_connection_cache(self):
        """ Flush the cache of connection information; needed for a second run
        """
        self.__connection_cache.clear()

    @overrides(AbstractNeuronRecordable.clear_recording)
    def clear_recording(self, variable):
        if variable == NeuronRecorder.SPIKES:
            index = len(self.__neuron_impl.get_recordable_variables())
        elif variable == NeuronRecorder.REWIRING:
            index = len(self.__neuron_impl.get_recordable_variables()) + 1
        else:
            index = (
                self.__neuron_impl.get_recordable_variable_index(variable))
        self._clear_recording_region(index)

    @overrides(AbstractSpikeRecordable.clear_spike_recording)
    def clear_spike_recording(self):
        self._clear_recording_region(
            len(self.__neuron_impl.get_recordable_variables()))

    @overrides(AbstractEventRecordable.clear_event_recording)
    def clear_event_recording(self):
        self._clear_recording_region(
            len(self.__neuron_impl.get_recordable_variables()) + 1)

    def _clear_recording_region(self, recording_region_id):
        """ Clear a recorded data region from the buffer manager.

        :param recording_region_id: the recorded region ID for clearing
        :rtype: None
        """
        buffer_manager = SpynnakerDataView.get_buffer_manager()
        for machine_vertex in self.machine_vertices:
            placement = SpynnakerDataView.get_placement_of_vertex(
                machine_vertex)
            buffer_manager.clear_recorded_data(
                placement.x, placement.y, placement.p, recording_region_id)

    @overrides(AbstractContainsUnits.get_units)
    def get_units(self, variable):
        if variable == NeuronRecorder.SPIKES:
            return NeuronRecorder.SPIKES
        if variable == NeuronRecorder.PACKETS:
            return "count"
        if self.__neuron_impl.is_recordable(variable):
            return self.__neuron_impl.get_recordable_units(variable)
        if variable not in self._parameters:
            raise Exception("Population {} does not have parameter {}".format(
                self.__neuron_impl.model_name, variable))
        return self.__neuron_impl.get_units(variable)

    def describe(self):
        """ Get a human-readable description of the cell or synapse type.

        The output may be customised by specifying a different template
        together with an associated template engine
        (see :py:mod:`pyNN.descriptions`).

        If template is None, then a dictionary containing the template context
        will be returned.

        :rtype: dict(str, ...)
        """
        parameters = dict()
        for parameter_name in self.__pynn_model.default_parameters:
            parameters[parameter_name] = self.get_value(parameter_name)

        context = {
            "name": self.__neuron_impl.model_name,
            "default_parameters": self.__pynn_model.default_parameters,
            "default_initial_values": self.__pynn_model.default_parameters,
            "parameters": parameters,
        }
        return context

    def get_synapse_id_by_target(self, target):
        """ Get the id of synapse using its target name

        :param str target: The synapse to get the id of
        """
        return self.__neuron_impl.get_synapse_id_by_target(target)

    def inject(self, current_source, neuron_list):
        """ Inject method from population to set up current source

        """
        self.__current_sources.append(current_source)
        self.__current_source_id_list[current_source] = neuron_list
        # set the associated vertex (for multi-run case)
        current_source.set_app_vertex(self)
        # set to reload for multi-run case
        for m_vertex in self.machine_vertices:
            m_vertex.set_reload_required(True)

    @property
    def current_sources(self):
        """ Current sources need to be available to machine vertex

        """
        return self.__current_sources

    @property
    def current_source_id_list(self):
        """ Current source ID list needs to be available to machine vertex

        """
        return self.__current_source_id_list

    def __str__(self):
        return "{} with {} atoms".format(self.label, self.n_atoms)

    def __repr__(self):
        return self.__str__()

    @overrides(AbstractCanReset.reset_to_first_timestep)
    def reset_to_first_timestep(self):
        # Mark that reset has been done, and reload state variables
        self.__has_run = False
        self._state_variables.copy_into(self.__initial_state_variables)
        for vertex in self.machine_vertices:
            if isinstance(vertex, AbstractRewritesDataSpecification):
                vertex.set_reload_required(True)

        # If synapses change during the run,
        if (self.__synapse_dynamics is not None and
                self.__synapse_dynamics.changes_during_run):
            self.__change_requires_data_generation = True
            for vertex in self.machine_vertices:
                if isinstance(vertex, AbstractRewritesDataSpecification):
                    vertex.set_reload_required(True)

    @staticmethod
    def _ring_buffer_expected_upper_bound(
            weight_mean, weight_std_dev, spikes_per_second,
            n_synapses_in, sigma):
        """ Provides expected upper bound on accumulated values in a ring\
            buffer element.

        Requires an assessment of maximum Poisson input rate.

        Assumes knowledge of mean and SD of weight distribution, fan-in\
        and timestep.

        All arguments should be assumed real values except n_synapses_in\
        which will be an integer.

        :param float weight_mean: Mean of weight distribution (in either nA or\
            microSiemens as required)
        :param float weight_std_dev: SD of weight distribution
        :param float spikes_per_second: Maximum expected Poisson rate in Hz
        :param int machine_timestep: in us
        :param int n_synapses_in: No of connected synapses
        :param float sigma: How many SD above the mean to go for upper bound;\
            a good starting choice is 5.0. Given length of simulation we can\
            set this for approximate number of saturation events.
        :rtype: float
        """
        # E[ number of spikes ] in a timestep
        average_spikes_per_timestep = (
            float(n_synapses_in * spikes_per_second) /
            SpynnakerDataView.get_simulation_time_step_per_s())

        # Exact variance contribution from inherent Poisson variation
        poisson_variance = average_spikes_per_timestep * (weight_mean ** 2)

        # Upper end of range for Poisson summation required below
        # upper_bound needs to be an integer
        upper_bound = int(round(average_spikes_per_timestep +
                                POSSION_SIGMA_SUMMATION_LIMIT *
                                math.sqrt(average_spikes_per_timestep)))

        # Closed-form exact solution for summation that gives the variance
        # contributed by weight distribution variation when modulated by
        # Poisson PDF.  Requires scipy.special for gamma and incomplete gamma
        # functions. Beware: incomplete gamma doesn't work the same as
        # Mathematica because (1) it's regularised and needs a further
        # multiplication and (2) it's actually the complement that is needed
        # i.e. 'gammaincc']

        weight_variance = 0.0

        if weight_std_dev > 0:
            # pylint: disable=no-member
            lngamma = special.gammaln(1 + upper_bound)
            gammai = special.gammaincc(
                1 + upper_bound, average_spikes_per_timestep)

            big_ratio = (math.log(average_spikes_per_timestep) * upper_bound -
                         lngamma)

            if -701.0 < big_ratio < 701.0 and big_ratio != 0.0:
                log_weight_variance = (
                    -average_spikes_per_timestep +
                    math.log(average_spikes_per_timestep) +
                    2.0 * math.log(weight_std_dev) +
                    math.log(math.exp(average_spikes_per_timestep) * gammai -
                             math.exp(big_ratio)))
                weight_variance = math.exp(log_weight_variance)

        # upper bound calculation -> mean + n * SD
        return ((average_spikes_per_timestep * weight_mean) +
                (sigma * math.sqrt(poisson_variance + weight_variance)))

    def get_ring_buffer_shifts(self, incoming_projections):
        """ Get the shift of the ring buffers for transfer of values into the
            input buffers for this model.

        :param list(~spynnaker.pyNN.models.Projection) incoming_projections:
            The projections to consider in the calculations
        :rtype: list(int)
        """
        weight_scale = self.__neuron_impl.get_global_weight_scale()
        weight_scale_squared = weight_scale * weight_scale
        # This only gets ring buffer shifts for neuron synapses
        n_synapse_types = self.__neuron_impl.get_n_synapse_types()
        running_totals = [RunningStats() for _ in range(n_synapse_types)]
        delay_running_totals = [RunningStats() for _ in range(n_synapse_types)]
        total_weights = numpy.zeros(n_synapse_types)
        biggest_weight = numpy.zeros(n_synapse_types)
        weights_signed = False
        rate_stats = [RunningStats() for _ in range(n_synapse_types)]
        steps_per_second = SpynnakerDataView.get_simulation_time_step_per_s()

        for proj in incoming_projections:
            # pylint: disable=protected-access
            synapse_info = proj._synapse_information
            # Skip if this is a synapse dynamics synapse type
            if synapse_info.synapse_type_from_dynamics:
                continue
            synapse_type = synapse_info.synapse_type
            synapse_dynamics = synapse_info.synapse_dynamics
            connector = synapse_info.connector

            weight_mean = (
                synapse_dynamics.get_weight_mean(
                    connector, synapse_info) * weight_scale)
            n_connections = \
                connector.get_n_connections_to_post_vertex_maximum(
                    synapse_info)
            weight_variance = synapse_dynamics.get_weight_variance(
                connector, synapse_info.weights,
                synapse_info) * weight_scale_squared
            running_totals[synapse_type].add_items(
                weight_mean, weight_variance, n_connections)

            delay_variance = synapse_dynamics.get_delay_variance(
                connector, synapse_info.delays, synapse_info)
            delay_running_totals[synapse_type].add_items(
                0.0, delay_variance, n_connections)

            weight_max = (synapse_dynamics.get_weight_maximum(
                connector, synapse_info) * weight_scale)
            biggest_weight[synapse_type] = max(
                biggest_weight[synapse_type], weight_max)

            spikes_per_tick = max(
                1.0, self.__spikes_per_second / steps_per_second)
            spikes_per_second = self.__spikes_per_second
            # pylint: disable=protected-access
            pre_vertex = proj._projection_edge.pre_vertex
            if isinstance(pre_vertex, AbstractMaxSpikes):
                rate = pre_vertex.max_spikes_per_second()
                if rate != 0:
                    spikes_per_second = rate
                spikes_per_tick = pre_vertex.max_spikes_per_ts()
            rate_stats[synapse_type].add_items(
                spikes_per_second, 0, n_connections)
            total_weights[synapse_type] += spikes_per_tick * (
                weight_max * n_connections)

            if synapse_dynamics.are_weights_signed():
                weights_signed = True

        max_weights = numpy.zeros(n_synapse_types)
        for synapse_type in range(n_synapse_types):
            if delay_running_totals[synapse_type].variance == 0.0:
                max_weights[synapse_type] = max(total_weights[synapse_type],
                                                biggest_weight[synapse_type])
            else:
                stats = running_totals[synapse_type]
                rates = rate_stats[synapse_type]
                max_weights[synapse_type] = min(
                    self._ring_buffer_expected_upper_bound(
                        stats.mean, stats.standard_deviation, rates.mean,
                        stats.n_items, self.__ring_buffer_sigma),
                    total_weights[synapse_type])
                max_weights[synapse_type] = max(
                    max_weights[synapse_type], biggest_weight[synapse_type])

        # Convert these to powers; we could use int.bit_length() for this if
        # they were integers, but they aren't...
        max_weight_powers = (
            0 if w <= 0 else int(math.ceil(max(0, math.log(w, 2))))
            for w in max_weights)

        # If 2^max_weight_power equals the max weight, we have to add another
        # power, as range is 0 - (just under 2^max_weight_power)!
        max_weight_powers = (
            w + 1 if (2 ** w) <= a else w
            for w, a in zip(max_weight_powers, max_weights))

        # If we have synapse dynamics that uses signed weights,
        # Add another bit of shift to prevent overflows
        if weights_signed:
            max_weight_powers = (m + 1 for m in max_weight_powers)

        return list(max_weight_powers)

    @staticmethod
    def __get_weight_scale(ring_buffer_to_input_left_shift):
        """ Return the amount to scale the weights by to convert them from \
            floating point values to 16-bit fixed point numbers which can be \
            shifted left by ring_buffer_to_input_left_shift to produce an\
            s1615 fixed point number

        :param int ring_buffer_to_input_left_shift:
        :rtype: float
        """
        return float(math.pow(2, 16 - (ring_buffer_to_input_left_shift + 1)))

    def get_weight_scales(self, ring_buffer_shifts):
        """ Get the weight scaling to apply to weights in synapses

        :param list(int) ring_buffer_shifts:
            The shifts to convert to weight scales
        :rtype: list(int)
        """
        weight_scale = self.__neuron_impl.get_global_weight_scale()
        return numpy.array([
            self.__get_weight_scale(r) * weight_scale
            for r in ring_buffer_shifts])

    @overrides(AbstractAcceptsIncomingSynapses.get_connections_from_machine)
    def get_connections_from_machine(
<<<<<<< HEAD
            self, transceiver, placements, app_edge, synapse_info):
        # If we already have connections cached, return them
        if (app_edge, synapse_info) in self.__connection_cache:
            return self.__connection_cache[app_edge, synapse_info]

=======
            self, app_edge, synapse_info):
>>>>>>> e978d02e
        # Start with something in the list so that concatenate works
        connections = [numpy.zeros(
                0, dtype=AbstractSynapseDynamics.NUMPY_CONNECTORS_DTYPE)]
        progress = ProgressBar(
            len(self.machine_vertices),
            "Getting synaptic data between {} and {}".format(
                app_edge.pre_vertex.label, app_edge.post_vertex.label))
        for post_vertex in progress.over(self.machine_vertices):
            if isinstance(post_vertex, HasSynapses):
                placement = SpynnakerDataView.get_placement_of_vertex(
                    post_vertex)
                connections.extend(post_vertex.get_connections_from_machine(
<<<<<<< HEAD
                    transceiver, placement, app_edge, synapse_info))
        all_connections = numpy.concatenate(connections)
        self.__connection_cache[app_edge, synapse_info] = all_connections
        return all_connections
=======
                    placement, app_edge, synapse_info))
        return numpy.concatenate(connections)
>>>>>>> e978d02e

    def get_synapse_params_size(self):
        """ Get the size of the synapse parameters in bytes

        :rtype: int
        """
        # This will only hold ring buffer scaling for the neuron synapse
        # types
        return (_SYNAPSES_BASE_SDRAM_USAGE_IN_BYTES +
                (BYTES_PER_WORD * self.__neuron_impl.get_n_synapse_types()))

    def get_synapse_dynamics_size(self, n_atoms):
        """ Get the size of the synapse dynamics region

        :param ~pacman.model.graphs.common.Slice vertex_slice:
            The slice of the vertex to get the usage of
        :rtype: int
        """
        if self.__synapse_dynamics is None:
            return 0

        return self.__synapse_dynamics.get_parameters_sdram_usage_in_bytes(
            n_atoms, self.__neuron_impl.get_n_synapse_types())

    def get_structural_dynamics_size(self, n_atoms, incoming_projections):
        """ Get the size of the structural dynamics region

        :param ~pacman.model.graphs.common.Slice vertex_slice:
            The slice of the vertex to get the usage of
        :param list(~spynnaker.pyNN.models.Projection) incoming_projections:
            The projections to consider in the calculations
        """
        if self.__synapse_dynamics is None:
            return 0

        if not isinstance(
                self.__synapse_dynamics, AbstractSynapseDynamicsStructural):
            return 0

        return self.__synapse_dynamics\
            .get_structural_parameters_sdram_usage_in_bytes(
                incoming_projections, n_atoms)

    def get_synapses_size(self, n_post_atoms, incoming_projections):
        """ Get the maximum SDRAM usage for the synapses on a vertex slice

        :param int n_post_atoms: The number of atoms projected to
        :param list(~spynnaker.pyNN.models.Projection) incoming_projections:
            The projections to consider in the calculations
        """
        addr = 2 * BYTES_PER_WORD
        for proj in incoming_projections:
            addr = self.__add_matrix_size(addr, proj, n_post_atoms)
        return addr

    def __add_matrix_size(self, addr, projection, n_post_atoms):
        """ Add to the address the size of the matrices for the projection to
            the vertex slice

        :param int addr: The address to start from
        :param ~spynnaker.pyNN.models.Projection: The projection to add
        :param int n_post_atoms: The number of atoms projected to
        :rtype: int
        """
        # pylint: disable=protected-access
        synapse_info = projection._synapse_information
        app_edge = projection._projection_edge

        max_row_info = self.get_max_row_info(
            synapse_info, n_post_atoms, app_edge)

        vertex = app_edge.pre_vertex
        n_sub_atoms = int(min(vertex.get_max_atoms_per_core(), vertex.n_atoms))
        n_sub_edges = int(math.ceil(vertex.n_atoms / n_sub_atoms))

        if max_row_info.undelayed_max_n_synapses > 0:
            size = n_sub_atoms * max_row_info.undelayed_max_bytes
            for _ in range(n_sub_edges):
                addr = MasterPopTableAsBinarySearch.get_next_allowed_address(
                    addr)
                addr += size
        if max_row_info.delayed_max_n_synapses > 0:
            size = (n_sub_atoms * max_row_info.delayed_max_bytes *
                    app_edge.n_delay_stages)
            for _ in range(n_sub_edges):
                addr = MasterPopTableAsBinarySearch.get_next_allowed_address(
                    addr)
                addr += size
        return addr

    def get_max_row_info(self, synapse_info, n_post_atoms, app_edge):
        """ Get maximum row length data

        :param SynapseInformation synapse_info: Information about synapses
        :param int n_post_atoms: The number of atoms projected to
        :param ProjectionApplicationEdge app_edge: The edge of the projection
        """
        key = (app_edge, synapse_info, n_post_atoms)
        if key in self.__max_row_info:
            return self.__max_row_info[key]
        max_row_info = get_max_row_info(
            synapse_info, n_post_atoms, app_edge.n_delay_stages, app_edge)
        self.__max_row_info[key] = max_row_info
        return max_row_info

    def get_synapse_expander_size(self, incoming_projections):
        """ Get the size of the synapse expander region in bytes

        :param list(~spynnaker.pyNN.models.Projection) incoming_projections:
            The projections to consider in the calculations
        :rtype: int
        """
        size = SYNAPSES_BASE_GENERATOR_SDRAM_USAGE_IN_BYTES
        size += (self.__neuron_impl.get_n_synapse_types() *
                 DataType.U3232.size)
        for proj in incoming_projections:
            # pylint: disable=protected-access
            synapse_info = proj._synapse_information
            app_edge = proj._projection_edge
            n_sub_edges = len(
                app_edge.pre_vertex.splitter.get_out_going_slices())
            if not n_sub_edges:
                vertex = app_edge.pre_vertex
                max_atoms = float(min(vertex.get_max_atoms_per_core(),
                                      vertex.n_atoms))
                n_sub_edges = int(math.ceil(vertex.n_atoms / max_atoms))
            size += self.__generator_info_size(synapse_info) * n_sub_edges
        size += get_sdram_for_keys(incoming_projections)
        return size

    @staticmethod
    def __generator_info_size(synapse_info):
        """ The number of bytes required by the generator information

        :param SynapseInformation synapse_info: The synapse information to use

        :rtype: int
        """
        if not synapse_info.may_generate_on_machine():
            return 0

        connector = synapse_info.connector
        dynamics = synapse_info.synapse_dynamics
        gen_size = sum((
            GeneratorData.BASE_SIZE,
            connector.gen_delay_params_size_in_bytes(synapse_info.delays),
            connector.gen_weight_params_size_in_bytes(synapse_info.weights),
            connector.gen_connector_params_size_in_bytes,
            dynamics.gen_matrix_params_size_in_bytes
        ))
        return gen_size

    @property
    def synapse_executable_suffix(self):
        """ The suffix of the executable name due to the type of synapses \
            in use.

        :rtype: str
        """
        if self.__synapse_dynamics is None:
            return ""
        return self.__synapse_dynamics.get_vertex_executable_suffix()

    @property
    def neuron_recordables(self):
        """ Get the names of variables that can be recorded by the neuron

        :rtype: list(str)
        """
        return self.__neuron_recorder.get_recordable_variables()

    @property
    def synapse_recordables(self):
        """ Get the names of variables that can be recorded by the synapses

        :rtype: list(str)
        """
        return self.__synapse_recorder.get_recordable_variables()

    def get_common_constant_sdram(
            self, n_record, n_provenance, common_regions):
        """ Get the amount of SDRAM used by common parts

        :param int n_record: The number of recording regions
        :param int n_provenance: The number of provenance items
        :param CommonRegions common_regions: Region IDs
        :rtype: int
        """
        sdram = MultiRegionSDRAM()
        sdram.add_cost(common_regions.system, SYSTEM_BYTES_REQUIREMENT)
        sdram.add_cost(
            common_regions.recording,
            get_recording_header_size(n_record) +
            get_recording_data_constant_size(n_record))
        sdram.add_cost(
            common_regions.provenance,
            ProvidesProvenanceDataFromMachineImpl.get_provenance_data_size(
                n_provenance))
        sdram.add_cost(
            common_regions.profile,
            get_profile_region_size(self.__n_profile_samples))
        return sdram

    def get_neuron_variable_sdram(self, vertex_slice):
        """ Get the amount of SDRAM per timestep used by neuron parts

        :param ~pacman.model.graphs.common.Slice vertex_slice:
            The slice of neurons to get the size of

        :rtype: int
        """
        return self.__neuron_recorder.get_variable_sdram_usage(vertex_slice)

    def get_max_neuron_variable_sdram(self, n_neurons):
        """ Get the amount of SDRAM per timestep used by neuron parts

        :param ~pacman.model.graphs.common.Slice vertex_slice:
            The slice of neurons to get the size of

        :rtype: int
        """
        return self.__neuron_recorder.get_max_variable_sdram_usage(n_neurons)

    def get_synapse_variable_sdram(self, vertex_slice):

        """ Get the amount of SDRAM per timestep used by synapse parts

        :param ~pacman.model.graphs.common.Slice vertex_slice:
            The slice of neurons to get the size of

        :rtype: int
        """
        if isinstance(self.__synapse_dynamics,
                      AbstractSynapseDynamicsStructural):
            self.__synapse_recorder.set_max_rewires_per_ts(
                self.__synapse_dynamics.get_max_rewires_per_ts())
        return self.__synapse_recorder.get_variable_sdram_usage(vertex_slice)

    def get_max_synapse_variable_sdram(self, n_neurons):

        """ Get the amount of SDRAM per timestep used by synapse parts

        :param ~pacman.model.graphs.common.Slice vertex_slice:
            The slice of neurons to get the size of

        :rtype: int
        """
        if isinstance(self.__synapse_dynamics,
                      AbstractSynapseDynamicsStructural):
            self.__synapse_recorder.set_max_rewires_per_ts(
                self.__synapse_dynamics.get_max_rewires_per_ts())
        return self.__synapse_recorder.get_max_variable_sdram_usage(n_neurons)

    def get_neuron_constant_sdram(self, n_atoms, neuron_regions):

        """ Get the amount of fixed SDRAM used by neuron parts

        :param ~pacman.model.graphs.common.Slice vertex_slice:
            The slice of neurons to get the size of
        :param NeuronRegions neuron_regions: Region IDs
        :rtype: int
        """
        sdram = MultiRegionSDRAM()
        sdram.add_cost(
            neuron_regions.core_params,
            self.get_sdram_usage_for_core_neuron_params())
        sdram.add_cost(
            neuron_regions.neuron_params,
            self.get_sdram_usage_for_neuron_params(n_atoms))
        sdram.add_cost(
            neuron_regions.current_source_params,
            self.get_sdram_usage_for_current_source_params(n_atoms))
        sdram.add_cost(
            neuron_regions.neuron_recording,
            self.__neuron_recorder.get_metadata_sdram_usage_in_bytes(
                n_atoms))
        sdram.add_cost(
            neuron_regions.neuron_builder,
            self.get_sdram_usage_for_neuron_generation(n_atoms))
        return sdram

    def get_common_dtcm(self):
        """ Get the amount of DTCM used by common parts

        :rtype: int
        """
        # TODO: Get some real numbers here
        return 0

    def get_neuron_dtcm(self, n_atoms):
        """ Get the amount of DTCM used by neuron parts

        :param ~pacman.model.graphs.common.Slice vertex_slice:
            The slice of neurons to get the size of

        :rtype: int
        """
        return (
            self.get_sdram_usage_for_core_neuron_params() +
            self.get_sdram_usage_for_neuron_params(n_atoms) +
            self.__neuron_recorder.get_dtcm_usage_in_bytes(n_atoms)
        )

    def get_synapse_dtcm(self, n_atoms):
        """ Get the amount of DTCM used by synapse parts

        :param ~pacman.model.graphs.common.Slice vertex_slice:
            The slice of neurons to get the size of

        :rtype: int
        """
        return self.__synapse_recorder.get_dtcm_usage_in_bytes(n_atoms)

    def get_common_cpu(self):
        """ Get the amount of CPU used by common parts

        :rtype: int
        """
        return self._C_MAIN_BASE_N_CPU_CYCLES

    def get_neuron_cpu(self, n_atoms):
        """ Get the amount of CPU used by neuron parts

        :param ~pacman.model.graphs.common.Slice vertex_slice:
            The slice of neurons to get the size of

        :rtype: int
        """
        return (
            self._NEURON_BASE_N_CPU_CYCLES +
            (self._NEURON_BASE_N_CPU_CYCLES_PER_NEURON * n_atoms) +
            self.__neuron_recorder.get_n_cpu_cycles(n_atoms) +
            self.__neuron_impl.get_n_cpu_cycles(n_atoms))

    def get_synapse_cpu(self, n_atoms):
        """ Get the amount of CPU used by synapse parts

        :param ~pacman.model.graphs.common.Slice vertex_slice:
            The slice of neurons to get the size of

        :rtype: int
        """
        return (
            self._SYNAPSE_BASE_N_CPU_CYCLES +
            (self._SYNAPSE_BASE_N_CPU_CYCLES_PER_NEURON * n_atoms) +
            self.__synapse_recorder.get_n_cpu_cycles(n_atoms))

    @property
    def incoming_projections(self):
        """ The projections that target this population vertex

        :rtype: list(~spynnaker.pyNN.models.projection.Projection)
        """
        return self.__incoming_projections

    @property
    def pop_seed(self):
        """ The seed to use for the population overall

        :return: A list of 4 integers
        :rtype: list(int)
        """
        return self.__pop_seed

    @property
    def core_seed(self):
        """ The seed to use for a core

        :return: A list of 4 integers
        :rtype: list(int)
        """
        return create_mars_kiss_seeds(self.__rng)

    def copy_initial_state_variables(self, vertex_slice):
        for key in self._state_variables.keys():
            value = self._state_variables[key][vertex_slice.as_slice]
            self.__initial_state_variables[key].set_value_by_slice(
                vertex_slice.lo_atom, vertex_slice.hi_atom + 1, value)

    @overrides(AbstractPopulationInitializable.request_store_initial_values)
    def request_store_initial_values(self):
        self.__store_initial_values = True

    @overrides(AbstractPopulationInitializable.reset_store_initial_values)
    def reset_store_initial_values(self):
        self.__store_initial_values = False

    @property
    def store_initial_values(self):
        """ Determine if initial values need to be stored

        :rtype: bool
        """
        return self.__store_initial_values<|MERGE_RESOLUTION|>--- conflicted
+++ resolved
@@ -1063,15 +1063,11 @@
 
     @overrides(AbstractAcceptsIncomingSynapses.get_connections_from_machine)
     def get_connections_from_machine(
-<<<<<<< HEAD
-            self, transceiver, placements, app_edge, synapse_info):
+            self, app_edge, synapse_info):
         # If we already have connections cached, return them
         if (app_edge, synapse_info) in self.__connection_cache:
             return self.__connection_cache[app_edge, synapse_info]
 
-=======
-            self, app_edge, synapse_info):
->>>>>>> e978d02e
         # Start with something in the list so that concatenate works
         connections = [numpy.zeros(
                 0, dtype=AbstractSynapseDynamics.NUMPY_CONNECTORS_DTYPE)]
@@ -1084,15 +1080,10 @@
                 placement = SpynnakerDataView.get_placement_of_vertex(
                     post_vertex)
                 connections.extend(post_vertex.get_connections_from_machine(
-<<<<<<< HEAD
-                    transceiver, placement, app_edge, synapse_info))
+                    placement, app_edge, synapse_info))
         all_connections = numpy.concatenate(connections)
         self.__connection_cache[app_edge, synapse_info] = all_connections
         return all_connections
-=======
-                    placement, app_edge, synapse_info))
-        return numpy.concatenate(connections)
->>>>>>> e978d02e
 
     def get_synapse_params_size(self):
         """ Get the size of the synapse parameters in bytes
