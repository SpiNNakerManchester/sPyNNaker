--- conflicted
+++ resolved
@@ -103,16 +103,10 @@
 class AbstractPopulationVertex(
         TDMAAwareApplicationVertex, AbstractContainsUnits,
         AbstractSpikeRecordable, AbstractNeuronRecordable,
-        AbstractEventRecordable,
-        AbstractPopulationInitializable, AbstractPopulationSettable,
-<<<<<<< HEAD
-        AbstractChangableAfterRun, AbstractAcceptsIncomingSynapses,
+        AbstractEventRecordable, AbstractPopulationInitializable,
+        AbstractPopulationSettable, AbstractAcceptsIncomingSynapses,
         AbstractCanReset, SupportsStructure,
         AbstractProvidesLocalProvenanceData):
-=======
-        AbstractAcceptsIncomingSynapses,
-        AbstractCanReset, SupportsStructure):
->>>>>>> 79256611
     """ Underlying vertex model for Neural Populations.\
         Not actually abstract.
     """
@@ -801,7 +795,7 @@
         for post_vertex in self.machine_vertices:
             if isinstance(post_vertex, HasSynapses):
                 post_vertex.clear_connection_cache()
-        if self.__change_requires_mapping:
+        if SpynnakerDataView.get_requires_mapping():
             self.__reset_min_weights()
 
     def __reset_min_weights(self):
