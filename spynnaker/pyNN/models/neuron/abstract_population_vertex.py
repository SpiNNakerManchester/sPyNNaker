--- conflicted
+++ resolved
@@ -846,19 +846,6 @@
 
         # Get the (global) weight_scale from the input_type in the neuron_impl
         weight_scale = self.__neuron_impl.get_global_weight_scale()
-<<<<<<< HEAD
-=======
-        weight_scale_squared = weight_scale * weight_scale
-        # This only gets ring buffer shifts for neuron synapses
-        n_synapse_types = self.__neuron_impl.get_n_synapse_types()
-        running_totals = [RunningStats() for _ in range(n_synapse_types)]
-        delay_running_totals = [RunningStats() for _ in range(n_synapse_types)]
-        total_weights = numpy.zeros(n_synapse_types)
-        biggest_weight = numpy.zeros(n_synapse_types)
-        weights_signed = False
-        rate_stats = [RunningStats() for _ in range(n_synapse_types)]
-        steps_per_second = MICRO_TO_SECOND_CONVERSION / machine_time_step()
->>>>>>> 21046f45
 
         for proj in incoming_projections:
             synapse_info = proj._synapse_information
