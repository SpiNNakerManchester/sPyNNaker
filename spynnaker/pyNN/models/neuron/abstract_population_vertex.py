# Copyright (c) 2017-2019 The University of Manchester
#
# This program is free software: you can redistribute it and/or modify
# it under the terms of the GNU General Public License as published by
# the Free Software Foundation, either version 3 of the License, or
# (at your option) any later version.
#
# This program is distributed in the hope that it will be useful,
# but WITHOUT ANY WARRANTY; without even the implied warranty of
# MERCHANTABILITY or FITNESS FOR A PARTICULAR PURPOSE.  See the
# GNU General Public License for more details.
#
# You should have received a copy of the GNU General Public License
# along with this program.  If not, see <http://www.gnu.org/licenses/>.

import logging
from spinn_utilities.overrides import overrides
from pacman.model.constraints.key_allocator_constraints import (
    ContiguousKeyRangeContraint)
from pacman.executor.injection_decorator import inject_items
from pacman.model.resources import (
    ConstantSDRAM, CPUCyclesPerTickResource, DTCMResource, ResourceContainer)
from spinn_front_end_common.abstract_models import (
    AbstractChangableAfterRun, AbstractProvidesOutgoingPartitionConstraints,
    AbstractCanReset)
from spinn_front_end_common.abstract_models.impl import (
    ProvidesKeyToAtomMappingImpl, TDMAAwareApplicationVertex)
from spinn_front_end_common.utilities import (
    helpful_functions, globals_variables)
from spinn_front_end_common.utilities.constants import (
    BYTES_PER_WORD, SYSTEM_BYTES_REQUIREMENT)
from spinn_front_end_common.interface.profiling import profile_utils
from spynnaker.pyNN.models.common import (
    AbstractSpikeRecordable, AbstractNeuronRecordable, NeuronRecorder)
from spynnaker.pyNN.utilities import bit_field_utilities
from spynnaker.pyNN.models.abstract_models import (
    AbstractPopulationInitializable, AbstractAcceptsIncomingSynapses,
    AbstractPopulationSettable, AbstractReadParametersBeforeSet,
    AbstractContainsUnits)
from spynnaker.pyNN.exceptions import InvalidParameterType
from spynnaker.pyNN.utilities.ranged import (
    SpynnakerRangeDictionary, SpynnakerRangedList)
from .synaptic_manager import SynapticManager
from .population_machine_vertex import PopulationMachineVertex

logger = logging.getLogger(__name__)

# TODO: Make sure these values are correct (particularly CPU cycles)
_NEURON_BASE_DTCM_USAGE_IN_BYTES = 9 * BYTES_PER_WORD
_NEURON_BASE_N_CPU_CYCLES_PER_NEURON = 22
_NEURON_BASE_N_CPU_CYCLES = 10


class AbstractPopulationVertex(
        TDMAAwareApplicationVertex, AbstractContainsUnits,
        AbstractSpikeRecordable, AbstractNeuronRecordable,
        AbstractProvidesOutgoingPartitionConstraints,
        AbstractPopulationInitializable, AbstractPopulationSettable,
        AbstractChangableAfterRun, AbstractReadParametersBeforeSet,
        AbstractAcceptsIncomingSynapses, ProvidesKeyToAtomMappingImpl,
        AbstractCanReset):
    """ Underlying vertex model for Neural Populations.
        Not actually abstract.
    """

    __slots__ = [
        "__change_requires_mapping",
        "__change_requires_neuron_parameters_reload",
        "__change_requires_data_generation",
        "__incoming_spike_buffer_size",
        "__n_atoms",
        "__n_profile_samples",
        "__neuron_impl",
        "__neuron_recorder",
        "_parameters",  # See AbstractPyNNModel
        "__pynn_model",
        "_state_variables",  # See AbstractPyNNModel
        "__synapse_manager",
        "__time_between_requests",
        "__units",
        "__n_subvertices",
        "__n_data_specs",
        "__initial_state_variables",
        "__has_reset_last",
        "__updated_state_variables"]

    #: recording region IDs
    _SPIKE_RECORDING_REGION = 0

    #: the size of the runtime SDP port data region
    _RUNTIME_SDP_PORT_SIZE = BYTES_PER_WORD

    #: The Buffer traffic type
    _TRAFFIC_IDENTIFIER = "BufferTraffic"

    # 5 elements before the start of global parameters
    # 1. has key, 2. key, 3. n atoms,
    # 4. n synapse types, 5. incoming spike buffer size.
    _BYTES_TILL_START_OF_GLOBAL_PARAMETERS = 5 * BYTES_PER_WORD

    def __init__(
            self, n_neurons, label, constraints, max_atoms_per_core,
            spikes_per_second, ring_buffer_sigma, incoming_spike_buffer_size,
            neuron_impl, pynn_model, drop_late_spikes):
        """
        :param int n_neurons: The number of neurons in the population
        :param str label: The label on the population
        :param list(~pacman.model.constraints.AbstractConstraint) constraints:
            Constraints on where a population's vertices may be placed.
        :param int max_atoms_per_core:
            The maximum number of atoms (neurons) per SpiNNaker core.
        :param spikes_per_second: Expected spike rate
        :type spikes_per_second: float or None
        :param ring_buffer_sigma:
            How many SD above the mean to go for upper bound of ring buffer \
            size; a good starting choice is 5.0. Given length of simulation \
            we can set this for approximate number of saturation events.
        :type ring_buffer_sigma: float or None
        :param incoming_spike_buffer_size:
        :type incoming_spike_buffer_size: int or None
        :param bool drop_late_spikes: control flag for dropping late packets.
        :param AbstractNeuronImpl neuron_impl:
            The (Python side of the) implementation of the neurons themselves.
        :param AbstractPyNNNeuronModel pynn_model:
            The PyNN neuron model that this vertex is working on behalf of.
        """

        # pylint: disable=too-many-arguments, too-many-locals
        TDMAAwareApplicationVertex.__init__(
            self, label, constraints, max_atoms_per_core)

        self.__n_atoms = n_neurons
        self.__n_subvertices = 0
        self.__n_data_specs = 0

        # buffer data
        self.__incoming_spike_buffer_size = incoming_spike_buffer_size

        # get config from simulator
        config = globals_variables.get_simulator().config

        if incoming_spike_buffer_size is None:
            self.__incoming_spike_buffer_size = config.getint(
                "Simulation", "incoming_spike_buffer_size")

        self.__neuron_impl = neuron_impl
        self.__pynn_model = pynn_model
        self._parameters = SpynnakerRangeDictionary(n_neurons)
        self._state_variables = SpynnakerRangeDictionary(n_neurons)
        self.__neuron_impl.add_parameters(self._parameters)
        self.__neuron_impl.add_state_variables(self._state_variables)
        self.__initial_state_variables = None
        self.__updated_state_variables = set()

        # Set up for recording
        recordable_variables = list(
            self.__neuron_impl.get_recordable_variables())
        record_data_types = dict(
            self.__neuron_impl.get_recordable_data_types())
        self.__neuron_recorder = NeuronRecorder(
            recordable_variables, record_data_types, [NeuronRecorder.SPIKES],
            n_neurons, [NeuronRecorder.PACKETS],
            {NeuronRecorder.PACKETS: NeuronRecorder.PACKETS_TYPE})

        # Set up synapse handling
        self.__synapse_manager = SynapticManager(
            self.__neuron_impl.get_n_synapse_types(), ring_buffer_sigma,
            spikes_per_second, config, drop_late_spikes)

        # bool for if state has changed.
        self.__change_requires_mapping = True
        self.__change_requires_neuron_parameters_reload = False
        self.__change_requires_data_generation = False
        self.__has_reset_last = True

        # Set up for profiling
        self.__n_profile_samples = helpful_functions.read_config_int(
            config, "Reports", "n_profile_samples")

    @property
    @overrides(TDMAAwareApplicationVertex.n_atoms)
    def n_atoms(self):
        return self.__n_atoms

    @property
    def incoming_spike_buffer_size(self):
        return self.__incoming_spike_buffer_size

    @property
    def parameters(self):
        return self._parameters

    @property
    def state_variables(self):
        return self._state_variables

    @property
    def neuron_impl(self):
        return self.__neuron_impl

    @property
    def n_profile_sampling(self):
        return self.__n_profile_samples

    @property
    def neuron_recorder(self):  # for testing only
        return self.__neuron_recorder

<<<<<<< HEAD
    def update_state_variables(self):
        """ processes any changes since init

        :rtype: None
        """

        # If resetting, reset any state variables that need to be reset
        if (self.__has_reset_last and
                self.__initial_state_variables is not None):
            self._state_variables = self.__copy_ranged_dict(
                self.__initial_state_variables, self._state_variables,
                self.__updated_state_variables)
            self.__initial_state_variables = None

        # If no initial state variables, copy them now
        if self.__has_reset_last:
            self.__initial_state_variables = self.__copy_ranged_dict(
                self._state_variables)

        # Reset things that need resetting
        self.__has_reset_last = False
        self.__updated_state_variables.clear()
=======
    @property
    def synapse_manager(self):
        return self.__synapse_manager
>>>>>>> 888087d4

    @inject_items({
        "graph": "MemoryApplicationGraph"
    })
    @overrides(
        TDMAAwareApplicationVertex.get_resources_used_by_atoms,
        additional_arguments={"graph"}
    )
    def get_resources_used_by_atoms(self, vertex_slice, graph):
        # pylint: disable=arguments-differ

        variableSDRAM = self.__neuron_recorder.get_variable_sdram_usage(
            vertex_slice)
        constantSDRAM = ConstantSDRAM(
            self._get_sdram_usage_for_atoms(vertex_slice, graph))

        # set resources required from this object
        container = ResourceContainer(
            sdram=variableSDRAM + constantSDRAM,
            dtcm=DTCMResource(self.get_dtcm_usage_for_atoms(vertex_slice)),
            cpu_cycles=CPUCyclesPerTickResource(
                self.get_cpu_usage_for_atoms(vertex_slice)))

        # return the total resources.
        return container

    @property
    @overrides(AbstractChangableAfterRun.requires_mapping)
    def requires_mapping(self):
        return self.__change_requires_mapping

    @property
    @overrides(AbstractChangableAfterRun.requires_data_generation)
    def requires_data_generation(self):
        return self.__change_requires_data_generation

    @overrides(AbstractChangableAfterRun.mark_no_changes)
    def mark_no_changes(self):
        # If mapping will happen, reset things that need this
        if self.__change_requires_mapping:
            self.__synapse_manager.clear_all_caches()
        self.__change_requires_mapping = False
        self.__change_requires_data_generation = False

    @overrides(TDMAAwareApplicationVertex.create_machine_vertex)
    def create_machine_vertex(
            self, vertex_slice, resources_required, label=None,
            constraints=None):
        self.__n_subvertices += 1
        return PopulationMachineVertex(
            resources_required,
            self.__neuron_recorder.recorded_ids_by_slice(vertex_slice),
            label, constraints, self, vertex_slice,
            self.__synapse_manager.drop_late_spikes,
            self._get_binary_file_name())

    def get_cpu_usage_for_atoms(self, vertex_slice):
        """
        :param ~pacman.model.graphs.common.Slice vertex_slice:
        """
        return (
            _NEURON_BASE_N_CPU_CYCLES +
            (_NEURON_BASE_N_CPU_CYCLES_PER_NEURON * vertex_slice.n_atoms) +
            self.__neuron_recorder.get_n_cpu_cycles(vertex_slice.n_atoms) +
            self.__neuron_impl.get_n_cpu_cycles(vertex_slice.n_atoms) +
            self.__synapse_manager.get_n_cpu_cycles())

    def get_dtcm_usage_for_atoms(self, vertex_slice):
        """
        :param ~pacman.model.graphs.common.Slice vertex_slice:
        """
        return (
            _NEURON_BASE_DTCM_USAGE_IN_BYTES +
            self.__neuron_impl.get_dtcm_usage_in_bytes(vertex_slice.n_atoms) +
            self.__neuron_recorder.get_dtcm_usage_in_bytes(vertex_slice) +
            self.__synapse_manager.get_dtcm_usage_in_bytes())

    def get_sdram_usage_for_neuron_params(self, vertex_slice):
        """ Calculate the SDRAM usage for just the neuron parameters region.

        :param ~pacman.model.graphs.common.Slice vertex_slice:
            the slice of atoms.
        :return: The SDRAM required for the neuron region
        """
        return (
            self._BYTES_TILL_START_OF_GLOBAL_PARAMETERS +
            self.tdma_sdram_size_in_bytes +
            self.__neuron_impl.get_sdram_usage_in_bytes(vertex_slice.n_atoms))

    def _get_sdram_usage_for_atoms(self, vertex_slice, graph):
        sdram_requirement = (
            SYSTEM_BYTES_REQUIREMENT +
            self.get_sdram_usage_for_neuron_params(vertex_slice) +
            self.neuron_recorder.get_static_sdram_usage(vertex_slice) +
            PopulationMachineVertex.get_provenance_data_size(
                len(PopulationMachineVertex.EXTRA_PROVENANCE_DATA_ENTRIES)) +
            self.__synapse_manager.get_sdram_usage_in_bytes(
                vertex_slice, graph, self) +
            profile_utils.get_profile_region_size(
                self.__n_profile_samples) +
            bit_field_utilities.get_estimated_sdram_for_bit_field_region(
                graph, self) +
            bit_field_utilities.get_estimated_sdram_for_key_region(
                graph, self) +
            bit_field_utilities.exact_sdram_for_bit_field_builder_region())
        return sdram_requirement

    @staticmethod
    def __copy_ranged_dict(source, merge=None, merge_keys=None):
        target = SpynnakerRangeDictionary(len(source))
        for key in source.keys():
            copy_list = SpynnakerRangedList(len(source))
            if merge_keys is None or key not in merge_keys:
                init_list = source.get_list(key)
            else:
                init_list = merge.get_list(key)
            for start, stop, value in init_list.iter_ranges():
                is_list = (hasattr(value, '__iter__') and
                           not isinstance(value, str))
                copy_list.set_value_by_slice(start, stop, value, is_list)
            target[key] = copy_list
        return target

    def requires_memory_regions_to_be_reloaded(self):
        return self.__change_requires_neuron_parameters_reload

    def mark_regions_reloaded(self):
        self.__change_requires_neuron_parameters_reload = False

    @overrides(AbstractSpikeRecordable.is_recording_spikes)
    def is_recording_spikes(self):
        return self.__neuron_recorder.is_recording(NeuronRecorder.SPIKES)

    @overrides(AbstractSpikeRecordable.set_recording_spikes)
    def set_recording_spikes(
            self, new_state=True, sampling_interval=None, indexes=None):
        self.set_recording(
            NeuronRecorder.SPIKES, new_state, sampling_interval, indexes)

    @overrides(AbstractSpikeRecordable.get_spikes)
    def get_spikes(
            self, placements, buffer_manager, machine_time_step):
        return self.__neuron_recorder.get_spikes(
            self.label, buffer_manager, placements, self,
            NeuronRecorder.SPIKES, machine_time_step)

    @overrides(AbstractNeuronRecordable.get_recordable_variables)
    def get_recordable_variables(self):
        return self.__neuron_recorder.get_recordable_variables()

    @overrides(AbstractNeuronRecordable.is_recording)
    def is_recording(self, variable):
        return self.__neuron_recorder.is_recording(variable)

    @overrides(AbstractNeuronRecordable.set_recording)
    def set_recording(self, variable, new_state=True, sampling_interval=None,
                      indexes=None):
        self.__change_requires_mapping = not self.is_recording(variable)
        self.__neuron_recorder.set_recording(
            variable, new_state, sampling_interval, indexes)

    @overrides(AbstractNeuronRecordable.get_data)
    def get_data(self, variable, n_machine_time_steps, placements,
                 buffer_manager, machine_time_step):
        # pylint: disable=too-many-arguments
        return self.__neuron_recorder.get_matrix_data(
            self.label, buffer_manager, placements, self, variable,
            n_machine_time_steps)

    @overrides(AbstractNeuronRecordable.get_neuron_sampling_interval)
    def get_neuron_sampling_interval(self, variable):
        return self.__neuron_recorder.get_neuron_sampling_interval(variable)

    @overrides(AbstractSpikeRecordable.get_spikes_sampling_interval)
    def get_spikes_sampling_interval(self):
        return self.__neuron_recorder.get_neuron_sampling_interval("spikes")

    @overrides(AbstractPopulationInitializable.initialize)
    def initialize(self, variable, value):
        if not self.__has_reset_last:
            raise Exception(
                "initialize can only be called before the first call to run, "
                "or before the first call to run after a reset")
        if variable not in self._state_variables:
            raise KeyError(
                "Vertex does not support initialisation of"
                " parameter {}".format(variable))
        self._state_variables.set_value(variable, value)
        self.__updated_state_variables.add(variable)
        self.__change_requires_neuron_parameters_reload = True

    @property
    def initialize_parameters(self):
        """ The names of parameters that have default initial values.

        :rtype: iterable(str)
        """
        return self.__pynn_model.default_initial_values.keys()

    def _get_parameter(self, variable):
        if variable.endswith("_init"):
            # method called with "V_init"
            key = variable[:-5]
            if variable in self._state_variables:
                # variable is v and parameter is v_init
                return variable
            elif key in self._state_variables:
                # Oops neuron defines v and not v_init
                return key
        else:
            # method called with "v"
            if variable + "_init" in self._state_variables:
                # variable is v and parameter is v_init
                return variable + "_init"
            if variable in self._state_variables:
                # Oops neuron defines v and not v_init
                return variable

        # parameter not found for this variable
        raise KeyError("No variable {} found in {}".format(
            variable, self.__neuron_impl.model_name))

    @overrides(AbstractPopulationInitializable.get_initial_value)
    def get_initial_value(self, variable, selector=None):
        parameter = self._get_parameter(variable)

        ranged_list = self._state_variables[parameter]
        if selector is None:
            return ranged_list
        return ranged_list.get_values(selector)

    @overrides(AbstractPopulationInitializable.set_initial_value)
    def set_initial_value(self, variable, value, selector=None):
        if variable not in self._state_variables:
            raise KeyError(
                "Vertex does not support initialisation of"
                " parameter {}".format(variable))

        parameter = self._get_parameter(variable)
        ranged_list = self._state_variables[parameter]
        ranged_list.set_value_by_selector(selector, value)
        self.__change_requires_neuron_parameters_reload = True

    @property
    def conductance_based(self):
        """
        :rtype: bool
        """
        return self.__neuron_impl.is_conductance_based

    @overrides(AbstractPopulationSettable.get_value)
    def get_value(self, key):
        """ Get a property of the overall model.
        """
        if key not in self._parameters:
            raise InvalidParameterType(
                "Population {} does not have parameter {}".format(
                    self.__neuron_impl.model_name, key))
        return self._parameters[key]

    @overrides(AbstractPopulationSettable.set_value)
    def set_value(self, key, value):
        """ Set a property of the overall model.
        """
        if key not in self._parameters:
            raise InvalidParameterType(
                "Population {} does not have parameter {}".format(
                    self.__neuron_impl.model_name, key))
        self._parameters.set_value(key, value)
        self.__change_requires_neuron_parameters_reload = True

    @overrides(AbstractReadParametersBeforeSet.read_parameters_from_machine)
    def read_parameters_from_machine(
            self, transceiver, placement, vertex_slice):

        # locate SDRAM address to where the neuron parameters are stored
        neuron_region_sdram_address = (
            placement.vertex.neuron_region_sdram_address(
                placement, transceiver))

        # shift past the extra stuff before neuron parameters that we don't
        # need to read
        neuron_parameters_sdram_address = (
            neuron_region_sdram_address + self.tdma_sdram_size_in_bytes +
            self._BYTES_TILL_START_OF_GLOBAL_PARAMETERS)

        # get size of neuron params
        size_of_region = self.get_sdram_usage_for_neuron_params(vertex_slice)
        size_of_region -= (
            self._BYTES_TILL_START_OF_GLOBAL_PARAMETERS +
            self.tdma_sdram_size_in_bytes)

        # get data from the machine
        byte_array = transceiver.read_memory(
            placement.x, placement.y, neuron_parameters_sdram_address,
            size_of_region)

        # update python neuron parameters with the data
        self.__neuron_impl.read_data(
            byte_array, 0, vertex_slice, self._parameters,
            self._state_variables)

    @property
    def weight_scale(self):
        """
        :rtype: float
        """
        return self.__neuron_impl.get_global_weight_scale()

    @property
    def ring_buffer_sigma(self):
        return self.__synapse_manager.ring_buffer_sigma

    @ring_buffer_sigma.setter
    def ring_buffer_sigma(self, ring_buffer_sigma):
        self.__synapse_manager.ring_buffer_sigma = ring_buffer_sigma

    def reset_ring_buffer_shifts(self):
        self.__synapse_manager.reset_ring_buffer_shifts()

    @property
    def spikes_per_second(self):
        return self.__synapse_manager.spikes_per_second

    @spikes_per_second.setter
    def spikes_per_second(self, spikes_per_second):
        self.__synapse_manager.spikes_per_second = spikes_per_second

    @property
    def synapse_dynamics(self):
        """
        :rtype: AbstractSynapseDynamics
        """
        return self.__synapse_manager.synapse_dynamics

    def set_synapse_dynamics(self, synapse_dynamics):
        """
        :param AbstractSynapseDynamics synapse_dynamics:
        """
        self.__synapse_manager.synapse_dynamics = synapse_dynamics
        # If we are setting a synapse dynamics, we must remap even if the
        # change above means we don't have to
        self.__change_requires_mapping = True

    @overrides(AbstractAcceptsIncomingSynapses.get_connections_from_machine)
    def get_connections_from_machine(
            self, transceiver, placements, app_edge, synapse_info):
        # pylint: disable=too-many-arguments
        return self.__synapse_manager.get_connections_from_machine(
            transceiver, placements, app_edge, synapse_info)

    def clear_connection_cache(self):
        self.__synapse_manager.clear_connection_cache()

    def get_maximum_delay_supported_in_ms(self, machine_time_step):
        return self.__synapse_manager.get_maximum_delay_supported_in_ms(
            machine_time_step)

    @overrides(AbstractProvidesOutgoingPartitionConstraints.
               get_outgoing_partition_constraints)
    def get_outgoing_partition_constraints(self, partition):
        """ Gets the constraints for partitions going out of this vertex.

        :param partition: the partition that leaves this vertex
        :return: list of constraints
        """
        return [ContiguousKeyRangeContraint()]

    @overrides(
        AbstractNeuronRecordable.clear_recording)
    def clear_recording(self, variable, buffer_manager, placements):
        if variable == NeuronRecorder.SPIKES:
            index = len(self.__neuron_impl.get_recordable_variables())
        else:
            index = (
                self.__neuron_impl.get_recordable_variable_index(variable))
        self._clear_recording_region(buffer_manager, placements, index)

    @overrides(AbstractSpikeRecordable.clear_spike_recording)
    def clear_spike_recording(self, buffer_manager, placements):
        self._clear_recording_region(
            buffer_manager, placements,
            len(self.__neuron_impl.get_recordable_variables()))

    def _clear_recording_region(
            self, buffer_manager, placements, recording_region_id):
        """ Clear a recorded data region from the buffer manager.

        :param buffer_manager: the buffer manager object
        :param placements: the placements object
        :param recording_region_id: the recorded region ID for clearing
        :rtype: None
        """
        for machine_vertex in self.machine_vertices:
            placement = placements.get_placement_of_vertex(machine_vertex)
            buffer_manager.clear_recorded_data(
                placement.x, placement.y, placement.p, recording_region_id)

    @overrides(AbstractContainsUnits.get_units)
    def get_units(self, variable):
        if variable == NeuronRecorder.SPIKES:
            return NeuronRecorder.SPIKES
        if variable == NeuronRecorder.PACKETS:
            return "count"
        if self.__neuron_impl.is_recordable(variable):
            return self.__neuron_impl.get_recordable_units(variable)
        if variable not in self._parameters:
            raise Exception("Population {} does not have parameter {}".format(
                self.__neuron_impl.model_name, variable))
        return self.__neuron_impl.get_units(variable)

    def describe(self):
        """ Get a human-readable description of the cell or synapse type.

        The output may be customised by specifying a different template\
        together with an associated template engine\
        (see :py:mod:`pyNN.descriptions`).

        If template is None, then a dictionary containing the template context\
        will be returned.

        :rtype: dict(str, ...)
        """
        parameters = dict()
        for parameter_name in self.__pynn_model.default_parameters:
            parameters[parameter_name] = self.get_value(parameter_name)

        context = {
            "name": self.__neuron_impl.model_name,
            "default_parameters": self.__pynn_model.default_parameters,
            "default_initial_values": self.__pynn_model.default_parameters,
            "parameters": parameters,
        }
        return context

    def get_synapse_id_by_target(self, target):
        return self.__neuron_impl.get_synapse_id_by_target(target)

    def __str__(self):
        return "{} with {} atoms".format(self.label, self.n_atoms)

    def __repr__(self):
        return self.__str__()

    @overrides(AbstractCanReset.reset_to_first_timestep)
    def reset_to_first_timestep(self):
        # Mark that reset has been done, and reload state variables
        self.__has_reset_last = True
        self.__change_requires_neuron_parameters_reload = True

        # If synapses change during the run,
        if self.__synapse_manager.changes_during_run:
            self.__change_requires_data_generation = True
            self.__change_requires_neuron_parameters_reload = False<|MERGE_RESOLUTION|>--- conflicted
+++ resolved
@@ -206,7 +206,10 @@
     def neuron_recorder(self):  # for testing only
         return self.__neuron_recorder
 
-<<<<<<< HEAD
+    @property
+    def synapse_manager(self):
+        return self.__synapse_manager
+
     def update_state_variables(self):
         """ processes any changes since init
 
@@ -229,11 +232,6 @@
         # Reset things that need resetting
         self.__has_reset_last = False
         self.__updated_state_variables.clear()
-=======
-    @property
-    def synapse_manager(self):
-        return self.__synapse_manager
->>>>>>> 888087d4
 
     @inject_items({
         "graph": "MemoryApplicationGraph"
