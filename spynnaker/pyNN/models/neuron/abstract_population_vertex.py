--- conflicted
+++ resolved
@@ -1,9 +1,5 @@
 
 # pacman imports
-import logging
-import os
-from abc import ABCMeta
-from six import add_metaclass
 
 from pacman.executor.injection_decorator import inject_items
 from pacman.model.abstract_classes.abstract_has_global_max_atoms import \
@@ -62,18 +58,15 @@
 from spynnaker.pyNN.models.common.v_recorder import VRecorder
 from spynnaker.pyNN.models.neuron.population_machine_vertex \
     import PopulationMachineVertex
-<<<<<<< HEAD
 from spynnaker.pyNN.utilities import constants
 from spynnaker.pyNN.utilities import utility_calls
 from spynnaker.pyNN.utilities.conf import config
-=======
-
+
+import random
+import logging
+import os
 from abc import ABCMeta
 from six import add_metaclass
-import logging
-import os
-import random
->>>>>>> ea2feda0
 
 logger = logging.getLogger(__name__)
 
