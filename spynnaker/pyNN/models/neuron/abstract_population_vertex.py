--- conflicted
+++ resolved
@@ -161,12 +161,8 @@
         # Set up synapse handling
         self.__synapse_manager = SynapticManager(
             self.__neuron_impl.get_n_synapse_types(), ring_buffer_sigma,
-<<<<<<< HEAD
             spikes_per_second, min_weights, weight_random_sigma,
             max_stdp_spike_delta, config, drop_late_spikes)
-=======
-            spikes_per_second, drop_late_spikes)
->>>>>>> dd4d379e
 
         # bool for if state has changed.
         self.__change_requires_mapping = True
