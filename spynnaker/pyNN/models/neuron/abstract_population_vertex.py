--- conflicted
+++ resolved
@@ -1,17 +1,6 @@
-<<<<<<< HEAD
 from pacman.model.partitionable_graph.\
     receive_buffers_to_host_partitionable_vertex import \
     ReceiveBuffersToHostPartitionableVertex
-from spinn_front_end_common.abstract_models.\
-    abstract_outgoing_edge_same_contiguous_keys_restrictor import \
-    OutgoingEdgeSameContiguousKeysRestrictor
-=======
-from abc import ABCMeta
-from six import add_metaclass
-import logging
-import os
-
->>>>>>> b8bde34c
 from spinn_front_end_common.abstract_models.\
     abstract_provides_incoming_edge_constraints import \
     AbstractProvidesIncomingEdgeConstraints
@@ -25,11 +14,8 @@
 from spynnaker.pyNN.utilities import utility_calls
 from data_specification.data_specification_generator \
     import DataSpecificationGenerator
-<<<<<<< HEAD
 from spynnaker.pyNN.utilities.conf import config
 
-=======
->>>>>>> b8bde34c
 from spinn_front_end_common.abstract_models.abstract_data_specable_vertex \
     import AbstractDataSpecableVertex
 from pacman.model.partitionable_graph.abstract_partitionable_vertex \
@@ -49,6 +35,10 @@
     .key_allocator_contiguous_range_constraint \
     import KeyAllocatorContiguousRangeContraint
 
+from abc import ABCMeta
+from six import add_metaclass
+import logging
+import os
 
 logger = logging.getLogger(__name__)
 
