from pacman.model.decorators.overrides import overrides
from spynnaker.pyNN.models.abstract_pynn_model import AbstractPyNNModel
from spynnaker.pyNN.models.neuron.pynn_partition_vertex import PyNNPartitionVertex

import math

#Must be a power of 2!!!
DEFAULT_MAX_ATOMS_PER_SYN_CORE = 64
SYN_CORES_PER_NEURON_CORE = 1
DEFAULT_MAX_ATOMS_PER_NEURON_CORE = DEFAULT_MAX_ATOMS_PER_SYN_CORE * SYN_CORES_PER_NEURON_CORE

_population_parameters = {
    "spikes_per_second": None, "ring_buffer_sigma": None,
    "incoming_spike_buffer_size": None
}


class AbstractPyNNNeuronModel(AbstractPyNNModel):
    __slots__ = ["__model"]

    default_population_parameters = _population_parameters

    def __init__(self, model):
        self.__model = model

    @property
    def _model(self):
        return self.__model

    @classmethod
    def set_model_max_atoms_per_core(cls, n_atoms=DEFAULT_MAX_ATOMS_PER_NEURON_CORE):
        super(AbstractPyNNNeuronModel, cls).set_model_max_atoms_per_core(
            n_atoms)

    @classmethod
    def get_max_atoms_per_core(cls):
        if cls not in super(AbstractPyNNNeuronModel, cls)._max_atoms_per_core:
            return DEFAULT_MAX_ATOMS_PER_NEURON_CORE
        return super(AbstractPyNNNeuronModel, cls).get_max_atoms_per_core()

    @overrides(AbstractPyNNModel.create_vertex,
               additional_arguments=_population_parameters.keys())
    def create_vertex(
            self, n_neurons, label, constraints, spikes_per_second,
            ring_buffer_sigma, incoming_spike_buffer_size):

        max_atoms = self.get_max_atoms_per_core()

<<<<<<< HEAD
        return PyNNPartitionVertex(n_neurons, label, constraints, max_atoms,
                                   spikes_per_second, ring_buffer_sigma, self._model,
                                   self, incoming_spike_buffer_size)
=======
        vertices = list()

        vertices.append(AbstractPopulationVertex(
            n_neurons, label+"_neuron_vertex", constraints, max_atoms, spikes_per_second,
            ring_buffer_sigma, self.__model, self))


        for index in range(vertices[0].get_n_synapse_types()):

            if self._model.get_n_synapse_types() > 1 and index == 0:
                # Set the constraint for the number of excitatory synapse cores
                if constraints == None:
                    syn_constraints = list()
                else:
                    syn_constraints = constraints

                if n_neurons < DEFAULT_MAX_ATOMS_PER_SYN_CORE:
                    syn_constraints.append(SameAtomsAsVertexConstraint(vertices[0]))
                else:
                    syn_constraints.append(MaxVertexAtomsConstraint(DEFAULT_MAX_ATOMS_PER_SYN_CORE))
            else:
                if constraints == None:
                    syn_constraints = list()
                else:
                    syn_constraints = constraints

                syn_constraints.append(SameAtomsAsVertexConstraint(vertices[0]))

            vertices.append(SynapticManager(1, index, n_neurons, syn_constraints,
                                            label+"_syn_vertex_"+str(index), max_atoms,
                                            self._model.get_global_weight_scale(),
                                            ring_buffer_sigma, spikes_per_second,
                                            incoming_spike_buffer_size,
                                            self._model.get_n_synapse_types()))

        vertices[0].connected_app_vertices = vertices[1:]
        for i in range(1, len(vertices)):
            vertices[i].connected_app_vertices = [vertices[0]]

        return vertices
>>>>>>> 22b8ea07
<|MERGE_RESOLUTION|>--- conflicted
+++ resolved
@@ -46,49 +46,6 @@
 
         max_atoms = self.get_max_atoms_per_core()
 
-<<<<<<< HEAD
         return PyNNPartitionVertex(n_neurons, label, constraints, max_atoms,
                                    spikes_per_second, ring_buffer_sigma, self._model,
-                                   self, incoming_spike_buffer_size)
-=======
-        vertices = list()
-
-        vertices.append(AbstractPopulationVertex(
-            n_neurons, label+"_neuron_vertex", constraints, max_atoms, spikes_per_second,
-            ring_buffer_sigma, self.__model, self))
-
-
-        for index in range(vertices[0].get_n_synapse_types()):
-
-            if self._model.get_n_synapse_types() > 1 and index == 0:
-                # Set the constraint for the number of excitatory synapse cores
-                if constraints == None:
-                    syn_constraints = list()
-                else:
-                    syn_constraints = constraints
-
-                if n_neurons < DEFAULT_MAX_ATOMS_PER_SYN_CORE:
-                    syn_constraints.append(SameAtomsAsVertexConstraint(vertices[0]))
-                else:
-                    syn_constraints.append(MaxVertexAtomsConstraint(DEFAULT_MAX_ATOMS_PER_SYN_CORE))
-            else:
-                if constraints == None:
-                    syn_constraints = list()
-                else:
-                    syn_constraints = constraints
-
-                syn_constraints.append(SameAtomsAsVertexConstraint(vertices[0]))
-
-            vertices.append(SynapticManager(1, index, n_neurons, syn_constraints,
-                                            label+"_syn_vertex_"+str(index), max_atoms,
-                                            self._model.get_global_weight_scale(),
-                                            ring_buffer_sigma, spikes_per_second,
-                                            incoming_spike_buffer_size,
-                                            self._model.get_n_synapse_types()))
-
-        vertices[0].connected_app_vertices = vertices[1:]
-        for i in range(1, len(vertices)):
-            vertices[i].connected_app_vertices = [vertices[0]]
-
-        return vertices
->>>>>>> 22b8ea07
+                                   self, incoming_spike_buffer_size)