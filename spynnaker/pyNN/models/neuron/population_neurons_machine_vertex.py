--- conflicted
+++ resolved
@@ -93,13 +93,8 @@
         0: "TIMER_NEURONS"}
 
     def __init__(
-<<<<<<< HEAD
-            self, resources_required, label, constraints, app_vertex,
+            self, sdram, label, constraints, app_vertex,
             vertex_slice, slice_index, min_weights, weight_scales):
-=======
-            self, sdram, label, constraints, app_vertex,
-            vertex_slice, slice_index, ring_buffer_shifts, weight_scales):
->>>>>>> 0540b986
         """
         :param ~pacman.model.resources.AbstractSDRAM sdram:
             The sdram used by the vertex
