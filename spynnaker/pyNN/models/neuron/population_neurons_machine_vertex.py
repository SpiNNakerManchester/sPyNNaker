# Copyright (c) 2017-2019 The University of Manchester
#
# This program is free software: you can redistribute it and/or modify
# it under the terms of the GNU General Public License as published by
# the Free Software Foundation, either version 3 of the License, or
# (at your option) any later version.
#
# This program is distributed in the hope that it will be useful,
# but WITHOUT ANY WARRANTY; without even the implied warranty of
# MERCHANTABILITY or FITNESS FOR A PARTICULAR PURPOSE.  See the
# GNU General Public License for more details.
#
# You should have received a copy of the GNU General Public License
# along with this program.  If not, see <http://www.gnu.org/licenses/>.
from enum import Enum
import os
import ctypes

from spinn_utilities.overrides import overrides
from spinn_front_end_common.abstract_models import (
    AbstractGeneratesDataSpecification, AbstractRewritesDataSpecification)
from spinn_front_end_common.interface.provenance import ProvenanceWriter
from spinn_front_end_common.utilities.constants import BYTES_PER_WORD
from spynnaker.pyNN.exceptions import SynapticConfigurationException
from spynnaker.pyNN.models.abstract_models import (
    ReceivesSynapticInputsOverSDRAM, SendsSynapticInputsOverSDRAM)
from spynnaker.pyNN.utilities.utility_calls import get_n_bits
from .population_machine_common import CommonRegions, PopulationMachineCommon
from .population_machine_neurons import (
    NeuronRegions, PopulationMachineNeurons, NeuronProvenance)

# Size of SDRAM params = 1 word for address + 1 word for size
# + 1 word for n_neurons + 1 word for n_synapse_types
# + 1 word for number of synapse vertices
# + 1 word for number of neuron bits needed
SDRAM_PARAMS_SIZE = 6 * BYTES_PER_WORD


class NeuronMainProvenance(ctypes.LittleEndianStructure):
    """ Provenance items from synapse processing
    """
    _fields_ = [
        # the maximum number of times the timer tick didn't complete in time
        ("n_timer_overruns", ctypes.c_uint32),
    ]

    N_ITEMS = len(_fields_)


class PopulationNeuronsMachineVertex(
        PopulationMachineCommon,
        PopulationMachineNeurons,
        AbstractGeneratesDataSpecification,
        AbstractRewritesDataSpecification,
        ReceivesSynapticInputsOverSDRAM):
    """ A machine vertex for the Neurons of PyNN Populations
    """

    __slots__ = [
        "__change_requires_neuron_parameters_reload",
        "__key",
        "__sdram_partition",
        "__min_weights",
        "__weight_scales",
        "__slice_index"]

    class REGIONS(Enum):
        """Regions for populations."""
        SYSTEM = 0
        PROVENANCE_DATA = 1
        PROFILING = 2
        RECORDING = 3
        NEURON_PARAMS = 4
        CURRENT_SOURCE_PARAMS = 5
        NEURON_RECORDING = 6
        SDRAM_EDGE_PARAMS = 7

    # Regions for this vertex used by common parts
    COMMON_REGIONS = CommonRegions(
        system=REGIONS.SYSTEM.value,
        provenance=REGIONS.PROVENANCE_DATA.value,
        profile=REGIONS.PROFILING.value,
        recording=REGIONS.RECORDING.value)

    # Regions for this vertex used by neuron parts
    NEURON_REGIONS = NeuronRegions(
        neuron_params=REGIONS.NEURON_PARAMS.value,
        current_source_params=REGIONS.CURRENT_SOURCE_PARAMS.value,
        neuron_recording=REGIONS.NEURON_RECORDING.value
    )

    _PROFILE_TAG_LABELS = {
        0: "TIMER_NEURONS"}

    def __init__(
<<<<<<< HEAD
            self, sdram, label, constraints, app_vertex,
            vertex_slice, slice_index, min_weights, weight_scales):
=======
            self, sdram, label, app_vertex, vertex_slice, slice_index,
            ring_buffer_shifts, weight_scales):
>>>>>>> f95d1aef
        """
        :param ~pacman.model.resources.AbstractSDRAM sdram:
            The sdram used by the vertex
        :param str label: The label of the vertex
        :param AbstractPopulationVertex app_vertex:
            The associated application vertex
        :param ~pacman.model.graphs.common.Slice vertex_slice:
            The slice of the population that this implements
        :param int slice_index:
            The index of the slice in the ordered list of slices
        :param list(float) min_weights:
            The computed minimum weights to be used in the simulation
        :param list(int) weight_scales:
            The scaling to apply to weights to store them in the synapses
        """
        super(PopulationNeuronsMachineVertex, self).__init__(
            label, app_vertex, vertex_slice, sdram, self.COMMON_REGIONS,
            NeuronProvenance.N_ITEMS + NeuronMainProvenance.N_ITEMS,
            self._PROFILE_TAG_LABELS, self.__get_binary_file_name(app_vertex))
        self.__key = None
        self.__change_requires_neuron_parameters_reload = False
        self.__sdram_partition = None
        self.__slice_index = slice_index
        self.__min_weights = min_weights
        self.__weight_scales = weight_scales

    @property
    @overrides(PopulationMachineNeurons._slice_index)
    def _slice_index(self):
        return self.__slice_index

    @property
    @overrides(PopulationMachineNeurons._key)
    def _key(self):
        return self.__key

    @overrides(PopulationMachineNeurons._set_key)
    def _set_key(self, key):
        self.__key = key

    @property
    @overrides(PopulationMachineNeurons._neuron_regions)
    def _neuron_regions(self):
        return self.NEURON_REGIONS

    def set_sdram_partition(self, sdram_partition):
        """ Set the SDRAM partition.  Must only be called once per instance

        :param ~pacman.model.graphs.machine\
                .SourceSegmentedSDRAMMachinePartition sdram_partition:
            The SDRAM partition to receive synapses from
        """
        if self.__sdram_partition is not None:
            raise SynapticConfigurationException(
                "Trying to set SDRAM partition more than once")
        self.__sdram_partition = sdram_partition

    @staticmethod
    def __get_binary_file_name(app_vertex):
        """ Get the local binary filename for this vertex.  Static because at
            the time this is needed, the local app_vertex is not set.

        :param AbstractPopulationVertex app_vertex:
            The associated application vertex
        :rtype: str
        """
        # Split binary name into title and extension
        name, ext = os.path.splitext(app_vertex.neuron_impl.binary_name)

        # Reunite title and extension and return
        return name + "_neuron" + ext

    @overrides(PopulationMachineCommon.parse_extra_provenance_items)
    def parse_extra_provenance_items(self, label, x, y, p, provenance_data):
        self._parse_neuron_provenance(
            label, x, y, p, provenance_data[:NeuronProvenance.N_ITEMS])

        neuron_prov = NeuronMainProvenance(
            *provenance_data[-NeuronMainProvenance.N_ITEMS:])

        with ProvenanceWriter() as db:
            db.insert_core(x, y, p, "Timer tick overruns",
                           neuron_prov.n_timer_overruns)
            if neuron_prov.n_timer_overruns > 0:
                db.insert_report(
                    f"Vertex {label} overran on "
                    f"{neuron_prov.n_timer_overruns} timesteps. "
                    f"This may mean that the simulation results are invalid."
                    " Try with fewer neurons per core, increasing the time"
                    " scale factor, or reducing the number of spikes sent")

    @overrides(PopulationMachineCommon.get_recorded_region_ids)
    def get_recorded_region_ids(self):
        ids = self._app_vertex.neuron_recorder.recorded_ids_by_slice(
            self.vertex_slice)
        return ids

    @overrides(
        AbstractGeneratesDataSpecification.generate_data_specification)
    def generate_data_specification(self, spec, placement):
        # pylint: disable=arguments-differ
        rec_regions = self._app_vertex.neuron_recorder.get_region_sizes(
            self.vertex_slice)
        self._write_common_data_spec(spec, rec_regions)

        self._write_neuron_data_spec(spec, self.__min_weights)

        # Write information about SDRAM
        n_neurons = self._vertex_slice.n_atoms
        n_synapse_types = self._app_vertex.neuron_impl.get_n_synapse_types()
        spec.reserve_memory_region(
            region=self.REGIONS.SDRAM_EDGE_PARAMS.value,
            size=SDRAM_PARAMS_SIZE, label="SDRAM Params")
        spec.switch_write_focus(self.REGIONS.SDRAM_EDGE_PARAMS.value)
        spec.write_value(
            self.__sdram_partition.get_sdram_base_address_for(self))
        spec.write_value(self.n_bytes_for_transfer)
        spec.write_value(n_neurons)
        spec.write_value(n_synapse_types)
        spec.write_value(len(self.__sdram_partition.pre_vertices))
        spec.write_value(get_n_bits(n_neurons))

        # End the writing of this specification:
        spec.end_specification()

    @overrides(
        AbstractRewritesDataSpecification.regenerate_data_specification)
    def regenerate_data_specification(self, spec, placement):
        # write the neuron params into the new DSG region
        self._write_neuron_parameters(spec, self.__min_weights)

        # write the current source params into the new DSG region
        self._write_current_source_parameters(spec)

        # close spec
        spec.end_specification()

    @overrides(AbstractRewritesDataSpecification.reload_required)
    def reload_required(self):
        return self.__change_requires_neuron_parameters_reload

    @overrides(AbstractRewritesDataSpecification.set_reload_required)
    def set_reload_required(self, new_value):
        self.__change_requires_neuron_parameters_reload = new_value

    @property
    @overrides(ReceivesSynapticInputsOverSDRAM.n_target_neurons)
    def n_target_neurons(self):
        return self._vertex_slice.n_atoms

    @property
    @overrides(ReceivesSynapticInputsOverSDRAM.n_target_synapse_types)
    def n_target_synapse_types(self):
        return self._app_vertex.neuron_impl.get_n_synapse_types()

    @property
    @overrides(ReceivesSynapticInputsOverSDRAM.weight_scales)
    def weight_scales(self):
        return self.__weight_scales

    @staticmethod
    def get_n_bytes_for_transfer(n_neurons, n_synapse_types):
        n_bytes = (2 ** get_n_bits(n_neurons) *
                   n_synapse_types *
                   ReceivesSynapticInputsOverSDRAM.N_BYTES_PER_INPUT)
        # May need to add some padding if not a round number of words
        extra_bytes = n_bytes % BYTES_PER_WORD
        if extra_bytes:
            n_bytes += BYTES_PER_WORD - extra_bytes
        return n_bytes

    @property
    @overrides(ReceivesSynapticInputsOverSDRAM.n_bytes_for_transfer)
    def n_bytes_for_transfer(self):
        return self.get_n_bytes_for_transfer(
            self.n_target_neurons, self.n_target_synapse_types)

    @overrides(ReceivesSynapticInputsOverSDRAM.sdram_requirement)
    def sdram_requirement(self, sdram_machine_edge):
        if isinstance(sdram_machine_edge.pre_vertex,
                      SendsSynapticInputsOverSDRAM):
            return self.n_bytes_for_transfer
        raise SynapticConfigurationException(
            "Unknown pre vertex type in edge {}".format(sdram_machine_edge))<|MERGE_RESOLUTION|>--- conflicted
+++ resolved
@@ -93,13 +93,8 @@
         0: "TIMER_NEURONS"}
 
     def __init__(
-<<<<<<< HEAD
-            self, sdram, label, constraints, app_vertex,
-            vertex_slice, slice_index, min_weights, weight_scales):
-=======
             self, sdram, label, app_vertex, vertex_slice, slice_index,
-            ring_buffer_shifts, weight_scales):
->>>>>>> f95d1aef
+            min_weights, weight_scales):
         """
         :param ~pacman.model.resources.AbstractSDRAM sdram:
             The sdram used by the vertex
