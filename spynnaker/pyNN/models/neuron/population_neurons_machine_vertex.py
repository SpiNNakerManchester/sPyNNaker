# Copyright (c) 2017-2019 The University of Manchester
#
# This program is free software: you can redistribute it and/or modify
# it under the terms of the GNU General Public License as published by
# the Free Software Foundation, either version 3 of the License, or
# (at your option) any later version.
#
# This program is distributed in the hope that it will be useful,
# but WITHOUT ANY WARRANTY; without even the implied warranty of
# MERCHANTABILITY or FITNESS FOR A PARTICULAR PURPOSE.  See the
# GNU General Public License for more details.
#
# You should have received a copy of the GNU General Public License
# along with this program.  If not, see <http://www.gnu.org/licenses/>.
from enum import Enum
import os
import ctypes

from spinn_utilities.overrides import overrides
from spinn_front_end_common.abstract_models import (
    AbstractGeneratesDataSpecification, AbstractRewritesDataSpecification)
from spinn_front_end_common.interface.provenance import ProvenanceWriter
from spinn_front_end_common.utilities.constants import BYTES_PER_WORD
from spynnaker.pyNN.exceptions import SynapticConfigurationException
from spynnaker.pyNN.models.abstract_models import (
    ReceivesSynapticInputsOverSDRAM, SendsSynapticInputsOverSDRAM)
from spynnaker.pyNN.utilities.utility_calls import get_n_bits
from .population_machine_common import CommonRegions, PopulationMachineCommon
from .population_machine_neurons import (
    NeuronRegions, PopulationMachineNeurons, NeuronProvenance)

# Size of SDRAM params = 1 word for address + 1 word for size
# + 1 word for n_neurons + 1 word for n_synapse_types
# + 1 word for number of synapse vertices
# + 1 word for number of neuron bits needed
SDRAM_PARAMS_SIZE = 6 * BYTES_PER_WORD


class NeuronMainProvenance(ctypes.LittleEndianStructure):
    """ Provenance items from synapse processing
    """
    _fields_ = [
        # the maximum number of times the timer tick didn't complete in time
        ("n_timer_overruns", ctypes.c_uint32),
    ]

    N_ITEMS = len(_fields_)


class PopulationNeuronsMachineVertex(
        PopulationMachineCommon,
        PopulationMachineNeurons,
        AbstractGeneratesDataSpecification,
        AbstractRewritesDataSpecification,
        ReceivesSynapticInputsOverSDRAM):
    """ A machine vertex for the Neurons of PyNN Populations
    """

    __slots__ = [
        "__key",
        "__sdram_partition",
        "__ring_buffer_shifts",
        "__weight_scales",
        "__slice_index",
        "__neuron_data",
        "__max_atoms_per_core",
        "__regenerate_data"]

    class REGIONS(Enum):
        """Regions for populations."""
        SYSTEM = 0
        CORE_PARAMS = 1
        PROVENANCE_DATA = 2
        PROFILING = 3
        RECORDING = 4
        NEURON_PARAMS = 5
        CURRENT_SOURCE_PARAMS = 6
        NEURON_RECORDING = 7
        SDRAM_EDGE_PARAMS = 8
        NEURON_BUILDER = 9
        INITIAL_VALUES = 10

    # Regions for this vertex used by common parts
    COMMON_REGIONS = CommonRegions(
        system=REGIONS.SYSTEM.value,
        provenance=REGIONS.PROVENANCE_DATA.value,
        profile=REGIONS.PROFILING.value,
        recording=REGIONS.RECORDING.value)

    # Regions for this vertex used by neuron parts
    NEURON_REGIONS = NeuronRegions(
        core_params=REGIONS.CORE_PARAMS.value,
        neuron_params=REGIONS.NEURON_PARAMS.value,
        current_source_params=REGIONS.CURRENT_SOURCE_PARAMS.value,
        neuron_recording=REGIONS.NEURON_RECORDING.value,
        neuron_builder=REGIONS.NEURON_BUILDER.value,
        initial_values=REGIONS.INITIAL_VALUES.value
    )

    _PROFILE_TAG_LABELS = {
        0: "TIMER_NEURONS"}

    def __init__(
<<<<<<< HEAD
            self, sdram, label, constraints, app_vertex,
            vertex_slice, slice_index, ring_buffer_shifts, weight_scales,
            neuron_data, max_atoms_per_core):
=======
            self, sdram, label, app_vertex, vertex_slice, slice_index,
            ring_buffer_shifts, weight_scales):
>>>>>>> f95d1aef
        """
        :param ~pacman.model.resources.AbstractSDRAM sdram:
            The sdram used by the vertex
        :param str label: The label of the vertex
        :param AbstractPopulationVertex app_vertex:
            The associated application vertex
        :param ~pacman.model.graphs.common.Slice vertex_slice:
            The slice of the population that this implements
        :param int slice_index:
            The index of the slice in the ordered list of slices
        :param list(int) ring_buffer_shifts:
            The shifts to apply to convert ring buffer values to S1615 values
        :param list(int) weight_scales:
            The scaling to apply to weights to store them in the synapses
        :param NeuronData neuron_data:
            The handler of neuron data
        :param int max_atoms_per_core:
            The maximum number of atoms per core
        """
        super(PopulationNeuronsMachineVertex, self).__init__(
            label, app_vertex, vertex_slice, sdram, self.COMMON_REGIONS,
            NeuronProvenance.N_ITEMS + NeuronMainProvenance.N_ITEMS,
            self._PROFILE_TAG_LABELS, self.__get_binary_file_name(app_vertex))
        self.__key = None
        self.__sdram_partition = None
        self.__slice_index = slice_index
        self.__ring_buffer_shifts = ring_buffer_shifts
        self.__weight_scales = weight_scales
        self.__neuron_data = neuron_data
        self.__max_atoms_per_core = max_atoms_per_core
        self.__regenerate_data = False

    @property
    @overrides(PopulationMachineNeurons._slice_index)
    def _slice_index(self):
        return self.__slice_index

    @property
    @overrides(PopulationMachineNeurons._key)
    def _key(self):
        return self.__key

    @overrides(PopulationMachineNeurons._set_key)
    def _set_key(self, key):
        self.__key = key

    @property
    @overrides(PopulationMachineNeurons._neuron_regions)
    def _neuron_regions(self):
        return self.NEURON_REGIONS

    @property
    @overrides(PopulationMachineNeurons._neuron_data)
    def _neuron_data(self):
        return self.__neuron_data

    @property
    @overrides(PopulationMachineNeurons._max_atoms_per_core)
    def _max_atoms_per_core(self):
        return self.__max_atoms_per_core

    def set_sdram_partition(self, sdram_partition):
        """ Set the SDRAM partition.  Must only be called once per instance

        :param ~pacman.model.graphs.machine\
                .SourceSegmentedSDRAMMachinePartition sdram_partition:
            The SDRAM partition to receive synapses from
        """
        if self.__sdram_partition is not None:
            raise SynapticConfigurationException(
                "Trying to set SDRAM partition more than once")
        self.__sdram_partition = sdram_partition

    @staticmethod
    def __get_binary_file_name(app_vertex):
        """ Get the local binary filename for this vertex.  Static because at
            the time this is needed, the local app_vertex is not set.

        :param AbstractPopulationVertex app_vertex:
            The associated application vertex
        :rtype: str
        """
        # Split binary name into title and extension
        name, ext = os.path.splitext(app_vertex.neuron_impl.binary_name)

        # Reunite title and extension and return
        return name + "_neuron" + ext

    @overrides(PopulationMachineCommon.parse_extra_provenance_items)
    def parse_extra_provenance_items(self, label, x, y, p, provenance_data):
        self._parse_neuron_provenance(
            x, y, p, provenance_data[:NeuronProvenance.N_ITEMS])

        neuron_prov = NeuronMainProvenance(
            *provenance_data[-NeuronMainProvenance.N_ITEMS:])

        with ProvenanceWriter() as db:
            db.insert_core(x, y, p, "Timer tick overruns",
                           neuron_prov.n_timer_overruns)
            if neuron_prov.n_timer_overruns > 0:
                db.insert_report(
                    f"Vertex {label} overran on "
                    f"{neuron_prov.n_timer_overruns} timesteps. "
                    f"This may mean that the simulation results are invalid."
                    " Try with fewer neurons per core, increasing the time"
                    " scale factor, or reducing the number of spikes sent")

    @overrides(PopulationMachineCommon.get_recorded_region_ids)
    def get_recorded_region_ids(self):
        ids = self._app_vertex.neuron_recorder.recorded_ids_by_slice(
            self.vertex_slice)
        return ids

    @overrides(
        AbstractGeneratesDataSpecification.generate_data_specification)
    def generate_data_specification(self, spec, placement):
        # pylint: disable=arguments-differ
        rec_regions = self._app_vertex.neuron_recorder.get_region_sizes(
            self.vertex_slice)
        self._write_common_data_spec(spec, rec_regions)

        self._write_neuron_data_spec(spec, self.__ring_buffer_shifts)

        # Write information about SDRAM
        spec.reserve_memory_region(
            region=self.REGIONS.SDRAM_EDGE_PARAMS.value,
            size=SDRAM_PARAMS_SIZE, label="SDRAM Params")
        spec.switch_write_focus(self.REGIONS.SDRAM_EDGE_PARAMS.value)
        spec.write_value(
            self.__sdram_partition.get_sdram_base_address_for(self))
        spec.write_value(self.n_bytes_for_transfer)
        spec.write_value(len(self.__sdram_partition.pre_vertices))

        # End the writing of this specification:
        spec.end_specification()

    @overrides(
        AbstractRewritesDataSpecification.regenerate_data_specification)
    def regenerate_data_specification(self, spec, placement):
        # Write the other parameters
        self._neuron_data.write_data(spec, self._vertex_slice)

        # write the current source params into the new DSG region
        self._write_current_source_parameters(spec)

        # close spec
        spec.end_specification()

    @overrides(AbstractRewritesDataSpecification.reload_required)
    def reload_required(self):
        return self.__regenerate_data

    @overrides(AbstractRewritesDataSpecification.set_reload_required)
    def set_reload_required(self, new_value):
        self.__regenerate_data = new_value

    @property
    @overrides(ReceivesSynapticInputsOverSDRAM.weight_scales)
    def weight_scales(self):
        return self.__weight_scales

    @staticmethod
    def get_n_bytes_for_transfer(n_neurons, n_synapse_types):
        n_bytes = (2 ** get_n_bits(n_neurons) *
                   n_synapse_types *
                   ReceivesSynapticInputsOverSDRAM.N_BYTES_PER_INPUT)
        # May need to add some padding if not a round number of words
        extra_bytes = n_bytes % BYTES_PER_WORD
        if extra_bytes:
            n_bytes += BYTES_PER_WORD - extra_bytes
        return n_bytes

    @property
    @overrides(ReceivesSynapticInputsOverSDRAM.n_bytes_for_transfer)
    def n_bytes_for_transfer(self):
        return self.get_n_bytes_for_transfer(
            self.__max_atoms_per_core,
            self._app_vertex.neuron_impl.get_n_synapse_types())

    @overrides(ReceivesSynapticInputsOverSDRAM.sdram_requirement)
    def sdram_requirement(self, sdram_machine_edge):
        if isinstance(sdram_machine_edge.pre_vertex,
                      SendsSynapticInputsOverSDRAM):
            return self.n_bytes_for_transfer
        raise SynapticConfigurationException(
            "Unknown pre vertex type in edge {}".format(sdram_machine_edge))

    @overrides(PopulationMachineNeurons.do_neuron_regeneration)
    def do_neuron_regeneration(self):
        self.__regenerate_data = True<|MERGE_RESOLUTION|>--- conflicted
+++ resolved
@@ -101,14 +101,9 @@
         0: "TIMER_NEURONS"}
 
     def __init__(
-<<<<<<< HEAD
-            self, sdram, label, constraints, app_vertex,
-            vertex_slice, slice_index, ring_buffer_shifts, weight_scales,
+            self, sdram, label, app_vertex, vertex_slice, slice_index,
+            ring_buffer_shifts, weight_scales,
             neuron_data, max_atoms_per_core):
-=======
-            self, sdram, label, app_vertex, vertex_slice, slice_index,
-            ring_buffer_shifts, weight_scales):
->>>>>>> f95d1aef
         """
         :param ~pacman.model.resources.AbstractSDRAM sdram:
             The sdram used by the vertex
