# Copyright (c) 2017-2019 The University of Manchester
#
# This program is free software: you can redistribute it and/or modify
# it under the terms of the GNU General Public License as published by
# the Free Software Foundation, either version 3 of the License, or
# (at your option) any later version.
#
# This program is distributed in the hope that it will be useful,
# but WITHOUT ANY WARRANTY; without even the implied warranty of
# MERCHANTABILITY or FITNESS FOR A PARTICULAR PURPOSE.  See the
# GNU General Public License for more details.
#
# You should have received a copy of the GNU General Public License
# along with this program.  If not, see <http://www.gnu.org/licenses/>.

import numpy
from spinn_utilities.overrides import overrides
from data_specification.enums import DataType
from .abstract_additional_input import AbstractAdditionalInput

I_ALPHA = "i_alpha"
I_CA2 = "i_ca2"
TAU_CA2 = "tau_ca2"

UNITS = {
    I_ALPHA: "nA",
    I_CA2: "nA",
    TAU_CA2: "ms"
}


class AdditionalInputCa2Adaptive(AbstractAdditionalInput):
    __slots__ = [
        "__tau_ca2",
        "__i_ca2",
        "__i_alpha"]

    def __init__(self,  tau_ca2, i_ca2, i_alpha):
        r"""
        :param float tau_ca2: :math:`\tau_{\mathrm{Ca}^{+2}}`
        :param float i_ca2: :math:`I_{\mathrm{Ca}^{+2}}`
        :param float i_alpha: :math:`I_{\alpha}`
        """
        super(AdditionalInputCa2Adaptive, self).__init__([
            DataType.S1615,   # e^(-ts / tau_ca2)
            DataType.S1615,   # i_ca_2
            DataType.S1615])  # i_alpha
        self.__tau_ca2 = tau_ca2
        self.__i_ca2 = i_ca2
        self.__i_alpha = i_alpha

    @overrides(AbstractAdditionalInput.get_n_cpu_cycles)
    def get_n_cpu_cycles(self, n_neurons):
        # A bit of a guess
        return 3 * n_neurons

    @overrides(AbstractAdditionalInput.add_parameters)
    def add_parameters(self, parameters):
        parameters[TAU_CA2] = self.__tau_ca2
        parameters[I_ALPHA] = self.__i_alpha

    @overrides(AbstractAdditionalInput.add_state_variables)
    def add_state_variables(self, state_variables):
        state_variables[I_CA2] = self.__i_ca2

    @overrides(AbstractAdditionalInput.get_units)
    def get_units(self, variable):
        return UNITS[variable]

    @overrides(AbstractAdditionalInput.has_variable)
    def has_variable(self, variable):
        return variable in UNITS

<<<<<<< HEAD
    @overrides(AbstractAdditionalInput.get_values)
    def get_values(
            self, parameters, state_variables, vertex_slice, timestamp_in_us):
=======
    @inject_items({"ts": "MachineTimeStep"})
    @overrides(AbstractAdditionalInput.get_values, additional_arguments={'ts'})
    def get_values(self, parameters, state_variables, vertex_slice, ts):
        """
        :param int ts: machine time step
        """
        # pylint: disable=arguments-differ

>>>>>>> 3004e231
        # Add the rest of the data
        return [parameters[TAU_CA2].apply_operation(
                    operation=lambda x:
                    numpy.exp(float(-timestamp_in_us) / (1000.0 * x))),
                state_variables[I_CA2], parameters[I_ALPHA]]

    @overrides(AbstractAdditionalInput.update_values)
    def update_values(self, values, parameters, state_variables):

        # Read the data
        (_exp_tau_ca2, i_ca2, _i_alpha) = values

        # Copy the changed data only
        state_variables[I_CA2] = i_ca2

    @property
    def tau_ca2(self):
        r""" Settable model parameter: :math:`\tau_{\mathrm{Ca}^{+2}}`

        :rtype: float
        """
        return self.__tau_ca2

    @tau_ca2.setter
    def tau_ca2(self, tau_ca2):
        self.__tau_ca2 = tau_ca2

    @property
    def i_ca2(self):
        r""" Settable model parameter: :math:`I_{\mathrm{Ca}^{+2}}`

        :rtype: float
        """
        return self.__i_ca2

    @i_ca2.setter
    def i_ca2(self, i_ca2):
        self.__i_ca2 = i_ca2

    @property
    def i_alpha(self):
        r""" Settable model parameter: :math:`I_{\alpha}`

        :rtype: float
        """
        return self.__i_alpha

    @i_alpha.setter
    def i_alpha(self, i_alpha):
        self.__i_alpha = i_alpha<|MERGE_RESOLUTION|>--- conflicted
+++ resolved
@@ -71,20 +71,9 @@
     def has_variable(self, variable):
         return variable in UNITS
 
-<<<<<<< HEAD
     @overrides(AbstractAdditionalInput.get_values)
     def get_values(
             self, parameters, state_variables, vertex_slice, timestamp_in_us):
-=======
-    @inject_items({"ts": "MachineTimeStep"})
-    @overrides(AbstractAdditionalInput.get_values, additional_arguments={'ts'})
-    def get_values(self, parameters, state_variables, vertex_slice, ts):
-        """
-        :param int ts: machine time step
-        """
-        # pylint: disable=arguments-differ
-
->>>>>>> 3004e231
         # Add the rest of the data
         return [parameters[TAU_CA2].apply_operation(
                     operation=lambda x:
