import numpy
from spinn_utilities.overrides import overrides
from data_specification.enums import DataType
from pacman.executor.injection_decorator import inject_items
from .abstract_additional_input import AbstractAdditionalInput

I_ALPHA = "i_alpha"
I_CA2 = "i_ca2"
TAU_CA2 = "tau_ca2"

UNITS = {
    I_ALPHA: "nA",
    I_CA2: "nA",
    TAU_CA2: "ms"
}


class AdditionalInputCa2Adaptive(AbstractAdditionalInput):
    __slots__ = [
        "__tau_ca2",
        "__i_ca2",
        "__i_alpha"]

    def __init__(self,  tau_ca2, i_ca2, i_alpha):
        super(AdditionalInputCa2Adaptive, self).__init__([
            DataType.S1615,   # e^(-ts / tau_ca2)
            DataType.S1615,   # i_ca_2
            DataType.S1615])  # i_alpha
<<<<<<< HEAD
        self._tau_ca2 = tau_ca2
        if i_ca2 is None:
            self._i_ca2 = 0.0
        else:
            self._i_ca2 = i_ca2
        self._i_alpha = i_alpha
=======
        self.__tau_ca2 = tau_ca2
        self.__i_ca2 = i_ca2
        self.__i_alpha = i_alpha
>>>>>>> 3f338899

    @overrides(AbstractAdditionalInput.get_n_cpu_cycles)
    def get_n_cpu_cycles(self, n_neurons):
        # A bit of a guess
        return 3 * n_neurons

    @overrides(AbstractAdditionalInput.add_parameters)
    def add_parameters(self, parameters):
        parameters[TAU_CA2] = self.__tau_ca2
        parameters[I_ALPHA] = self.__i_alpha

    @overrides(AbstractAdditionalInput.add_state_variables)
    def add_state_variables(self, state_variables):
        state_variables[I_CA2] = self.__i_ca2

    @overrides(AbstractAdditionalInput.get_units)
    def get_units(self, variable):
        return UNITS[variable]

    @overrides(AbstractAdditionalInput.has_variable)
    def has_variable(self, variable):
        return variable in UNITS

    @inject_items({"ts": "MachineTimeStep"})
    @overrides(AbstractAdditionalInput.get_values, additional_arguments={'ts'})
    def get_values(self, parameters, state_variables, vertex_slice, ts):

        # Add the rest of the data
        return [parameters[TAU_CA2].apply_operation(
                    operation=lambda x: numpy.exp(float(-ts) / (1000.0 * x))),
                state_variables[I_CA2], parameters[I_ALPHA]]

    @overrides(AbstractAdditionalInput.update_values)
    def update_values(self, values, parameters, state_variables):

        # Read the data
        (_exp_tau_ca2, i_ca2, _i_alpha) = values

        # Copy the changed data only
        state_variables[I_CA2] = i_ca2

    @property
    def tau_ca2(self):
        return self.__tau_ca2

    @tau_ca2.setter
    def tau_ca2(self, tau_ca2):
        self.__tau_ca2 = tau_ca2

    @property
    def i_ca2(self):
        return self.__i_ca2

    @i_ca2.setter
    def i_ca2(self, i_ca2):
        self.__i_ca2 = i_ca2

    @property
    def i_alpha(self):
        return self.__i_alpha

    @i_alpha.setter
    def i_alpha(self, i_alpha):
        self.__i_alpha = i_alpha<|MERGE_RESOLUTION|>--- conflicted
+++ resolved
@@ -26,18 +26,15 @@
             DataType.S1615,   # e^(-ts / tau_ca2)
             DataType.S1615,   # i_ca_2
             DataType.S1615])  # i_alpha
-<<<<<<< HEAD
+        self.__tau_ca2 = tau_ca2
+        self.__i_ca2 = i_ca2
+        self.__i_alpha = i_alpha
         self._tau_ca2 = tau_ca2
         if i_ca2 is None:
             self._i_ca2 = 0.0
         else:
             self._i_ca2 = i_ca2
         self._i_alpha = i_alpha
-=======
-        self.__tau_ca2 = tau_ca2
-        self.__i_ca2 = i_ca2
-        self.__i_alpha = i_alpha
->>>>>>> 3f338899
 
     @overrides(AbstractAdditionalInput.get_n_cpu_cycles)
     def get_n_cpu_cycles(self, n_neurons):
