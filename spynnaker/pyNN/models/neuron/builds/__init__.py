# Copyright (c) 2015 The University of Manchester
#
# Licensed under the Apache License, Version 2.0 (the "License");
# you may not use this file except in compliance with the License.
# You may obtain a copy of the License at
#
#     https://www.apache.org/licenses/LICENSE-2.0
#
# Unless required by applicable law or agreed to in writing, software
# distributed under the License is distributed on an "AS IS" BASIS,
# WITHOUT WARRANTIES OR CONDITIONS OF ANY KIND, either express or implied.
# See the License for the specific language governing permissions and
# limitations under the License.

from .eif_cond_alpha_isfa_ista import EIFConductanceAlphaPopulation
from .hh_cond_exp import HHCondExp
from .if_cond_alpha import IFCondAlpha
from .if_cond_exp_base import IFCondExpBase
from .if_curr_alpha import IFCurrAlpha
from .if_curr_dual_exp_base import IFCurrDualExpBase
from .if_curr_exp_base import IFCurrExpBase
from .if_facets_hardware1 import IFFacetsConductancePopulation
from .izk_cond_exp_base import IzkCondExpBase
from .izk_cond_dual_exp_base import IzkCondDualExpBase
from .izk_curr_exp_base import IzkCurrExpBase
from .if_cond_exp_stoc import IFCondExpStoc
from .if_curr_delta import IFCurrDelta
from .if_curr_exp_ca2_adaptive import IFCurrExpCa2Adaptive
from .if_curr_exp_semd_base import IFCurrExpSEMDBase
from .eprop_adaptive import EPropAdaptive
from .sinusoid_readout import SinusoidReadout
from .left_right_readout import LeftRightReadout

__all__ = ["EIFConductanceAlphaPopulation", "HHCondExp", "IFCondAlpha",
           "IFCondExpBase", "IFCurrAlpha", "IFCurrDualExpBase",
           "IFCurrExpBase", "IFFacetsConductancePopulation", "IzkCondExpBase",
<<<<<<< HEAD
           "IzkCurrExpBase", "IFCondExpStoc",
           "IFCurrDelta", "IFCurrExpCa2Adaptive", "IFCurrExpSEMDBase",
           "EPropAdaptive", "SinusoidReadout", "LeftRightReadout"]
=======
           "IzkCurrExpBase", "IFCondExpStoc", "IzkCondDualExpBase",
           "IFCurrDelta", "IFCurrExpCa2Adaptive", "IFCurrExpSEMDBase"]
>>>>>>> a0c24a31
<|MERGE_RESOLUTION|>--- conflicted
+++ resolved
@@ -34,11 +34,6 @@
 __all__ = ["EIFConductanceAlphaPopulation", "HHCondExp", "IFCondAlpha",
            "IFCondExpBase", "IFCurrAlpha", "IFCurrDualExpBase",
            "IFCurrExpBase", "IFFacetsConductancePopulation", "IzkCondExpBase",
-<<<<<<< HEAD
-           "IzkCurrExpBase", "IFCondExpStoc",
+           "IzkCurrExpBase", "IFCondExpStoc", "IzkCondDualExpBase",
            "IFCurrDelta", "IFCurrExpCa2Adaptive", "IFCurrExpSEMDBase",
-           "EPropAdaptive", "SinusoidReadout", "LeftRightReadout"]
-=======
-           "IzkCurrExpBase", "IFCondExpStoc", "IzkCondDualExpBase",
-           "IFCurrDelta", "IFCurrExpCa2Adaptive", "IFCurrExpSEMDBase"]
->>>>>>> a0c24a31
+           "EPropAdaptive", "SinusoidReadout", "LeftRightReadout"]