--- conflicted
+++ resolved
@@ -11,21 +11,13 @@
 from .if_cond_exp_stoc import IFCondExpStoc
 from .if_curr_delta import IFCurrDelta
 from .if_curr_exp_ca2_adaptive import IFCurrExpCa2Adaptive
-<<<<<<< HEAD
 from .if_curr_comb_exp_2E2I import IFCurrCombExp2E2I
 from .if_cond_exp_2E2I import IFCondExp2E2I
-
-=======
 from .if_curr_exp_semd_base import IFCurrExpSEMDBase
->>>>>>> 2c2252fb
 
 __all__ = ["EIFConductanceAlphaPopulation", "HHCondExp", "IFCondAlpha",
            "IFCondExpBase", "IFCurrAlpha", "IFCurrDualExpBase",
            "IFCurrExpBase", "IFFacetsConductancePopulation", "IzkCondExpBase",
            "IzkCurrExpBase", "IFCondExpStoc",
-<<<<<<< HEAD
-           "IFCurrDelta", "IFCurrExpCa2Adaptive", "IFCurrCombExp2E2I",
-           "IFCondExp2E2I"]
-=======
-           "IFCurrDelta", "IFCurrExpCa2Adaptive", "IFCurrExpSEMDBase", ]
->>>>>>> 2c2252fb
+           "IFCurrDelta", "IFCurrExpCa2Adaptive", "IFCurrExpSEMDBase",
+           "IFCurrCombExp2E2I", "IFCondExp2E2I"]