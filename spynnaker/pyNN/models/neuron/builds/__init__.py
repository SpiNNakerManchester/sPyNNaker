from .eif_cond_alpha_isfa_ista import EIFConductanceAlphaPopulation
from .hh_cond_exp import HHCondExp
from .if_cond_alpha import IFCondAlpha
from .if_cond_exp_base import IFCondExpBase
from .if_curr_alpha import IFCurrAlpha
from .if_curr_dual_exp_base import IFCurrDualExpBase
from .if_curr_exp_base import IFCurrExpBase
from .if_facets_hardware1 import IFFacetsConductancePopulation
from .izk_cond_exp_base import IzkCondExpBase
from .izk_curr_exp_base import IzkCurrExpBase
from .if_cond_exp_stoc import IFCondExpStoc
from .if_curr_delta import IFCurrDelta
from .if_curr_exp_ca2_adaptive import IFCurrExpCa2Adaptive
<<<<<<< HEAD
from .if_curr_comb_exp_2E2I import IFCurrCombExp2E2I

=======
from .if_cond_exp_2E2I import IFCondExp2E2I
>>>>>>> 5206aea2

__all__ = ["EIFConductanceAlphaPopulation", "HHCondExp", "IFCondAlpha",
           "IFCondExpBase", "IFCurrAlpha", "IFCurrDualExpBase",
           "IFCurrExpBase", "IFFacetsConductancePopulation", "IzkCondExpBase",
           "IzkCurrExpBase", "IFCondExpStoc",
<<<<<<< HEAD
           "IFCurrDelta", "IFCurrExpCa2Adaptive", "IFCurrCombExp2E2I"]
=======
           "IFCurrDelta", "IFCurrExpCa2Adaptive", "IFCondExp2E2I"]
>>>>>>> 5206aea2
<|MERGE_RESOLUTION|>--- conflicted
+++ resolved
@@ -11,19 +11,13 @@
 from .if_cond_exp_stoc import IFCondExpStoc
 from .if_curr_delta import IFCurrDelta
 from .if_curr_exp_ca2_adaptive import IFCurrExpCa2Adaptive
-<<<<<<< HEAD
 from .if_curr_comb_exp_2E2I import IFCurrCombExp2E2I
+from .if_cond_exp_2E2I import IFCondExp2E2I
 
-=======
-from .if_cond_exp_2E2I import IFCondExp2E2I
->>>>>>> 5206aea2
 
 __all__ = ["EIFConductanceAlphaPopulation", "HHCondExp", "IFCondAlpha",
            "IFCondExpBase", "IFCurrAlpha", "IFCurrDualExpBase",
            "IFCurrExpBase", "IFFacetsConductancePopulation", "IzkCondExpBase",
            "IzkCurrExpBase", "IFCondExpStoc",
-<<<<<<< HEAD
-           "IFCurrDelta", "IFCurrExpCa2Adaptive", "IFCurrCombExp2E2I"]
-=======
-           "IFCurrDelta", "IFCurrExpCa2Adaptive", "IFCondExp2E2I"]
->>>>>>> 5206aea2
+           "IFCurrDelta", "IFCurrExpCa2Adaptive", "IFCurrCombExp2E2I",
+           "IFCondExp2E2I"]