# Copyright (c) 2017-2019 The University of Manchester
#
# This program is free software: you can redistribute it and/or modify
# it under the terms of the GNU General Public License as published by
# the Free Software Foundation, either version 3 of the License, or
# (at your option) any later version.
#
# This program is distributed in the hope that it will be useful,
# but WITHOUT ANY WARRANTY; without even the implied warranty of
# MERCHANTABILITY or FITNESS FOR A PARTICULAR PURPOSE.  See the
# GNU General Public License for more details.
#
# You should have received a copy of the GNU General Public License
# along with this program.  If not, see <http://www.gnu.org/licenses/>.

from spynnaker.pyNN.models.neuron import AbstractPyNNNeuronModelStandard
from spynnaker.pyNN.models.defaults import defaults, default_initial_values
from spynnaker.pyNN.models.neuron.neuron_models import (
    NeuronModelLeakyIntegrateAndFire)
from spynnaker.pyNN.models.neuron.synapse_types import SynapseTypeAlpha
from spynnaker.pyNN.models.neuron.input_types import InputTypeConductance
from spynnaker.pyNN.models.neuron.threshold_types import ThresholdTypeStatic


@defaults
class IFCondAlpha(AbstractPyNNNeuronModelStandard):
    """ Leaky integrate and fire neuron with an alpha-shaped current input.

    .. warning::

        Not currently supported by the tool chain.
    """

    # noinspection PyPep8Naming
    @default_initial_values({"v", "exc_response",
                             "exc_exp_response", "inh_response",
                             "inh_exp_response"})
    def __init__(
            self, tau_m=20, cm=1.0, e_rev_E=0.0, e_rev_I=-70.0, v_rest=-65.0,
            v_reset=-65.0, v_thresh=-50.0, tau_syn_E=0.3, tau_syn_I=0.5,
<<<<<<< HEAD
            tau_refrac=0.1, i_offset=0, v=-65.0,
            exc_response=0.0, exc_exp_response=0.0, inh_response=0.0,
            inh_exp_response=0.0):
        # pylint: disable=too-many-arguments, too-many-locals, unused-argument
        neuron_model = NeuronModelLeakyIntegrateAndFire(
            v, v_rest, tau_m, cm, i_offset, v_reset, tau_refrac)

        synapse_type = SynapseTypeAlpha(
            exc_response=exc_response, exc_exp_response=exc_exp_response,
            tau_syn_E=tau_syn_E, inh_response=inh_response,
            inh_exp_response=inh_exp_response, tau_syn_I=tau_syn_I)

        input_type = InputTypeConductance(e_rev_E, e_rev_I)
        threshold_type = ThresholdTypeStatic(v_thresh)

        super(IFCondAlpha, self).__init__(
            model_name="IF_cond_alpha", binary="IF_cond_alpha.aplx",
            neuron_model=neuron_model, input_type=input_type,
            synapse_type=synapse_type, threshold_type=threshold_type)
=======
            tau_refrac=0.1, i_offset=0, v=-65.0, gsyn_exc=0.0, gsyn_inh=0.0):
        # pylint: disable=too-many-locals, unused-argument
        raise SpynnakerException(
            "This neuron model is currently not supported by the tool chain")
>>>>>>> e92a9721
<|MERGE_RESOLUTION|>--- conflicted
+++ resolved
@@ -26,9 +26,6 @@
 class IFCondAlpha(AbstractPyNNNeuronModelStandard):
     """ Leaky integrate and fire neuron with an alpha-shaped current input.
 
-    .. warning::
-
-        Not currently supported by the tool chain.
     """
 
     # noinspection PyPep8Naming
@@ -38,7 +35,6 @@
     def __init__(
             self, tau_m=20, cm=1.0, e_rev_E=0.0, e_rev_I=-70.0, v_rest=-65.0,
             v_reset=-65.0, v_thresh=-50.0, tau_syn_E=0.3, tau_syn_I=0.5,
-<<<<<<< HEAD
             tau_refrac=0.1, i_offset=0, v=-65.0,
             exc_response=0.0, exc_exp_response=0.0, inh_response=0.0,
             inh_exp_response=0.0):
@@ -57,10 +53,4 @@
         super(IFCondAlpha, self).__init__(
             model_name="IF_cond_alpha", binary="IF_cond_alpha.aplx",
             neuron_model=neuron_model, input_type=input_type,
-            synapse_type=synapse_type, threshold_type=threshold_type)
-=======
-            tau_refrac=0.1, i_offset=0, v=-65.0, gsyn_exc=0.0, gsyn_inh=0.0):
-        # pylint: disable=too-many-locals, unused-argument
-        raise SpynnakerException(
-            "This neuron model is currently not supported by the tool chain")
->>>>>>> e92a9721
+            synapse_type=synapse_type, threshold_type=threshold_type)