--- conflicted
+++ resolved
@@ -20,13 +20,8 @@
         synaptic response = Ae^(-t/tau_a) + Be^(-t/tau_b)
     """
 
-<<<<<<< HEAD
-    _model_based_max_atoms_per_core = 32
-    _max_feasible_max_atoms_per_core = 32
-=======
+    _max_feasible_max_atoms_per_core = DEFAULT_MAX_ATOMS_PER_CORE
     _model_based_max_atoms_per_core = DEFAULT_MAX_ATOMS_PER_CORE
-    _max_feasible_max_atoms_per_core = DEFAULT_MAX_ATOMS_PER_CORE
->>>>>>> edc8565b
 
     default_parameters = {
         'tau_m': 20.0,
