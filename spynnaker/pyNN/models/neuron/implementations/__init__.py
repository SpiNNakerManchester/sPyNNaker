--- conflicted
+++ resolved
@@ -19,10 +19,5 @@
 from .ranged_dict_vertex_slice import RangedDictVertexSlice
 
 __all__ = [
-<<<<<<< HEAD
     "AbstractNeuronImpl", "AbstractStandardNeuronComponent",
-    "NeuronImplStandard", "RangedDictVertexSlice", "Struct"]
-=======
-    "AbstractStandardNeuronComponent", "NeuronImplStandard",
-    "AbstractNeuronImpl", "RangedDictVertexSlice"]
->>>>>>> 569fab9d
+    "NeuronImplStandard", "RangedDictVertexSlice"]