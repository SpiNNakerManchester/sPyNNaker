from spinn_utilities.helpful_functions import is_singleton
from spinn_utilities.ranged.ranged_list import RangedList
from spynnaker.pyNN.utilities.utility_calls import convert_to
from spinn_front_end_common.utilities.globals_variables import get_simulator
import numpy


class Struct(object):
    """ Represents a C code structure
    """

    __slots__ = ("_field_types")

    def __init__(self, field_types):
        """

        :param field_types:\
            The types of the fields, ordered as they appear in the struct
        :type field_types:\
            list of :py:class:`data_specification.enums.data_type.DataType`
        """
        self._field_types = field_types

    @property
    def field_types(self):
        """ The types of the fields, ordered as they appear in the struct

        :rtype: list of :py:class:`data_specification.enums.data_type.DataType`
        """
        return self._field_types

    @property
    def numpy_dtype(self):
        """ The numpy data type of the struct

        :rtype: :py:class:`numpy.dtype`
        """
        return numpy.dtype(
            [("f" + str(i), numpy.dtype(data_type.struct_encoding))
             for i, data_type in enumerate(self.field_types)],
            align=True)

    def get_size_in_whole_words(self, array_size=1):
        """ Get the size of the struct in whole words in an array of given\
            size (default 1 item)

        :param array_size: The number of elements in an array of structs
        :rtype: int
        """
        datatype = self.numpy_dtype
        size_in_bytes = array_size * datatype.itemsize
        return (size_in_bytes + 3) // 4

    def get_data(self, values, offset=0, array_size=1):
        """ Get a numpy array of uint32 of data for the given values

        :param values:\
            A list of values with length the same size as the number of fields\
            returned by field_types
        :type values:\
            list of (single value or list of values or RangedList of values)
        :param offset: The offset into each of the values where to start
        :param array_size: The number of structs to generate
        :rtype: numpy.array(dtype="uint32")
        """
        # Create an array to store values in
        data = numpy.zeros(array_size, dtype=self.numpy_dtype)

        # Go through and get the values and put them in the array
        for i, (values, data_type) in enumerate(zip(values, self.field_types)):

            if is_singleton(values):
                data_value = convert_to(values, data_type)
                data["f" + str(i)] = data_value
            elif not isinstance(values, RangedList):
                data_value = [convert_to(v, data_type)
                              for v in values[offset:(offset + array_size)]]
                data["f" + str(i)] = data_value
            else:
                for start, end, value in values.iter_ranges_by_slice(
                        offset, offset + array_size):

                    # Get the values and get them into the correct data type
                    if get_simulator().is_a_pynn_random(value):
                        values = value.next(end - start)
                        data_value = [convert_to(v, data_type) for v in values]
                    else:
                        data_value = convert_to(value, data_type)
                    data["f" + str(i)][
                        start - offset:end - offset] = data_value

        # Pad to whole number of uint32s
        overflow = (array_size * self.numpy_dtype.itemsize) % 4
        if overflow != 0:
            data = numpy.pad(data.view("uint8"), (0, 4 - overflow), "constant")

        return data.view("uint32")

    def read_data(self, data, offset=0, array_size=1):
        """ Read a bytearray of data and convert to struct values

        :param data: The data to be read
        :param offset: Index of the byte at the start of the valid data
        :param array_size: The number of struct elements to read
        :return:\
            a list of lists of data values, one list for each struct element
        """
<<<<<<< HEAD
        if self.numpy_dtype.itemsize == 0:
            return numpy.zeros(0, dtype=self.numpy_dtype)

        # Read in the data values
        numpy_data = numpy.frombuffer(
            data, offset=offset, dtype=self.numpy_dtype, count=array_size)

        # Go through the things to be set
=======
        # Prepare items to return
>>>>>>> e7429f37
        items_to_return = list()

        # It could be possible that a component has no parameters
        # (for example, InputTypeCurrent): this needs to be dealt with,
        # as numpy.frombuffer does not like an empty type
        if len(self.numpy_dtype) == 0:
            return items_to_return
        else:
            # Read in the data values
            numpy_data = numpy.frombuffer(
                data, offset=offset, dtype=self.numpy_dtype, count=array_size)

            # Go through the things to be set
            items_to_return = list()
            for i, data_type in enumerate(self.field_types):

                # Get the data to set for this item
                values = numpy_data["f" + str(i)]

                items_to_return.append(values / float(data_type.scale))

            # Return values read
            return items_to_return<|MERGE_RESOLUTION|>--- conflicted
+++ resolved
@@ -105,18 +105,10 @@
         :return:\
             a list of lists of data values, one list for each struct element
         """
-<<<<<<< HEAD
         if self.numpy_dtype.itemsize == 0:
             return numpy.zeros(0, dtype=self.numpy_dtype)
 
-        # Read in the data values
-        numpy_data = numpy.frombuffer(
-            data, offset=offset, dtype=self.numpy_dtype, count=array_size)
-
-        # Go through the things to be set
-=======
         # Prepare items to return
->>>>>>> e7429f37
         items_to_return = list()
 
         # It could be possible that a component has no parameters
