--- conflicted
+++ resolved
@@ -103,16 +103,6 @@
     def get_data(self, parameters, state_variables, vertex_slice, ts):
         """ Get the data *to be written to the machine* for this model.
 
-<<<<<<< HEAD
-        :param parameters: The holder of the parameters
-        :type parameters:\
-            :py:class:`spinn_utilities.ranged.range_dictionary.RangeDictionary`
-        :param state_variables: The holder of the state variables
-        :type state_variables:\
-            :py:class:`spinn_utilities.ranged.range_dictionary.RangeDictionary`
-        :param vertex_slice: The slice of the vertex to generate parameters for
-        :rtype: numpy array of uint32
-=======
         :param ~spinn_utilities.ranged.RangeDictionary parameters:
             The holder of the parameters
         :param ~spinn_utilities.ranged.RangeDictionary state_variables:
@@ -120,7 +110,6 @@
         :param ~pacman.model.graphs.common.Slice vertex_slice:
             The slice of the vertex to generate parameters for
         :rtype: ~numpy.ndarray(~numpy.uint32)
->>>>>>> afea5799
         """
         values = self.get_values(parameters, state_variables, vertex_slice, ts)
         return self.struct.get_data(
