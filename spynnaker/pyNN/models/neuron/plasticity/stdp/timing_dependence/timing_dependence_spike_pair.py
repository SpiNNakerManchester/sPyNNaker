--- conflicted
+++ resolved
@@ -93,15 +93,11 @@
         return self.__a_plus
 
     @A_plus.setter
-<<<<<<< HEAD
-    def A_plus(self, new_value: float) -> None:
-=======
     def A_plus(self, new_value) -> None:
->>>>>>> c19aae47
         self.__a_plus = new_value
 
     @property
-    def A_minus(self) -> float:
+    def A_minus(self):
         r"""
         :math:`A^-`
 
@@ -110,11 +106,7 @@
         return self.__a_minus
 
     @A_minus.setter
-<<<<<<< HEAD
-    def A_minus(self, new_value: float) -> None:
-=======
     def A_minus(self, new_value) -> None:
->>>>>>> c19aae47
         self.__a_minus = new_value
 
     @overrides(AbstractTimingDependence.is_same_as)
