--- conflicted
+++ resolved
@@ -13,7 +13,6 @@
 # You should have received a copy of the GNU General Public License
 # along with this program.  If not, see <http://www.gnu.org/licenses/>.
 
-from spinn_utilities.config_holder import get_config_int
 from spinn_utilities.overrides import overrides
 from data_specification.enums import DataType
 from spinn_front_end_common.utilities.constants import (
@@ -56,14 +55,8 @@
 
         self.__synapse_structure = SynapseStructureWeightOnly()
 
-<<<<<<< HEAD
-        ts = get_config_int("Machine", "machine_time_step")
-        ts = ts / MICRO_TO_MILLISECOND_CONVERSION
-        self.__tau_data = get_exp_lut_array(ts, self.__tau)
-=======
         self.__tau_data = get_exp_lut_array(
             machine_time_step_ms(), self.__tau)
->>>>>>> 67bb04d0
 
     @property
     def alpha(self):
