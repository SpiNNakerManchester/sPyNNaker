--- conflicted
+++ resolved
@@ -156,14 +156,10 @@
 
     @overrides(AbstractTimingDependence.get_parameter_names)
     def get_parameter_names(self):
-<<<<<<< HEAD
-        return ['alpha', 'tau']
+        return self.__PARAM_NAMES
 
     @overrides(AbstractTimingDependence.minimum_delta)
     def minimum_delta(self, max_stdp_spike_delta):
         ts = get_simulator().machine_time_step / 1000.0
         min_tau = get_min_lut_value(self.__tau_data, ts, max_stdp_spike_delta)
-        return [min_tau - self.__alpha, min_tau]
-=======
-        return self.__PARAM_NAMES
->>>>>>> e11e8649
+        return [min_tau - self.__alpha, min_tau]