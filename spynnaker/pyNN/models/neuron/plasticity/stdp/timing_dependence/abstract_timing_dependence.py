# Copyright (c) 2017-2019 The University of Manchester
#
# This program is free software: you can redistribute it and/or modify
# it under the terms of the GNU General Public License as published by
# the Free Software Foundation, either version 3 of the License, or
# (at your option) any later version.
#
# This program is distributed in the hope that it will be useful,
# but WITHOUT ANY WARRANTY; without even the implied warranty of
# MERCHANTABILITY or FITNESS FOR A PARTICULAR PURPOSE.  See the
# GNU General Public License for more details.
#
# You should have received a copy of the GNU General Public License
# along with this program.  If not, see <http://www.gnu.org/licenses/>.

from spinn_utilities.abstract_base import (
    AbstractBase, abstractmethod, abstractproperty)


class AbstractTimingDependence(object, metaclass=AbstractBase):

    __slots__ = ()

    @abstractmethod
    def is_same_as(self, timing_dependence):
        """ Determine if this timing dependence is the same as another

        :param AbstractTimingDependence timing_dependence:
        :rtype: bool
        """

    @abstractproperty
    def vertex_executable_suffix(self):
        """ The suffix to be appended to the vertex executable for this rule

        :rtype: str
        """

    @abstractproperty
    def pre_trace_n_bytes(self):
        """ The number of bytes used by the pre-trace of the rule per neuron

        :rtype: int
        """

    @abstractmethod
    def get_parameters_sdram_usage_in_bytes(self):
        """ Get the amount of SDRAM used by the parameters of this rule

        :rtype: int
        """

    @abstractproperty
    def n_weight_terms(self):
        """ The number of weight terms expected by this timing rule

        :rtype: int
        """

    @abstractmethod
    def write_parameters(self, spec, weight_scales):
        """ Write the parameters of the rule to the spec

        :param ~data_specification.DataSpecificationGenerator spec:
        :param weight_scales: (unused?)
        :type weight_scales: dict(SynapseInformation, float)
        """

    @abstractproperty
    def synaptic_structure(self):
        """ Get the synaptic structure of the plastic part of the rows

        :rtype: AbstractSynapseStructure
        """

    @abstractmethod
    def get_parameter_names(self):
        """ Return the names of the parameters supported by this timing\
            dependency model.

        :rtype: iterable(str)
<<<<<<< HEAD
        """

    @abstractmethod
    def minimum_delta(self, max_stdp_spike_delta):
        """ The smallest non-zero changes that will be passed to the weight\
            rule

        :param float max_stdp_spike_delta: The maximum expected time difference
            between two spikes in milliseconds

        :return: An array of minimum change values, one for potentiation,\
            one for depression.  If this requires a 2-parameter weight rule,
            each of the values of the arrays must then be an array of arrays
        :rtype: list of (float or list of float)
        """

    def get_provenance_data(self, pre_population_label, post_population_label):
        """ Get any provenance data

        :param str pre_population_label: label of pre.
        :param str post_population_label: label of post.
        :rtype:
            iterable(~spinn_front_end_common.utilities.utility_objs.ProvenanceDataItem)
        """
        # pylint: disable=unused-argument
        return []
=======
        """
>>>>>>> ae171603
<|MERGE_RESOLUTION|>--- conflicted
+++ resolved
@@ -79,7 +79,6 @@
             dependency model.
 
         :rtype: iterable(str)
-<<<<<<< HEAD
         """
 
     @abstractmethod
@@ -94,18 +93,4 @@
             one for depression.  If this requires a 2-parameter weight rule,
             each of the values of the arrays must then be an array of arrays
         :rtype: list of (float or list of float)
-        """
-
-    def get_provenance_data(self, pre_population_label, post_population_label):
-        """ Get any provenance data
-
-        :param str pre_population_label: label of pre.
-        :param str post_population_label: label of post.
-        :rtype:
-            iterable(~spinn_front_end_common.utilities.utility_objs.ProvenanceDataItem)
-        """
-        # pylint: disable=unused-argument
-        return []
-=======
-        """
->>>>>>> ae171603
+        """