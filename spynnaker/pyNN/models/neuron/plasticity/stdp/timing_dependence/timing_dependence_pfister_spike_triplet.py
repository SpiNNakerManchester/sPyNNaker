# Copyright (c) 2017-2019 The University of Manchester
#
# This program is free software: you can redistribute it and/or modify
# it under the terms of the GNU General Public License as published by
# the Free Software Foundation, either version 3 of the License, or
# (at your option) any later version.
#
# This program is distributed in the hope that it will be useful,
# but WITHOUT ANY WARRANTY; without even the implied warranty of
# MERCHANTABILITY or FITNESS FOR A PARTICULAR PURPOSE.  See the
# GNU General Public License for more details.
#
# You should have received a copy of the GNU General Public License
# along with this program.  If not, see <http://www.gnu.org/licenses/>.

from spinn_utilities.config_holder import get_config_int
from spinn_utilities.overrides import overrides
from spinn_front_end_common.utilities.constants import BYTES_PER_WORD
from spinn_front_end_common.utilities.globals_variables import (
    machine_time_step_ms)
from spynnaker.pyNN.models.neuron.plasticity.stdp.common import (
    get_exp_lut_array)
from spynnaker.pyNN.models.neuron.plasticity.stdp.timing_dependence import (
    AbstractTimingDependence)
from spynnaker.pyNN.models.neuron.plasticity.stdp.synapse_structure import (
    SynapseStructureWeightOnly)


class TimingDependencePfisterSpikeTriplet(AbstractTimingDependence):
    """ A timing dependence STDP rule based on spike triplets.

    Jean-Pascal Pfister, Wulfram Gerstner. Triplets of Spikes in a Model of
    Spike Timing-Dependent Plasticity. *Journal of Neuroscience*,
    20 September 2006, 26 (38) 9673-9682; DOI: 10.1523/JNEUROSCI.1425-06.2006
    """
    __slots__ = [
        "__synapse_structure",
        "__tau_minus",
        "__tau_minus_data",
        "__tau_plus",
        "__tau_plus_data",
        "__tau_x",
        "__tau_x_data",
        "__tau_y",
        "__tau_y_data",
        "__a_plus",
        "__a_minus"]
    __PARAM_NAMES = ('tau_plus', 'tau_minus', 'tau_x', 'tau_y')

    # noinspection PyPep8Naming
    def __init__(self, tau_plus, tau_minus, tau_x, tau_y, A_plus, A_minus):
        r"""
        :param float tau_plus: :math:`\tau_+`
        :param float tau_minus: :math:`\tau_-`
        :param float tau_x: :math:`\tau_x`
        :param float tau_y: :math:`\tau_y`
        :param float A_plus: :math:`A^+`
        :param float A_minus: :math:`A^-`
        """
        self.__tau_plus = tau_plus
        self.__tau_minus = tau_minus
        self.__tau_x = tau_x
        self.__tau_y = tau_y
        self.__a_plus = A_plus
        self.__a_minus = A_minus

        self.__synapse_structure = SynapseStructureWeightOnly()

<<<<<<< HEAD
        ts = get_config_int("Machine", "machine_time_step")
        ts = ts / MICRO_TO_MILLISECOND_CONVERSION
=======
        ts = machine_time_step_ms()
>>>>>>> 67bb04d0
        self.__tau_plus_data = get_exp_lut_array(ts, self.__tau_plus)
        self.__tau_minus_data = get_exp_lut_array(ts, self.__tau_minus)
        self.__tau_x_data = get_exp_lut_array(ts, self.__tau_x, shift=2)
        self.__tau_y_data = get_exp_lut_array(ts, self.__tau_y, shift=2)

    @property
    def tau_plus(self):
        r""" :math:`\tau_+`

        :rtype: float
        """
        return self.__tau_plus

    @property
    def tau_minus(self):
        r""" :math:`\tau_-`

        :rtype: float
        """
        return self.__tau_minus

    @property
    def tau_x(self):
        r""" :math:`\tau_x`

        :rtype: float
        """
        return self.__tau_x

    @property
    def tau_y(self):
        r""" :math:`\tau_y`

        :rtype: float
        """
        return self.__tau_y

    @property
    def A_plus(self):
        r""" :math:`A^+`

        :rtype: float
        """
        return self.__a_plus

    @A_plus.setter
    def A_plus(self, new_value):
        self.__a_plus = new_value

    @property
    def A_minus(self):
        r""" :math:`A^-`

        :rtype: float
        """
        return self.__a_minus

    @A_minus.setter
    def A_minus(self, new_value):
        self.__a_minus = new_value

    @overrides(AbstractTimingDependence.is_same_as)
    def is_same_as(self, timing_dependence):
        if not isinstance(
                timing_dependence, TimingDependencePfisterSpikeTriplet):
            return False
        return (
            (self.__tau_plus == timing_dependence.tau_plus) and
            (self.__tau_minus == timing_dependence.tau_minus) and
            (self.__tau_x == timing_dependence.tau_x) and
            (self.__tau_y == timing_dependence.tau_y))

    @property
    def vertex_executable_suffix(self):
        """ The suffix to be appended to the vertex executable for this rule

        :rtype: str
        """
        return "pfister_triplet"

    @property
    def pre_trace_n_bytes(self):
        """ The number of bytes used by the pre-trace of the rule per neuron

        :rtype: int
        """
        # Triplet rule trace entries consists of two 16-bit traces - R1 and R2
        return BYTES_PER_WORD

    @overrides(AbstractTimingDependence.get_parameters_sdram_usage_in_bytes)
    def get_parameters_sdram_usage_in_bytes(self):
        lut_array_words = (
            len(self.__tau_plus_data) + len(self.__tau_minus_data) +
            len(self.__tau_x_data) + len(self.__tau_y_data))
        return lut_array_words * BYTES_PER_WORD

    @property
    def n_weight_terms(self):
        """ The number of weight terms expected by this timing rule

        :rtype: int
        """
        return 2

    @overrides(AbstractTimingDependence.write_parameters)
    def write_parameters(self, spec, weight_scales):

        # Write lookup tables
        spec.write_array(self.__tau_plus_data)
        spec.write_array(self.__tau_minus_data)
        spec.write_array(self.__tau_x_data)
        spec.write_array(self.__tau_y_data)

    @property
    def synaptic_structure(self):
        """ Get the synaptic structure of the plastic part of the rows

        :rtype: AbstractSynapseStructure
        """
        return self.__synapse_structure

    @overrides(AbstractTimingDependence.get_parameter_names)
    def get_parameter_names(self):
        return self.__PARAM_NAMES<|MERGE_RESOLUTION|>--- conflicted
+++ resolved
@@ -13,7 +13,6 @@
 # You should have received a copy of the GNU General Public License
 # along with this program.  If not, see <http://www.gnu.org/licenses/>.
 
-from spinn_utilities.config_holder import get_config_int
 from spinn_utilities.overrides import overrides
 from spinn_front_end_common.utilities.constants import BYTES_PER_WORD
 from spinn_front_end_common.utilities.globals_variables import (
@@ -66,12 +65,7 @@
 
         self.__synapse_structure = SynapseStructureWeightOnly()
 
-<<<<<<< HEAD
-        ts = get_config_int("Machine", "machine_time_step")
-        ts = ts / MICRO_TO_MILLISECOND_CONVERSION
-=======
         ts = machine_time_step_ms()
->>>>>>> 67bb04d0
         self.__tau_plus_data = get_exp_lut_array(ts, self.__tau_plus)
         self.__tau_minus_data = get_exp_lut_array(ts, self.__tau_minus)
         self.__tau_x_data = get_exp_lut_array(ts, self.__tau_x, shift=2)
