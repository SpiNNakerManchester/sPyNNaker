--- conflicted
+++ resolved
@@ -190,14 +190,9 @@
 
     @overrides(AbstractTimingDependence.get_parameter_names)
     def get_parameter_names(self):
-<<<<<<< HEAD
-        return ['accumulator_depression', 'accumulator_potentiation',
-                'mean_pre_window', 'mean_post_window', 'dual_fsm']
+        return self.__PARAM_NAMES
 
     @overrides(AbstractTimingDependence.minimum_delta)
     def minimum_delta(self, max_stdp_spike_delta):
         # This rule always has a delta of 1
-        return [1.0, 1.0]
-=======
-        return self.__PARAM_NAMES
->>>>>>> e11e8649
+        return [1.0, 1.0]