--- conflicted
+++ resolved
@@ -169,14 +169,8 @@
             db.insert_core(
                 x, y, p, "Latest_Send_time", neuron_prov.latest_send)
 
-<<<<<<< HEAD
-    def _write_neuron_data_spec(self, spec, ring_buffer_shifts):
-        """
-        Write the data specification of the neuron data.
-=======
     def _write_neuron_data_spec(self, spec, min_weights):
         """ Write the data specification of the neuron data
->>>>>>> a4305590
 
         :param ~data_specification.DataSpecificationGenerator spec:
             The data specification to write to
@@ -212,14 +206,8 @@
         self._neuron_data.write_data(
             spec, self._vertex_slice, self._neuron_regions, False)
 
-<<<<<<< HEAD
-    def _write_neuron_core_parameters(self, spec, ring_buffer_shifts):
-        """
-        Write the neuron parameters region.
-=======
     def _write_neuron_core_parameters(self, spec, min_weights):
         """ Write the neuron parameters region
->>>>>>> a4305590
 
         :param ~data_specification.DataSpecificationGenerator spec:
             The data specification to write to
