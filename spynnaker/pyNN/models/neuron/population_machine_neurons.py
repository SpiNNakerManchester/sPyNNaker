--- conflicted
+++ resolved
@@ -23,12 +23,9 @@
     AbstractReadParametersBeforeSet)
 from spynnaker.pyNN.utilities.constants import SPIKE_PARTITION_ID
 from spynnaker.pyNN.utilities.utility_calls import get_n_bits
-<<<<<<< HEAD
 from spynnaker.pyNN.models.abstract_models import AbstractNeuronExpandable
-=======
 from spynnaker.pyNN.models.current_sources import CurrentSourceIDs
 from spynnaker.pyNN.utilities.utility_calls import convert_to
->>>>>>> 5e08d1f2
 
 
 class NeuronProvenance(ctypes.LittleEndianStructure):
@@ -51,11 +48,8 @@
 # Identifiers for neuron regions
 NeuronRegions = namedtuple(
     "NeuronRegions",
-<<<<<<< HEAD
-    ["core_params", "neuron_params", "neuron_recording", "neuron_builder"])
-=======
-    ["neuron_params", "current_source_params", "neuron_recording"])
->>>>>>> 5e08d1f2
+    ["core_params", "neuron_params", "current_source_params",
+     "neuron_recording", "neuron_builder"])
 
 
 class PopulationMachineNeurons(
@@ -171,27 +165,13 @@
         # Write the neuron core parameters
         self._write_neuron_core_parameters(spec, ring_buffer_shifts)
 
-<<<<<<< HEAD
+        # Write the current source parameters
+        self._write_current_source_parameters(spec)
+
         # Write the other parameters
         self._neuron_data.write_data(spec, self._vertex_slice)
 
     def _write_neuron_core_parameters(self, spec, ring_buffer_shifts):
-=======
-        # Write the current source parameters
-        self._write_current_source_parameters(spec)
-
-        # Write the neuron recording region
-        neuron_recorder = self._app_vertex.neuron_recorder
-        spec.reserve_memory_region(
-            region=self._neuron_regions.neuron_recording,
-            size=neuron_recorder.get_metadata_sdram_usage_in_bytes(
-                self._vertex_slice.n_atoms),
-            label="neuron recording")
-        neuron_recorder.write_neuron_recording_region(
-            spec, self._neuron_regions.neuron_recording, self._vertex_slice)
-
-    def _write_neuron_parameters(self, spec, ring_buffer_shifts):
->>>>>>> 5e08d1f2
         """ Write the neuron parameters region
 
         :param ~data_specification.DataSpecificationGenerator spec:
@@ -237,14 +217,6 @@
         n_synapse_types = self._app_vertex.neuron_impl.get_n_synapse_types()
         spec.write_value(n_synapse_types)
         spec.write_array(ring_buffer_shifts)
-
-<<<<<<< HEAD
-=======
-        # Write the neuron parameters
-        neuron_data = self._app_vertex.neuron_impl.get_data(
-            self._app_vertex.parameters, self._app_vertex.state_variables,
-            self._vertex_slice)
-        spec.write_array(neuron_data)
 
     def _write_current_source_parameters(self, spec):
         # pylint: disable=too-many-arguments
@@ -344,7 +316,6 @@
                                 value, cs_data_types[key]).view("uint32")
                             spec.write_value(data=value_convert)
 
->>>>>>> 5e08d1f2
     @overrides(AbstractReadParametersBeforeSet.read_parameters_from_machine)
     def read_parameters_from_machine(
             self, transceiver, placement, vertex_slice):
