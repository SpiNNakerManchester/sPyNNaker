# Copyright (c) 2017 The University of Manchester
#
# Licensed under the Apache License, Version 2.0 (the "License");
# you may not use this file except in compliance with the License.
# You may obtain a copy of the License at
#
#     https://www.apache.org/licenses/LICENSE-2.0
#
# Unless required by applicable law or agreed to in writing, software
# distributed under the License is distributed on an "AS IS" BASIS,
# WITHOUT WARRANTIES OR CONDITIONS OF ANY KIND, either express or implied.
# See the License for the specific language governing permissions and
# limitations under the License.
from spinn_utilities.overrides import overrides
from spinn_utilities.abstract_base import abstractproperty, abstractmethod

<<<<<<< HEAD
from data_specification.enums import DataType

=======
from spinn_front_end_common.interface.ds import DataType
>>>>>>> 7460fb87
from spinn_front_end_common.utilities.helpful_functions import (
    locate_memory_region_for_placement)
from spinn_front_end_common.abstract_models import (
    AbstractSupportsBitFieldRoutingCompression)

from spynnaker.pyNN.models.neuron.synapse_dynamics import (
    AbstractSynapseDynamicsStructural)
from spynnaker.pyNN.utilities.utility_calls import get_n_bits
from spynnaker.pyNN.models.abstract_models import (
    AbstractSynapseExpandable, HasSynapses)

from .population_machine_synapses_provenance import (
    PopulationMachineSynapsesProvenance)
from .synaptic_matrices import SynapseRegions, SYNAPSE_FIELDS


class PopulationMachineSynapses(
        PopulationMachineSynapsesProvenance,
        AbstractSupportsBitFieldRoutingCompression,
        AbstractSynapseExpandable,
        HasSynapses, allow_derivation=True):
    """
    Mix-in for machine vertices that contain synapses.
    """

    # This MUST stay empty to allow mixing with other things with slots
    __slots__ = []

    @abstractproperty
    def _app_vertex(self):
        """
        The application vertex of the machine vertex.

        .. note::
            This is likely to be available via the MachineVertex.

        :rtype: AbstractPopulationVertex
        """

    @abstractproperty
    def _vertex_slice(self):
        """
        The slice of the application vertex atoms on this machine vertex.

        .. note::
            This is likely to be available via the MachineVertex.

        :rtype: ~pacman.model.graphs.common.Slice
        """

    @abstractproperty
    def _synaptic_matrices(self):
        """
        The object holding synaptic matrices.

        :rtype: SynapticMatrices
        """

    @abstractproperty
    def _synapse_regions(self):
        """
        The identifiers of synaptic regions.

        :rtype: .SynapseRegions
        """

    @abstractproperty
    def _max_atoms_per_core(self):
        """
        The maximum number of atoms on any core targeted by these synapses.

        :rtype: int
        """

    @abstractmethod
    def set_do_synapse_regeneration(self):
        """
        Indicates that synaptic data regeneration is required.
        """

    @property
    def _synapse_references(self):
        """
        The references to synapse regions.  Override to provide these.

        :rtype: .SynapseRegions
        """
        return SynapseRegions(*[None for _ in range(len(SYNAPSE_FIELDS))])

    @overrides(AbstractSupportsBitFieldRoutingCompression.
               bit_field_base_address)
    def bit_field_base_address(self, placement):
        return locate_memory_region_for_placement(
            placement=placement, region=self._synapse_regions.bitfield_filter)

    @overrides(AbstractSupportsBitFieldRoutingCompression.
               regeneratable_sdram_blocks_and_sizes)
    def regeneratable_sdram_blocks_and_sizes(self, placement):
        synaptic_matrix_base_address = locate_memory_region_for_placement(
            placement=placement, region=self._synapse_regions.synaptic_matrix)
        return [(
            self._synaptic_matrices.host_generated_block_addr +
            synaptic_matrix_base_address,
            self._synaptic_matrices.on_chip_generated_matrix_size)]

    def _write_synapse_data_spec(
            self, spec, min_weights, weight_scales, structural_sz):
<<<<<<< HEAD
        """ Write the data specification for the synapse data
=======
        """
        Write the data specification for the synapse data.
>>>>>>> 7460fb87

        :param ~data_specification.DataSpecificationGenerator spec:
            The data specification to write to
        :param list(float) min_weights:
            The computed minimum weights to be used in the simulation
        :param list(int) weight_scales:
            The scaling to apply to weights to store them in the synapses
        :param int all_syn_block_sz: The maximum size of the synapses in bytes
        :param int structural_sz: The size of the structural data
        :param int n_neuron_bits: The number of bits to use for neuron ids
        """
        # Write the synapse parameters
        self._write_synapse_parameters(spec, min_weights)

        # Write the synaptic matrices
        self._synaptic_matrices.generate_data()
        self._synaptic_matrices.write_synaptic_data(
            spec, self._vertex_slice, self._synapse_references)

        # Write any synapse dynamics
        synapse_dynamics = self._app_vertex.synapse_dynamics
        synapse_dynamics_sz = self._app_vertex.get_synapse_dynamics_size(
            self._vertex_slice.n_atoms)
        if synapse_dynamics_sz > 0:
            spec.reserve_memory_region(
                region=self._synapse_regions.synapse_dynamics,
                size=synapse_dynamics_sz, label='synapseDynamicsParams',
                reference=self._synapse_references.synapse_dynamics)
            synapse_dynamics.write_parameters(
                spec, self._synapse_regions.synapse_dynamics,
                self._app_vertex.weight_scale, weight_scales)
        elif self._synapse_references.synapse_dynamics is not None:
            # If there is a reference for this region, we have to create it!
            spec.reserve_memory_region(
                region=self._synapse_regions.synapse_dynamics,
                size=4, label='synapseDynamicsParams',
                reference=self._synapse_references.synapse_dynamics)
        if isinstance(synapse_dynamics, AbstractSynapseDynamicsStructural):
            spec.reserve_memory_region(
                region=self._synapse_regions.structural_dynamics,
                size=structural_sz, label='synapseDynamicsStructuralParams',
                reference=self._synapse_references.structural_dynamics)
            synapse_dynamics.write_structural_parameters(
                spec, self._synapse_regions.structural_dynamics,
                weight_scales, self._app_vertex, self._vertex_slice,
                self._synaptic_matrices)
        elif self._synapse_references.structural_dynamics is not None:
            # If there is a reference for this region, we have to create it!
            spec.reserve_memory_region(
                region=self._synapse_regions.structural_dynamics,
                size=4, label='synapseDynamicsStructuralParams',
                reference=self._synapse_references.structural_dynamics)

    def _write_synapse_parameters(self, spec, min_weights):
<<<<<<< HEAD
        """ Write the synapse parameters data region
=======
        """
        Write the synapse parameters data region.
>>>>>>> 7460fb87

        :param ~data_specification.DataSpecificationGenerator spec:
            The data specification to write to
        :param list(float) min_weights:
            The computed minimum weights to be used in the simulation
        """
        # Reserve space
        spec.reserve_memory_region(
            region=self._synapse_regions.synapse_params,
            size=self._app_vertex.get_synapse_params_size(),
            label='SynapseParams',
            reference=self._synapse_references.synapse_params)

        # Get values
        n_neurons = self._max_atoms_per_core
        # We only count neuron synapse types here, as this is related to
        # the ring buffers
        n_synapse_types = self._app_vertex.neuron_impl.get_n_synapse_types()
        max_delay = self._app_vertex.splitter.max_support_delay()

        # Write synapse parameters
        spec.switch_write_focus(self._synapse_regions.synapse_params)
        spec.write_value(n_neurons)
        spec.write_value(n_synapse_types)
        spec.write_value(get_n_bits(n_neurons))
        spec.write_value(get_n_bits(n_synapse_types))
        spec.write_value(get_n_bits(max_delay))
        spec.write_value(int(self._app_vertex.drop_late_spikes))
        spec.write_value(self._app_vertex.incoming_spike_buffer_size)
        # Write the minimum weights and the reciprocals (no machine division)
        for min_w in min_weights:
            spec.write_value(min_w, data_type=DataType.S1615)
        for min_w in min_weights:
            spec.write_value(1 / min_w, data_type=DataType.S1615)

    @overrides(AbstractSynapseExpandable.gen_on_machine)
    def gen_on_machine(self):
        return self._synaptic_matrices.gen_on_machine

    @overrides(AbstractSynapseExpandable.read_generated_connection_holders)
    def read_generated_connection_holders(self, placement):
        self._synaptic_matrices.read_generated_connection_holders(placement)

    @property
    @overrides(AbstractSynapseExpandable.connection_generator_region)
    def connection_generator_region(self):
        return self._synapse_regions.connection_builder

    def get_connections_from_machine(
            self, placement, app_edge, synapse_info):
        """
        Get the connections from the machine for this vertex.

        :param ~pacman.model.placements.Placement placements:
            Where the connection data is on the machine
        :param ProjectionApplicationEdge app_edge:
            The edge for which the data is being read
        :param SynapseInformation synapse_info:
            The specific projection within the edge
        :rtype: ~numpy.ndarray
        """
        return self._synaptic_matrices.get_connections_from_machine(
            placement, app_edge, synapse_info)

    @property
    @overrides(AbstractSynapseExpandable.max_gen_data)
    def max_gen_data(self):
        return self._synaptic_matrices.max_gen_data

    @property
    @overrides(AbstractSynapseExpandable.bit_field_size)
    def bit_field_size(self):
        return self._synaptic_matrices.bit_field_size<|MERGE_RESOLUTION|>--- conflicted
+++ resolved
@@ -14,12 +14,7 @@
 from spinn_utilities.overrides import overrides
 from spinn_utilities.abstract_base import abstractproperty, abstractmethod
 
-<<<<<<< HEAD
-from data_specification.enums import DataType
-
-=======
 from spinn_front_end_common.interface.ds import DataType
->>>>>>> 7460fb87
 from spinn_front_end_common.utilities.helpful_functions import (
     locate_memory_region_for_placement)
 from spinn_front_end_common.abstract_models import (
@@ -127,12 +122,8 @@
 
     def _write_synapse_data_spec(
             self, spec, min_weights, weight_scales, structural_sz):
-<<<<<<< HEAD
-        """ Write the data specification for the synapse data
-=======
         """
         Write the data specification for the synapse data.
->>>>>>> 7460fb87
 
         :param ~data_specification.DataSpecificationGenerator spec:
             The data specification to write to
@@ -187,12 +178,8 @@
                 reference=self._synapse_references.structural_dynamics)
 
     def _write_synapse_parameters(self, spec, min_weights):
-<<<<<<< HEAD
-        """ Write the synapse parameters data region
-=======
         """
         Write the synapse parameters data region.
->>>>>>> 7460fb87
 
         :param ~data_specification.DataSpecificationGenerator spec:
             The data specification to write to
