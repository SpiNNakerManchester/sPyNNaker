import numpy
import math

from spynnaker.pyNN.models.neuron.synapse_dynamics \
    import AbstractSynapseDynamics, AbstractStaticSynapseDynamics
from spynnaker.pyNN.models.neural_projections.connectors \
    import AbstractConnector
from spynnaker.pyNN.exceptions import SynapseRowTooBigException
from .abstract_synapse_io import AbstractSynapseIO

_N_HEADER_WORDS = 3


class SynapseIORowBased(AbstractSynapseIO):
    """ A SynapseRowIO implementation that uses a row for each source neuron,\
        where each row consists of a fixed region, a plastic region, and a\
        fixed-plastic region (this is the bits of the plastic row that don't\
        actually change).  The plastic region structure is determined by the\
        synapse dynamics of the connector.
    """
    __slots__ = []

    def get_maximum_delay_supported_in_ms(self, machine_time_step):
        # There are 16 slots, one per time step
        return 16 * (machine_time_step / 1000.0)

    def _n_words(self, n_bytes):
        return math.ceil(float(n_bytes) / 4.0)

    def _get_max_row_bytes(
            self, size, dynamics, population_table, in_edge, row_length):
        # pylint: disable=too-many-arguments
        try:
            return population_table.get_allowed_row_length(size) * 4
        except SynapseRowTooBigException as e:
            max_synapses = dynamics.get_max_synapses(e.max_size)
            raise SynapseRowTooBigException(
                max_synapses,
                "The connection between {} and {} has more synapses ({}) than"
                " can currently be supported on this implementation of PyNN"
                " ({} for this connection type)."
                " Please reduce the size of the target population, or reduce"
                " the number of neurons per core.".format(
                    in_edge.pre_vertex, in_edge.post_vertex, row_length,
                    max_synapses))

    def get_sdram_usage_in_bytes(
            self, synapse_info, n_pre_slices, pre_slice_index,
            n_post_slices, post_slice_index, pre_vertex_slice,
            post_vertex_slice, n_delay_stages, population_table,
            machine_time_step, in_edge):
        # pylint: disable=too-many-arguments, too-many-locals, arguments-differ

        # Find the maximum row length - i.e. the maximum number of bytes
        # that will be needed by any row for both rows with delay extensions
        # and rows without
        max_delay_supported = self.get_maximum_delay_supported_in_ms(
            machine_time_step)
        max_delay = max_delay_supported * (n_delay_stages + 1)

        # delay point where delay extensions start
        min_delay_for_delay_extension = (
            max_delay_supported + numpy.finfo(numpy.double).tiny)

        # row length for the non-delayed synaptic matrix
        max_undelayed_row_length = synapse_info.connector\
            .get_n_connections_from_pre_vertex_maximum(
                n_pre_slices, pre_slice_index, n_post_slices,
                post_slice_index, pre_vertex_slice, post_vertex_slice,
                0, max_delay_supported)

        # determine the max row length in the delay extension
        max_delayed_row_length = 0
        if n_delay_stages > 0:
            max_delayed_row_length = synapse_info.connector\
                .get_n_connections_from_pre_vertex_maximum(
                    n_pre_slices, pre_slice_index, n_post_slices,
                    post_slice_index, pre_vertex_slice, post_vertex_slice,
                    min_delay_for_delay_extension, max_delay)

        # Get the row sizes
        dynamics = synapse_info.synapse_dynamics
        undelayed_size = 0
        delayed_size = 0
        if isinstance(dynamics, AbstractStaticSynapseDynamics):
            undelayed_size = dynamics.get_n_words_for_static_connections(
                max_undelayed_row_length)
            delayed_size = dynamics.get_n_words_for_static_connections(
                max_delayed_row_length)
        else:
            undelayed_size = dynamics.get_n_words_for_plastic_connections(
                max_undelayed_row_length)
            delayed_size = dynamics.get_n_words_for_plastic_connections(
                max_delayed_row_length)

        # Adjust for the allowed row lengths from the population table
        undelayed_max_bytes = self._get_max_row_bytes(
            undelayed_size, dynamics, population_table, in_edge,
            max_undelayed_row_length)
        delayed_max_bytes = self._get_max_row_bytes(
            delayed_size, dynamics, population_table, in_edge,
            max_delayed_row_length)

        # Add on the header words and multiply by the number of rows in the
        # block
        n_bytes_undelayed = 0
        if undelayed_max_bytes > 0:
            n_bytes_undelayed = (
                ((_N_HEADER_WORDS * 4) + undelayed_max_bytes) *
                pre_vertex_slice.n_atoms)
        n_bytes_delayed = 0
        if delayed_max_bytes > 0:
            n_bytes_delayed = (
                ((_N_HEADER_WORDS * 4) + delayed_max_bytes) *
                pre_vertex_slice.n_atoms * n_delay_stages)
        return n_bytes_undelayed, n_bytes_delayed

    @staticmethod
    def _get_max_row_length_and_row_data(
            connections, row_indices, n_rows, post_vertex_slice,
            n_synapse_types, population_table, synapse_dynamics):
        # pylint: disable=too-many-arguments, too-many-locals
        row_ids = range(n_rows)
        if isinstance(synapse_dynamics, AbstractStaticSynapseDynamics):
            # Get the static data
            ff_data, ff_size = synapse_dynamics.get_static_synaptic_data(
                connections, row_indices, n_rows, post_vertex_slice,
                n_synapse_types)

            # Blank the plastic data
            fp_data = [numpy.zeros(0, dtype="uint32") for _ in row_ids]
            pp_data = [numpy.zeros(0, dtype="uint32") for _ in row_ids]
            fp_size = [numpy.zeros(1, dtype="uint32") for _ in row_ids]
            pp_size = [numpy.zeros(1, dtype="uint32") for _ in row_ids]
        else:
            # Blank the static data
            ff_data = [numpy.zeros(0, dtype="uint32") for _ in row_ids]
            ff_size = [numpy.zeros(1, dtype="uint32") for _ in row_ids]

            # Get the plastic data
            fp_data, pp_data, fp_size, pp_size = \
                synapse_dynamics.get_plastic_synaptic_data(
                    connections, row_indices, n_rows, post_vertex_slice,
                    n_synapse_types)

        # Add some padding
        row_lengths = [
            3 + pp_data[i].size + fp_data[i].size + ff_data[i].size
            for i in row_ids]
        max_length = max(row_lengths) - _N_HEADER_WORDS
        max_row_length = population_table.get_allowed_row_length(max_length)
        padding = [
            numpy.zeros(
                max_row_length - (row_length - _N_HEADER_WORDS),
                dtype="uint32")
            for row_length in row_lengths]

        # Join the bits into rows
        items_to_join = [
            pp_size, pp_data, ff_size, fp_size, ff_data, fp_data, padding]
        rows = [numpy.concatenate(items) for items in zip(*items_to_join)]
        row_data = numpy.concatenate(rows)

        # Return the data
        return max_row_length, row_data

    def get_synapses(
            self, synapse_info, pre_slices, pre_slice_index,
            post_slices, post_slice_index, pre_vertex_slice,
            post_vertex_slice, n_delay_stages, population_table,
            n_synapse_types, weight_scales, machine_time_step):
        # pylint: disable=too-many-arguments, too-many-locals, arguments-differ

        # Get delays in timesteps
        max_delay = self.get_maximum_delay_supported_in_ms(machine_time_step)
        if max_delay is not None:
            max_delay *= (1000.0 / machine_time_step)

        # Get the actual connections
        connections = synapse_info.connector.create_synaptic_block(
            pre_slices, pre_slice_index, post_slices,
            post_slice_index, pre_vertex_slice, post_vertex_slice,
            synapse_info.synapse_type)

        # Convert delays to timesteps
        connections["delay"] = numpy.rint(
            connections["delay"] * (1000.0 / machine_time_step))

        # Scale weights
        connections["weight"] = (
            connections["weight"] *
            weight_scales[synapse_info.synapse_type])

        # Split the connections up based on the delays
        undelayed_connections = connections
        delayed_connections = None
        if max_delay is not None:
            plastic_delay_mask = (connections["delay"] <= max_delay)
            undelayed_connections = connections[
                numpy.where(plastic_delay_mask)]
            delayed_connections = connections[
                numpy.where(~plastic_delay_mask)]
        else:
            delayed_connections = numpy.zeros(
                0, dtype=AbstractConnector.NUMPY_SYNAPSES_DTYPE)
        del connections

        # Get the data for the connections
        row_data = numpy.zeros(0, dtype="uint32")
        max_row_length = 0
        if undelayed_connections:

            # Get which row each connection will go into
            undelayed_row_indices = (
                undelayed_connections["source"] - pre_vertex_slice.lo_atom)
            max_row_length, row_data = self._get_max_row_length_and_row_data(
                undelayed_connections, undelayed_row_indices,
                pre_vertex_slice.n_atoms, post_vertex_slice, n_synapse_types,
                population_table, synapse_info.synapse_dynamics)

            del undelayed_row_indices
        del undelayed_connections

        # Get the data for the delayed connections
        delayed_row_data = numpy.zeros(0, dtype="uint32")
        max_delayed_row_length = 0
        stages = numpy.zeros(0, dtype="uint32")
        delayed_source_ids = numpy.zeros(0, dtype="uint32")
        if delayed_connections:

            # Get the delay stages and which row each delayed connection will
            # go into
            stages = numpy.floor((numpy.round(
                delayed_connections["delay"] - 1.0)) / max_delay).astype(
                    "uint32")
            delayed_row_indices = (
                (delayed_connections["source"] - pre_vertex_slice.lo_atom) +
                ((stages - 1) * pre_vertex_slice.n_atoms))
            delayed_connections["delay"] -= max_delay * stages
            delayed_source_ids = (
                delayed_connections["source"] - pre_vertex_slice.lo_atom)

            # Get the data
            max_delayed_row_length, delayed_row_data = \
                self._get_max_row_length_and_row_data(
                    delayed_connections, delayed_row_indices,
                    pre_vertex_slice.n_atoms * n_delay_stages,
                    post_vertex_slice, n_synapse_types, population_table,
                    synapse_info.synapse_dynamics)
            del delayed_row_indices
        del delayed_connections

        return (row_data, max_row_length, delayed_row_data,
                max_delayed_row_length, delayed_source_ids, stages)

    def read_synapses(
            self, synapse_info, pre_vertex_slice, post_vertex_slice,
            max_row_length, delayed_max_row_length, n_synapse_types,
            weight_scales, data, delayed_data, n_delay_stages,
            machine_time_step):
        # pylint: disable=too-many-arguments, too-many-locals, arguments-differ

        # Translate the data into rows
        row_data = None
        delayed_row_data = None
        if data is not None and data:
            row_data = numpy.frombuffer(data, dtype="<u4").reshape(
                -1, (max_row_length + _N_HEADER_WORDS))
        if delayed_data is not None and delayed_data:
            delayed_row_data = numpy.frombuffer(
                delayed_data, dtype="<u4").reshape(
                    -1, (delayed_max_row_length + _N_HEADER_WORDS))

        dynamics = synapse_info.synapse_dynamics
        if isinstance(dynamics, AbstractStaticSynapseDynamics):
            # Read static data
            connections = self._read_static_data(
                dynamics, pre_vertex_slice, post_vertex_slice, n_synapse_types,
                row_data, delayed_row_data)
        else:
            # Read plastic data
<<<<<<< HEAD
            connections = self._read_plastic_data(
                dynamics, pre_vertex_slice, post_vertex_slice, n_synapse_types,
                row_data, delayed_row_data)

        if not connections:
            return numpy.zeros(
                0, dtype=AbstractSynapseDynamics.NUMPY_CONNECTORS_DTYPE)
=======
            if row_data is not None:
                pp_size, pp_data, fp_size, fp_data = self._get_plastic_data(
                    row_data, dynamics)
                undelayed_connections = dynamics.read_plastic_synaptic_data(
                    post_vertex_slice, n_synapse_types, pp_size, pp_data,
                    fp_size, fp_data)
                undelayed_connections["source"] += pre_vertex_slice.lo_atom
                connections.append(undelayed_connections)

            if delayed_row_data is not None:
                pp_size, pp_data, fp_size, fp_data = self._get_plastic_data(
                    delayed_row_data, dynamics)
                delayed_connections = dynamics.read_plastic_synaptic_data(
                    post_vertex_slice, n_synapse_types, pp_size, pp_data,
                    fp_size, fp_data)

                # Use the row index to work out the actual delay and source
                n_synapses = dynamics.get_n_synapses_in_rows(pp_size, fp_size)
                row_stage = numpy.array([
                    (i / pre_vertex_slice.n_atoms)
                    for i in range(len(n_synapses))], dtype="uint32")
                row_min_delay = (row_stage + 1) * 16
                connection_min_delay = numpy.concatenate([
                    numpy.repeat(row_min_delay[i], n_synapses[i])
                    for i in range(len(n_synapses))])
                connection_source_extra = numpy.concatenate([
                    numpy.repeat(
                        row_stage[i] * numpy.uint32(pre_vertex_slice.n_atoms),
                        n_synapses[i])
                    for i in range(len(n_synapses))])

                delayed_connections["source"] -= connection_source_extra
                delayed_connections["source"] += pre_vertex_slice.lo_atom
                delayed_connections["delay"] += connection_min_delay
                connections.append(delayed_connections)
>>>>>>> f5e1b9e5

        # Join the connections into a single list
        connections = numpy.concatenate(connections)

        # Return the delays values to milliseconds
        connections["delay"] = (
            connections["delay"] / (1000.0 / machine_time_step))

        # Undo the weight scaling
        connections["weight"] = (
            connections["weight"] / weight_scales[synapse_info.synapse_type])

        # Return the connections
        return connections

    @staticmethod
    def _parse_static_data(row_data, dynamics):
        n_rows = row_data.shape[0]
        ff_size = row_data[:, 1]
        ff_words = dynamics.get_n_static_words_per_row(ff_size)
        ff_start = _N_HEADER_WORDS
        ff_end = ff_start + ff_words
        return (
            ff_size,
            [row_data[row, ff_start:ff_end[row]] for row in range(n_rows)])

    def _read_static_data(self, dynamics, pre_vertex_slice, post_vertex_slice,
                          n_synapse_types, row_data, delayed_row_data):
        """Read static data"""
        # pylint: disable=too-many-arguments, too-many-locals
        connections = []

        if row_data is not None and row_data:
            ff_size, ff_data = self._parse_static_data(row_data, dynamics)
            undelayed_connections = dynamics.read_static_synaptic_data(
                post_vertex_slice, n_synapse_types, ff_size, ff_data)
            undelayed_connections["source"] += pre_vertex_slice.lo_atom
            connections.append(undelayed_connections)

        if delayed_row_data is not None and delayed_row_data:
            ff_size, ff_data = self._parse_static_data(
                delayed_row_data, dynamics)
            delayed_connections = dynamics.read_static_synaptic_data(
                post_vertex_slice, n_synapse_types, ff_size, ff_data)

            # Use the row index to work out the actual delay and source
            n_synapses = dynamics.get_n_synapses_in_rows(ff_size)
            synapse_ids = range(len(n_synapses))
            row_stage = numpy.array([
                (i / pre_vertex_slice.n_atoms)
                for i in synapse_ids], dtype="uint32")
            row_min_delay = (row_stage + 1) * 16
            connection_min_delay = numpy.concatenate([
                numpy.repeat(row_min_delay[i], n_synapses[i])
                for i in synapse_ids])
            connection_source_extra = numpy.concatenate([
                numpy.repeat(
                    row_stage[i] * numpy.uint32(pre_vertex_slice.n_atoms),
                    n_synapses[i])
                for i in synapse_ids])
            delayed_connections["source"] -= connection_source_extra
            delayed_connections["source"] += pre_vertex_slice.lo_atom
            delayed_connections["delay"] += connection_min_delay
            connections.append(delayed_connections)

        return connections

    @staticmethod
    def _parse_plastic_data(row_data, dynamics):
        n_rows = row_data.shape[0]
        pp_size = row_data[:, 0]
        pp_words = dynamics.get_n_plastic_plastic_words_per_row(pp_size)
        fp_size = row_data[numpy.arange(n_rows), pp_words + 2]
        fp_words = dynamics.get_n_fixed_plastic_words_per_row(fp_size)
        fp_start = pp_size + _N_HEADER_WORDS
        fp_end = fp_start + fp_words
        row_ids = range(n_rows)
        return (
            pp_size,
            [row_data[row, 1:pp_words[row] + 1] for row in row_ids],
            fp_size,
            [row_data[row, fp_start[row]:fp_end[row]] for row in row_ids])

    def _read_plastic_data(
            self, dynamics, pre_vertex_slice, post_vertex_slice,
            n_synapse_types, row_data, delayed_row_data):
        """Read plastic data"""
        # pylint: disable=too-many-arguments, too-many-locals
        connections = []

        if row_data is not None:
            pp_size, pp_data, fp_size, fp_data = self._parse_plastic_data(
                row_data, dynamics)
            undelayed_connections = dynamics.read_plastic_synaptic_data(
                post_vertex_slice, n_synapse_types, pp_size, pp_data,
                fp_size, fp_data)
            undelayed_connections["source"] += pre_vertex_slice.lo_atom
            connections.append(undelayed_connections)

        if delayed_row_data is not None:
            pp_size, pp_data, fp_size, fp_data = self._parse_plastic_data(
                delayed_row_data, dynamics)
            delayed_connections = dynamics.read_plastic_synaptic_data(
                post_vertex_slice, n_synapse_types, pp_size, pp_data,
                fp_size, fp_data)

            # Use the row index to work out the actual delay and source
            n_synapses = dynamics.get_n_synapses_in_rows(pp_size, fp_size)
            synapse_ids = range(len(n_synapses))
            row_stage = numpy.array([
                (i / pre_vertex_slice.n_atoms)
                for i in synapse_ids], dtype="uint32")
            row_min_delay = (row_stage + 1) * 16
            connection_min_delay = numpy.concatenate([
                numpy.repeat(row_min_delay[i], n_synapses[i])
                for i in synapse_ids])
            connection_source_extra = numpy.concatenate([
                numpy.repeat(
                    row_stage[i] * pre_vertex_slice.n_atoms, n_synapses[i])
                for i in synapse_ids])

            delayed_connections["source"] -= connection_source_extra
            delayed_connections["source"] += pre_vertex_slice.lo_atom
            delayed_connections["delay"] += connection_min_delay
            connections.append(delayed_connections)

        return connections

    def get_block_n_bytes(self, max_row_length, n_rows):
        return ((_N_HEADER_WORDS + max_row_length) * 4) * n_rows<|MERGE_RESOLUTION|>--- conflicted
+++ resolved
@@ -279,7 +279,6 @@
                 row_data, delayed_row_data)
         else:
             # Read plastic data
-<<<<<<< HEAD
             connections = self._read_plastic_data(
                 dynamics, pre_vertex_slice, post_vertex_slice, n_synapse_types,
                 row_data, delayed_row_data)
@@ -287,43 +286,6 @@
         if not connections:
             return numpy.zeros(
                 0, dtype=AbstractSynapseDynamics.NUMPY_CONNECTORS_DTYPE)
-=======
-            if row_data is not None:
-                pp_size, pp_data, fp_size, fp_data = self._get_plastic_data(
-                    row_data, dynamics)
-                undelayed_connections = dynamics.read_plastic_synaptic_data(
-                    post_vertex_slice, n_synapse_types, pp_size, pp_data,
-                    fp_size, fp_data)
-                undelayed_connections["source"] += pre_vertex_slice.lo_atom
-                connections.append(undelayed_connections)
-
-            if delayed_row_data is not None:
-                pp_size, pp_data, fp_size, fp_data = self._get_plastic_data(
-                    delayed_row_data, dynamics)
-                delayed_connections = dynamics.read_plastic_synaptic_data(
-                    post_vertex_slice, n_synapse_types, pp_size, pp_data,
-                    fp_size, fp_data)
-
-                # Use the row index to work out the actual delay and source
-                n_synapses = dynamics.get_n_synapses_in_rows(pp_size, fp_size)
-                row_stage = numpy.array([
-                    (i / pre_vertex_slice.n_atoms)
-                    for i in range(len(n_synapses))], dtype="uint32")
-                row_min_delay = (row_stage + 1) * 16
-                connection_min_delay = numpy.concatenate([
-                    numpy.repeat(row_min_delay[i], n_synapses[i])
-                    for i in range(len(n_synapses))])
-                connection_source_extra = numpy.concatenate([
-                    numpy.repeat(
-                        row_stage[i] * numpy.uint32(pre_vertex_slice.n_atoms),
-                        n_synapses[i])
-                    for i in range(len(n_synapses))])
-
-                delayed_connections["source"] -= connection_source_extra
-                delayed_connections["source"] += pre_vertex_slice.lo_atom
-                delayed_connections["delay"] += connection_min_delay
-                connections.append(delayed_connections)
->>>>>>> f5e1b9e5
 
         # Join the connections into a single list
         connections = numpy.concatenate(connections)
@@ -442,7 +404,8 @@
                 for i in synapse_ids])
             connection_source_extra = numpy.concatenate([
                 numpy.repeat(
-                    row_stage[i] * pre_vertex_slice.n_atoms, n_synapses[i])
+                    row_stage[i] * numpy.uint32(pre_vertex_slice.n_atoms),
+                    n_synapses[i])
                 for i in synapse_ids])
 
             delayed_connections["source"] -= connection_source_extra
