# Copyright (c) 2017-2019 The University of Manchester
#
# This program is free software: you can redistribute it and/or modify
# it under the terms of the GNU General Public License as published by
# the Free Software Foundation, either version 3 of the License, or
# (at your option) any later version.
#
# This program is distributed in the hope that it will be useful,
# but WITHOUT ANY WARRANTY; without even the implied warranty of
# MERCHANTABILITY or FITNESS FOR A PARTICULAR PURPOSE.  See the
# GNU General Public License for more details.
#
# You should have received a copy of the GNU General Public License
# along with this program.  If not, see <http://www.gnu.org/licenses/>.
from enum import Enum
import os
import ctypes

from spinn_utilities.overrides import overrides
from spinn_front_end_common.abstract_models import (
    AbstractGeneratesDataSpecification, AbstractRewritesDataSpecification)
from spinn_front_end_common.interface.provenance import ProvenanceWriter
from .population_machine_common import CommonRegions, PopulationMachineCommon
from .population_machine_neurons import (
    NeuronRegions, PopulationMachineNeurons, NeuronProvenance)
from .population_machine_synapses import (
    SynapseRegions, PopulationMachineSynapses)
from .population_machine_synapses_provenance import SynapseProvenance


class SpikeProcessingProvenance(ctypes.LittleEndianStructure):
    _fields_ = [
        # A count of the times that the synaptic input circular buffers
        # overflowed
        ("n_buffer_overflows", ctypes.c_uint32),
        # The number of DMA transfers done
        ("n_dmas_complete", ctypes.c_uint32),
        # The number of spikes successfully processed
        ("n_spikes_processed", ctypes.c_uint32),
        # The number of rewirings performed.
        ("n_rewires", ctypes.c_uint32),
        # The number of packets that were dropped due to being late
        ("n_late_packets", ctypes.c_uint32),
        # The maximum size of the spike input buffer during simulation
        ("max_size_input_buffer", ctypes.c_uint32)
    ]

    N_ITEMS = len(_fields_)


class MainProvenance(ctypes.LittleEndianStructure):
    """ Provenance items from synapse processing
    """
    _fields_ = [
        # the maximum number of background tasks queued
        ("max_background_queued", ctypes.c_uint32),
        # the number of times the background queue overloaded
        ("n_background_overloads", ctypes.c_uint32)
    ]

    N_ITEMS = len(_fields_)


class PopulationMachineVertex(
        PopulationMachineCommon,
        PopulationMachineNeurons,
        PopulationMachineSynapses,
        AbstractGeneratesDataSpecification,
        AbstractRewritesDataSpecification):
    """ A machine vertex for PyNN Populations
    """

    __slots__ = [
        "__synaptic_matrices",
        "__neuron_data",
        "__key",
        "__min_weights",
        "__weight_scales",
        "__structural_sz",
        "__slice_index",
        "__max_atoms_per_core",
        "__regenerate_neuron_data",
        "__regenerate_synapse_data"]

    INPUT_BUFFER_FULL_NAME = "Times_the_input_buffer_lost_packets"
    DMA_COMPLETE = "DMA's that were completed"
    SPIKES_PROCESSED = "How many spikes were processed"
    N_REWIRES_NAME = "Number_of_rewires"
    N_LATE_SPIKES_NAME = "Number_of_late_spikes"
    MAX_FILLED_SIZE_OF_INPUT_BUFFER_NAME = "Max_filled_size_input_buffer"
    BACKGROUND_OVERLOADS_NAME = "Times_the_background_queue_overloaded"
    BACKGROUND_MAX_QUEUED_NAME = "Max_backgrounds_queued"

    class REGIONS(Enum):
        """Regions for populations."""
        SYSTEM = 0
        CORE_PARAMS = 1
        NEURON_PARAMS = 2
        CURRENT_SOURCE_PARAMS = 3
        SYNAPSE_PARAMS = 4
        POPULATION_TABLE = 5
        SYNAPTIC_MATRIX = 6
        SYNAPSE_DYNAMICS = 7
        STRUCTURAL_DYNAMICS = 8
        NEURON_RECORDING = 9
        PROVENANCE_DATA = 10
        PROFILING = 11
        CONNECTOR_BUILDER = 12
        NEURON_BUILDER = 13
        BIT_FIELD_FILTER = 14
        RECORDING = 15
        INITIAL_VALUES = 16

    # Regions for this vertex used by common parts
    COMMON_REGIONS = CommonRegions(
        system=REGIONS.SYSTEM.value,
        provenance=REGIONS.PROVENANCE_DATA.value,
        profile=REGIONS.PROFILING.value,
        recording=REGIONS.RECORDING.value)

    # Regions for this vertex used by neuron parts
    NEURON_REGIONS = NeuronRegions(
        core_params=REGIONS.CORE_PARAMS.value,
        neuron_params=REGIONS.NEURON_PARAMS.value,
        current_source_params=REGIONS.CURRENT_SOURCE_PARAMS.value,
        neuron_recording=REGIONS.NEURON_RECORDING.value,
        neuron_builder=REGIONS.NEURON_BUILDER.value,
        initial_values=REGIONS.INITIAL_VALUES.value
    )

    # Regions for this vertex used by synapse parts
    SYNAPSE_REGIONS = SynapseRegions(
        synapse_params=REGIONS.SYNAPSE_PARAMS.value,
        pop_table=REGIONS.POPULATION_TABLE.value,
        synaptic_matrix=REGIONS.SYNAPTIC_MATRIX.value,
        synapse_dynamics=REGIONS.SYNAPSE_DYNAMICS.value,
        structural_dynamics=REGIONS.STRUCTURAL_DYNAMICS.value,
        bitfield_filter=REGIONS.BIT_FIELD_FILTER.value,
        connection_builder=REGIONS.CONNECTOR_BUILDER.value
    )

    _PROFILE_TAG_LABELS = {
        0: "TIMER",
        1: "DMA_READ",
        2: "INCOMING_SPIKE",
        3: "PROCESS_FIXED_SYNAPSES",
        4: "PROCESS_PLASTIC_SYNAPSES"}

    def __init__(
            self, sdram, label, app_vertex, vertex_slice, slice_index,
<<<<<<< HEAD
            min_weights, weight_scales, all_syn_block_sz, structural_sz):
=======
            ring_buffer_shifts, weight_scales,
            structural_sz, max_atoms_per_core, synaptic_matrices, neuron_data):
>>>>>>> a0551729
        """
        :param ~pacman.model.resources.AbstractSDRAM sdram:
            The sdram used by the vertex
        :param str label: The label of the vertex
        :param AbstractPopulationVertex app_vertex:
            The associated application vertex
        :param ~pacman.model.graphs.common.Slice vertex_slice:
            The slice of the population that this implements
        :param int slice_index:
            The index of the slice in the ordered list of slices
        :param list(float) min_weights:
            The computed minimum weights to be used in the simulation
        :param list(int) weight_scales:
            The scaling to apply to weights to store them in the synapses
        :param int structural_sz: The size of the structural data
        :param int n_neuron_bits: The number of bits to use for neuron ids
        :param SynapticMatrices synaptic_matrices: The synaptic matrices
        :param NeuronData neuron_data: The handler of neuron data
        """
        super(PopulationMachineVertex, self).__init__(
            label, app_vertex, vertex_slice, sdram,
            self.COMMON_REGIONS,
            NeuronProvenance.N_ITEMS + SynapseProvenance.N_ITEMS +
            SpikeProcessingProvenance.N_ITEMS + MainProvenance.N_ITEMS,
            self._PROFILE_TAG_LABELS, self.__get_binary_file_name(app_vertex))
        self.__key = None
        self.__slice_index = slice_index
        self.__min_weights = min_weights
        self.__weight_scales = weight_scales
        self.__structural_sz = structural_sz
        self.__max_atoms_per_core = max_atoms_per_core
        self.__synaptic_matrices = synaptic_matrices
        self.__neuron_data = neuron_data
        self.__regenerate_neuron_data = False
        self.__regenerate_synapse_data = False

    @property
    @overrides(PopulationMachineNeurons._slice_index)
    def _slice_index(self):
        return self.__slice_index

    @property
    @overrides(PopulationMachineNeurons._key)
    def _key(self):
        return self.__key

    @overrides(PopulationMachineNeurons._set_key)
    def _set_key(self, key):
        self.__key = key

    @property
    @overrides(PopulationMachineNeurons._neuron_regions)
    def _neuron_regions(self):
        return self.NEURON_REGIONS

    @property
    @overrides(PopulationMachineNeurons._neuron_data)
    def _neuron_data(self):
        return self.__neuron_data

    @property
    @overrides(PopulationMachineSynapses._synapse_regions)
    def _synapse_regions(self):
        return self.SYNAPSE_REGIONS

    @property
    @overrides(PopulationMachineSynapses._synaptic_matrices)
    def _synaptic_matrices(self):
        return self.__synaptic_matrices

    @property
    @overrides(PopulationMachineSynapses._max_atoms_per_core)
    def _max_atoms_per_core(self):
        return self.__max_atoms_per_core

    @staticmethod
    def __get_binary_file_name(app_vertex):
        """ Get the local binary filename for this vertex.  Static because at
            the time this is needed, the local app_vertex is not set.

        :param AbstractPopulationVertex app_vertex:
            The associated application vertex
        :rtype: str
        """
        # Split binary name into title and extension
        name, ext = os.path.splitext(app_vertex.neuron_impl.binary_name)

        # Reunite title and extension and return
        return name + app_vertex.synapse_executable_suffix + ext

    @overrides(PopulationMachineCommon.parse_extra_provenance_items)
    def parse_extra_provenance_items(
            self, label, x, y, p, provenance_data):
        syn_offset = NeuronProvenance.N_ITEMS
        proc_offset = syn_offset + SynapseProvenance.N_ITEMS
        end_proc_offset = proc_offset + SpikeProcessingProvenance.N_ITEMS
        self._parse_neuron_provenance(
            x, y, p, provenance_data[:NeuronProvenance.N_ITEMS])
        self._parse_synapse_provenance(
            label, x, y, p, provenance_data[syn_offset:proc_offset])
        self._parse_spike_processing_provenance(
            label, x, y, p, provenance_data[proc_offset:end_proc_offset])

        main_prov = MainProvenance(*provenance_data[-MainProvenance.N_ITEMS:])

        with ProvenanceWriter() as db:
            db.insert_core(
                x, y, p, self.BACKGROUND_MAX_QUEUED_NAME,
                main_prov.max_background_queued)
            if main_prov.max_background_queued > 1:
                db.insert_report(
                    f"A maximum of {main_prov.max_background_queued} "
                    f"background tasks were queued on {label}.  "
                    f"Try increasing the time_scale_factor located within "
                    f"the .spynnaker.cfg file or in the pynn.setup() method.")

            db.insert_core(
                x, y, p, self.BACKGROUND_OVERLOADS_NAME,
                main_prov.n_background_overloads)
            if main_prov.n_background_overloads > 0:
                db.insert_report(
                    "The background queue overloaded "
                    f"{main_prov.n_background_overloads} times on {label}."
                    " Try increasing the time_scale_factor located within"
                    " the .spynnaker.cfg file or in the pynn.setup() method.")

    @overrides(PopulationMachineCommon.get_recorded_region_ids)
    def get_recorded_region_ids(self):
        ids = self._app_vertex.neuron_recorder.recorded_ids_by_slice(
            self.vertex_slice)
        ids.extend(self._app_vertex.synapse_recorder.recorded_ids_by_slice(
            self.vertex_slice))
        return ids

    @overrides(
        AbstractGeneratesDataSpecification.generate_data_specification)
    def generate_data_specification(self, spec, placement):
        # pylint: disable=arguments-differ
        rec_regions = self._app_vertex.neuron_recorder.get_region_sizes(
            self.vertex_slice)
        rec_regions.extend(self._app_vertex.synapse_recorder.get_region_sizes(
            self.vertex_slice))
        self._write_common_data_spec(spec, rec_regions)

        self._write_neuron_data_spec(spec, self.__min_weights)

        self._write_synapse_data_spec(
<<<<<<< HEAD
            spec, self.__min_weights, self.__weight_scales,
            self.__all_syn_block_sz, self.__structural_sz)
=======
            spec, self.__ring_buffer_shifts,
            self.__weight_scales, self.__structural_sz)
>>>>>>> a0551729

        # End the writing of this specification:
        spec.end_specification()

    @overrides(
        AbstractRewritesDataSpecification.regenerate_data_specification)
    def regenerate_data_specification(self, spec, placement):
<<<<<<< HEAD
        # write the neuron params into the new DSG region
        self._write_neuron_parameters(spec, self.__min_weights)
=======
        if self.__regenerate_neuron_data:
            self._rewrite_neuron_data_spec(spec)
            self.__regenerate_neuron_data = False
>>>>>>> a0551729

        if self.__regenerate_synapse_data:
            self._write_synapse_data_spec(
                spec, self.__ring_buffer_shifts,
                self.__weight_scales, self.__structural_sz)
            self.__regenerate_synapse_data = False

        # close spec
        spec.end_specification()

    @overrides(AbstractRewritesDataSpecification.reload_required)
    def reload_required(self):
        return self.__regenerate_neuron_data or self.__regenerate_synapse_data

    @overrides(AbstractRewritesDataSpecification.set_reload_required)
    def set_reload_required(self, new_value):
        # These are set elsewhere once data is generated
        pass

    def _parse_spike_processing_provenance(
            self, label, x, y, p, provenance_data):
        """ Extract and yield spike processing provenance

        :param str label: The label of the node
        :param int x: x coordinate of the chip where this core
        :param int y: y coordinate of the core where this core
        :param int p: virtual id of the core
        :param list(int) provenance_data: A list of data items to interpret
        :return: a list of provenance data items
        :rtype: iterator of ProvenanceDataItem
        """
        prov = SpikeProcessingProvenance(*provenance_data)

        with ProvenanceWriter() as db:
            db.insert_core(
                x, y, p, self.INPUT_BUFFER_FULL_NAME,
                prov.n_buffer_overflows)
            if prov.n_buffer_overflows > 0:
                db.insert_report(
                    f"The input buffer for {label} lost packets on "
                    f"{prov.n_buffer_overflows} occasions. This is often a "
                    "sign that the system is running too quickly for the "
                    "number of neurons per core.  "
                    "Please increase the timer_tic or time_scale_factor or "
                    "decrease the number of neurons per core.")

            db.insert_core(
                x, y, p, self.DMA_COMPLETE, prov.n_dmas_complete)

            db.insert_core(
                x, y, p, self.SPIKES_PROCESSED, prov.n_spikes_processed)

            db.insert_core(
                x, y, p, self.N_REWIRES_NAME, prov.n_rewires)

            db.insert_core(
                x, y, p, self.N_LATE_SPIKES_NAME,
                prov.n_late_packets)

            if prov.n_late_packets > 0:
                if self._app_vertex.drop_late_spikes:
                    db.insert_report(
                        f"On {label}, {prov.n_late_packets} packets were "
                        f"dropped from the input buffer, because they "
                        f"arrived too late to be processed in a given time "
                        f"step. Try increasing the time_scale_factor located "
                        f"within the .spynnaker.cfg file or in the "
                        f"pynn.setup() method.")
                else:
                    db.insert_report(
                        f"On {label}, {prov.n_late_packets} packets arrived "
                        f"too late to be processed in a given time step. "
                        "Try increasing the time_scale_factor located within "
                        "the .spynnaker.cfg file or in the pynn.setup() "
                        "method.")

            db.insert_core(
                x, y, p, self.MAX_FILLED_SIZE_OF_INPUT_BUFFER_NAME,
                prov.max_size_input_buffer)

    @overrides(PopulationMachineNeurons.set_do_neuron_regeneration)
    def set_do_neuron_regeneration(self):
        self.__regenerate_neuron_data = True
        self.__neuron_data.reset_generation()

    @overrides(PopulationMachineSynapses.set_do_synapse_regeneration)
    def set_do_synapse_regeneration(self):
        self.__regenerate_synapse_data = True

    @overrides(PopulationMachineCommon.get_n_keys_for_partition)
    def get_n_keys_for_partition(self, partition_id):
        n_colours = 2 ** self._app_vertex.n_colour_bits
        return self._vertex_slice.n_atoms * n_colours<|MERGE_RESOLUTION|>--- conflicted
+++ resolved
@@ -148,12 +148,8 @@
 
     def __init__(
             self, sdram, label, app_vertex, vertex_slice, slice_index,
-<<<<<<< HEAD
-            min_weights, weight_scales, all_syn_block_sz, structural_sz):
-=======
-            ring_buffer_shifts, weight_scales,
-            structural_sz, max_atoms_per_core, synaptic_matrices, neuron_data):
->>>>>>> a0551729
+            min_weights, weight_scales, structural_sz, max_atoms_per_core,
+            synaptic_matrices, neuron_data):
         """
         :param ~pacman.model.resources.AbstractSDRAM sdram:
             The sdram used by the vertex
@@ -301,13 +297,8 @@
         self._write_neuron_data_spec(spec, self.__min_weights)
 
         self._write_synapse_data_spec(
-<<<<<<< HEAD
             spec, self.__min_weights, self.__weight_scales,
-            self.__all_syn_block_sz, self.__structural_sz)
-=======
-            spec, self.__ring_buffer_shifts,
-            self.__weight_scales, self.__structural_sz)
->>>>>>> a0551729
+            self.__structural_sz)
 
         # End the writing of this specification:
         spec.end_specification()
@@ -315,19 +306,14 @@
     @overrides(
         AbstractRewritesDataSpecification.regenerate_data_specification)
     def regenerate_data_specification(self, spec, placement):
-<<<<<<< HEAD
-        # write the neuron params into the new DSG region
-        self._write_neuron_parameters(spec, self.__min_weights)
-=======
         if self.__regenerate_neuron_data:
             self._rewrite_neuron_data_spec(spec)
             self.__regenerate_neuron_data = False
->>>>>>> a0551729
 
         if self.__regenerate_synapse_data:
             self._write_synapse_data_spec(
                 spec, self.__ring_buffer_shifts,
-                self.__weight_scales, self.__structural_sz)
+                self.__min_weights, self.__structural_sz)
             self.__regenerate_synapse_data = False
 
         # close spec
