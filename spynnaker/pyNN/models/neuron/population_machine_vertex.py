--- conflicted
+++ resolved
@@ -412,7 +412,6 @@
                 x, y, p, self.MAX_FILLED_SIZE_OF_INPUT_BUFFER_NAME,
                 prov.max_size_input_buffer)
 
-<<<<<<< HEAD
             # SpiNNCer
             db.insert_core(
                 x, y, p, self.MAX_SPIKES_IN_A_TICK,
@@ -456,7 +455,7 @@
                 db.insert_report(
                     f"Total number of flushed spikes for {label} was "
                     f"{prov.total_flushed_spikes}.")
-=======
+
     @overrides(PopulationMachineNeurons.set_do_neuron_regeneration)
     def set_do_neuron_regeneration(self):
         self.__regenerate_neuron_data = True
@@ -469,5 +468,4 @@
     @overrides(PopulationMachineCommon.get_n_keys_for_partition)
     def get_n_keys_for_partition(self, partition_id):
         n_colours = 2 ** self._app_vertex.n_colour_bits
-        return self._vertex_slice.n_atoms * n_colours
->>>>>>> e247ec36
+        return self._vertex_slice.n_atoms * n_colours