--- conflicted
+++ resolved
@@ -280,20 +280,11 @@
             self.vertex_slice))
         self._write_common_data_spec(spec, rec_regions)
 
-<<<<<<< HEAD
-        self._write_neuron_data_spec(
-            spec, routing_info, self.__min_weights)
+        self._write_neuron_data_spec(spec, self.__min_weights)
 
         self._write_synapse_data_spec(
-            spec, routing_info, self.__min_weights,
-=======
-        self._write_neuron_data_spec(spec, self.__ring_buffer_shifts)
-
-        self._write_synapse_data_spec(
-            spec, self.__ring_buffer_shifts,
->>>>>>> e978d02e
-            self.__weight_scales, self.__all_syn_block_sz,
-            self.__structural_sz)
+            spec, self.__min_weights, self.__weight_scales,
+            self.__all_syn_block_sz, self.__structural_sz)
 
         # End the writing of this specification:
         spec.end_specification()
