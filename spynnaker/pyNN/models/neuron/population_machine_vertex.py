# Copyright (c) 2017-2019 The University of Manchester
#
# This program is free software: you can redistribute it and/or modify
# it under the terms of the GNU General Public License as published by
# the Free Software Foundation, either version 3 of the License, or
# (at your option) any later version.
#
# This program is distributed in the hope that it will be useful,
# but WITHOUT ANY WARRANTY; without even the implied warranty of
# MERCHANTABILITY or FITNESS FOR A PARTICULAR PURPOSE.  See the
# GNU General Public License for more details.
#
# You should have received a copy of the GNU General Public License
# along with this program.  If not, see <http://www.gnu.org/licenses/>.
from enum import Enum
import os
import ctypes

from spinn_utilities.overrides import overrides
from spinn_front_end_common.abstract_models import (
    AbstractGeneratesDataSpecification, AbstractRewritesDataSpecification)
from spinn_front_end_common.interface.provenance import ProvenanceWriter
from .population_machine_common import CommonRegions, PopulationMachineCommon
from .population_machine_neurons import (
    NeuronRegions, PopulationMachineNeurons, NeuronProvenance)
from .population_machine_synapses import (
    SynapseRegions, PopulationMachineSynapses)
from .population_machine_synapses_provenance import SynapseProvenance


class SpikeProcessingProvenance(ctypes.LittleEndianStructure):
    _fields_ = [
        # A count of the times that the synaptic input circular buffers
        # overflowed
        ("n_buffer_overflows", ctypes.c_uint32),
        # The number of DMA transfers done
        ("n_dmas_complete", ctypes.c_uint32),
        # The number of spikes successfully processed
        ("n_spikes_processed", ctypes.c_uint32),
        # The number of rewirings performed.
        ("n_rewires", ctypes.c_uint32),
        # The number of packets that were dropped due to being late
        ("n_late_packets", ctypes.c_uint32),
        # The maximum size of the spike input buffer during simulation
        ("max_size_input_buffer", ctypes.c_uint32)
    ]

    N_ITEMS = len(_fields_)


class MainProvenance(ctypes.LittleEndianStructure):
    """ Provenance items from synapse processing
    """
    _fields_ = [
        # the maximum number of background tasks queued
        ("max_background_queued", ctypes.c_uint32),
        # the number of times the background queue overloaded
        ("n_background_overloads", ctypes.c_uint32)
    ]

    N_ITEMS = len(_fields_)


class PopulationMachineVertex(
        PopulationMachineCommon,
        PopulationMachineNeurons,
        PopulationMachineSynapses,
        AbstractGeneratesDataSpecification,
        AbstractRewritesDataSpecification):
    """ A machine vertex for PyNN Populations
    """

    __slots__ = [
        "__change_requires_neuron_parameters_reload",
        "__synaptic_matrices",
        "__key",
        "__min_weights",
        "__weight_scales",
        "__all_syn_block_sz",
        "__structural_sz",
        "__slice_index"]

    INPUT_BUFFER_FULL_NAME = "Times_the_input_buffer_lost_packets"
    DMA_COMPLETE = "DMA's that were completed"
    SPIKES_PROCESSED = "How many spikes were processed"
    N_REWIRES_NAME = "Number_of_rewires"
    N_LATE_SPIKES_NAME = "Number_of_late_spikes"
    MAX_FILLED_SIZE_OF_INPUT_BUFFER_NAME = "Max_filled_size_input_buffer"
    BACKGROUND_OVERLOADS_NAME = "Times_the_background_queue_overloaded"
    BACKGROUND_MAX_QUEUED_NAME = "Max_backgrounds_queued"

    class REGIONS(Enum):
        """Regions for populations."""
        SYSTEM = 0
        NEURON_PARAMS = 1
        CURRENT_SOURCE_PARAMS = 2
        SYNAPSE_PARAMS = 3
        POPULATION_TABLE = 4
        SYNAPTIC_MATRIX = 5
        SYNAPSE_DYNAMICS = 6
        STRUCTURAL_DYNAMICS = 7
        NEURON_RECORDING = 8
        PROVENANCE_DATA = 9
        PROFILING = 10
        CONNECTOR_BUILDER = 11
        DIRECT_MATRIX = 12
        BIT_FIELD_FILTER = 13
        BIT_FIELD_BUILDER = 14
        BIT_FIELD_KEY_MAP = 15
        RECORDING = 16

    # Regions for this vertex used by common parts
    COMMON_REGIONS = CommonRegions(
        system=REGIONS.SYSTEM.value,
        provenance=REGIONS.PROVENANCE_DATA.value,
        profile=REGIONS.PROFILING.value,
        recording=REGIONS.RECORDING.value)

    # Regions for this vertex used by neuron parts
    NEURON_REGIONS = NeuronRegions(
        neuron_params=REGIONS.NEURON_PARAMS.value,
        current_source_params=REGIONS.CURRENT_SOURCE_PARAMS.value,
        neuron_recording=REGIONS.NEURON_RECORDING.value
    )

    # Regions for this vertex used by synapse parts
    SYNAPSE_REGIONS = SynapseRegions(
        synapse_params=REGIONS.SYNAPSE_PARAMS.value,
        direct_matrix=REGIONS.DIRECT_MATRIX.value,
        pop_table=REGIONS.POPULATION_TABLE.value,
        synaptic_matrix=REGIONS.SYNAPTIC_MATRIX.value,
        synapse_dynamics=REGIONS.SYNAPSE_DYNAMICS.value,
        structural_dynamics=REGIONS.STRUCTURAL_DYNAMICS.value,
        bitfield_builder=REGIONS.BIT_FIELD_BUILDER.value,
        bitfield_key_map=REGIONS.BIT_FIELD_KEY_MAP.value,
        bitfield_filter=REGIONS.BIT_FIELD_FILTER.value,
        connection_builder=REGIONS.CONNECTOR_BUILDER.value
    )

    _PROFILE_TAG_LABELS = {
        0: "TIMER",
        1: "DMA_READ",
        2: "INCOMING_SPIKE",
        3: "PROCESS_FIXED_SYNAPSES",
        4: "PROCESS_PLASTIC_SYNAPSES"}

    def __init__(
<<<<<<< HEAD
            self, resources_required, label, constraints, app_vertex,
            vertex_slice, slice_index, min_weights, weight_scales,
=======
            self, sdram, label, constraints, app_vertex,
            vertex_slice, slice_index, ring_buffer_shifts, weight_scales,
>>>>>>> 0540b986
            all_syn_block_sz, structural_sz):
        """
        :param ~pacman.model.resources.AbstractSDRAM sdram:
            The sdram used by the vertex
        :param str label: The label of the vertex
        :param list(~pacman.model.constraints.AbstractConstraint) constraints:
            Constraints for the vertex
        :param AbstractPopulationVertex app_vertex:
            The associated application vertex
        :param ~pacman.model.graphs.common.Slice vertex_slice:
            The slice of the population that this implements
        :param int slice_index:
            The index of the slice in the ordered list of slices
        :param list(float) min_weights:
            The computed minimum weights to be used in the simulation
        :param list(int) weight_scales:
            The scaling to apply to weights to store them in the synapses
        :param int all_syn_block_sz: The maximum size of the synapses in bytes
        :param int structural_sz: The size of the structural data
        """
        super(PopulationMachineVertex, self).__init__(
            label, constraints, app_vertex, vertex_slice, sdram,
            self.COMMON_REGIONS,
            NeuronProvenance.N_ITEMS + SynapseProvenance.N_ITEMS +
            SpikeProcessingProvenance.N_ITEMS + MainProvenance.N_ITEMS,
            self._PROFILE_TAG_LABELS, self.__get_binary_file_name(app_vertex))
        self.__key = None
        self.__synaptic_matrices = self._create_synaptic_matrices()
        self.__change_requires_neuron_parameters_reload = False
        self.__slice_index = slice_index
        self.__min_weights = min_weights
        self.__weight_scales = weight_scales
        self.__all_syn_block_sz = all_syn_block_sz
        self.__structural_sz = structural_sz

    @property
    @overrides(PopulationMachineNeurons._slice_index)
    def _slice_index(self):
        return self.__slice_index

    @property
    @overrides(PopulationMachineNeurons._key)
    def _key(self):
        return self.__key

    @overrides(PopulationMachineNeurons._set_key)
    def _set_key(self, key):
        self.__key = key

    @property
    @overrides(PopulationMachineNeurons._neuron_regions)
    def _neuron_regions(self):
        return self.NEURON_REGIONS

    @property
    @overrides(PopulationMachineSynapses._synapse_regions)
    def _synapse_regions(self):
        return self.SYNAPSE_REGIONS

    @property
    @overrides(PopulationMachineSynapses._synaptic_matrices)
    def _synaptic_matrices(self):
        return self.__synaptic_matrices

    @staticmethod
    def __get_binary_file_name(app_vertex):
        """ Get the local binary filename for this vertex.  Static because at
            the time this is needed, the local app_vertex is not set.

        :param AbstractPopulationVertex app_vertex:
            The associated application vertex
        :rtype: str
        """
        # Split binary name into title and extension
        name, ext = os.path.splitext(app_vertex.neuron_impl.binary_name)

        # Reunite title and extension and return
        return name + app_vertex.synapse_executable_suffix + ext

    @overrides(PopulationMachineCommon.parse_extra_provenance_items)
    def parse_extra_provenance_items(
            self, label, x, y, p, provenance_data):
        syn_offset = NeuronProvenance.N_ITEMS
        proc_offset = syn_offset + SynapseProvenance.N_ITEMS
        end_proc_offset = proc_offset + SpikeProcessingProvenance.N_ITEMS
        self._parse_neuron_provenance(
            label, x, y, p, provenance_data[:NeuronProvenance.N_ITEMS])
        self._parse_synapse_provenance(
            label, x, y, p, provenance_data[syn_offset:proc_offset])
        self._parse_spike_processing_provenance(
            label, x, y, p, provenance_data[proc_offset:end_proc_offset])

        main_prov = MainProvenance(*provenance_data[-MainProvenance.N_ITEMS:])

        with ProvenanceWriter() as db:
            db.insert_core(
                x, y, p, self.BACKGROUND_MAX_QUEUED_NAME,
                main_prov.max_background_queued)
            if main_prov.max_background_queued > 1:
                db.insert_report(
                    f"A maximum of {main_prov.max_background_queued} "
                    f"background tasks were queued on {label}.  "
                    f"Try increasing the time_scale_factor located within "
                    f"the .spynnaker.cfg file or in the pynn.setup() method.")

            db.insert_core(
                x, y, p, self.BACKGROUND_OVERLOADS_NAME,
                main_prov.n_background_overloads)
            if main_prov.n_background_overloads > 0:
                db.insert_report(
                    "The background queue overloaded "
                    f"{main_prov.n_background_overloads} times on {label}."
                    " Try increasing the time_scale_factor located within"
                    " the .spynnaker.cfg file or in the pynn.setup() method.")

    @overrides(PopulationMachineCommon.get_recorded_region_ids)
    def get_recorded_region_ids(self):
        ids = self._app_vertex.neuron_recorder.recorded_ids_by_slice(
            self.vertex_slice)
        ids.extend(self._app_vertex.synapse_recorder.recorded_ids_by_slice(
            self.vertex_slice))
        return ids

    @overrides(
        AbstractGeneratesDataSpecification.generate_data_specification)
    def generate_data_specification(self, spec, placement):
        # pylint: disable=arguments-differ
        rec_regions = self._app_vertex.neuron_recorder.get_region_sizes(
            self.vertex_slice)
        rec_regions.extend(self._app_vertex.synapse_recorder.get_region_sizes(
            self.vertex_slice))
        self._write_common_data_spec(spec, rec_regions)

        self._write_neuron_data_spec(spec, self.__min_weights)

        self._write_synapse_data_spec(
            spec, self.__min_weights, self.__weight_scales,
            self.__all_syn_block_sz, self.__structural_sz)

        # End the writing of this specification:
        spec.end_specification()

    @overrides(
        AbstractRewritesDataSpecification.regenerate_data_specification)
    def regenerate_data_specification(self, spec, placement):
        # write the neuron params into the new DSG region
        self._write_neuron_parameters(spec, self.__min_weights)

        # write the current source params into the new DSG region
        self._write_current_source_parameters(spec)

        # close spec
        spec.end_specification()

    @overrides(AbstractRewritesDataSpecification.reload_required)
    def reload_required(self):
        return self.__change_requires_neuron_parameters_reload

    @overrides(AbstractRewritesDataSpecification.set_reload_required)
    def set_reload_required(self, new_value):
        self.__change_requires_neuron_parameters_reload = new_value

    def _parse_spike_processing_provenance(
            self, label, x, y, p, provenance_data):
        """ Extract and yield spike processing provenance

        :param str label: The label of the node
        :param int x: x coordinate of the chip where this core
        :param int y: y coordinate of the core where this core
        :param int p: virtual id of the core
        :param list(int) provenance_data: A list of data items to interpret
        :return: a list of provenance data items
        :rtype: iterator of ProvenanceDataItem
        """
        prov = SpikeProcessingProvenance(*provenance_data)

        with ProvenanceWriter() as db:
            db.insert_core(
                x, y, p, self.INPUT_BUFFER_FULL_NAME,
                prov.n_buffer_overflows)
            if prov.n_buffer_overflows > 0:
                db.insert_report(
                    f"The input buffer for {label} lost packets on "
                    f"{prov.n_buffer_overflows} occasions. This is often a "
                    "sign that the system is running too quickly for the "
                    "number of neurons per core.  "
                    "Please increase the timer_tic or time_scale_factor or "
                    "decrease the number of neurons per core.")

            db.insert_core(
                x, y, p, self.DMA_COMPLETE, prov.n_dmas_complete)

            db.insert_core(
                x, y, p, self.SPIKES_PROCESSED, prov.n_spikes_processed)

            db.insert_core(
                x, y, p, self.N_REWIRES_NAME, prov.n_rewires)

            db.insert_core(
                x, y, p, self.N_LATE_SPIKES_NAME,
                prov.n_late_packets)

            if prov.n_late_packets > 0:
                if self._app_vertex.drop_late_spikes:
                    db.insert_report(
                        f"On {label}, {prov.n_late_packets} packets were "
                        f"dropped from the input buffer, because they "
                        f"arrived too late to be processed in a given time "
                        f"step. Try increasing the time_scale_factor located "
                        f"within the .spynnaker.cfg file or in the "
                        f"pynn.setup() method.")
                else:
                    db.insert_report(
                        f"On {label}, {prov.n_late_packets} packets arrived "
                        f"too late to be processed in a given time step. "
                        "Try increasing the time_scale_factor located within "
                        "the .spynnaker.cfg file or in the pynn.setup() "
                        "method.")

            db.insert_core(
                x, y, p, self.MAX_FILLED_SIZE_OF_INPUT_BUFFER_NAME,
                prov.max_size_input_buffer)<|MERGE_RESOLUTION|>--- conflicted
+++ resolved
@@ -145,13 +145,8 @@
         4: "PROCESS_PLASTIC_SYNAPSES"}
 
     def __init__(
-<<<<<<< HEAD
-            self, resources_required, label, constraints, app_vertex,
+            self, sdram, label, constraints, app_vertex,
             vertex_slice, slice_index, min_weights, weight_scales,
-=======
-            self, sdram, label, constraints, app_vertex,
-            vertex_slice, slice_index, ring_buffer_shifts, weight_scales,
->>>>>>> 0540b986
             all_syn_block_sz, structural_sz):
         """
         :param ~pacman.model.resources.AbstractSDRAM sdram:
