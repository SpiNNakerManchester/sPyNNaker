--- conflicted
+++ resolved
@@ -55,11 +55,6 @@
         :param recorded_region_ids:
         :param label:
         :param constraints:
-<<<<<<< HEAD
-=======
-        :param overflow_sdram: Extra SDRAM that may be required if\
-            buffered_sdram_per_timestep is an average
->>>>>>> e0aa35fa
         :type sampling: bool
         """
         MachineVertex.__init__(self, label, constraints)
