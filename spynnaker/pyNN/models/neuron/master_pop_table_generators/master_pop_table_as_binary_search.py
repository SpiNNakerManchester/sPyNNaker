
# spynnaker imports
import struct
from pacman.model.abstract_classes import AbstractHasGlobalMaxAtoms
from pacman.model.graphs.application import ApplicationVertex
from spinn_utilities.overrides import overrides

from spynnaker.pyNN.models.neural_projections \
    import ProjectionApplicationEdge, ProjectionMachineEdge
from spynnaker.pyNN.exceptions import SynapseRowTooBigException
from .abstract_master_pop_table_factory import AbstractMasterPopTableFactory

# general imports
import logging
import numpy
import sys
import math

logger = logging.getLogger(__name__)
_TWO_WORDS = struct.Struct("<II")


class _MasterPopEntry(object):
    """ internal class that contains a master pop entry
    """
    __slots__ = [
        "_addresses_and_row_lengths",
        "_mask",
        "_routing_key"]

    MASTER_POP_ENTRY_SIZE_BYTES = 12
    MASTER_POP_ENTRY_SIZE_WORDS = 3
    ADDRESS_LIST_ENTRY_SIZE_BYTES = 4
    ADDRESS_LIST_ENTRY_SIZE_WORDS = 1

    def __init__(self, routing_key, mask):
        self._routing_key = routing_key
        self._mask = mask
        self._addresses_and_row_lengths = list()

    def append(self, address, row_length, is_single):
        self._addresses_and_row_lengths.append(
            (address, row_length, is_single))

    @property
    def routing_key(self):
        """
        :return: the key combo of this entry
        """
        return self._routing_key

    @property
    def mask(self):
        """
        :return: the mask of the key for this master pop entry
        """
        return self._mask

    @property
    def addresses_and_row_lengths(self):
        """
        :return: the memory address that this master pop entry points at\
            (synaptic matrix)
        """
        return self._addresses_and_row_lengths


class MasterPopTableAsBinarySearch(AbstractMasterPopTableFactory):
    """ binary search master pop class.
    """
    __slots__ = [
        "_entries",
        "_n_addresses",
        "_n_single_entries"]

    # Switched ordering of count and start as numpy will switch them back
    # when asked for view("<4")
    MASTER_POP_ENTRY_DTYPE = [
        ("key", "<u4"), ("mask", "<u4"), ("start", "<u2"), ("count", "<u2")]

    ADDRESS_LIST_DTYPE = "<u4"

    # top bit of the 32 bit number
    SINGLE_BIT_FLAG_BIT = 0x80000000
    ROW_LENGTH_MASK = 0xFF
    ADDRESS_MASK = 0x7FFFFF00

    def __init__(self):
        self._entries = None
        self._n_addresses = 0
        self._n_single_entries = None

    @overrides(AbstractMasterPopTableFactory.get_master_population_table_size)
    def get_master_population_table_size(self, vertex_slice, in_edges):
        """

        :param vertex_slice: the slice of the vertex
        :param in_edges: the in coming edges
        :return: the size the master pop table will take in SDRAM (in bytes)
        """

        # Entry for each edge - but don't know the edges yet, so
        # assume multiple entries for each edge
        n_vertices = 0
        n_entries = 0
        for in_edge in in_edges:

            if isinstance(in_edge, ProjectionApplicationEdge):

                # TODO: Fix this to be more accurate!
                # May require modification to the master population table
                # Get the number of atoms per core incoming
                max_atoms = sys.maxint
                edge_pre_vertex = in_edge.pre_vertex
                if (isinstance(edge_pre_vertex, ApplicationVertex) and
                        isinstance(
                            edge_pre_vertex, AbstractHasGlobalMaxAtoms)):

                    max_atoms = in_edge.pre_vertex.get_max_atoms_per_core()
                if in_edge.pre_vertex.n_atoms < max_atoms:
                    max_atoms = in_edge.pre_vertex.n_atoms

                # Get the number of likely vertices
                n_edge_vertices = int(math.ceil(
                    float(in_edge.pre_vertex.n_atoms) / float(max_atoms)))
                n_vertices += n_edge_vertices
                n_entries += (
                    n_edge_vertices * len(in_edge.synapse_information))

        # Multiply by 2 to get an upper bound
        return (
            (n_vertices * 2 * _MasterPopEntry.MASTER_POP_ENTRY_SIZE_BYTES) +
            (n_entries * 2 * _MasterPopEntry.ADDRESS_LIST_ENTRY_SIZE_BYTES) +
            8)

    def get_exact_master_population_table_size(
            self, vertex, machine_graph, graph_mapper):
        """
        :return: the size the master pop table will take in SDRAM (in bytes)
        """
        in_edges = machine_graph.get_edges_ending_at_vertex(vertex)

        n_vertices = len(in_edges)
        n_entries = 0
        for in_edge in in_edges:
            if isinstance(in_edge, ProjectionMachineEdge):
                edge = graph_mapper.get_application_edge(in_edge)
                n_entries += len(edge.synapse_information)

        # Multiply by 2 to get an upper bound
        return (
            (n_vertices * 2 * _MasterPopEntry.MASTER_POP_ENTRY_SIZE_BYTES) +
            (n_entries * 2 * _MasterPopEntry.ADDRESS_LIST_ENTRY_SIZE_BYTES) +
            8)

    def get_allowed_row_length(self, row_length):
        """
        :param row_length: the row length being considered
        :return: the row length available
        """
        if row_length > 255:
            raise SynapseRowTooBigException(
                255, "Only rows of up to 255 entries are allowed")
        return row_length

    def get_next_allowed_address(self, next_address):
        """
        :param next_address: The next address that would be used
        :return: The next address that can be used following next_address
        """
        return next_address

    def initialise_table(self, spec, master_population_table_region):
        """ Initialises the master pop data structure

        :param spec: the DSG writer
        :param master_population_table_region: \
            the region in memory that the master pop table will be written in
        :rtype: None
        """
        self._entries = dict()
        self._n_addresses = 0
        self._n_single_entries = 0

    @overrides(AbstractMasterPopTableFactory.update_master_population_table)
    def update_master_population_table(
            self, spec, block_start_addr, row_length, key_and_mask,
            master_pop_table_region, is_single=False):
        """ Adds a entry in the binary search to deal with the synaptic matrix

        :param spec: the writer for DSG
        :param block_start_addr: where the synaptic matrix block starts
        :param row_length: how long in bytes each synaptic entry is
        :param key_and_mask: the key and mask for this master pop entry
        :param master_pop_table_region: the region id for the master pop
        :param is_single: \
            Flag that states if the entry is a direct entry for a single row.
        :rtype: None
        """
        # pylint: disable=too-many-arguments, arguments-differ
        if key_and_mask.key not in self._entries:
            self._entries[key_and_mask.key] = _MasterPopEntry(
                key_and_mask.key, key_and_mask.mask)
        start_addr = block_start_addr

        # if single, don' t add to start address as its going in its own block
        if not is_single:
            start_addr = block_start_addr / 4
        self._entries[key_and_mask.key].append(
            start_addr, row_length, is_single)
        self._n_addresses += 1

    @overrides(AbstractMasterPopTableFactory.finish_master_pop_table)
    def finish_master_pop_table(self, spec, master_pop_table_region):
        """ Completes any operations required after all entries have been added

        :param spec: the writer for the DSG
        :param master_pop_table_region: \
            the region to which the master pop resides in
        :rtype: None
        """

        spec.switch_write_focus(region=master_pop_table_region)

        # sort entries by key
        entries = sorted(
            self._entries.values(),
            key=lambda entry: entry.routing_key)

        # write no master pop entries and the address list size
        n_entries = len(entries)
        spec.write_value(n_entries)
        spec.write_value(self._n_addresses)

        # Generate the table and list as arrays
        pop_table = numpy.zeros(n_entries, dtype=self.MASTER_POP_ENTRY_DTYPE)
        address_list = numpy.zeros(
            self._n_addresses, dtype=self.ADDRESS_LIST_DTYPE)
        start = 0
        for i, entry in enumerate(entries):
<<<<<<< HEAD
            pop_table[i]["key"] = entry.routing_key
            pop_table[i]["mask"] = entry.mask
            pop_table[i]["start"] = start
            count = len(entry.addresses_and_row_lengths)
            pop_table[i]["count"] = count
            for j, (address, row_length, is_single) in enumerate(
                    entry.addresses_and_row_lengths):
                address = numpy.uint32(address)
                single_bit = 0
                if is_single:
                    single_bit = \
                        MasterPopTableAsBinarySearch.SINGLE_BIT_FLAG_BIT
                address_list[start + j] = (
                    (single_bit |
                     (address & 0x7FFFFF) << 8) |
                    (row_length &
                     MasterPopTableAsBinarySearch.ROW_LENGTH_MASK))
            start += count
=======
            start += self._make_pop_table_entry(
                entry, i, start, pop_table, address_list)
>>>>>>> 3d743f52

        # Write the arrays
        spec.write_array(pop_table.view("<u4"))
        spec.write_array(address_list)

        self._entries.clear()
        del self._entries
        self._entries = None
        self._n_addresses = 0

<<<<<<< HEAD
        return pop_table, address_list

=======
    def _make_pop_table_entry(self, entry, i, start, pop_table, address_list):
        # pylint: disable=too-many-arguments
        pop_table[i]["key"] = entry.routing_key
        pop_table[i]["mask"] = entry.mask
        pop_table[i]["start"] = start
        count = len(entry.addresses_and_row_lengths)
        pop_table[i]["count"] = count
        for j, (address, row_length, is_single) in enumerate(
                entry.addresses_and_row_lengths):
            single_bit = self.SINGLE_BIT_FLAG_BIT if is_single else 0
            address_list[start + j] = (
                (single_bit | (address & 0x7FFFFF) << 8) |
                (row_length & self.ROW_LENGTH_MASK))
        return count

    @overrides(
        AbstractMasterPopTableFactory.extract_synaptic_matrix_data_location)
>>>>>>> 3d743f52
    def extract_synaptic_matrix_data_location(
            self, incoming_key, master_pop_base_mem_address, txrx,
            chip_x, chip_y):
        # pylint: disable=too-many-arguments, too-many-locals, arguments-differ

        # get entries in master pop
        count_data = txrx.read_memory(
            chip_x, chip_y, master_pop_base_mem_address, 8)
        n_entries, n_addresses = _TWO_WORDS.unpack(buffer(count_data))
        n_entry_bytes = (
            n_entries * _MasterPopEntry.MASTER_POP_ENTRY_SIZE_BYTES)
        n_address_bytes = (
            n_addresses * _MasterPopEntry.ADDRESS_LIST_ENTRY_SIZE_BYTES)

        # read in master pop structure
        full_data = txrx.read_memory(
            chip_x, chip_y, master_pop_base_mem_address + 8,
            n_entry_bytes + n_address_bytes)

        # convert into a numpy arrays
        entry_list = numpy.frombuffer(
            full_data, 'uint8', n_entry_bytes, 0).view(
                dtype=self.MASTER_POP_ENTRY_DTYPE)
        address_list = numpy.frombuffer(
            full_data, 'uint8', n_address_bytes, n_entry_bytes).view(
                dtype=self.ADDRESS_LIST_DTYPE)

        entry = self._locate_entry(entry_list, incoming_key)
        if entry is None:
            return []
        addresses = list()
        for i in range(entry["start"], entry["start"] + entry["count"]):
            address_and_row_length = address_list[i]
            is_single = (
                address_and_row_length &
                MasterPopTableAsBinarySearch.SINGLE_BIT_FLAG_BIT) > 0
            address = (
                address_and_row_length &
                MasterPopTableAsBinarySearch.ADDRESS_MASK)
            row_length = (
                address_and_row_length &
                MasterPopTableAsBinarySearch.ROW_LENGTH_MASK)
            if is_single:
                address = address >> 8
            else:
                address = address >> 6

            addresses.append((row_length, address, is_single))
        return addresses

    def _locate_entry(self, entries, key):
        """ searches the binary tree structure for the correct entry.

        :param key: the key to search the master pop table for a given entry
        :return: the entry for this given key
        :rtype: _MasterPopEntry
        """
        imin = 0
        imax = len(entries)

        while imin < imax:
            imid = (imax + imin) / 2
            entry = entries[imid]
            if key & entry["mask"] == entry["key"]:
                return entry
            if key > entry["key"]:
                imin = imid + 1
            else:
                imax = imid
        return None

    @overrides(AbstractMasterPopTableFactory.get_edge_constraints)
    def get_edge_constraints(self):
        """ Returns any constraints placed on the edges because of having this\
            master pop table implemented in the cores.
        """
        return list()<|MERGE_RESOLUTION|>--- conflicted
+++ resolved
@@ -238,29 +238,8 @@
             self._n_addresses, dtype=self.ADDRESS_LIST_DTYPE)
         start = 0
         for i, entry in enumerate(entries):
-<<<<<<< HEAD
-            pop_table[i]["key"] = entry.routing_key
-            pop_table[i]["mask"] = entry.mask
-            pop_table[i]["start"] = start
-            count = len(entry.addresses_and_row_lengths)
-            pop_table[i]["count"] = count
-            for j, (address, row_length, is_single) in enumerate(
-                    entry.addresses_and_row_lengths):
-                address = numpy.uint32(address)
-                single_bit = 0
-                if is_single:
-                    single_bit = \
-                        MasterPopTableAsBinarySearch.SINGLE_BIT_FLAG_BIT
-                address_list[start + j] = (
-                    (single_bit |
-                     (address & 0x7FFFFF) << 8) |
-                    (row_length &
-                     MasterPopTableAsBinarySearch.ROW_LENGTH_MASK))
-            start += count
-=======
             start += self._make_pop_table_entry(
                 entry, i, start, pop_table, address_list)
->>>>>>> 3d743f52
 
         # Write the arrays
         spec.write_array(pop_table.view("<u4"))
@@ -271,10 +250,8 @@
         self._entries = None
         self._n_addresses = 0
 
-<<<<<<< HEAD
         return pop_table, address_list
 
-=======
     def _make_pop_table_entry(self, entry, i, start, pop_table, address_list):
         # pylint: disable=too-many-arguments
         pop_table[i]["key"] = entry.routing_key
@@ -292,7 +269,6 @@
 
     @overrides(
         AbstractMasterPopTableFactory.extract_synaptic_matrix_data_location)
->>>>>>> 3d743f52
     def extract_synaptic_matrix_data_location(
             self, incoming_key, master_pop_base_mem_address, txrx,
             chip_x, chip_y):
