--- conflicted
+++ resolved
@@ -58,14 +58,10 @@
             self, n_neurons, label, spikes_per_second,
             ring_buffer_sigma, incoming_spike_buffer_size,
             n_steps_per_timestep, drop_late_spikes, splitter, seed,
-<<<<<<< HEAD
             n_colour_bits, rb_left_shifts):
-=======
-            n_colour_bits):
         """
         :param int n_steps_per_timestep:
         """
->>>>>>> 0d1f98b2
         # pylint: disable=arguments-differ
         self._model.n_steps_per_timestep = n_steps_per_timestep
         return super().create_vertex(
