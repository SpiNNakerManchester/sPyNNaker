# Copyright (c) 2017-2019 The University of Manchester
#
# This program is free software: you can redistribute it and/or modify
# it under the terms of the GNU General Public License as published by
# the Free Software Foundation, either version 3 of the License, or
# (at your option) any later version.
#
# This program is distributed in the hope that it will be useful,
# but WITHOUT ANY WARRANTY; without even the implied warranty of
# MERCHANTABILITY or FITNESS FOR A PARTICULAR PURPOSE.  See the
# GNU General Public License for more details.
#
# You should have received a copy of the GNU General Public License
# along with this program.  If not, see <http://www.gnu.org/licenses/>.

from .abstract_pynn_neuron_model import AbstractPyNNNeuronModel
from spynnaker.pyNN.models.neuron.implementations import NeuronImplStandard
from spinn_utilities.overrides import overrides

_population_parameters = dict(
    AbstractPyNNNeuronModel.default_population_parameters)
_population_parameters["n_steps_per_timestep"] = 1


class AbstractPyNNNeuronModelStandard(AbstractPyNNNeuronModel):
    """ A neuron model that follows the sPyNNaker standard composed model \
        pattern for point neurons.
    """

    __slots__ = []

    default_population_parameters = _population_parameters

    def __init__(
            self, model_name, binary, neuron_model, input_type,
            synapse_type, threshold_type, additional_input_type=None):
        """
        :param str model_name: Name of the model.
        :param str binary: Name of the implementation executable.
        :param AbstractNeuronModel neuron_model: The model of the neuron soma
        :param AbstractInputType input_type: The model of synaptic input types
        :param AbstractSynapseType synapse_type:
            The model of the synapses' dynamics
        :param AbstractThresholdType threshold_type:
            The model of the firing threshold
        :param additional_input_type:
            The model (if any) of additional environmental inputs
        :type additional_input_type: AbstractAdditionalInput or None
        """
        AbstractPyNNNeuronModel.__init__(self, NeuronImplStandard(
            model_name, binary, neuron_model, input_type, synapse_type,
            threshold_type, additional_input_type))

    @overrides(AbstractPyNNNeuronModel.create_vertex,
               additional_arguments={"n_steps_per_timestep"})
    def create_vertex(
            self, n_neurons, label, constraints, spikes_per_second,
            ring_buffer_sigma, incoming_spike_buffer_size,
<<<<<<< HEAD
            n_steps_per_timestep, splitter_object):
=======
            n_steps_per_timestep, drop_late_spikes):
>>>>>>> d5b28ed8
        # pylint: disable=arguments-differ
        self._model.n_steps_per_timestep = n_steps_per_timestep
        return super(AbstractPyNNNeuronModelStandard, self).create_vertex(
            n_neurons, label, constraints, spikes_per_second,
<<<<<<< HEAD
            ring_buffer_sigma, incoming_spike_buffer_size, splitter_object)
=======
            ring_buffer_sigma, incoming_spike_buffer_size, drop_late_spikes)
>>>>>>> d5b28ed8
<|MERGE_RESOLUTION|>--- conflicted
+++ resolved
@@ -56,17 +56,10 @@
     def create_vertex(
             self, n_neurons, label, constraints, spikes_per_second,
             ring_buffer_sigma, incoming_spike_buffer_size,
-<<<<<<< HEAD
-            n_steps_per_timestep, splitter_object):
-=======
-            n_steps_per_timestep, drop_late_spikes):
->>>>>>> d5b28ed8
+            n_steps_per_timestep, drop_late_spikes, splitter_object):
         # pylint: disable=arguments-differ
         self._model.n_steps_per_timestep = n_steps_per_timestep
         return super(AbstractPyNNNeuronModelStandard, self).create_vertex(
             n_neurons, label, constraints, spikes_per_second,
-<<<<<<< HEAD
-            ring_buffer_sigma, incoming_spike_buffer_size, splitter_object)
-=======
-            ring_buffer_sigma, incoming_spike_buffer_size, drop_late_spikes)
->>>>>>> d5b28ed8
+            ring_buffer_sigma, incoming_spike_buffer_size, drop_late_spikes,
+            splitter_object)