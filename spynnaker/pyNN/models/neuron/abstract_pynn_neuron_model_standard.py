--- conflicted
+++ resolved
@@ -56,20 +56,11 @@
     def create_vertex(
             self, n_neurons, label, spikes_per_second,
             ring_buffer_sigma, incoming_spike_buffer_size,
-<<<<<<< HEAD
-            n_steps_per_timestep, drop_late_spikes, splitter,
-            rb_left_shifts):
-=======
             n_steps_per_timestep, drop_late_spikes, splitter, seed,
-            n_colour_bits):
->>>>>>> e247ec36
+            n_colour_bits, rb_left_shifts):
         # pylint: disable=arguments-differ
         self._model.n_steps_per_timestep = n_steps_per_timestep
         return super().create_vertex(
             n_neurons, label, spikes_per_second,
             ring_buffer_sigma, incoming_spike_buffer_size, drop_late_spikes,
-<<<<<<< HEAD
-            splitter, rb_left_shifts)
-=======
-            splitter, seed, n_colour_bits)
->>>>>>> e247ec36
+            splitter, seed, n_colour_bits, rb_left_shifts)