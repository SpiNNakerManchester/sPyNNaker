# Copyright (c) 2017-2019 The University of Manchester
#
# This program is free software: you can redistribute it and/or modify
# it under the terms of the GNU General Public License as published by
# the Free Software Foundation, either version 3 of the License, or
# (at your option) any later version.
#
# This program is distributed in the hope that it will be useful,
# but WITHOUT ANY WARRANTY; without even the implied warranty of
# MERCHANTABILITY or FITNESS FOR A PARTICULAR PURPOSE.  See the
# GNU General Public License for more details.
#
# You should have received a copy of the GNU General Public License
# along with this program.  If not, see <http://www.gnu.org/licenses/>.

import numpy
from data_specification.enums.data_type import DataType
from spinn_front_end_common.utilities.constants import (
    MICRO_TO_MILLISECOND_CONVERSION, BYTES_PER_WORD)


class GeneratorData(object):
    """ Data for each connection of the synapse generator.
    """
    __slots__ = [
        "__delayed_synaptic_matrix_offset",
        "__machine_time_step",
        "__max_delayed_row_n_synapses",
        "__max_delayed_row_n_words",
        "__max_row_n_synapses",
        "__max_row_n_words",
        "__max_stage",
<<<<<<< HEAD
        "__max_delay_per_stage",
        "__post_slice_index",
=======
>>>>>>> 4feb9fd6
        "__post_slices",
        "__post_vertex_slice",
        "__pre_slices",
        "__pre_vertex_slice",
        "__synapse_information",
        "__synaptic_matrix_offset"]

    BASE_SIZE = 17 * BYTES_PER_WORD

    def __init__(
            self, synaptic_matrix_offset, delayed_synaptic_matrix_offset,
            max_row_n_words, max_delayed_row_n_words, max_row_n_synapses,
<<<<<<< HEAD
            max_delayed_row_n_synapses, pre_slices, pre_slice_index,
            post_slices, post_slice_index, pre_vertex_slice, post_vertex_slice,
            synapse_information, max_stage, max_delay_per_stage,
            machine_time_step):
=======
            max_delayed_row_n_synapses, pre_slices, post_slices,
            pre_vertex_slice, post_vertex_slice, synapse_information,
            max_stage, machine_time_step):
>>>>>>> 4feb9fd6
        self.__synaptic_matrix_offset = synaptic_matrix_offset
        self.__delayed_synaptic_matrix_offset = delayed_synaptic_matrix_offset
        self.__max_row_n_words = max_row_n_words
        self.__max_delayed_row_n_words = max_delayed_row_n_words
        self.__max_row_n_synapses = max_row_n_synapses
        self.__max_delayed_row_n_synapses = max_delayed_row_n_synapses
        self.__pre_slices = pre_slices
        self.__post_slices = post_slices
        self.__pre_vertex_slice = pre_vertex_slice
        self.__post_vertex_slice = post_vertex_slice
        self.__synapse_information = synapse_information
        self.__max_stage = max_stage
        self.__max_delay_per_stage = max_delay_per_stage
        self.__machine_time_step = machine_time_step

    @property
    def size(self):
        """ The size of the generated data in bytes

        :rtype: int
        """
        connector = self.__synapse_information.connector
        dynamics = self.__synapse_information.synapse_dynamics

        return sum((self.BASE_SIZE,
                    dynamics.gen_matrix_params_size_in_bytes,
                    connector.gen_connector_params_size_in_bytes,
                    connector.gen_weight_params_size_in_bytes(
                        self.__synapse_information.weights),
                    connector.gen_delay_params_size_in_bytes(
                        self.__synapse_information.delays)))

    @property
    def gen_data(self):
        """ The data to be written for this connection

        :rtype: ~numpy.ndarray(~numpy.uint32)
        """
        connector = self.__synapse_information.connector
        synapse_dynamics = self.__synapse_information.synapse_dynamics
        items = list()
        items.append(numpy.array([
            self.__synaptic_matrix_offset,
            self.__delayed_synaptic_matrix_offset,
            self.__max_row_n_words,
            self.__max_delayed_row_n_words,
            self.__max_row_n_synapses,
            self.__max_delayed_row_n_synapses,
            self.__pre_vertex_slice.lo_atom,
            self.__pre_vertex_slice.n_atoms,
            self.__max_stage,
            self.__max_delay_per_stage,
            DataType.S1615.encode_as_int(
                MICRO_TO_MILLISECOND_CONVERSION / self.__machine_time_step),
            self.__synapse_information.synapse_type,
            synapse_dynamics.gen_matrix_id,
            connector.gen_connector_id,
            connector.gen_weights_id(self.__synapse_information.weights),
            connector.gen_delays_id(self.__synapse_information.delays)],
            dtype="uint32"))
        items.append(synapse_dynamics.gen_matrix_params)
        items.append(connector.gen_connector_params(
            self.__pre_slices, self.__post_slices, self.__pre_vertex_slice,
            self.__post_vertex_slice, self.__synapse_information.synapse_type,
            self.__synapse_information))
        items.append(connector.gen_weights_params(
            self.__synapse_information.weights, self.__pre_vertex_slice,
            self.__post_vertex_slice))
        items.append(connector.gen_delay_params(
            self.__synapse_information.delays, self.__pre_vertex_slice,
            self.__post_vertex_slice))
        return numpy.concatenate(items)<|MERGE_RESOLUTION|>--- conflicted
+++ resolved
@@ -30,11 +30,7 @@
         "__max_row_n_synapses",
         "__max_row_n_words",
         "__max_stage",
-<<<<<<< HEAD
         "__max_delay_per_stage",
-        "__post_slice_index",
-=======
->>>>>>> 4feb9fd6
         "__post_slices",
         "__post_vertex_slice",
         "__pre_slices",
@@ -47,16 +43,9 @@
     def __init__(
             self, synaptic_matrix_offset, delayed_synaptic_matrix_offset,
             max_row_n_words, max_delayed_row_n_words, max_row_n_synapses,
-<<<<<<< HEAD
-            max_delayed_row_n_synapses, pre_slices, pre_slice_index,
-            post_slices, post_slice_index, pre_vertex_slice, post_vertex_slice,
-            synapse_information, max_stage, max_delay_per_stage,
-            machine_time_step):
-=======
             max_delayed_row_n_synapses, pre_slices, post_slices,
             pre_vertex_slice, post_vertex_slice, synapse_information,
-            max_stage, machine_time_step):
->>>>>>> 4feb9fd6
+            max_stage,  max_delay_per_stage, machine_time_step):
         self.__synaptic_matrix_offset = synaptic_matrix_offset
         self.__delayed_synaptic_matrix_offset = delayed_synaptic_matrix_offset
         self.__max_row_n_words = max_row_n_words
