--- conflicted
+++ resolved
@@ -44,9 +44,6 @@
            "SynapseDynamicsStructuralCommon",
            "SynapseDynamicsStructuralStatic",
            "SynapseDynamicsStructuralSTDP",
-<<<<<<< HEAD
-           "AbstractSupportsSignedWeights"]
-=======
            # Neuromodulation
-           "SynapseDynamicsNeuromodulation"]
->>>>>>> 937cacbe
+           "SynapseDynamicsNeuromodulation",
+           "AbstractSupportsSignedWeights"]