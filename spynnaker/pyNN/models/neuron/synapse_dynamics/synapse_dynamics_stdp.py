--- conflicted
+++ resolved
@@ -313,42 +313,21 @@
         connections["delay"][connections["delay"] == 0] = 16
         return connections
 
-<<<<<<< HEAD
-    def get_weight_mean(
-            self, connector, weights, n_pre_slices, pre_slice_index,
-            n_post_slices, post_slice_index, pre_vertex_slice,
-            post_vertex_slice):
-=======
     def get_weight_mean(self, connector):
->>>>>>> 7d32c298
         # pylint: disable=too-many-arguments
 
         # Because the weights could all be changed to the maximum, the mean
         # has to be given as the maximum for scaling
         return self._weight_dependence.weight_maximum
 
-<<<<<<< HEAD
-    def get_weight_variance(
-            self, connector, weights, n_pre_slices, pre_slice_index,
-            n_post_slices, post_slice_index, pre_vertex_slice,
-            post_vertex_slice):
-=======
     def get_weight_variance(self, connector):
->>>>>>> 7d32c298
         # pylint: disable=too-many-arguments
 
         # Because the weights could all be changed to the maximum, the variance
         # has to be given as no variance
         return 0.0
 
-<<<<<<< HEAD
-    def get_weight_maximum(
-            self, connector, weights, n_pre_slices, pre_slice_index,
-            n_post_slices, post_slice_index, pre_vertex_slice,
-            post_vertex_slice):
-=======
     def get_weight_maximum(self, connector):
->>>>>>> 7d32c298
         # pylint: disable=too-many-arguments
 
         # The maximum weight is the largest that it could be set to from
