# Copyright (c) 2017-2019 The University of Manchester
#
# This program is free software: you can redistribute it and/or modify
# it under the terms of the GNU General Public License as published by
# the Free Software Foundation, either version 3 of the License, or
# (at your option) any later version.
#
# This program is distributed in the hope that it will be useful,
# but WITHOUT ANY WARRANTY; without even the implied warranty of
# MERCHANTABILITY or FITNESS FOR A PARTICULAR PURPOSE.  See the
# GNU General Public License for more details.
#
# You should have received a copy of the GNU General Public License
# along with this program.  If not, see <http://www.gnu.org/licenses/>.

import math
import numpy
from pyNN.standardmodels.synapses import StaticSynapse
from spinn_utilities.overrides import overrides
from spinn_front_end_common.abstract_models import AbstractChangableAfterRun
from spinn_front_end_common.utilities.constants import (
    BYTES_PER_WORD, BYTES_PER_SHORT)
from spinn_front_end_common.utilities.globals_variables import get_simulator
from spynnaker.pyNN.models.abstract_models import AbstractSettable
from spynnaker.pyNN.exceptions import (
    InvalidParameterType, SynapticConfigurationException)
from spynnaker.pyNN.utilities.utility_calls import get_n_bits
from .abstract_plastic_synapse_dynamics import AbstractPlasticSynapseDynamics
from .abstract_synapse_dynamics_structural import (
    AbstractSynapseDynamicsStructural)
from .abstract_generate_on_machine import (
    AbstractGenerateOnMachine, MatrixGeneratorID)

# How large are the time-stamps stored with each event
TIME_STAMP_BYTES = BYTES_PER_WORD


class SynapseDynamicsSTDP(
        AbstractPlasticSynapseDynamics, AbstractSettable,
        AbstractChangableAfterRun, AbstractGenerateOnMachine):
    """ The dynamics of a synapse that changes over time using a \
        Spike Timing Dependent Plasticity (STDP) rule.
    """

    __slots__ = [
        # Flag: whether there is state in this class that is not reflected on
        # the SpiNNaker system
        "__change_requires_mapping",
        # Fraction of delay that is dendritic (instead of axonal or synaptic)
        "__dendritic_delay_fraction",
        # timing dependence to use for the STDP rule
        "__timing_dependence",
        # weight dependence to use for the STDP rule
        "__weight_dependence",
        # padding to add to a synaptic row for synaptic rewiring
        "__pad_to_length",
        # Weight of connections formed by connector
        "__weight",
        # Delay of connections formed by connector
        "__delay",
        # Whether to use back-propagation delay or not
        "__backprop_delay"]

    def __init__(
            self, timing_dependence, weight_dependence,
            voltage_dependence=None, dendritic_delay_fraction=1.0,
            weight=StaticSynapse.default_parameters['weight'],
            delay=None, pad_to_length=None, backprop_delay=True):
        """
        :param AbstractTimingDependence timing_dependence:
        :param AbstractWeightDependence weight_dependence:
        :param None voltage_dependence: not supported
        :param float dendritic_delay_fraction: must be 1.0!
        :param float weight:
        :param delay: Use ``None`` to get the simulator default minimum delay.
        :type delay: float or None
        :param pad_to_length:
        :type pad_to_length: int or None
        :param bool backprop_delay:
        """
        if timing_dependence is None or weight_dependence is None:
            raise NotImplementedError(
                "Both timing_dependence and weight_dependence must be"
                "specified")
        if voltage_dependence is not None:
            raise NotImplementedError(
                "Voltage dependence has not been implemented")

        self.__timing_dependence = timing_dependence
        self.__weight_dependence = weight_dependence
        # move data from timing to weight dependence; that's where we need it
        weight_dependence.set_a_plus_a_minus(
            timing_dependence.A_plus, timing_dependence.A_minus)
        self.__dendritic_delay_fraction = float(dendritic_delay_fraction)
        self.__change_requires_mapping = True
        self.__pad_to_length = pad_to_length
        self.__weight = weight
        if delay is None:
            delay = get_simulator().min_delay
        self.__delay = delay
        self.__backprop_delay = backprop_delay

        if self.__dendritic_delay_fraction != 1.0:
            raise NotImplementedError("All delays must be dendritic!")

    @overrides(AbstractPlasticSynapseDynamics.merge)
    def merge(self, synapse_dynamics):
        # If dynamics is STDP, test if same as
        if isinstance(synapse_dynamics, SynapseDynamicsSTDP):
            if not self.is_same_as(synapse_dynamics):
                raise SynapticConfigurationException(
                    "Synapse dynamics must match exactly when using multiple"
                    " edges to the same population")

            # If STDP part matches, return the other, as it might also be
            # structural
            return synapse_dynamics

        # If dynamics is structural but not STDP (as here), merge
        # NOTE: Import here as otherwise we get a circular dependency
        from .synapse_dynamics_structural_stdp import (
            SynapseDynamicsStructuralSTDP)
        if isinstance(synapse_dynamics, AbstractSynapseDynamicsStructural):
            return SynapseDynamicsStructuralSTDP(
                synapse_dynamics.partner_selection, synapse_dynamics.formation,
                synapse_dynamics.elimination,
                self.timing_dependence, self.weight_dependence,
                # voltage dependence is not supported
                None, self.dendritic_delay_fraction,
                synapse_dynamics.f_rew, synapse_dynamics.initial_weight,
                synapse_dynamics.initial_delay, synapse_dynamics.s_max,
                synapse_dynamics.seed,
                backprop_delay=self.backprop_delay)

        # Otherwise, it is static, so return ourselves
        return self

    @property
    @overrides(AbstractChangableAfterRun.requires_mapping, extend_doc=False)
    def requires_mapping(self):
        """ True if changes that have been made require that mapping be\
            performed.  Note that this should return True the first time it\
            is called, as the vertex must require mapping as it has been\
            created!
        """
        return self.__change_requires_mapping

    @overrides(AbstractChangableAfterRun.mark_no_changes, extend_doc=False)
    def mark_no_changes(self):
        """ Marks the point after which changes are reported.  Immediately\
            after calling this method, requires_mapping should return False.
        """
        self.__change_requires_mapping = False

    @overrides(AbstractSettable.get_value)
    def get_value(self, key):
        for obj in [self.__timing_dependence, self.__weight_dependence, self]:
            if hasattr(obj, key):
                return getattr(obj, key)
        raise InvalidParameterType(
            "Type {} does not have parameter {}".format(type(self), key))

    @overrides(AbstractSettable.set_value)
    def set_value(self, key, value):
        for obj in [self.__timing_dependence, self.__weight_dependence, self]:
            if hasattr(obj, key):
                setattr(obj, key, value)
                self.__change_requires_mapping = True
                return
        raise InvalidParameterType(
            "Type {} does not have parameter {}".format(type(self), key))

    @property
    def weight_dependence(self):
        """
        :rtype: AbstractTimingDependence
        """
        return self.__weight_dependence

    @property
    def timing_dependence(self):
        """
        :rtype: AbstractTimingDependence
        """
        return self.__timing_dependence

    @property
    def dendritic_delay_fraction(self):
        """ Settable.

        :rtype: float
        """
        return self.__dendritic_delay_fraction

    @dendritic_delay_fraction.setter
    def dendritic_delay_fraction(self, new_value):
        self.__dendritic_delay_fraction = new_value

    @property
    def backprop_delay(self):
        """ Settable.

        :rtype: bool
        """
        return self.__backprop_delay

    @backprop_delay.setter
    def backprop_delay(self, backprop_delay):
        self.__backprop_delay = bool(backprop_delay)

    @overrides(AbstractPlasticSynapseDynamics.is_same_as)
    def is_same_as(self, synapse_dynamics):
        # pylint: disable=protected-access
        if not isinstance(synapse_dynamics, SynapseDynamicsSTDP):
            return False
        return (
            self.__timing_dependence.is_same_as(
                synapse_dynamics.timing_dependence) and
            self.__weight_dependence.is_same_as(
                synapse_dynamics.weight_dependence) and
            (self.__dendritic_delay_fraction ==
             synapse_dynamics.dendritic_delay_fraction))

    def are_weights_signed(self):
        """
        :rtype: bool
        """
        return False

    def get_vertex_executable_suffix(self):
        """
        :rtype: str
        """
        name = "_stdp_mad"
        name += "_" + self.__timing_dependence.vertex_executable_suffix
        name += "_" + self.__weight_dependence.vertex_executable_suffix
        return name

    def get_parameters_sdram_usage_in_bytes(self, n_neurons, n_synapse_types):
        """
        :param int n_neurons:
        :param int n_synapse_types:
        :rtype: int
        """
        # 32-bits for back-prop delay
        size = 4
        size += self.__timing_dependence.get_parameters_sdram_usage_in_bytes()
        size += self.__weight_dependence.get_parameters_sdram_usage_in_bytes(
            n_synapse_types, self.__timing_dependence.n_weight_terms)
        return size

    def write_parameters(self, spec, region,  weight_scales):
        """
        :param ~data_specification.DataSpecificationGenerator spec:
        :param int region: region ID
        :param list(float) weight_scales:
        """
        spec.comment("Writing Plastic Parameters")

        # Switch focus to the region:
        spec.switch_write_focus(region)

        # Whether to use back-prop delay
        spec.write_value(int(self.__backprop_delay))

        # Write timing dependence parameters to region
        self.__timing_dependence.write_parameters(spec, weight_scales)

        # Write weight dependence information to region
        self.__weight_dependence.write_parameters(
            spec, weight_scales, self.__timing_dependence.n_weight_terms)

    @property
    def _n_header_bytes(self):
        """
        :rtype: int
        """
        # The header contains a single timestamp and pre-trace
        n_bytes = (
            TIME_STAMP_BYTES + self.__timing_dependence.pre_trace_n_bytes)

        # The actual number of bytes is in a word-aligned struct, so work out
        # the number of bytes as a number of words
        return int(math.ceil(float(n_bytes) / BYTES_PER_WORD)) * BYTES_PER_WORD

    def __get_n_connections(self, n_connections, check_length_padded=True):
        """
        :param int n_connections:
        :rtype: int
        :param bool check_length_padded:
        :rtype: bool
        """
        synapse_structure = self.__timing_dependence.synaptic_structure
        if self.__pad_to_length is not None and check_length_padded:
            n_connections = max(n_connections, self.__pad_to_length)
        if n_connections == 0:
            return 0
        # 2 == two half words per word
        fp_size_words = (
            n_connections // 2 if n_connections % 2 == 0
            else (n_connections + 1) // 2)
        pp_size_bytes = (
            self._n_header_bytes +
            (synapse_structure.get_n_half_words_per_connection() *
             BYTES_PER_SHORT * n_connections))
        pp_size_words = int(math.ceil(float(pp_size_bytes) / BYTES_PER_WORD))

        return fp_size_words + pp_size_words

    def get_n_words_for_plastic_connections(self, n_connections):
        """
        :param int n_connections:
        :rtype: int
        """
        return self.__get_n_connections(n_connections)

    @overrides(AbstractPlasticSynapseDynamics.get_plastic_synaptic_data)
    def get_plastic_synaptic_data(
            self, connections, connection_row_indices, n_rows,
            post_vertex_slice, n_synapse_types, max_n_synapses):
        # pylint: disable=too-many-arguments
        n_synapse_type_bits = get_n_bits(n_synapse_types)
        n_neuron_id_bits = get_n_bits(post_vertex_slice.n_atoms)
        neuron_id_mask = (1 << n_neuron_id_bits) - 1

        # Get the fixed data
        fixed_plastic = (
            (connections["delay"].astype("uint16") <<
             (n_neuron_id_bits + n_synapse_type_bits)) |
            (connections["synapse_type"].astype("uint16")
             << n_neuron_id_bits) |
            ((connections["target"].astype("uint16") -
              post_vertex_slice.lo_atom) & neuron_id_mask))
        fixed_plastic_rows = self.convert_per_connection_data_to_rows(
            connection_row_indices, n_rows,
            fixed_plastic.view(dtype="uint8").reshape((-1, 2)),
            max_n_synapses)
        fp_size = self.get_n_items(fixed_plastic_rows, BYTES_PER_SHORT)
        if self.__pad_to_length is not None:
            # Pad the data
            fixed_plastic_rows = self._pad_row(
                fixed_plastic_rows, BYTES_PER_SHORT)
        fp_data = self.get_words(fixed_plastic_rows)

        # Get the plastic data by inserting the weight into the half-word
        # specified by the synapse structure
        synapse_structure = self.__timing_dependence.synaptic_structure
        n_half_words = synapse_structure.get_n_half_words_per_connection()
        half_word = synapse_structure.get_weight_half_word()
        plastic_plastic = numpy.zeros(
            len(connections) * n_half_words, dtype="uint16")
        plastic_plastic[half_word::n_half_words] = \
            numpy.rint(numpy.abs(connections["weight"])).astype("uint16")

        # Convert the plastic data into groups of bytes per connection and
        # then into rows
        plastic_plastic = plastic_plastic.view(dtype="uint8").reshape(
            (-1, n_half_words * BYTES_PER_SHORT))
        plastic_plastic_row_data = self.convert_per_connection_data_to_rows(
            connection_row_indices, n_rows, plastic_plastic, max_n_synapses)

        # pp_size = fp_size in words => fp_size * no_bytes / 4 (bytes)
        if self.__pad_to_length is not None:
            # Pad the data
            plastic_plastic_row_data = self._pad_row(
                plastic_plastic_row_data, n_half_words * BYTES_PER_SHORT)
        plastic_headers = numpy.zeros(
            (n_rows, self._n_header_bytes), dtype="uint8")
        plastic_plastic_rows = [
            numpy.concatenate((
                plastic_headers[i], plastic_plastic_row_data[i]))
            for i in range(n_rows)]
        pp_size = self.get_n_items(plastic_plastic_rows, BYTES_PER_WORD)
        pp_data = self.get_words(plastic_plastic_rows)

        return fp_data, pp_data, fp_size, pp_size

    def _pad_row(self, rows, no_bytes_per_connection):
        """
        :param list(~numpy.ndarray) rows:
        :param int no_bytes_per_connection:
        :rtype: list(~numpy.ndarray)
        """
        # Row elements are (individual) bytes
        return [
            numpy.concatenate((
                row, numpy.zeros(
                    numpy.clip(
                        (no_bytes_per_connection * self.__pad_to_length -
                         row.size),
                        0, None)).astype(dtype="uint8"))
                ).view(dtype="uint8")
            for row in rows]

    @overrides(
        AbstractPlasticSynapseDynamics.get_n_plastic_plastic_words_per_row)
    def get_n_plastic_plastic_words_per_row(self, pp_size):
        # pp_size is in words, so return
        return pp_size

    @overrides(
        AbstractPlasticSynapseDynamics.get_n_fixed_plastic_words_per_row)
    def get_n_fixed_plastic_words_per_row(self, fp_size):
        # fp_size is in half-words
        return numpy.ceil(fp_size / 2.0).astype(dtype="uint32")

    @overrides(AbstractPlasticSynapseDynamics.get_n_synapses_in_rows)
    def get_n_synapses_in_rows(self, pp_size, fp_size):
        # Each fixed-plastic synapse is a half-word and fp_size is in half
        # words so just return it
        return fp_size

    @overrides(AbstractPlasticSynapseDynamics.read_plastic_synaptic_data)
    def read_plastic_synaptic_data(
            self, post_vertex_slice, n_synapse_types, pp_size, pp_data,
            fp_size, fp_data):
        # pylint: disable=too-many-arguments
        n_rows = len(fp_size)

        n_synapse_type_bits = get_n_bits(n_synapse_types)
        n_neuron_id_bits = get_n_bits(post_vertex_slice.n_atoms)
        neuron_id_mask = (1 << n_neuron_id_bits) - 1

        data_fixed = numpy.concatenate([
            fp_data[i].view(dtype="uint16")[0:fp_size[i]]
            for i in range(n_rows)])
        pp_without_headers = [
            row.view(dtype="uint8")[self._n_header_bytes:] for row in pp_data]
        synapse_structure = self.__timing_dependence.synaptic_structure
        n_half_words = synapse_structure.get_n_half_words_per_connection()
        half_word = synapse_structure.get_weight_half_word()
        pp_half_words = numpy.concatenate([
            pp[:size * n_half_words * BYTES_PER_SHORT].view("uint16")[
                half_word::n_half_words]
            for pp, size in zip(pp_without_headers, fp_size)])

        connections = numpy.zeros(
            data_fixed.size, dtype=self.NUMPY_CONNECTORS_DTYPE)
        connections["source"] = numpy.concatenate(
            [numpy.repeat(i, fp_size[i]) for i in range(len(fp_size))])
        connections["target"] = (
            (data_fixed & neuron_id_mask) + post_vertex_slice.lo_atom)
        connections["weight"] = pp_half_words
        connections["delay"] = data_fixed >> (
            n_neuron_id_bits + n_synapse_type_bits)
        return connections

    @overrides(AbstractPlasticSynapseDynamics.get_weight_mean)
    def get_weight_mean(self, connector, synapse_info):
        # Because the weights could all be changed to the maximum, the mean
        # has to be given as the maximum for scaling
        return self.get_weight_maximum(connector, synapse_info)

    @overrides(AbstractPlasticSynapseDynamics.get_weight_variance)
    def get_weight_variance(self, connector, weights, synapse_info):
        # Because the weights could all be changed to the maximum, the variance
        # has to be given as no variance
        return 0.0

    def get_weight_min_delta(self, max_stdp_spike_delta):
        """ Get the minimum non-zero weight change

        :param float max_stdp_spike_delta: The maximum expected time between
            spikes in milliseconds
        """
        return self.__weight_dependence.weight_change_minimum(
            self.__timing_dependence.minimum_delta(max_stdp_spike_delta))

    @overrides(AbstractPlasticSynapseDynamics.get_weight_maximum)
    def get_weight_maximum(self, connector, synapse_info):
        w_max = super().get_weight_maximum(connector, synapse_info)
        # The maximum weight is the largest that it could be set to from
        # the weight dependence
        return max(w_max, self.__weight_dependence.weight_maximum)

<<<<<<< HEAD
    @overrides(AbstractPlasticSynapseDynamics.get_weight_minimum)
    def get_weight_minimum(self, connector, weight_random_sigma, synapse_info):
        w_min = super().get_weight_minimum(
            connector, weight_random_sigma, synapse_info)
        # The minimum weight is the largest that it could be set to from
        # the weight dependence
        return min(w_min, self.__weight_dependence.weight_minimum)

    @overrides(AbstractSynapseDynamics.get_provenance_data)
    def get_provenance_data(self, pre_population_label, post_population_label):
        yield from self.__timing_dependence.get_provenance_data(
            pre_population_label, post_population_label)
        yield from self.__weight_dependence.get_provenance_data(
            pre_population_label, post_population_label)

=======
>>>>>>> ae171603
    @overrides(AbstractPlasticSynapseDynamics.get_parameter_names)
    def get_parameter_names(self):
        names = ['weight', 'delay']
        names.extend(self.__timing_dependence.get_parameter_names())
        names.extend(self.__weight_dependence.get_parameter_names())
        return names

    @overrides(AbstractPlasticSynapseDynamics.get_max_synapses)
    def get_max_synapses(self, n_words):

        # Subtract the header size that will always exist
        n_header_words = self._n_header_bytes // BYTES_PER_WORD
        n_words_space = n_words - n_header_words

        # Get plastic plastic size per connection
        synapse_structure = self.__timing_dependence.synaptic_structure
        bytes_per_pp = (
            synapse_structure.get_n_half_words_per_connection() *
            BYTES_PER_SHORT)

        # The fixed plastic size per connection is 2 bytes
        bytes_per_fp = BYTES_PER_SHORT

        # Maximum possible connections, ignoring word alignment
        n_connections = (n_words_space * BYTES_PER_WORD) // (
            bytes_per_pp + bytes_per_fp)

        check_length_padded = False

        # Reduce until correct
        while (self.__get_n_connections(n_connections, check_length_padded) >
               n_words):
            n_connections -= 1

        return n_connections

    @property
    @overrides(AbstractGenerateOnMachine.gen_matrix_id)
    def gen_matrix_id(self):
        return MatrixGeneratorID.STDP_MATRIX.value

    @property
    @overrides(AbstractGenerateOnMachine.gen_matrix_params)
    def gen_matrix_params(self):
        synapse_struct = self.__timing_dependence.synaptic_structure
        return numpy.array([
            self._n_header_bytes // BYTES_PER_SHORT,
            synapse_struct.get_n_half_words_per_connection(),
            synapse_struct.get_weight_half_word()], dtype=numpy.uint32)

    @property
    @overrides(AbstractGenerateOnMachine.
               gen_matrix_params_size_in_bytes)
    def gen_matrix_params_size_in_bytes(self):
        return 3 * BYTES_PER_WORD

    @property
    @overrides(AbstractPlasticSynapseDynamics.changes_during_run)
    def changes_during_run(self):
        return True

    @property
    @overrides(AbstractPlasticSynapseDynamics.weight)
    def weight(self):
        return self.__weight

    @property
    @overrides(AbstractPlasticSynapseDynamics.delay)
    def delay(self):
        return self.__delay

    @overrides(AbstractPlasticSynapseDynamics.set_delay)
    def set_delay(self, delay):
        self.__delay = delay

    @property
    @overrides(AbstractPlasticSynapseDynamics.pad_to_length)
    def pad_to_length(self):
        return self.__pad_to_length<|MERGE_RESOLUTION|>--- conflicted
+++ resolved
@@ -473,7 +473,6 @@
         # the weight dependence
         return max(w_max, self.__weight_dependence.weight_maximum)
 
-<<<<<<< HEAD
     @overrides(AbstractPlasticSynapseDynamics.get_weight_minimum)
     def get_weight_minimum(self, connector, weight_random_sigma, synapse_info):
         w_min = super().get_weight_minimum(
@@ -482,15 +481,6 @@
         # the weight dependence
         return min(w_min, self.__weight_dependence.weight_minimum)
 
-    @overrides(AbstractSynapseDynamics.get_provenance_data)
-    def get_provenance_data(self, pre_population_label, post_population_label):
-        yield from self.__timing_dependence.get_provenance_data(
-            pre_population_label, post_population_label)
-        yield from self.__weight_dependence.get_provenance_data(
-            pre_population_label, post_population_label)
-
-=======
->>>>>>> ae171603
     @overrides(AbstractPlasticSynapseDynamics.get_parameter_names)
     def get_parameter_names(self):
         names = ['weight', 'delay']
