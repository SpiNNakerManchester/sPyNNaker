--- conflicted
+++ resolved
@@ -18,13 +18,10 @@
 from pyNN.standardmodels.synapses import StaticSynapse
 from typing import Iterable, List, Optional, Tuple, TYPE_CHECKING
 from spinn_utilities.overrides import overrides
-<<<<<<< HEAD
 from pacman.model.graphs.common import Slice
 from spynnaker.pyNN.data import SpynnakerDataView
 from spynnaker.pyNN.models.neuron.synapse_dynamics.types import (
     NUMPY_CONNECTORS_DTYPE)
-=======
->>>>>>> 9b814f53
 from .abstract_static_synapse_dynamics import AbstractStaticSynapseDynamics
 from .abstract_generate_on_machine import (
     AbstractGenerateOnMachine, MatrixGeneratorID)
@@ -51,24 +48,13 @@
 
     __slots__ = (
         # padding to add to a synaptic row for synaptic rewiring
-<<<<<<< HEAD
-        "__pad_to_length",
-        # weight of connections
-        "__weight",
-        # delay of connections
-        "__delay")
+        "__pad_to_length")
 
     def __init__(
-            self, weight: float = StaticSynapse.default_parameters['weight'],
+            self, weight: _Weight = StaticSynapse.default_parameters['weight'],
             delay: Optional[float] = None,
             pad_to_length: Optional[int] = None):
-=======
-        "__pad_to_length"]
-
-    def __init__(self,
-                 weight: _Weight = StaticSynapse.default_parameters['weight'],
-                 delay=None, pad_to_length=None):
->>>>>>> 9b814f53
+
         """
         :param float weight:
         :param delay: Use ``None`` to get the simulator default minimum delay.
