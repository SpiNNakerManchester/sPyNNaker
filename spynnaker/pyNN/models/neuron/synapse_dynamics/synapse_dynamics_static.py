--- conflicted
+++ resolved
@@ -26,11 +26,8 @@
 from spynnaker.pyNN.exceptions import InvalidParameterType,\
     SynapticConfigurationException
 from spynnaker.pyNN.utilities.utility_calls import get_n_bits
-<<<<<<< HEAD
 from spynnaker.pyNN.utilities.constants import DELAY_MASK
-=======
 from spinn_front_end_common.utilities.constants import BYTES_PER_WORD
->>>>>>> afea5799
 
 
 class SynapseDynamicsStatic(
@@ -119,11 +116,7 @@
         fixed_fixed = (
             ((numpy.rint(numpy.abs(connections["weight"])).astype("uint32") &
               0xFFFF) << 16) |
-<<<<<<< HEAD
             ((connections["delay"].astype("uint32") & DELAY_MASK) <<
-=======
-            (connections["delay"].astype("uint32") <<
->>>>>>> afea5799
              (n_neuron_id_bits + n_synapse_type_bits)) |
             (connections["synapse_type"].astype(
                 "uint32") << n_neuron_id_bits) |
@@ -185,14 +178,9 @@
         connections["target"] = (
             (data & neuron_id_mask) + post_vertex_slice.lo_atom)
         connections["weight"] = (data >> 16) & 0xFFFF
-<<<<<<< HEAD
         connections["delay"] = (data >> (n_neuron_id_bits +
                                          n_synapse_type_bits)) & DELAY_MASK
         connections["delay"][connections["delay"] == 0] = 16
-=======
-        connections["delay"] = (data & 0xFFFF) >> (
-            n_neuron_id_bits + n_synapse_type_bits)
->>>>>>> afea5799
 
         return connections
 
