# Copyright (c) 2017-2019 The University of Manchester
#
# This program is free software: you can redistribute it and/or modify
# it under the terms of the GNU General Public License as published by
# the Free Software Foundation, either version 3 of the License, or
# (at your option) any later version.
#
# This program is distributed in the hope that it will be useful,
# but WITHOUT ANY WARRANTY; without even the implied warranty of
# MERCHANTABILITY or FITNESS FOR A PARTICULAR PURPOSE.  See the
# GNU General Public License for more details.
#
# You should have received a copy of the GNU General Public License
# along with this program.  If not, see <http://www.gnu.org/licenses/>.

<<<<<<< HEAD
import logging
import math
import numpy
from pyNN.random import RandomDistribution
from spinn_utilities.abstract_base import (
    AbstractBase, abstractmethod, abstractproperty)
from spinn_utilities.log import FormatAdapter
from spynnaker.pyNN.data import SpynnakerDataView

logger = FormatAdapter(logging.getLogger(__name__))
=======
from spinn_utilities.abstract_base import (
    AbstractBase, abstractmethod, abstractproperty)
from spynnaker.pyNN.utilities.constants import POP_TABLE_MAX_ROW_LENGTH
>>>>>>> 804cc0dd


class AbstractSynapseDynamics(object, metaclass=AbstractBase):
    """ How do the dynamics of a synapse interact with the rest of the model.
    """

    __slots__ = ()

    @abstractmethod
    def merge(self, synapse_dynamics):
        """ Merge with the given synapse_dynamics and return the result, or\
            error if merge is not possible

        :param AbstractSynapseDynamics synapse_dynamics:
        :rtype: AbstractSynapseDynamics
        """

    @abstractmethod
    def get_vertex_executable_suffix(self):
        """ Get the executable suffix for a vertex for this dynamics

        :rtype: str
        """

    @abstractproperty
    def changes_during_run(self):
        """ Determine if the synapses change during a run

        :rtype: bool
        """

    @abstractproperty
    def weight(self):
        """ The weight of connections
        """

    def _round_delay(self, delay):
        """
        round the delays to multiples of full timesteps

        (otherwise SDRAM estimation calculations can go wrong)

        :param delay:
        :return:
        """
        if isinstance(delay, RandomDistribution):
            return delay
        if isinstance(delay, str):
            return delay
        new_delay = (
                numpy.rint(numpy.array(delay) *
                           SpynnakerDataView.get_simulation_time_step_per_ms())
                * SpynnakerDataView.get_simulation_time_step_ms())
        if not numpy.allclose(delay, new_delay):
            logger.warning(f"Rounding up delay in f{self} "
                           f"from {delay} to {new_delay}")
        return new_delay

    @abstractproperty
    def delay(self):
        """ The delay of connections
        """

<<<<<<< HEAD
    @abstractproperty
    def pad_to_length(self):
        """ The amount each row should pad to, or None if not specified
=======
    @abstractmethod
    def set_delay(self, delay):
        """ Set the delay
>>>>>>> 804cc0dd
        """

    def get_delay_maximum(self, connector, synapse_info):
        """ Get the maximum delay for the synapses

        :param AbstractConnector connector:
        :param ~numpy.ndarray delays:
        """
        return connector.get_delay_maximum(synapse_info)

    def get_delay_minimum(self, connector, synapse_info):
        """ Get the minimum delay for the synapses. \
            This will support the filtering of the undelayed edge\
            from the graph, but requires fixes in the synaptic manager to \
            happen first before this can be utilised fully.

        :param AbstractConnector connector: connector
        :param ~numpy.ndarray synapse_info: synapse info
        """
        return connector.get_delay_minimum(synapse_info)

    def get_delay_variance(self, connector, delays, synapse_info):
        """ Get the variance in delay for the synapses

        :param AbstractConnector connector:
        :param ~numpy.ndarray delays:
        """
        return connector.get_delay_variance(delays, synapse_info)

    def get_weight_mean(self, connector, synapse_info):
        """ Get the mean weight for the synapses

        :param AbstractConnector connector:
        :param ~numpy.ndarray weights:
        """
        return connector.get_weight_mean(synapse_info.weights, synapse_info)

    def get_weight_maximum(self, connector, synapse_info):
        """ Get the maximum weight for the synapses

        :param AbstractConnector connector:
        :param ~numpy.ndarray weights:
        """
        return connector.get_weight_maximum(synapse_info)

    def get_weight_variance(self, connector, weights, synapse_info):
        """ Get the variance in weight for the synapses

        :param AbstractConnector connector:
        :param ~numpy.ndarray weights:
        """
        return connector.get_weight_variance(weights, synapse_info)

    def get_provenance_data(self, pre_population_label, post_population_label):
        """ Get the provenance data from this synapse dynamics object

        :param str pre_population_label:
        :param str post_population_label:
        :rtype:
            iterable(~spinn_front_end_common.utilities.utility_objs.ProvenanceDataItem)
        """
        # pylint: disable=unused-argument
        return []

    def get_synapse_id_by_target(self, target):
        """ Get the index of the synapse type based on the name, or None
            if the name is not found.

        :param str target: The name of the synapse
        :rtype: int or None
        """
        # pylint: disable=unused-argument
        return None

    def get_connected_vertices(self, s_info, source_vertex, target_vertex):
        """ Get the machine vertices that are connected to each other with
            this connector

        :param SynapseInformation s_info:
            The synapse information of the connection
        :param ApplicationVertex source_vertex: The source of the spikes
        :param ApplicationVertex target_vertex: The target of the spikes
        :return: A list of tuples of (target machine vertex, source
        :rtype: list(tuple(MachineVertex, list(AbstractVertex)))
        """
        # By default, just ask the connector
        return s_info.connector.get_connected_vertices(
            s_info, source_vertex, target_vertex)

    @property
    def absolute_max_atoms_per_core(self):
        """ The absolute maximum number of atoms per core supported by this
            synapse dynamics object
        """
        # By default, we can only support the maximum row length per core
        return POP_TABLE_MAX_ROW_LENGTH<|MERGE_RESOLUTION|>--- conflicted
+++ resolved
@@ -13,22 +13,17 @@
 # You should have received a copy of the GNU General Public License
 # along with this program.  If not, see <http://www.gnu.org/licenses/>.
 
-<<<<<<< HEAD
+
 import logging
-import math
 import numpy
 from pyNN.random import RandomDistribution
 from spinn_utilities.abstract_base import (
     AbstractBase, abstractmethod, abstractproperty)
 from spinn_utilities.log import FormatAdapter
 from spynnaker.pyNN.data import SpynnakerDataView
+from spynnaker.pyNN.utilities.constants import POP_TABLE_MAX_ROW_LENGTH
 
 logger = FormatAdapter(logging.getLogger(__name__))
-=======
-from spinn_utilities.abstract_base import (
-    AbstractBase, abstractmethod, abstractproperty)
-from spynnaker.pyNN.utilities.constants import POP_TABLE_MAX_ROW_LENGTH
->>>>>>> 804cc0dd
 
 
 class AbstractSynapseDynamics(object, metaclass=AbstractBase):
@@ -90,17 +85,6 @@
     @abstractproperty
     def delay(self):
         """ The delay of connections
-        """
-
-<<<<<<< HEAD
-    @abstractproperty
-    def pad_to_length(self):
-        """ The amount each row should pad to, or None if not specified
-=======
-    @abstractmethod
-    def set_delay(self, delay):
-        """ Set the delay
->>>>>>> 804cc0dd
         """
 
     def get_delay_maximum(self, connector, synapse_info):
