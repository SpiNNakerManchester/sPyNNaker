# Copyright (c) 2015 The University of Manchester
#
# Licensed under the Apache License, Version 2.0 (the "License");
# you may not use this file except in compliance with the License.
# You may obtain a copy of the License at
#
#     https://www.apache.org/licenses/LICENSE-2.0
#
# Unless required by applicable law or agreed to in writing, software
# distributed under the License is distributed on an "AS IS" BASIS,
# WITHOUT WARRANTIES OR CONDITIONS OF ANY KIND, either express or implied.
# See the License for the specific language governing permissions and
# limitations under the License.


import logging
import numpy
from pyNN.random import RandomDistribution
from spinn_utilities.abstract_base import (
    AbstractBase, abstractmethod, abstractproperty)
from spinn_utilities.log import FormatAdapter
from spynnaker.pyNN.data import SpynnakerDataView
from spynnaker.pyNN.utilities.constants import POP_TABLE_MAX_ROW_LENGTH
from spynnaker.pyNN.exceptions import InvalidParameterType

logger = FormatAdapter(logging.getLogger(__name__))


class AbstractSynapseDynamics(object, metaclass=AbstractBase):
    """
    How do the dynamics of a synapse interact with the rest of the model.
    """

    __slots__ = ()

    @abstractmethod
    def merge(self, synapse_dynamics):
        """
        Merge with the given synapse_dynamics and return the result, or
        error if merge is not possible.

        :param AbstractSynapseDynamics synapse_dynamics:
        :rtype: AbstractSynapseDynamics
        """

    @abstractmethod
    def get_vertex_executable_suffix(self):
        """
        Get the executable suffix for a vertex for this dynamics.

        :rtype: str
        """

    @abstractproperty
    def changes_during_run(self):
        """
        Whether the synapses change during a run.

        :rtype: bool
        """

    @abstractproperty
    def weight(self):
        """
        The weight of connections.

        :rtype: float
        """

    def _round_delay(self, delay):
        """
        Round the delays to multiples of full timesteps.

        (otherwise SDRAM estimation calculations can go wrong)

        :param delay:
        :return: Rounded delay
        """
        if isinstance(delay, RandomDistribution):
            return delay
        if isinstance(delay, str):
            return delay
        new_delay = (
                numpy.rint(numpy.array(delay) *
                           SpynnakerDataView.get_simulation_time_step_per_ms())
                * SpynnakerDataView.get_simulation_time_step_ms())
        if not numpy.allclose(delay, new_delay):
            logger.warning("Rounding up delay in f{} from {} to {}",
                           self, delay, new_delay)
        return new_delay

    @abstractproperty
    def delay(self):
        """
        The delay of connections.

        :rtype: float
        """

    @abstractproperty
    def is_combined_core_capable(self):
        """
        Whether the synapse dynamics can run on a core combined with
        the neuron, or if a separate core is needed.

        :rtype: bool
        """

    def get_value(self, key):
        """
        Get a property.

        :param str key: the name of the property
        :rtype: Any or float or int or list(float) or list(int)
        """
        if hasattr(self, key):
            return getattr(self, key)
        raise InvalidParameterType(
            f"Type {type(self)} does not have parameter {key}")

    def set_value(self, key, value):
        """
        Set a property.

        :param str key: the name of the parameter to change
        :param value: the new value of the parameter to assign
        :type value: Any or float or int or list(float) or list(int)
        """
        if hasattr(self, key):
            setattr(self, key, value)
            SpynnakerDataView.set_requires_mapping()
        else:
            raise InvalidParameterType(
                f"Type {type(self)} does not have parameter {key}")

    def get_delay_maximum(self, connector, synapse_info):
        """
        Get the maximum delay for the synapses.

        :param AbstractConnector connector:
        :param ~numpy.ndarray delays:
        """
        return connector.get_delay_maximum(synapse_info)

    def get_delay_minimum(self, connector, synapse_info):
        """
        Get the minimum delay for the synapses.
        This will support the filtering of the undelayed edge
        from the graph, but requires fixes in the synaptic manager to
        happen first before this can be utilised fully.

        :param AbstractConnector connector: connector
        :param ~numpy.ndarray synapse_info: synapse info
        """
        return connector.get_delay_minimum(synapse_info)

    def get_delay_variance(self, connector, delays, synapse_info):
        """
        Get the variance in delay for the synapses.

        :param AbstractConnector connector:
        :param ~numpy.ndarray delays:
        """
        return connector.get_delay_variance(delays, synapse_info)

    def get_weight_mean(self, connector, synapse_info):
        """
        Get the mean weight for the synapses.

        :param AbstractConnector connector:
        :param ~numpy.ndarray weights:
        """
        return connector.get_weight_mean(synapse_info.weights, synapse_info)

    def get_weight_maximum(self, connector, synapse_info):
        """
        Get the maximum weight for the synapses.

        :param AbstractConnector connector:
        :param ~numpy.ndarray weights:
        """
        return connector.get_weight_maximum(synapse_info)

    def get_weight_variance(self, connector, weights, synapse_info):
        """
        Get the variance in weight for the synapses.

        :param AbstractConnector connector:
        :param ~numpy.ndarray weights:
        """
        return connector.get_weight_variance(weights, synapse_info)

<<<<<<< HEAD
    def get_provenance_data(self, synapse_info):
        """ Get the provenance data from this synapse dynamics object
=======
    def get_provenance_data(self, pre_population_label, post_population_label):
        """
        Get the provenance data from this synapse dynamics object.
>>>>>>> 0d1f98b2

        :param SynapseInformation synapse_info:
        :rtype:
            iterable(~spinn_front_end_common.utilities.utility_objs.ProvenanceDataItem)
        """
        # pylint: disable=unused-argument
        # TODO: is this a meaningful method any more; if so, what does it do?
        return []

    def get_synapse_id_by_target(self, target):
        """
        Get the index of the synapse type based on the name, or `None`
        if the name is not found.

        :param str target: The name of the synapse
        :rtype: int or None
        """
        # pylint: disable=unused-argument
        return None

    def get_connected_vertices(self, s_info, source_vertex, target_vertex):
        """
        Get the machine vertices that are connected to each other with
        this connector.

        :param SynapseInformation s_info:
            The synapse information of the connection
        :param source_vertex: The source of the spikes
        :type source_vertex:
            ~pacman.model.graphs.application.ApplicationVertex
        :param target_vertex: The target of the spikes
        :type target_vertex:
            ~pacman.model.graphs.application.ApplicationVertex
        :return: A list of tuples of (target machine vertex, list of sources)
        :rtype: list(tuple(~pacman.model.graphs.machine.MachineVertex,
            list(~pacman.model.graphs.AbstractVertex)))
        """
        # By default, just ask the connector
        return s_info.connector.get_connected_vertices(
            s_info, source_vertex, target_vertex)

    @property
    def absolute_max_atoms_per_core(self):
        """
        The absolute maximum number of atoms per core supported by this
        synapse dynamics object.

        :rtype: int
        """
        # By default, we can only support the maximum row length per core
        return POP_TABLE_MAX_ROW_LENGTH<|MERGE_RESOLUTION|>--- conflicted
+++ resolved
@@ -190,14 +190,8 @@
         """
         return connector.get_weight_variance(weights, synapse_info)
 
-<<<<<<< HEAD
     def get_provenance_data(self, synapse_info):
         """ Get the provenance data from this synapse dynamics object
-=======
-    def get_provenance_data(self, pre_population_label, post_population_label):
-        """
-        Get the provenance data from this synapse dynamics object.
->>>>>>> 0d1f98b2
 
         :param SynapseInformation synapse_info:
         :rtype:
