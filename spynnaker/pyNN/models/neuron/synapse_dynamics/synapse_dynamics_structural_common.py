# Copyright (c) 2017-2019 The University of Manchester
#
# This program is free software: you can redistribute it and/or modify
# it under the terms of the GNU General Public License as published by
# the Free Software Foundation, either version 3 of the License, or
# (at your option) any later version.
#
# This program is distributed in the hope that it will be useful,
# but WITHOUT ANY WARRANTY; without even the implied warranty of
# MERCHANTABILITY or FITNESS FOR A PARTICULAR PURPOSE.  See the
# GNU General Public License for more details.
#
# You should have received a copy of the GNU General Public License
# along with this program.  If not, see <http://www.gnu.org/licenses/>.

import collections
import math
import numpy
from six import add_metaclass
from spinn_utilities.abstract_base import (
    AbstractBase, abstractmethod, abstractproperty)
from spinn_utilities.overrides import overrides
from data_specification.enums.data_type import DataType
from spinn_front_end_common.utilities.constants import (
    MICRO_TO_MILLISECOND_CONVERSION, MICRO_TO_SECOND_CONVERSION,
    BYTES_PER_WORD, BYTES_PER_SHORT)
from spynnaker.pyNN.models.neural_projections import ProjectionApplicationEdge
from spynnaker.pyNN.utilities.utility_calls import create_mars_kiss_seeds
from .abstract_synapse_dynamics_structural import (
    AbstractSynapseDynamicsStructural)
from spynnaker.pyNN.exceptions import SynapticConfigurationException

#: Default value for frequency of rewiring
DEFAULT_F_REW = 10 ** 4
#: Default value for initial weight on connection formation
DEFAULT_INITIAL_WEIGHT = 0
#: Default value for initial delay on connection formation
DEFAULT_INITIAL_DELAY = 1
#: Default value for maximum fan-in per target layer neuron
DEFAULT_S_MAX = 32


@add_metaclass(AbstractBase)
class SynapseDynamicsStructuralCommon(AbstractSynapseDynamicsStructural):

    # 7 32-bit numbers (fast; p_rew; s_max; app_no_atoms; machine_no_atoms;
    # low_atom; high_atom) + 2 4-word RNG seeds (shared_seed; local_seed)
    # + 1 32-bit number (no_pre_pops)
    _REWIRING_DATA_SIZE = (
        (7 * BYTES_PER_WORD) + (2 * 4 * BYTES_PER_WORD) + BYTES_PER_WORD)

    # Size excluding key_atom_info (as variable length)
    # 4 16-bit numbers (no_pre_vertices; sp_control; delay_lo; delay_hi)
    # + 3 32-bit numbers (weight; connection_type; total_no_atoms)
    _PRE_POP_INFO_BASE_SIZE = (4 * BYTES_PER_SHORT) + (3 * BYTES_PER_WORD)

    # 5 32-bit numbers (key; mask; n_atoms; lo_atom; m_pop_index)
    _KEY_ATOM_INFO_SIZE = (5 * BYTES_PER_WORD)

    # 1 16-bit number (neuron_index)
    # + 2 8-bit numbers (sub_pop_index; pop_index)
    _POST_TO_PRE_ENTRY_SIZE = BYTES_PER_SHORT + (2 * 1)

    def get_parameter_names(self):
        """
        :rtype: list(str)
        """
        names = ['initial_weight', 'initial_delay', 'f_rew', 'p_rew', 's_max']
        # pylint: disable=no-member
        names.extend(self.partner_selection.get_parameter_names())
        names.extend(self.formation.get_parameter_names())
        names.extend(self.elimination.get_parameter_names())
        return names

    @property
    def p_rew(self):
        """ The period of rewiring.

        :return: The period of rewiring
        :rtype: int
        """
        return 1. / self.f_rew

    @overrides(AbstractSynapseDynamicsStructural.write_structural_parameters)
    def write_structural_parameters(
            self, spec, region, machine_time_step, weight_scales,
            application_graph, app_vertex, post_slice, routing_info,
            synapse_indices):
        """ Write structural plasticity parameters

        :param ~data_specification.DataSpecificationGenerator spec:
            the data spec
        :param int region: region ID
        :param int machine_time_step: the duration of a machine time step (ms)
        :param weight_scales:
        :type weight_scales: ~numpy.ndarray or list(float)
        :param ~pacman.model.graphs.application.ApplicationGraph\
                application_graph:
            the entire, highest level, graph of the network to be simulated
        :param AbstractPopulationVertex app_vertex:
            the highest level object of the post-synaptic population
        :param ~pacman.model.graphs.common.Slice post_slice:
            the slice of the app vertex corresponding to this machine vertex
        :param ~pacman.model.routing_info.RoutingInfo routing_info:
            All of the routing information on the network
        :param dict(tuple(SynapseInformation,int),int) synapse_indices:
        """
        spec.comment("Writing structural plasticity parameters")
        spec.switch_write_focus(region)

        # Get relevant edges
        structural_edges = self.__get_structural_edges(
            application_graph, app_vertex)

        # Write the common part of the rewiring data
        self.__write_common_rewiring_data(
            spec, app_vertex, post_slice, machine_time_step,
            len(structural_edges))

        # Write the pre-population info
        pop_index = self.__write_prepopulation_info(
            spec, app_vertex, structural_edges, routing_info, weight_scales,
            post_slice, synapse_indices, machine_time_step)

        # Write the post-to-pre table
        self.__write_post_to_pre_table(spec, pop_index, app_vertex, post_slice)

        # Write the component parameters
        # pylint: disable=no-member
        self.partner_selection.write_parameters(spec)
        for _, synapse_info in structural_edges:
            dynamics = synapse_info.synapse_dynamics
            dynamics.formation.write_parameters(spec)
        for _, synapse_info in structural_edges:
            dynamics = synapse_info.synapse_dynamics
            dynamics.elimination.write_parameters(
                spec, weight_scales[synapse_info.synapse_type])

    def __get_structural_edges(self, app_graph, app_vertex):
        """
        :param ~pacman.model.graphs.application.ApplicationGraph app_graph:
        :param ~pacman.model.graphs.application.ApplicationVertex app_vertex:
        :rtype: list(tuple(ProjectionApplicationEdge, SynapseInformation))
        """
        structural_edges = list()
        for app_edge in app_graph.get_edges_ending_at_vertex(app_vertex):
            if isinstance(app_edge, ProjectionApplicationEdge):
                found = False
                for synapse_info in app_edge.synapse_information:
                    if isinstance(synapse_info.synapse_dynamics,
                                  AbstractSynapseDynamicsStructural):
                        if found:
                            raise SynapticConfigurationException(
                                "Only one Projection between each pair of "
                                "Populations can use structural plasticity")
                        found = True
                        structural_edges.append((app_edge, synapse_info))
        return structural_edges

    def __write_common_rewiring_data(
            self, spec, app_vertex, post_slice, machine_time_step, n_pre_pops):
        """ Write the non-sub-population synapse parameters to the spec.

        :param ~data_specification.DataSpecificationGenerator spec:
            the data spec
        :param AbstractPopulationVertex app_vertex:
            the highest level object of the post-synaptic population
        :param ~pacman.model.graphs.common.Slice post_slice:
            the slice of the app vertex corresponding to this machine vertex
        :param int machine_time_step: the duration of a machine time step (ms)
        :param int n_pre_pops: the number of pre-populations
        :return: None
        :rtype: None
        """
        if (self.p_rew * MICRO_TO_MILLISECOND_CONVERSION <
                machine_time_step / MICRO_TO_MILLISECOND_CONVERSION):
            # Fast rewiring
            spec.write_value(data=1)
            spec.write_value(data=int(
                machine_time_step / (
                    self.p_rew * MICRO_TO_SECOND_CONVERSION)))
        else:
            # Slow rewiring
            spec.write_value(data=0)
            spec.write_value(data=int((
                self.p_rew * MICRO_TO_SECOND_CONVERSION) /
                float(machine_time_step)))
        # write s_max
        spec.write_value(data=int(self.s_max))
        # write total number of atoms in the application vertex
        spec.write_value(data=app_vertex.n_atoms)
        # write local low, high and number of atoms
        spec.write_value(data=post_slice.n_atoms)
        spec.write_value(data=post_slice.lo_atom)
        spec.write_value(data=post_slice.hi_atom)

<<<<<<< HEAD
        for seed in self.get_seeds(app_vertex):
            spec.write_value(data=seed)

        # write local seed (4 words), generated randomly!
        for _ in self.get_seeds():
            spec.write_value(data=numpy.random.randint(0x7FFFFFFF))
=======
        # Generate a seed for the RNG on chip that is the same for all
        # of the cores that have perform structural updates.
        # NOTE: it should be different between application vertices
        if app_vertex not in self.__seeds.keys():
            self.__seeds[app_vertex] = (
                create_mars_kiss_seeds(self.__rng, self.__seed))

        # write the random seed (4 words), generated randomly,
        # but the same for all postsynaptic vertices!
        for seed in self.__seeds[app_vertex]:
            spec.write_value(data=seed)

        # write local seed (4 words), generated randomly!
        spec.write_array(create_mars_kiss_seeds(self.__rng, self.__seed))
>>>>>>> 387a4ee9

        # write the number of pre-populations
        spec.write_value(data=n_pre_pops)

    def __write_prepopulation_info(
            self, spec, app_vertex, structural_edges,
            routing_info, weight_scales, post_slice, synapse_indices,
            machine_time_step):
        """
        :param ~data_specification.DataSpecificationGenerator spec:
        :param AbstractPopulationVertex app_vertex:
        :param list(tuple(ProjectionApplicationEdge,SynapseInformation)) \
                structural_edges:
        :param RoutingInfo routing_info:
        :param dict(AbstractSynapseType,float) weight_scales:
        :param ~pacman.model.graphs.common.Slice post_slice:
        :param dict(tuple(SynapseInformation,int),int) synapse_indices:
        :param int machine_time_step:
        :rtype: dict(tuple(AbstractPopulationVertex,SynapseInformation),int)
        """
        pop_index = dict()
        index = 0
        for app_edge, synapse_info in structural_edges:
            pop_index[app_edge.pre_vertex, synapse_info] = index
            index += 1
            machine_edges = [
                e for e in app_edge.machine_edges
                if e.post_vertex.vertex_slice == post_slice]
            dynamics = synapse_info.synapse_dynamics

            # Number of machine edges
            spec.write_value(len(machine_edges), data_type=DataType.UINT16)
            # Controls - currently just if this is a self connection or not
            self_connected = app_vertex == app_edge.pre_vertex
            spec.write_value(int(self_connected), data_type=DataType.UINT16)
            # Delay
            delay_scale = 1000.0 / machine_time_step
            if isinstance(dynamics.initial_delay, collections.Iterable):
                spec.write_value(int(dynamics.initial_delay[0] * delay_scale),
                                 data_type=DataType.UINT16)
                spec.write_value(int(dynamics.initial_delay[1] * delay_scale),
                                 data_type=DataType.UINT16)
            else:
                scaled_delay = dynamics.initial_delay * delay_scale
                spec.write_value(scaled_delay, data_type=DataType.UINT16)
                spec.write_value(scaled_delay, data_type=DataType.UINT16)

            # Weight
            spec.write_value(round(dynamics.initial_weight *
                                   weight_scales[synapse_info.synapse_type]))
            # Connection type
            spec.write_value(synapse_info.synapse_type)
            # Total number of atoms in pre-vertex
            spec.write_value(app_edge.pre_vertex.n_atoms)
            # Machine edge information
            for machine_edge in machine_edges:
                r_info = routing_info.get_routing_info_for_edge(machine_edge)
                vertex_slice = machine_edge.pre_vertex.vertex_slice
                spec.write_value(r_info.first_key)
                spec.write_value(r_info.first_mask)
                spec.write_value(vertex_slice.n_atoms)
                spec.write_value(vertex_slice.lo_atom)
                spec.write_value(
                    synapse_indices[synapse_info, vertex_slice.lo_atom])
        return pop_index

    def __write_post_to_pre_table(
            self, spec, pop_index, app_vertex, post_slice):
        """ Post to pre table is basically the transpose of the synaptic\
            matrix.

        :param ~data_specification.DataSpecificationGenerator spec:
        :param dict(tuple(AbstractPopulationVertex,SynapseInformation),int) \
                pop_index:
        :param AbstractPopulationVertex app_vertex:
        :param ~pacman.model.graphs.common.Slice post_slice:
        """
        # pylint: disable=unsubscriptable-object
        # Get connections for this post slice
        slice_conns = self.connections[app_vertex, post_slice.lo_atom]
        # Make a single large array of connections
        connections = numpy.concatenate(
            [conn for (conn, _, _, _) in slice_conns])
        # Make a single large array of population index
        conn_lens = [len(conn) for (conn, _, _, _) in slice_conns]
        for (_, a_edge, _, s_info) in slice_conns:
            if (a_edge.pre_vertex, s_info) not in pop_index:
                print("Help!")
        pop_indices = numpy.repeat(
            [pop_index[a_edge.pre_vertex, s_info]
             for (_, a_edge, _, s_info) in slice_conns], conn_lens)
        # Make a single large array of sub-population index
        subpop_indices = numpy.repeat(
            [m_edge.pre_vertex.index
             for (_, _, m_edge, _) in slice_conns], conn_lens)
        # Get the low atom for each source and subtract
        lo_atoms = numpy.repeat(
            [m_edge.pre_vertex.vertex_slice.lo_atom
             for (_, _, m_edge, _) in slice_conns], conn_lens)
        connections["source"] = connections["source"] - lo_atoms
        connections["target"] = connections["target"] - post_slice.lo_atom

        # Make an array of all data required
        conn_data = numpy.dstack(
            (pop_indices, subpop_indices, connections["source"]))[0]

        # Break data into rows based on target and strip target out
        rows = [conn_data[connections["target"] == i]
                for i in range(0, post_slice.n_atoms)]

        if any(len(row) > self.s_max for row in rows):
            raise Exception("Too many initial connections per incoming neuron")

        # Make each row the required length through padding with 0xFFFF
        padded_rows = [numpy.pad(row, [(self.s_max - len(row), 0), (0, 0)],
                                 "constant", constant_values=0xFFFF)
                       for row in rows]

        # Finally make the table and write it out
        post_to_pre = numpy.core.records.fromarrays(
            numpy.concatenate(padded_rows).T, formats="u1, u1, u2").view("u4")
        spec.write_array(post_to_pre)

    @overrides(AbstractSynapseDynamicsStructural.
               get_structural_parameters_sdram_usage_in_bytes)
    def get_structural_parameters_sdram_usage_in_bytes(
            self, application_graph, app_vertex, n_neurons, n_synapse_types):
        """ Get the size of SDRAM usage for the structural parameters

        :param ~pacman.model.graphs.application.ApplicationGraph \
                application_graph:
        :param ~spynnaker.pyNN.models.neuron.AbstractPopulationVertex \
                app_vertex:
        :param int n_neurons:
        :param int n_synapse_types:
        :return: the size of the parameters, in bytes
        :rtype: int
        """
        # Work out how many sub-edges we will end up with, as this is used
        # for key_atom_info
        n_sub_edges = 0
        structural_edges = self.__get_structural_edges(
            application_graph, app_vertex)
        # Also keep track of the parameter sizes
        # pylint: disable=no-member
        param_sizes = (
            self.partner_selection.get_parameters_sdram_usage_in_bytes())
        for (in_edge, synapse_info) in structural_edges:
            max_atoms = in_edge.pre_vertex.get_max_atoms_per_core()
            if in_edge.pre_vertex.n_atoms < max_atoms:
                max_atoms = in_edge.pre_vertex.n_atoms
            n_sub_edges += int(math.ceil(
                float(in_edge.pre_vertex.n_atoms) / float(max_atoms)))
            dynamics = synapse_info.synapse_dynamics
            param_sizes += dynamics.formation\
                .get_parameters_sdram_usage_in_bytes()
            param_sizes += dynamics.elimination\
                .get_parameters_sdram_usage_in_bytes()

        return int((self._REWIRING_DATA_SIZE +
                   (self._PRE_POP_INFO_BASE_SIZE * len(structural_edges)) +
                   (self._KEY_ATOM_INFO_SIZE * n_sub_edges) +
                   (self._POST_TO_PRE_ENTRY_SIZE * n_neurons * self.s_max) +
                   param_sizes))

    def get_vertex_executable_suffix(self):
        """
        :rtype: str
        """
        name = "_structural"
        # pylint: disable=no-member
        name += self.partner_selection.vertex_executable_suffix
        name += self.formation.vertex_executable_suffix
        name += self.elimination.vertex_executable_suffix
        return name

    def is_same_as(self, synapse_dynamics):
        """
        :param SynapseDynamicsStructuralCommon synapse_dynamics:
        :rtype: bool
        """
        # Note noqa because exact type comparison is required here
        return (
            self.s_max == synapse_dynamics.s_max and
            self.f_rew == synapse_dynamics.f_rew and
            self.initial_weight == synapse_dynamics.initial_weight and
            self.initial_delay == synapse_dynamics.initial_delay and
            (type(self.partner_selection) ==  # noqa
             type(synapse_dynamics.partner_selection)) and
            (type(self.formation) ==
             type(synapse_dynamics.formation)) and
            (type(self.elimination) ==
             type(synapse_dynamics.elimination)))

    @abstractproperty
    def connections(self):
        """
        initial connectivity as defined via connector
        :rtype dict:
        """

    @abstractmethod
    def get_seeds(self, app_vertex=None):
        """
        Generate a seed for the RNG on chip that is the same for all
        of the cores that have perform structural updates.

        It should be different between application vertices
            but the same for the same app_vertex
        It should be different every time called with None

        :param app_vertex:
        :type app_vertex: ApplicationVertex or None
        :return: list of random seed (4 words), generated randomly
        """<|MERGE_RESOLUTION|>--- conflicted
+++ resolved
@@ -194,29 +194,11 @@
         spec.write_value(data=post_slice.lo_atom)
         spec.write_value(data=post_slice.hi_atom)
 
-<<<<<<< HEAD
         for seed in self.get_seeds(app_vertex):
             spec.write_value(data=seed)
 
         # write local seed (4 words), generated randomly!
-        for _ in self.get_seeds():
-            spec.write_value(data=numpy.random.randint(0x7FFFFFFF))
-=======
-        # Generate a seed for the RNG on chip that is the same for all
-        # of the cores that have perform structural updates.
-        # NOTE: it should be different between application vertices
-        if app_vertex not in self.__seeds.keys():
-            self.__seeds[app_vertex] = (
-                create_mars_kiss_seeds(self.__rng, self.__seed))
-
-        # write the random seed (4 words), generated randomly,
-        # but the same for all postsynaptic vertices!
-        for seed in self.__seeds[app_vertex]:
-            spec.write_value(data=seed)
-
-        # write local seed (4 words), generated randomly!
         spec.write_array(create_mars_kiss_seeds(self.__rng, self.__seed))
->>>>>>> 387a4ee9
 
         # write the number of pre-populations
         spec.write_value(data=n_pre_pops)
