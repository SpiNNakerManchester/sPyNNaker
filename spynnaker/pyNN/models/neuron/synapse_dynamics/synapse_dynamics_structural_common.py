# Copyright (c) 2017-2019 The University of Manchester
#
# This program is free software: you can redistribute it and/or modify
# it under the terms of the GNU General Public License as published by
# the Free Software Foundation, either version 3 of the License, or
# (at your option) any later version.
#
# This program is distributed in the hope that it will be useful,
# but WITHOUT ANY WARRANTY; without even the implied warranty of
# MERCHANTABILITY or FITNESS FOR A PARTICULAR PURPOSE.  See the
# GNU General Public License for more details.
#
# You should have received a copy of the GNU General Public License
# along with this program.  If not, see <http://www.gnu.org/licenses/>.

import collections
import math
import numpy
from data_specification.enums.data_type import DataType
from spinn_front_end_common.utilities.constants import (
    MICRO_TO_MILLISECOND_CONVERSION, MICRO_TO_SECOND_CONVERSION,
    BYTES_PER_WORD, BYTES_PER_SHORT)
from spynnaker.pyNN.models.neural_projections import ProjectionApplicationEdge
from .abstract_synapse_dynamics_structural import (
    AbstractSynapseDynamicsStructural)
from spynnaker.pyNN.exceptions import SynapticConfigurationException
<<<<<<< HEAD
from spynnaker.pyNN.utilities.constants import POPULATION_BASED_REGIONS
=======
import math
>>>>>>> 8700f62d


class SynapseDynamicsStructuralCommon(object):
    """ Utility class that holds properties of synaptic rewiring\
        both in the presence and absence of STDP.

        Written by Petrut Bogdan.
    """
    __slots__ = [
        # Frequency of rewiring (Hz)
        "__f_rew",
        # Period of rewiring (ms)
        "__p_rew",
        # Initial weight assigned to a newly formed connection
        "__initial_weight",
        # Delay assigned to a newly formed connection
        "__initial_delay",
        # Maximum fan-in per target layer neuron
        "__s_max",
        # The seed
        "__seed",
        # Holds initial connectivity as defined via connector
        "__connections",
        # Maximum synaptic row length for created synapses
        "__actual_row_max_length",
        # The actual type of weights: static through the simulation or those
        # that can be change through STDP
        "__weight_dynamics",
        # Shared RNG seed to be written on all cores
        "__seeds",
        # Stores the actual SDRAM usage (value obtained only after writing spec
        # is finished)
        "__actual_sdram_usage",
        # The RNG used with the seed that is passed in
        "__rng",
        # The partner selection rule
        "__partner_selection",
        # The formation rule
        "__formation",
        # The elimination rule
        "__elimination"
    ]

    # 7 32-bit numbers (fast; p_rew; s_max; app_no_atoms; machine_no_atoms;
    # low_atom; high_atom) + 2 4-word RNG seeds (shared_seed; local_seed)
    # + 1 32-bit number (no_pre_pops)
    _REWIRING_DATA_SIZE = (
        (7 * BYTES_PER_WORD) + (2 * 4 * BYTES_PER_WORD) + BYTES_PER_WORD)

    # Size excluding key_atom_info (as variable length)
    # 4 16-bit numbers (no_pre_vertices; sp_control; delay_lo; delay_hi)
    # + 3 32-bit numbers (weight; connection_type; total_no_atoms)
    _PRE_POP_INFO_BASE_SIZE = (4 * BYTES_PER_SHORT) + (3 * BYTES_PER_WORD)

    # 5 32-bit numbers (key; mask; n_atoms; lo_atom; m_pop_index)
    _KEY_ATOM_INFO_SIZE = (5 * BYTES_PER_WORD)

    # 1 16-bit number (neuron_index)
    # + 2 8-bit numbers (sub_pop_index; pop_index)
    _POST_TO_PRE_ENTRY_SIZE = BYTES_PER_SHORT + (2 * 1)

    #: Default value for frequency of rewiring
    DEFAULT_F_REW = 10**4
    #: Default value for initial weight on connection formation
    DEFAULT_INITIAL_WEIGHT = 0
    #: Default value for initial delay on connection formation
    DEFAULT_INITIAL_DELAY = 1
    #: Default value for maximum fan-in per target layer neuron
    DEFAULT_S_MAX = 32

    def __init__(
            self, partner_selection, formation, elimination, f_rew,
            initial_weight, initial_delay, s_max, seed):
        """
        :param AbstractPartnerSelection partner_selection:
            The partner selection rule
        :param AbstractFormation formation: The formation rule
        :param AbstractElimination elimination: The elimination rule
        :param int f_rew: How many rewiring attempts will be done per second.
        :param float initial_weight:
            Initial weight assigned to a newly formed connection
        :param initial_delay: Delay assigned to a newly formed connection
        :type initial_delay: int or (int, int)
        :param int s_max: Maximum fan-in per target layer neuron
        :param int seed: seed the random number generators
        """
        self.__partner_selection = partner_selection
        self.__formation = formation
        self.__elimination = elimination
        self.__f_rew = f_rew
        self.__p_rew = 1. / self.__f_rew
        self.__initial_weight = initial_weight
        self.__initial_delay = initial_delay
        self.__s_max = s_max
        self.__seed = seed
        self.__connections = dict()

        self.__actual_row_max_length = self.__s_max

        self.__rng = numpy.random.RandomState(seed)
        self.__seeds = dict()

        # Addition information -- used for SDRAM usage
        self.__actual_sdram_usage = dict()

    def set_projection_parameter(self, param, value):
        """
        :param str param:
        :param value:
        """
        for item in (self.__partner_selection, self.__formation,
                     self.__elimination):
            if hasattr(item, param):
                setattr(item, param, value)
                break
        else:
            raise Exception("Unknown parameter {}".format(param))

    def get_parameter_names(self):
        """
        :rtype: list(str)
        """
        names = ['initial_weight', 'initial_delay', 'f_rew', 'p_rew', 's_max']
        names.extend(self.__partner_selection.get_parameter_names())
        names.extend(self.__formation.get_parameter_names())
        names.extend(self.__elimination.get_parameter_names())
        return names

    @property
    def p_rew(self):
        """ The period of rewiring.

        :return: The period of rewiring
        :rtype: int
        """
        return self.__p_rew

    @property
    def actual_sdram_usage(self):
        """ Actual SDRAM usage (based on what is written to spec).

        :return: actual SDRAM usage
        :rtype: int
        """
        return self.__actual_sdram_usage

    def write_parameters(
            self, spec, region, machine_time_step, weight_scales,
            application_graph, app_vertex, post_slice, routing_info,
            synapse_indices):
        """ Write the synapse parameters to the spec.

        :param ~data_specification.DataSpecificationGenerator spec:
            the data spec
        :param int region: region ID
        :param int machine_time_step: the duration of a machine time step (ms)
        :param dict(AbstractSynapseType,float) weight_scales:
            scaling the weights
        :param ~pacman.model.graphs.application.ApplicationGraph\
                application_graph:
            the entire, highest level, graph of the network to be simulated
        :param AbstractPopulationVertex app_vertex:
            the highest level object of the post-synaptic population
        :param ~pacman.model.graphs.common.Slice post_slice:
            the slice of the app vertex corresponding to this machine vertex
        :param ~pacman.model.routing_info.RoutingInfo routing_info:
            All of the routing information on the network
        :param dict(tuple(SynapseInformation,int),int) synapse_indices:
        """
        spec.comment("Writing structural plasticity parameters")
<<<<<<< HEAD
        if spec.current_region != \
                POPULATION_BASED_REGIONS.SYNAPSE_DYNAMICS.value:
            spec.switch_write_focus(region)
=======
        spec.switch_write_focus(region)
>>>>>>> 8700f62d

        # Get relevant edges
        structural_edges = self.__get_structural_edges(
            application_graph, app_vertex)

        # Write the common part of the rewiring data
        self.__write_common_rewiring_data(
            spec, app_vertex, post_slice, machine_time_step,
            len(structural_edges))

        # Write the pre-population info
        pop_index = self.__write_prepopulation_info(
            spec, app_vertex, structural_edges, routing_info, weight_scales,
            post_slice, synapse_indices, machine_time_step)

        # Write the post-to-pre table
        self.__write_post_to_pre_table(spec, pop_index, app_vertex, post_slice)

        # Write the component parameters
        self.__partner_selection.write_parameters(spec)
        for _, synapse_info in structural_edges:
            dynamics = synapse_info.synapse_dynamics
            dynamics.formation.write_parameters(spec)
        for _, synapse_info in structural_edges:
            dynamics = synapse_info.synapse_dynamics
            dynamics.elimination.write_parameters(
                spec, weight_scales[synapse_info.synapse_type])

    def __get_structural_edges(self, app_graph, app_vertex):
        """
        :param ~pacman.model.graphs.application.ApplicationGraph app_graph:
        :param ~pacman.model.graphs.application.ApplicationVertex app_vertex:
        :rtype: list(tuple(ProjectionApplicationEdge, SynapseInformation))
        """
        structural_edges = list()
        for app_edge in app_graph.get_edges_ending_at_vertex(app_vertex):
            if isinstance(app_edge, ProjectionApplicationEdge):
                found = False
                for synapse_info in app_edge.synapse_information:
                    if isinstance(synapse_info.synapse_dynamics,
                                  AbstractSynapseDynamicsStructural):
                        if found:
                            raise SynapticConfigurationException(
                                "Only one Projection between each pair of "
                                "Populations can use structural plasticity")
                        found = True
                        structural_edges.append((app_edge, synapse_info))
        return structural_edges

    def __write_common_rewiring_data(
            self, spec, app_vertex, post_slice, machine_time_step, n_pre_pops):
        """ Write the non-sub-population synapse parameters to the spec.

        :param ~data_specification.DataSpecificationGenerator spec:
            the data spec
        :param AbstractPopulationVertex app_vertex:
            the highest level object of the post-synaptic population
        :param ~pacman.model.graphs.common.Slice post_slice:
            the slice of the app vertex corresponding to this machine vertex
        :param int machine_time_step: the duration of a machine time step (ms)
        :param int n_pre_pops: the number of pre-populations
        :return: None
        :rtype: None
        """
        if (self.__p_rew * MICRO_TO_MILLISECOND_CONVERSION <
                machine_time_step / MICRO_TO_MILLISECOND_CONVERSION):
            # Fast rewiring
            spec.write_value(data=1)
            spec.write_value(data=int(
                machine_time_step / (
                    self.__p_rew * MICRO_TO_SECOND_CONVERSION)))
        else:
            # Slow rewiring
            spec.write_value(data=0)
            spec.write_value(data=int((
                self.__p_rew * MICRO_TO_SECOND_CONVERSION) /
                float(machine_time_step)))
        # write s_max
        spec.write_value(data=int(self.__s_max))
        # write total number of atoms in the application vertex
        spec.write_value(data=app_vertex.n_atoms)
        # write local low, high and number of atoms
        spec.write_value(data=post_slice.n_atoms)
        spec.write_value(data=post_slice.lo_atom)
        spec.write_value(data=post_slice.hi_atom)

        # Generate a seed for the RNG on chip that is the same for all
        # of the cores that have perform structural updates.
        # NOTE: it should be different between application vertices
        if app_vertex not in self.__seeds.keys():
            self.__seeds[app_vertex] = \
                [self.__rng.randint(0x7FFFFFFF) for _ in range(4)]

        # write the random seed (4 words), generated randomly,
        # but the same for all postsynaptic vertices!
        for seed in self.__seeds[app_vertex]:
            spec.write_value(data=seed)

        # write local seed (4 words), generated randomly!
        for _ in range(4):
            spec.write_value(data=numpy.random.randint(0x7FFFFFFF))

        # write the number of pre-populations
        spec.write_value(data=n_pre_pops)

    def __write_prepopulation_info(
            self, spec, app_vertex, structural_edges,
            routing_info, weight_scales, post_slice, synapse_indices,
            machine_time_step):
        """
        :param ~data_specification.DataSpecificationGenerator spec:
        :param AbstractPopulationVertex app_vertex:
        :param list(tuple(ProjectionApplicationEdge,SynapseInformation)) \
                structural_edges:
        :param RoutingInfo routing_info:
        :param dict(AbstractSynapseType,float) weight_scales:
        :param ~pacman.model.graphs.common.Slice post_slice:
        :param dict(tuple(SynapseInformation,int),int) synapse_indices:
        :param int machine_time_step:
        :rtype: dict(tuple(AbstractPopulationVertex,SynapseInformation),int)
        """
        pop_index = dict()
        index = 0
        for app_edge, synapse_info in structural_edges:
            pop_index[app_edge.pre_vertex, synapse_info] = index
            index += 1
            machine_edges = [
                e for e in app_edge.machine_edges
                if e.post_vertex.vertex_slice == post_slice]
            dynamics = synapse_info.synapse_dynamics

            # Number of machine edges
            spec.write_value(len(machine_edges), data_type=DataType.UINT16)
            # Controls - currently just if this is a self connection or not
            self_connected = app_vertex == app_edge.pre_vertex
            spec.write_value(int(self_connected), data_type=DataType.UINT16)
            # Delay
            delay_scale = 1000.0 / machine_time_step
            if isinstance(dynamics.initial_delay, collections.Iterable):
                spec.write_value(int(dynamics.initial_delay[0] * delay_scale),
                                 data_type=DataType.UINT16)
                spec.write_value(int(dynamics.initial_delay[1] * delay_scale),
                                 data_type=DataType.UINT16)
            else:
                scaled_delay = dynamics.initial_delay * delay_scale
                spec.write_value(scaled_delay, data_type=DataType.UINT16)
                spec.write_value(scaled_delay, data_type=DataType.UINT16)

            # Weight
            spec.write_value(round(dynamics.initial_weight *
                                   weight_scales[synapse_info.synapse_type]))
            # Connection type
            spec.write_value(synapse_info.synapse_type)
            # Total number of atoms in pre-vertex
            spec.write_value(app_edge.pre_vertex.n_atoms)
            # Machine edge information
            for machine_edge in machine_edges:
                r_info = routing_info.get_routing_info_for_edge(machine_edge)
                vertex_slice = machine_edge.pre_vertex.vertex_slice
                spec.write_value(r_info.first_key)
                spec.write_value(r_info.first_mask)
                spec.write_value(vertex_slice.n_atoms)
                spec.write_value(vertex_slice.lo_atom)
                spec.write_value(
                    synapse_indices[synapse_info, vertex_slice.lo_atom])
        return pop_index

    def __write_post_to_pre_table(
            self, spec, pop_index, app_vertex, post_slice):
        """ Post to pre table is basically the transpose of the synaptic\
            matrix.

        :param ~data_specification.DataSpecificationGenerator spec:
        :param dict(tuple(AbstractPopulationVertex,SynapseInformation),int) \
                pop_index:
        :param AbstractPopulationVertex app_vertex:
        :param ~pacman.model.graphs.common.Slice post_slice:
        """
        # Get connections for this post slice
        key = (app_vertex, post_slice.lo_atom)
        slice_conns = self.__connections[key]
        # Make a single large array of connections
        connections = numpy.concatenate(
            [conn for (conn, _, _, _) in slice_conns])
        # Make a single large array of population index
        conn_lens = [len(conn) for (conn, _, _, _) in slice_conns]
        for (_, a_edge, _, s_info) in slice_conns:
            if (a_edge.pre_vertex, s_info) not in pop_index:
                print("Help!")
        pop_indices = numpy.repeat(
            [pop_index[a_edge.pre_vertex, s_info]
             for (_, a_edge, _, s_info) in slice_conns], conn_lens)
        # Make a single large array of sub-population index
        subpop_indices = numpy.repeat(
            [m_edge.pre_vertex.index
             for (_, _, m_edge, _) in slice_conns], conn_lens)
        # Get the low atom for each source and subtract
        lo_atoms = numpy.repeat(
            [m_edge.pre_vertex.vertex_slice.lo_atom
             for (_, _, m_edge, _) in slice_conns], conn_lens)
        connections["source"] = connections["source"] - lo_atoms
        connections["target"] = connections["target"] - post_slice.lo_atom

        # Make an array of all data required
        conn_data = numpy.dstack(
            (pop_indices, subpop_indices, connections["source"]))[0]

        # Break data into rows based on target and strip target out
        rows = [conn_data[connections["target"] == i]
                for i in range(0, post_slice.n_atoms)]

        if any(len(row) > self.__s_max for row in rows):
            raise Exception("Too many initial connections per incoming neuron")

        # Make each row the required length through padding with 0xFFFF
        padded_rows = [numpy.pad(row, [(self.__s_max - len(row), 0), (0, 0)],
                                 "constant", constant_values=0xFFFF)
                       for row in rows]

        # Finally make the table and write it out
        post_to_pre = numpy.core.records.fromarrays(
            numpy.concatenate(padded_rows).T, formats="u1, u1, u2").view("u4")
        spec.write_array(post_to_pre)

    def get_parameters_sdram_usage_in_bytes(
            self, application_graph, app_vertex, n_neurons):
        """ Get SDRAM usage

        :param ~pacman.model.graphs.application.ApplicationGraph \
                application_graph:
        :param AbstractPopulationVertex app_vertex:
        :param int n_neurons:
        :return: SDRAM usage
        :rtype: int
        """
        # Work out how many sub-edges we will end up with, as this is used
        # for key_atom_info
        n_sub_edges = 0
        structural_edges = self.__get_structural_edges(
            application_graph, app_vertex)
        # Also keep track of the parameter sizes
        param_sizes = self.__partner_selection\
            .get_parameters_sdram_usage_in_bytes()
        for (in_edge, synapse_info) in structural_edges:
            max_atoms = in_edge.pre_vertex.get_max_atoms_per_core()
            if in_edge.pre_vertex.n_atoms < max_atoms:
                max_atoms = in_edge.pre_vertex.n_atoms
            n_sub_edges += int(math.ceil(
                float(in_edge.pre_vertex.n_atoms) / float(max_atoms)))
            dynamics = synapse_info.synapse_dynamics
            param_sizes += dynamics.formation\
                .get_parameters_sdram_usage_in_bytes()
            param_sizes += dynamics.elimination\
                .get_parameters_sdram_usage_in_bytes()

        return int((self._REWIRING_DATA_SIZE +
                   (self._PRE_POP_INFO_BASE_SIZE * len(structural_edges)) +
                   (self._KEY_ATOM_INFO_SIZE * n_sub_edges) +
                   (self._POST_TO_PRE_ENTRY_SIZE * n_neurons * self.__s_max) +
                   param_sizes))

    def synaptic_data_update(
            self, connections, post_vertex_slice, app_edge, synapse_info,
            machine_edge):
        """ Set synaptic data

        :param ~numpy.ndarray connections:
        :param ~pacman.model.graphs.common.Slice post_vertex_slice:
        :param ProjectionApplicationEdge app_edge:
        :param SynapseInformation synapse_info:
        :param ProjectionMachineEdge machine_edge:
        """
        if not isinstance(synapse_info.synapse_dynamics,
                          AbstractSynapseDynamicsStructural):
            return
        key = (app_edge.post_vertex, post_vertex_slice.lo_atom)
        if key not in self.__connections.keys():
            self.__connections[key] = []
        self.__connections[key].append(
            (connections, app_edge, machine_edge, synapse_info))

    def n_words_for_plastic_connections(self, value):
        """ Set size of plastic connections in words

        :param int value:
        """
        self.__actual_row_max_length = value

    def n_words_for_static_connections(self, value):
        """ Set size of static connections in words

        :param int value:
        """
        self.__actual_row_max_length = value

    def get_vertex_executable_suffix(self):
        """
        :rtype: str
        """
        name = "_structural"
        name += self.__partner_selection.vertex_executable_suffix
        name += self.__formation.vertex_executable_suffix
        name += self.__elimination.vertex_executable_suffix
        return name

    def is_same_as(self, synapse_dynamics):
        """
        :param SynapseDynamicsStructuralCommon synapse_dynamics:
        :rtype: bool
        """
        # Note noqa because exact type comparison is required here
        return (
            self.__s_max == synapse_dynamics.s_max and
            self.__f_rew == synapse_dynamics.f_rew and
            self.__initial_weight == synapse_dynamics.initial_weight and
            self.__initial_delay == synapse_dynamics.initial_delay and
            (type(self.__partner_selection) ==  # noqa
             type(synapse_dynamics.partner_selection)) and
            (type(self.__formation) ==
             type(synapse_dynamics.formation)) and
            (type(self.__elimination) ==
             type(synapse_dynamics.elimination)))

    @property
    def initial_weight(self):
        return self.__initial_weight

    @property
    def initial_delay(self):
        return self.__initial_delay

    @property
    def f_rew(self):
        return self.__f_rew

    @property
    def s_max(self):
        return self.__s_max

    @property
    def seed(self):
        return self.__seed

    @property
    def partner_selection(self):
        """
        :rtype: AbstractPartnerSelection
        """
        return self.__partner_selection

    @property
    def formation(self):
        """
        :rtype: AbstractFormation
        """
        return self.__formation

    @property
    def elimination(self):
        """
        :rtype: AbstractElimination
        """
        return self.__elimination<|MERGE_RESOLUTION|>--- conflicted
+++ resolved
@@ -24,11 +24,6 @@
 from .abstract_synapse_dynamics_structural import (
     AbstractSynapseDynamicsStructural)
 from spynnaker.pyNN.exceptions import SynapticConfigurationException
-<<<<<<< HEAD
-from spynnaker.pyNN.utilities.constants import POPULATION_BASED_REGIONS
-=======
-import math
->>>>>>> 8700f62d
 
 
 class SynapseDynamicsStructuralCommon(object):
@@ -199,13 +194,7 @@
         :param dict(tuple(SynapseInformation,int),int) synapse_indices:
         """
         spec.comment("Writing structural plasticity parameters")
-<<<<<<< HEAD
-        if spec.current_region != \
-                POPULATION_BASED_REGIONS.SYNAPSE_DYNAMICS.value:
-            spec.switch_write_focus(region)
-=======
         spec.switch_write_focus(region)
->>>>>>> 8700f62d
 
         # Get relevant edges
         structural_edges = self.__get_structural_edges(
