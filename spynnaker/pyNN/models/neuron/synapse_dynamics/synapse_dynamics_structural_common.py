--- conflicted
+++ resolved
@@ -84,13 +84,8 @@
     def write_structural_parameters(
             self, spec, region, machine_time_step, weight_scales,
             application_graph, app_vertex, post_slice, routing_info,
-<<<<<<< HEAD
             synaptic_matrices):
-        """ Write the synapse parameters to the spec.
-=======
-            synapse_indices):
         """ Write structural plasticity parameters
->>>>>>> 21279b0e
 
         :param ~data_specification.DataSpecificationGenerator spec:
             the data spec
@@ -410,13 +405,14 @@
         Generate a seed for the RNG on chip that is the same for all
         of the cores that have perform structural updates.
 
-<<<<<<< HEAD
-    @property
-    def elimination(self):
-        """
-        :rtype: AbstractElimination
-        """
-        return self.__elimination
+        It should be different between application vertices
+            but the same for the same app_vertex
+        It should be different every time called with None
+
+        :param app_vertex:
+        :type app_vertex: ApplicationVertex or None
+        :return: list of random seed (4 words), generated randomly
+        """
 
     def check_initial_delay(self, max_delay_ms):
         """ Check that delays can be done without delay extensions
@@ -436,14 +432,4 @@
             raise Exception(
                 "The initial delay {} is bigger than {}.  This is not"
                 " supported in the current implementation".format(
-                    self.__initial_delay, max_delay_ms))
-=======
-        It should be different between application vertices
-            but the same for the same app_vertex
-        It should be different every time called with None
-
-        :param app_vertex:
-        :type app_vertex: ApplicationVertex or None
-        :return: list of random seed (4 words), generated randomly
-        """
->>>>>>> 21279b0e
+                    self.__initial_delay, max_delay_ms))