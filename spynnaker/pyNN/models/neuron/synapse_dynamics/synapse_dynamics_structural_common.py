# Copyright (c) 2017-2019 The University of Manchester
#
# This program is free software: you can redistribute it and/or modify
# it under the terms of the GNU General Public License as published by
# the Free Software Foundation, either version 3 of the License, or
# (at your option) any later version.
#
# This program is distributed in the hope that it will be useful,
# but WITHOUT ANY WARRANTY; without even the implied warranty of
# MERCHANTABILITY or FITNESS FOR A PARTICULAR PURPOSE.  See the
# GNU General Public License for more details.
#
# You should have received a copy of the GNU General Public License
# along with this program.  If not, see <http://www.gnu.org/licenses/>.

import collections
import math
import numpy
from data_specification.enums.data_type import DataType
from spinn_front_end_common.utilities.constants import (
    MICRO_TO_MILLISECOND_CONVERSION, MICRO_TO_SECOND_CONVERSION,
    BYTES_PER_WORD, BYTES_PER_SHORT)
from spynnaker.pyNN.exceptions import SynapticConfigurationException
from spynnaker.pyNN.utilities.utility_calls import ceildiv
from spynnaker.pyNN.models.neural_projections import ProjectionApplicationEdge
from .abstract_synapse_dynamics_structural import (
    AbstractSynapseDynamicsStructural)
<<<<<<< HEAD
=======
from spynnaker.pyNN.exceptions import SynapticConfigurationException
>>>>>>> 6cd54837


class SynapseDynamicsStructuralCommon(object):
    """ Utility class that holds properties of synaptic rewiring\
        both in the presence and absence of STDP.

        Written by Petrut Bogdan.
    """
    __slots__ = [
        # Frequency of rewiring (Hz)
        "__f_rew",
        # Period of rewiring (ms)
        "__p_rew",
        # Initial weight assigned to a newly formed connection
        "__initial_weight",
        # Delay assigned to a newly formed connection
        "__initial_delay",
        # Maximum fan-in per target layer neuron
        "__s_max",
        # The seed
        "__seed",
        # Holds initial connectivity as defined via connector
        "__connections",
        # Maximum synaptic row length for created synapses
        "__actual_row_max_length",
        # The actual type of weights: static through the simulation or those
        # that can be change through STDP
        "__weight_dynamics",
        # Shared RNG seed to be written on all cores
        "__seeds",
        # Stores the actual SDRAM usage (value obtained only after writing spec
        # is finished)
        "__actual_sdram_usage",
        # The RNG used with the seed that is passed in
        "__rng",
        # The partner selection rule
        "__partner_selection",
        # The formation rule
        "__formation",
        # The elimination rule
        "__elimination"
    ]

    # 7 32-bit numbers (fast; p_rew; s_max; app_no_atoms; machine_no_atoms;
    # low_atom; high_atom) + 2 4-word RNG seeds (shared_seed; local_seed)
    # + 1 32-bit number (no_pre_pops)
    _REWIRING_DATA_SIZE = (
        (7 * BYTES_PER_WORD) + (2 * 4 * BYTES_PER_WORD) + BYTES_PER_WORD)

    # Size excluding key_atom_info (as variable length)
    # 4 16-bit numbers (no_pre_vertices; sp_control; delay_lo; delay_hi)
    # + 3 32-bit numbers (weight; connection_type; total_no_atoms)
    _PRE_POP_INFO_BASE_SIZE = (4 * BYTES_PER_SHORT) + (3 * BYTES_PER_WORD)

    # 5 32-bit numbers (key; mask; n_atoms; lo_atom; m_pop_index)
    _KEY_ATOM_INFO_SIZE = (5 * BYTES_PER_WORD)

    # 1 16-bit number (neuron_index)
    # + 2 8-bit numbers (sub_pop_index; pop_index)
    _POST_TO_PRE_ENTRY_SIZE = BYTES_PER_SHORT + (2 * 1)

    #: Default value for frequency of rewiring
    DEFAULT_F_REW = 10**4
    #: Default value for initial weight on connection formation
    DEFAULT_INITIAL_WEIGHT = 0
    #: Default value for initial delay on connection formation
    DEFAULT_INITIAL_DELAY = 1
    #: Default value for maximum fan-in per target layer neuron
    DEFAULT_S_MAX = 32

    def __init__(
            self, partner_selection, formation, elimination, f_rew,
            initial_weight, initial_delay, s_max, seed):
        """
        :param AbstractPartnerSelection partner_selection:
            The partner selection rule
        :param AbstractFormation formation: The formation rule
        :param AbstractElimination elimination: The elimination rule
        :param int f_rew: How many rewiring attempts will be done per second.
        :param float initial_weight:
            Initial weight assigned to a newly formed connection
        :param initial_delay: Delay assigned to a newly formed connection
<<<<<<< HEAD
        :type initial_delay: int or tuple(int,int)
=======
        :type initial_delay: int or (int, int)
>>>>>>> 6cd54837
        :param int s_max: Maximum fan-in per target layer neuron
        :param int seed: seed the random number generators
        """
        self.__partner_selection = partner_selection
        self.__formation = formation
        self.__elimination = elimination
        self.__f_rew = f_rew
        self.__p_rew = 1. / self.__f_rew
        self.__initial_weight = initial_weight
        self.__initial_delay = initial_delay
        self.__s_max = s_max
        self.__seed = seed
        self.__connections = dict()

        self.__actual_row_max_length = self.__s_max

        self.__rng = numpy.random.RandomState(seed)
        self.__seeds = dict()

        # Addition information -- used for SDRAM usage
        self.__actual_sdram_usage = dict()

    def set_projection_parameter(self, param, value):
        """
        :param str param:
        :param value:
        """
<<<<<<< HEAD
        for item in [self.__partner_selection, self.__formation,
                     self.__elimination]:
=======
        for item in (self.__partner_selection, self.__formation,
                     self.__elimination):
>>>>>>> 6cd54837
            if hasattr(item, param):
                setattr(item, param, value)
                break
        else:
            raise Exception("Unknown parameter {}".format(param))

    def get_parameter_names(self):
        """
        :rtype: list(str)
        """
        names = ['initial_weight', 'initial_delay', 'f_rew', 'p_rew', 's_max']
        names.extend(self.__partner_selection.get_parameter_names())
        names.extend(self.__formation.get_parameter_names())
        names.extend(self.__elimination.get_parameter_names())
        return names

    @property
    def p_rew(self):
        """ The period of rewiring.

        :return: The period of rewiring
        :rtype: int
        """
        return self.__p_rew

    @property
    def actual_sdram_usage(self):
        """ Actual SDRAM usage (based on what is written to spec).

        :return: actual SDRAM usage
        :rtype: int
        """
        return self.__actual_sdram_usage

    def write_parameters(
            self, spec, region, machine_time_step, weight_scales,
            application_graph, app_vertex, post_slice, routing_info,
            synapse_indices):
        """ Write the synapse parameters to the spec.

        :param ~data_specification.DataSpecificationGenerator spec:
            the data spec
        :param int region: region ID
        :param int machine_time_step: the duration of a machine time step (ms)
        :param dict(AbstractSynapseType,float) weight_scales:
            scaling the weights
        :param ~pacman.model.graphs.application.ApplicationGraph\
                application_graph:
            the entire, highest level, graph of the network to be simulated
        :param AbstractPopulationVertex app_vertex:
            the highest level object of the post-synaptic population
        :param ~pacman.model.graphs.common.Slice post_slice:
            the slice of the app vertex corresponding to this machine vertex
        :param ~pacman.model.routing_info.RoutingInfo routing_info:
            All of the routing information on the network
        :param dict(tuple(SynapseInformation,int),int) synapse_indices:
        """
        spec.comment("Writing structural plasticity parameters")
        spec.switch_write_focus(region)

        # Get relevant edges
        structural_edges = self.__get_structural_edges(
            application_graph, app_vertex)

        # Write the common part of the rewiring data
        self.__write_common_rewiring_data(
            spec, app_vertex, post_slice, machine_time_step,
            len(structural_edges))

        # Write the pre-population info
        pop_index = self.__write_prepopulation_info(
            spec, app_vertex, structural_edges, routing_info, weight_scales,
            post_slice, synapse_indices, machine_time_step)

        # Write the post-to-pre table
        self.__write_post_to_pre_table(spec, pop_index, app_vertex, post_slice)

        # Write the component parameters
        self.__partner_selection.write_parameters(spec)
        for _, synapse_info in structural_edges:
            dynamics = synapse_info.synapse_dynamics
            dynamics.formation.write_parameters(spec)
        for _, synapse_info in structural_edges:
            dynamics = synapse_info.synapse_dynamics
            dynamics.elimination.write_parameters(
                spec, weight_scales[synapse_info.synapse_type])

    def __get_structural_edges(self, app_graph, app_vertex):
        """
        :param ~pacman.model.graphs.application.ApplicationGraph app_graph:
        :param ~pacman.model.graphs.application.ApplicationVertex app_vertex:
        :rtype: list(tuple(ProjectionApplicationEdge, SynapseInformation))
<<<<<<< HEAD
        :raises SynapticConfigurationException:
            if there are two structurally-plastic projections on an edge
=======
>>>>>>> 6cd54837
        """
        structural_edges = list()
        for app_edge in app_graph.get_edges_ending_at_vertex(app_vertex):
            if isinstance(app_edge, ProjectionApplicationEdge):
                found = False
                for synapse_info in app_edge.synapse_information:
                    if isinstance(synapse_info.synapse_dynamics,
                                  AbstractSynapseDynamicsStructural):
                        if found:
                            raise SynapticConfigurationException(
                                "Only one Projection between each pair of "
                                "Populations can use structural plasticity")
                        found = True
                        structural_edges.append((app_edge, synapse_info))
<<<<<<< HEAD

=======
>>>>>>> 6cd54837
        return structural_edges

    def __write_common_rewiring_data(
            self, spec, app_vertex, post_slice, machine_time_step, n_pre_pops):
        """ Write the non-sub-population synapse parameters to the spec.

<<<<<<< HEAD
        :param ~.DataSpecificationGenerator spec: the data spec
=======
        :param ~data_specification.DataSpecificationGenerator spec:
            the data spec
>>>>>>> 6cd54837
        :param AbstractPopulationVertex app_vertex:
            the highest level object of the post-synaptic population
        :param ~pacman.model.graphs.common.Slice post_slice:
            the slice of the app vertex corresponding to this machine vertex
        :param int machine_time_step: the duration of a machine time step (ms)
        :param int n_pre_pops: the number of pre-populations
<<<<<<< HEAD
=======
        :return: None
        :rtype: None
>>>>>>> 6cd54837
        """
        if (self.__p_rew * MICRO_TO_MILLISECOND_CONVERSION <
                machine_time_step / MICRO_TO_MILLISECOND_CONVERSION):
            # Fast rewiring
            spec.write_value(data=1)
            spec.write_value(data=int(
                machine_time_step / (
                    self.__p_rew * MICRO_TO_SECOND_CONVERSION)))
        else:
            # Slow rewiring
            spec.write_value(data=0)
            spec.write_value(data=int((
                self.__p_rew * MICRO_TO_SECOND_CONVERSION) /
                float(machine_time_step)))
        # write s_max
        spec.write_value(data=int(self.__s_max))
        # write total number of atoms in the application vertex
        spec.write_value(data=app_vertex.n_atoms)
        # write local low, high and number of atoms
        spec.write_value(data=post_slice.n_atoms)
        spec.write_value(data=post_slice.lo_atom)
        spec.write_value(data=post_slice.hi_atom)

        # Generate a seed for the RNG on chip that is the same for all
        # of the cores that have perform structural updates.
        # NOTE: it should be different between application vertices
        if app_vertex not in self.__seeds.keys():
            self.__seeds[app_vertex] = \
                [self.__rng.randint(0x7FFFFFFF) for _ in range(4)]

        # write the random seed (4 words), generated randomly,
        # but the same for all postsynaptic vertices!
        for seed in self.__seeds[app_vertex]:
            spec.write_value(data=seed)

        # write local seed (4 words), generated randomly!
        for _ in range(4):
            spec.write_value(data=numpy.random.randint(0x7FFFFFFF))

        # write the number of pre-populations
        spec.write_value(data=n_pre_pops)

    def __write_prepopulation_info(
            self, spec, app_vertex, structural_edges,
            routing_info, weight_scales, post_slice, synapse_indices,
            machine_time_step):
        """
<<<<<<< HEAD
        :param ~.DataSpecificationGenerator spec:
=======
        :param ~data_specification.DataSpecificationGenerator spec:
>>>>>>> 6cd54837
        :param AbstractPopulationVertex app_vertex:
        :param list(tuple(ProjectionApplicationEdge,SynapseInformation)) \
                structural_edges:
        :param RoutingInfo routing_info:
        :param dict(AbstractSynapseType,float) weight_scales:
        :param ~pacman.model.graphs.common.Slice post_slice:
        :param dict(tuple(SynapseInformation,int),int) synapse_indices:
        :param int machine_time_step:
        :rtype: dict(tuple(AbstractPopulationVertex,SynapseInformation),int)
        """
        pop_index = dict()
        index = 0
        for app_edge, synapse_info in structural_edges:
            pop_index[app_edge.pre_vertex, synapse_info] = index
            index += 1
            machine_edges = [
<<<<<<< HEAD
                e for e in graph_mapper.get_machine_edges(app_edge)
                if graph_mapper.get_slice(e.post_vertex) == post_slice]
=======
                e for e in app_edge.machine_edges
                if e.post_vertex.vertex_slice == post_slice]
>>>>>>> 6cd54837
            dynamics = synapse_info.synapse_dynamics

            # Number of machine edges
            spec.write_value(len(machine_edges), data_type=DataType.UINT16)
            # Controls - currently just if this is a self connection or not
            self_connected = app_vertex == app_edge.pre_vertex
            spec.write_value(int(self_connected), data_type=DataType.UINT16)
            # Delay
            delay_scale = 1000.0 / machine_time_step
            if isinstance(dynamics.initial_delay, collections.Iterable):
                spec.write_value(int(dynamics.initial_delay[0] * delay_scale),
                                 data_type=DataType.UINT16)
                spec.write_value(int(dynamics.initial_delay[1] * delay_scale),
                                 data_type=DataType.UINT16)
            else:
                scaled_delay = dynamics.initial_delay * delay_scale
                spec.write_value(scaled_delay, data_type=DataType.UINT16)
                spec.write_value(scaled_delay, data_type=DataType.UINT16)

            # Weight
            spec.write_value(round(dynamics.initial_weight *
                                   weight_scales[synapse_info.synapse_type]))
            # Connection type
            spec.write_value(synapse_info.synapse_type)
            # Total number of atoms in pre-vertex
            spec.write_value(app_edge.pre_vertex.n_atoms)
            # Machine edge information
            for machine_edge in machine_edges:
                r_info = routing_info.get_routing_info_for_edge(machine_edge)
                vertex_slice = machine_edge.pre_vertex.vertex_slice
                spec.write_value(r_info.first_key)
                spec.write_value(r_info.first_mask)
                spec.write_value(vertex_slice.n_atoms)
                spec.write_value(vertex_slice.lo_atom)
                spec.write_value(
                    synapse_indices[synapse_info, vertex_slice.lo_atom])
        return pop_index

    def __write_post_to_pre_table(
            self, spec, pop_index, app_vertex, post_slice):
        """ Post to pre table is basically the transpose of the synaptic\
            matrix.

<<<<<<< HEAD
        :param ~.DataSpecificationGenerator spec:
=======
        :param ~data_specification.DataSpecificationGenerator spec:
>>>>>>> 6cd54837
        :param dict(tuple(AbstractPopulationVertex,SynapseInformation),int) \
                pop_index:
        :param AbstractPopulationVertex app_vertex:
        :param ~pacman.model.graphs.common.Slice post_slice:
        """
        # Get connections for this post slice
        slice_conns = self.__connections[app_vertex, post_slice.lo_atom]
        # Make a single large array of connections
        connections = numpy.concatenate(
            [conn for (conn, _, _, _) in slice_conns])
        # Make a single large array of population index
        conn_lens = [len(conn) for (conn, _, _, _) in slice_conns]
        for (_, a_edge, _, s_info) in slice_conns:
            if (a_edge.pre_vertex, s_info) not in pop_index:
                print("Help!")
        pop_indices = numpy.repeat(
            [pop_index[a_edge.pre_vertex, s_info]
             for (_, a_edge, _, s_info) in slice_conns], conn_lens)
        # Make a single large array of sub-population index
        subpop_indices = numpy.repeat(
            [m_edge.pre_vertex.index
             for (_, _, m_edge, _) in slice_conns], conn_lens)
        # Get the low atom for each source and subtract
        lo_atoms = numpy.repeat(
            [m_edge.pre_vertex.vertex_slice.lo_atom
             for (_, _, m_edge, _) in slice_conns], conn_lens)
        connections["source"] = connections["source"] - lo_atoms
        connections["target"] = connections["target"] - post_slice.lo_atom

        # Make an array of all data required
        conn_data = numpy.dstack(
            (pop_indices, subpop_indices, connections["source"]))[0]

        # Break data into rows based on target and strip target out
        rows = [conn_data[connections["target"] == i]
                for i in range(0, post_slice.n_atoms)]

        if any(len(row) > self.__s_max for row in rows):
            raise Exception("Too many initial connections per incoming neuron")

        # Make each row the required length through padding with 0xFFFF
        padded_rows = [numpy.pad(row, [(self.__s_max - len(row), 0), (0, 0)],
                                 "constant", constant_values=0xFFFF)
                       for row in rows]

        # Finally make the table and write it out
        post_to_pre = numpy.core.records.fromarrays(
            numpy.concatenate(padded_rows).T, formats="u1, u1, u2").view("u4")
        spec.write_array(post_to_pre)

    def get_parameters_sdram_usage_in_bytes(
            self, application_graph, app_vertex, n_neurons):
        """ Get SDRAM usage

        :param ~pacman.model.graphs.application.ApplicationGraph \
                application_graph:
        :param AbstractPopulationVertex app_vertex:
        :param int n_neurons:
        :return: SDRAM usage
        :rtype: int
        """
        # Work out how many sub-edges we will end up with, as this is used
        # for key_atom_info
        n_sub_edges = 0
        structural_edges = self.__get_structural_edges(
            application_graph, app_vertex)
        # Also keep track of the parameter sizes
        param_sizes = self.__partner_selection\
            .get_parameters_sdram_usage_in_bytes()
        for (in_edge, synapse_info) in structural_edges:
            max_atoms = in_edge.pre_vertex.get_max_atoms_per_core()
            if in_edge.pre_vertex.n_atoms < max_atoms:
                max_atoms = in_edge.pre_vertex.n_atoms
            n_sub_edges += ceildiv(in_edge.pre_vertex.n_atoms, max_atoms)
            dynamics = synapse_info.synapse_dynamics
            param_sizes += dynamics.formation\
                .get_parameters_sdram_usage_in_bytes()
            param_sizes += dynamics.elimination\
                .get_parameters_sdram_usage_in_bytes()

        return int((self._REWIRING_DATA_SIZE +
                   (self._PRE_POP_INFO_BASE_SIZE * len(structural_edges)) +
                   (self._KEY_ATOM_INFO_SIZE * n_sub_edges) +
                   (self._POST_TO_PRE_ENTRY_SIZE * n_neurons * self.__s_max) +
                   param_sizes))

    def synaptic_data_update(
            self, connections, post_vertex_slice, app_edge, synapse_info,
            machine_edge):
        """ Set synaptic data

        :param ~numpy.ndarray connections:
        :param ~pacman.model.graphs.common.Slice post_vertex_slice:
        :param ProjectionApplicationEdge app_edge:
        :param SynapseInformation synapse_info:
        :param ProjectionMachineEdge machine_edge:
        """
        if not isinstance(synapse_info.synapse_dynamics,
                          AbstractSynapseDynamicsStructural):
            return
        collector = self.__connections.setdefault(
            (app_edge.post_vertex, post_vertex_slice.lo_atom), [])
        collector.append(
            (connections, app_edge, machine_edge, synapse_info))

    def n_words_for_plastic_connections(self, value):
        """ Set size of plastic connections in words

        :param int value:
        """
        self.__actual_row_max_length = value

    def n_words_for_static_connections(self, value):
        """ Set size of static connections in words

        :param int value:
        """
        self.__actual_row_max_length = value

    def get_vertex_executable_suffix(self):
        """
        :rtype: str
        """
        name = "_structural"
        name += self.__partner_selection.vertex_executable_suffix
        name += self.__formation.vertex_executable_suffix
        name += self.__elimination.vertex_executable_suffix
        return name

    def is_same_as(self, synapse_dynamics):
        """
        :param SynapseDynamicsStructuralCommon synapse_dynamics:
        :rtype: bool
        """
        # Note noqa because exact type comparison is required here
        return (
            self.__s_max == synapse_dynamics.s_max and
            self.__f_rew == synapse_dynamics.f_rew and
            self.__initial_weight == synapse_dynamics.initial_weight and
            self.__initial_delay == synapse_dynamics.initial_delay and
            (type(self.__partner_selection) ==  # noqa
             type(synapse_dynamics.partner_selection)) and
            (type(self.__formation) ==
             type(synapse_dynamics.formation)) and
            (type(self.__elimination) ==
             type(synapse_dynamics.elimination)))

    @property
    def initial_weight(self):
        """ Initial weight assigned to a newly formed connection

        :rtype: float
        """
        return self.__initial_weight

    @property
    def initial_delay(self):
        """ Delay assigned to a newly formed connection

        :rtype: int or tuple(int, int)
        """
        return self.__initial_delay

    @property
    def f_rew(self):
        """ Frequency of rewiring (Hz)

        :rtype: int
        """
        return self.__f_rew

    @property
    def s_max(self):
        """ Maximum fan-in per target layer neuron

        :rtype: int
        """
        return self.__s_max

    @property
    def seed(self):
        """ seed for the random number generators

        :rtype: int
        """
        return self.__seed

    @property
    def partner_selection(self):
<<<<<<< HEAD
        """ The partner selection rule

=======
        """
>>>>>>> 6cd54837
        :rtype: AbstractPartnerSelection
        """
        return self.__partner_selection

    @property
    def formation(self):
<<<<<<< HEAD
        """ The formation rule

=======
        """
>>>>>>> 6cd54837
        :rtype: AbstractFormation
        """
        return self.__formation

    @property
    def elimination(self):
<<<<<<< HEAD
        """ The elimination rule

=======
        """
>>>>>>> 6cd54837
        :rtype: AbstractElimination
        """
        return self.__elimination<|MERGE_RESOLUTION|>--- conflicted
+++ resolved
@@ -25,10 +25,6 @@
 from spynnaker.pyNN.models.neural_projections import ProjectionApplicationEdge
 from .abstract_synapse_dynamics_structural import (
     AbstractSynapseDynamicsStructural)
-<<<<<<< HEAD
-=======
-from spynnaker.pyNN.exceptions import SynapticConfigurationException
->>>>>>> 6cd54837
 
 
 class SynapseDynamicsStructuralCommon(object):
@@ -111,11 +107,7 @@
         :param float initial_weight:
             Initial weight assigned to a newly formed connection
         :param initial_delay: Delay assigned to a newly formed connection
-<<<<<<< HEAD
         :type initial_delay: int or tuple(int,int)
-=======
-        :type initial_delay: int or (int, int)
->>>>>>> 6cd54837
         :param int s_max: Maximum fan-in per target layer neuron
         :param int seed: seed the random number generators
         """
@@ -143,13 +135,8 @@
         :param str param:
         :param value:
         """
-<<<<<<< HEAD
-        for item in [self.__partner_selection, self.__formation,
-                     self.__elimination]:
-=======
         for item in (self.__partner_selection, self.__formation,
                      self.__elimination):
->>>>>>> 6cd54837
             if hasattr(item, param):
                 setattr(item, param, value)
                 break
@@ -242,11 +229,8 @@
         :param ~pacman.model.graphs.application.ApplicationGraph app_graph:
         :param ~pacman.model.graphs.application.ApplicationVertex app_vertex:
         :rtype: list(tuple(ProjectionApplicationEdge, SynapseInformation))
-<<<<<<< HEAD
         :raises SynapticConfigurationException:
             if there are two structurally-plastic projections on an edge
-=======
->>>>>>> 6cd54837
         """
         structural_edges = list()
         for app_edge in app_graph.get_edges_ending_at_vertex(app_vertex):
@@ -261,33 +245,19 @@
                                 "Populations can use structural plasticity")
                         found = True
                         structural_edges.append((app_edge, synapse_info))
-<<<<<<< HEAD
-
-=======
->>>>>>> 6cd54837
         return structural_edges
 
     def __write_common_rewiring_data(
             self, spec, app_vertex, post_slice, machine_time_step, n_pre_pops):
         """ Write the non-sub-population synapse parameters to the spec.
 
-<<<<<<< HEAD
         :param ~.DataSpecificationGenerator spec: the data spec
-=======
-        :param ~data_specification.DataSpecificationGenerator spec:
-            the data spec
->>>>>>> 6cd54837
         :param AbstractPopulationVertex app_vertex:
             the highest level object of the post-synaptic population
         :param ~pacman.model.graphs.common.Slice post_slice:
             the slice of the app vertex corresponding to this machine vertex
         :param int machine_time_step: the duration of a machine time step (ms)
         :param int n_pre_pops: the number of pre-populations
-<<<<<<< HEAD
-=======
-        :return: None
-        :rtype: None
->>>>>>> 6cd54837
         """
         if (self.__p_rew * MICRO_TO_MILLISECOND_CONVERSION <
                 machine_time_step / MICRO_TO_MILLISECOND_CONVERSION):
@@ -335,11 +305,7 @@
             routing_info, weight_scales, post_slice, synapse_indices,
             machine_time_step):
         """
-<<<<<<< HEAD
         :param ~.DataSpecificationGenerator spec:
-=======
-        :param ~data_specification.DataSpecificationGenerator spec:
->>>>>>> 6cd54837
         :param AbstractPopulationVertex app_vertex:
         :param list(tuple(ProjectionApplicationEdge,SynapseInformation)) \
                 structural_edges:
@@ -356,13 +322,8 @@
             pop_index[app_edge.pre_vertex, synapse_info] = index
             index += 1
             machine_edges = [
-<<<<<<< HEAD
-                e for e in graph_mapper.get_machine_edges(app_edge)
-                if graph_mapper.get_slice(e.post_vertex) == post_slice]
-=======
                 e for e in app_edge.machine_edges
                 if e.post_vertex.vertex_slice == post_slice]
->>>>>>> 6cd54837
             dynamics = synapse_info.synapse_dynamics
 
             # Number of machine edges
@@ -406,11 +367,7 @@
         """ Post to pre table is basically the transpose of the synaptic\
             matrix.
 
-<<<<<<< HEAD
         :param ~.DataSpecificationGenerator spec:
-=======
-        :param ~data_specification.DataSpecificationGenerator spec:
->>>>>>> 6cd54837
         :param dict(tuple(AbstractPopulationVertex,SynapseInformation),int) \
                 pop_index:
         :param AbstractPopulationVertex app_vertex:
@@ -600,36 +557,24 @@
 
     @property
     def partner_selection(self):
-<<<<<<< HEAD
         """ The partner selection rule
 
-=======
-        """
->>>>>>> 6cd54837
         :rtype: AbstractPartnerSelection
         """
         return self.__partner_selection
 
     @property
     def formation(self):
-<<<<<<< HEAD
         """ The formation rule
 
-=======
-        """
->>>>>>> 6cd54837
         :rtype: AbstractFormation
         """
         return self.__formation
 
     @property
     def elimination(self):
-<<<<<<< HEAD
         """ The elimination rule
 
-=======
-        """
->>>>>>> 6cd54837
         :rtype: AbstractElimination
         """
         return self.__elimination