--- conflicted
+++ resolved
@@ -63,11 +63,7 @@
             a fixed delay value, or a tuple of two values means the delay will
             be chosen at random from a uniform distribution between the given
             values
-<<<<<<< HEAD
         :type initial_delay: int or tuple(int, int)
-=======
-        :type initial_delay: float or tuple(float, float)
->>>>>>> 6cd54837
         :param int s_max: Maximum fan-in per target layer neuron
         :param int seed: seed the random number generators
         :param float weight: The weight of connections formed by the connector
