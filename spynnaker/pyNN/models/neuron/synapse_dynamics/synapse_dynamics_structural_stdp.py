# Copyright (c) 2017-2019 The University of Manchester
#
# This program is free software: you can redistribute it and/or modify
# it under the terms of the GNU General Public License as published by
# the Free Software Foundation, either version 3 of the License, or
# (at your option) any later version.
#
# This program is distributed in the hope that it will be useful,
# but WITHOUT ANY WARRANTY; without even the implied warranty of
# MERCHANTABILITY or FITNESS FOR A PARTICULAR PURPOSE.  See the
# GNU General Public License for more details.
#
# You should have received a copy of the GNU General Public License
# along with this program.  If not, see <http://www.gnu.org/licenses/>.

import numpy
from pyNN.standardmodels.synapses import StaticSynapse
from spinn_utilities.overrides import overrides
from spynnaker.pyNN.exceptions import SynapticConfigurationException
from spynnaker.pyNN.utilities.utility_calls import create_mars_kiss_seeds
from .abstract_synapse_dynamics_structural import (
    AbstractSynapseDynamicsStructural)
from .synapse_dynamics_stdp import SynapseDynamicsSTDP
from .synapse_dynamics_structural_common import (
    DEFAULT_F_REW, DEFAULT_INITIAL_WEIGHT, DEFAULT_INITIAL_DELAY,
    DEFAULT_S_MAX, SynapseDynamicsStructuralCommon)


class SynapseDynamicsStructuralSTDP(
        SynapseDynamicsSTDP, SynapseDynamicsStructuralCommon):
    """ Class that enables synaptic rewiring in the presence of STDP.

        It acts as a wrapper around SynapseDynamicsSTDP, meaning rewiring can\
        operate in parallel with STDP synapses.

        Written by Petrut Bogdan.
    """
    __slots__ = [
        # Frequency of rewiring (Hz)
        "__f_rew",
        # Period of rewiring (ms)
        "__p_rew",
        # Initial weight assigned to a newly formed connection
        "__initial_weight",
        # Delay assigned to a newly formed connection
        "__initial_delay",
        # Maximum fan-in per target layer neuron
        "__s_max",
        # The seed
        "__seed",
        # Holds initial connectivity as defined via connector
        "__connections",
        # Maximum synaptic row length for created synapses
        "__actual_row_max_length",
        # The actual type of weights: static through the simulation or those
        # that can be change through STDP
        "__weight_dynamics",
        # Shared RNG seed to be written on all cores
        "__seeds",
        # Stores the actual SDRAM usage (value obtained only after writing spec
        # is finished)
        "__actual_sdram_usage",
        # The RNG used with the seed that is passed in
        "__rng",
        # The partner selection rule
        "__partner_selection",
        # The formation rule
        "__formation",
        # The elimination rule
        "__elimination"
    ]

    def __init__(
            self, partner_selection, formation, elimination,
            timing_dependence=None, weight_dependence=None,
            voltage_dependence=None, dendritic_delay_fraction=1.0,
            f_rew=DEFAULT_F_REW, initial_weight=DEFAULT_INITIAL_WEIGHT,
            initial_delay=DEFAULT_INITIAL_DELAY, s_max=DEFAULT_S_MAX,
<<<<<<< HEAD
            with_replacement=True, seed=None, weight=0.0, delay=1.0,
            backprop_delay=True):
=======
            seed=None, weight=StaticSynapse.default_parameters['weight'],
            delay=None, backprop_delay=True):
>>>>>>> ee0a4353
        """
        :param AbstractPartnerSelection partner_selection:
            The partner selection rule
        :param AbstractFormation formation: The formation rule
        :param AbstractElimination elimination: The elimination rule
        :param AbstractTimingDependence timing_dependence:
            The STDP timing dependence rule
        :param AbstractWeightDependence weight_dependence:
            The STDP weight dependence rule
        :param None voltage_dependence:
            The STDP voltage dependence (unsupported)
        :param float dendritic_delay_fraction:
            The STDP dendritic delay fraction
        :param int f_rew:
            How many rewiring attempts will be done per second.
        :param float initial_weight:
            Weight assigned to a newly formed connection
        :param initial_delay:
            Delay assigned to a newly formed connection; a single value means
            a fixed delay value, or a tuple of two values means the delay will
            be chosen at random from a uniform distribution between the given
            values
        :type initial_delay: float or tuple(float, float)
        :param int s_max: Maximum fan-in per target layer neuron
<<<<<<< HEAD
        :param bool with_replacement:
            If set to True (default), a new synapse can be formed in a
            location where a connection already exists; if False, then it must
            form where no connection already exists
        :param int seed: seed the random number generators
=======
        :param seed: seed for the random number generators
        :type seed: int or None
>>>>>>> ee0a4353
        :param float weight: The weight of connections formed by the connector
        :param delay: The delay of connections formed by the connector
            Use ``None`` to get the simulator default minimum delay.
        :type delay: float or None
        """
        SynapseDynamicsSTDP.__init__(
            self, timing_dependence, weight_dependence, voltage_dependence,
            dendritic_delay_fraction, weight, delay, pad_to_length=s_max,
            backprop_delay=backprop_delay)
        self.__partner_selection = partner_selection
        self.__formation = formation
        self.__elimination = elimination
        self.__f_rew = float(f_rew)
        self.__p_rew = 1. / self.__f_rew
        self.__initial_weight = initial_weight
        self.__initial_delay = initial_delay
        self.__s_max = s_max
        self.__with_replacement = with_replacement
        self.__seed = seed
        self.__connections = dict()

        self.__actual_row_max_length = self.__s_max

        self.__rng = numpy.random.RandomState(seed)
        self.__seeds = dict()

        # Addition information -- used for SDRAM usage
        self.__actual_sdram_usage = dict()

    @overrides(SynapseDynamicsSTDP.merge)
    def merge(self, synapse_dynamics):
        # If other is structural, check structural matches
        if isinstance(synapse_dynamics, AbstractSynapseDynamicsStructural):
            if not SynapseDynamicsStructuralCommon.is_same_as(
                    self, synapse_dynamics):
                raise SynapticConfigurationException(
                    "Synapse dynamics must match exactly when using multiple"
                    " edges to the same population")
        # If other is STDP, check STDP matches
        if isinstance(synapse_dynamics, SynapseDynamicsSTDP):
            if not SynapseDynamicsSTDP.is_same_as(self, synapse_dynamics):
                raise SynapticConfigurationException(
                    "Synapse dynamics must match exactly when using multiple"
                    " edges to the same population")

        # If everything matches, return ourselves as supreme!
        return self

    def set_projection_parameter(self, param, value):
        """
        :param str param:
        :param value:
       """
        for item in (self.partner_selection, self.__formation,
                     self.__elimination):
            if hasattr(item, param):
                setattr(item, param, value)
                break
        else:
            raise Exception("Unknown parameter {}".format(param))

    @overrides(SynapseDynamicsSTDP.is_same_as)
    def is_same_as(self, synapse_dynamics):
        if (isinstance(synapse_dynamics, SynapseDynamicsSTDP) and
                not SynapseDynamicsSTDP.is_same_as(self, synapse_dynamics)):
            return False
        return SynapseDynamicsStructuralCommon.is_same_as(
            self, synapse_dynamics)

    @overrides(SynapseDynamicsSTDP.get_vertex_executable_suffix)
    def get_vertex_executable_suffix(self):
        return (SynapseDynamicsSTDP.get_vertex_executable_suffix(self) +
                SynapseDynamicsStructuralCommon.get_vertex_executable_suffix(
                    self))

    @overrides(SynapseDynamicsSTDP.get_n_words_for_plastic_connections)
    def get_n_words_for_plastic_connections(self, n_connections):
        value = super(SynapseDynamicsStructuralSTDP,
                      self).get_n_words_for_plastic_connections(n_connections)
        self.__actual_row_max_length = value
        return value

    @overrides(AbstractSynapseDynamicsStructural.set_connections)
    def set_connections(
            self, connections, post_vertex_slice, app_edge, synapse_info,
            machine_edge):
        if not isinstance(synapse_info.synapse_dynamics,
                          AbstractSynapseDynamicsStructural):
            return
        collector = self.__connections.setdefault(
            (app_edge.post_vertex, post_vertex_slice.lo_atom), [])
        collector.append(
            (connections, app_edge, machine_edge, synapse_info))

    @overrides(SynapseDynamicsSTDP.get_parameter_names)
    def get_parameter_names(self):
        names = SynapseDynamicsSTDP.get_parameter_names(self)
        names.extend(SynapseDynamicsStructuralCommon.get_parameter_names(self))
        return names

    @property
    @overrides(AbstractSynapseDynamicsStructural.f_rew)
    def f_rew(self):
        return self.__f_rew

    @property
    @overrides(AbstractSynapseDynamicsStructural.s_max)
    def s_max(self):
        return self.__s_max

    @property
    @overrides(AbstractSynapseDynamicsStructural.with_replacement)
    def with_replacement(self):
        return self.__with_replacement

    @property
    @overrides(AbstractSynapseDynamicsStructural.seed)
    def seed(self):
        return self.__seed

    @property
    @overrides(AbstractSynapseDynamicsStructural.initial_weight)
    def initial_weight(self):
        return self.__initial_weight

    @property
    @overrides(AbstractSynapseDynamicsStructural.initial_delay)
    def initial_delay(self):
        return self.__initial_delay

    @property
    @overrides(AbstractSynapseDynamicsStructural.partner_selection)
    def partner_selection(self):
        return self.__partner_selection

    @property
    @overrides(AbstractSynapseDynamicsStructural.formation)
    def formation(self):
        return self.__formation

    @property
    @overrides(AbstractSynapseDynamicsStructural.elimination)
    def elimination(self):
        return self.__elimination

    @property
    @overrides(SynapseDynamicsStructuralCommon.connections)
    def connections(self):
        return self.__connections

    @overrides(SynapseDynamicsSTDP.get_weight_mean)
    def get_weight_mean(self, connector, synapse_info):
        return self.get_weight_maximum(connector, synapse_info)

    @overrides(SynapseDynamicsSTDP.get_weight_maximum)
    def get_weight_maximum(self, connector, synapse_info):
        w_max = super(SynapseDynamicsStructuralSTDP, self).get_weight_maximum(
            connector, synapse_info)
        return max(w_max, self.__initial_weight)

    @overrides(SynapseDynamicsStructuralCommon.get_seeds)
    def get_seeds(self, app_vertex=None):
        if app_vertex:
            if app_vertex not in self.__seeds.keys():
                self.__seeds[app_vertex] = (
                    create_mars_kiss_seeds(self.__rng, self.__seed))
            return self.__seeds[app_vertex]
        else:
            return create_mars_kiss_seeds(self.__rng, self.__seed)

    @overrides(SynapseDynamicsSTDP.generate_on_machine)
    def generate_on_machine(self):
        # Never generate structural connections on the machine
        return False<|MERGE_RESOLUTION|>--- conflicted
+++ resolved
@@ -76,13 +76,9 @@
             voltage_dependence=None, dendritic_delay_fraction=1.0,
             f_rew=DEFAULT_F_REW, initial_weight=DEFAULT_INITIAL_WEIGHT,
             initial_delay=DEFAULT_INITIAL_DELAY, s_max=DEFAULT_S_MAX,
-<<<<<<< HEAD
-            with_replacement=True, seed=None, weight=0.0, delay=1.0,
+            with_replacement=True, seed=None,
+            weight=StaticSynapse.default_parameters['weight'], delay=None,
             backprop_delay=True):
-=======
-            seed=None, weight=StaticSynapse.default_parameters['weight'],
-            delay=None, backprop_delay=True):
->>>>>>> ee0a4353
         """
         :param AbstractPartnerSelection partner_selection:
             The partner selection rule
@@ -107,16 +103,12 @@
             values
         :type initial_delay: float or tuple(float, float)
         :param int s_max: Maximum fan-in per target layer neuron
-<<<<<<< HEAD
         :param bool with_replacement:
             If set to True (default), a new synapse can be formed in a
             location where a connection already exists; if False, then it must
             form where no connection already exists
-        :param int seed: seed the random number generators
-=======
         :param seed: seed for the random number generators
         :type seed: int or None
->>>>>>> ee0a4353
         :param float weight: The weight of connections formed by the connector
         :param delay: The delay of connections formed by the connector
             Use ``None`` to get the simulator default minimum delay.
