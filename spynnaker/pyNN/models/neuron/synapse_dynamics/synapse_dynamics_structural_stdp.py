--- conflicted
+++ resolved
@@ -67,7 +67,11 @@
         # The formation rule
         "__formation",
         # The elimination rule
-        "__elimination"
+        "__elimination",
+        # Defines whether neuromodulation is on
+        "__neuromodulation",
+        # Whether to use back-propagation delay or not
+        "__backprop_delay"
     ]
 
     def __init__(
@@ -76,13 +80,8 @@
             voltage_dependence=None, dendritic_delay_fraction=1.0,
             f_rew=DEFAULT_F_REW, initial_weight=DEFAULT_INITIAL_WEIGHT,
             initial_delay=DEFAULT_INITIAL_DELAY, s_max=DEFAULT_S_MAX,
-<<<<<<< HEAD
-            seed=None, weight=0.0, delay=1.0, backprop_delay=True,
-            neuromodulation=False):
-=======
             seed=None, weight=StaticSynapse.default_parameters['weight'],
-            delay=None, backprop_delay=True):
->>>>>>> ad3a5111
+            delay=None, backprop_delay=True, neuromodulation=False):
         """
         :param AbstractPartnerSelection partner_selection:
             The partner selection rule
@@ -110,15 +109,11 @@
         :param seed: seed for the random number generators
         :type seed: int or None
         :param float weight: The weight of connections formed by the connector
-<<<<<<< HEAD
-        :param float delay: The delay of connections formed by the connector
-        :param bool backprop_delay: Whether back-propagated delays are used
-        :param bool neuromodulation: Whether neuromodulation is turned on
-=======
         :param delay: The delay of connections formed by the connector
             Use ``None`` to get the simulator default minimum delay.
         :type delay: float or None
->>>>>>> ad3a5111
+        :param bool backprop_delay: Whether back-propagated delays are used
+        :param bool neuromodulation: Whether neuromodulation is turned on
         """
         SynapseDynamicsSTDP.__init__(
             self, timing_dependence, weight_dependence, voltage_dependence,
