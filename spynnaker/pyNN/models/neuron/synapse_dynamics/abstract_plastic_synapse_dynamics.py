--- conflicted
+++ resolved
@@ -15,7 +15,6 @@
 from numpy.typing import NDArray
 from typing import List, Tuple
 from spinn_utilities.abstract_base import AbstractBase, abstractmethod
-from pacman.model.graphs.common import Slice
 from .abstract_sdram_synapse_dynamics import AbstractSDRAMSynapseDynamics
 from spynnaker.pyNN.models.neuron.synapse_dynamics.types import (
     ConnectionsArray)
@@ -42,17 +41,12 @@
 
     @abstractmethod
     def get_plastic_synaptic_data(
-<<<<<<< HEAD
-            self, connections, connection_row_indices, n_rows,
-            n_synapse_types, max_n_synapses, max_atoms_per_core):
-=======
             self, connections: ConnectionsArray,
             connection_row_indices: NDArray[integer], n_rows: int,
-            post_vertex_slice: Slice, n_synapse_types: int,
+            n_synapse_types: int,
             max_n_synapses: int, max_atoms_per_core: int) -> Tuple[
                 NDArray[uint32], NDArray[uint32], NDArray[uint32],
                 NDArray[uint32]]:
->>>>>>> 8c7b0d6b
         """
         Get the fixed-plastic data, and plastic-plastic data for each row, and
         lengths for the fixed_plastic and plastic-plastic parts of each row.
@@ -115,15 +109,10 @@
 
     @abstractmethod
     def read_plastic_synaptic_data(
-<<<<<<< HEAD
-            self, n_synapse_types, pp_size, pp_data, fp_size, fp_data,
-            max_atoms_per_core):
-=======
-            self, post_vertex_slice: Slice, n_synapse_types: int,
+            self, n_synapse_types: int,
             pp_size: NDArray[uint32], pp_data: List[NDArray[uint32]],
             fp_size: NDArray[uint32], fp_data: List[NDArray[uint32]],
             max_atoms_per_core: int) -> ConnectionsArray:
->>>>>>> 8c7b0d6b
         """
         Read the connections indicated in the connection indices from the
         data in `pp_data` and `fp_data`.
