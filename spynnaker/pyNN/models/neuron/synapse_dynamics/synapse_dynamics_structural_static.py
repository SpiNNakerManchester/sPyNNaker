--- conflicted
+++ resolved
@@ -146,18 +146,6 @@
         # Otherwise, it is static, so return ourselves
         return self
 
-<<<<<<< HEAD
-    @overrides(AbstractSynapseDynamicsStructural.write_structural_parameters)
-    def write_structural_parameters(
-            self, spec, region, machine_time_step, weight_scales,
-            application_graph, app_vertex, post_slice,
-            routing_info, synaptic_matrices):
-        self.__common_sp.write_parameters(
-            spec, region, machine_time_step, weight_scales, application_graph,
-            app_vertex, post_slice, routing_info, synaptic_matrices)
-
-=======
->>>>>>> 21279b0e
     def set_projection_parameter(self, param, value):
         """
         :param str param:
@@ -269,18 +257,6 @@
     def get_weight_maximum(self, connector, synapse_info):
         w_m = super(SynapseDynamicsStructuralStatic, self).get_weight_maximum(
             connector, synapse_info)
-<<<<<<< HEAD
-        return max(w_m, self.__common_sp.initial_weight)
-
-    @overrides(SynapseDynamicsStatic.generate_on_machine)
-    def generate_on_machine(self):
-        # Never generate structural connections on the machine
-        return False
-
-    @overrides(AbstractSynapseDynamicsStructural.check_initial_delay)
-    def check_initial_delay(self, max_delay_ms):
-        return self.__common_sp.check_initial_delay(max_delay_ms)
-=======
         return max(w_m, self.__initial_weight)
 
     @overrides(SynapseDynamicsStructuralCommon.get_seeds)
@@ -292,4 +268,8 @@
             return self.__seeds[app_vertex]
         else:
             return create_mars_kiss_seeds(self.__rng, self.__seed)
->>>>>>> 21279b0e
+
+    @overrides(SynapseDynamicsStatic.generate_on_machine)
+    def generate_on_machine(self):
+        # Never generate structural connections on the machine
+        return False