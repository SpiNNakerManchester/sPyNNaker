# Copyright (c) 2017-2019 The University of Manchester
#
# This program is free software: you can redistribute it and/or modify
# it under the terms of the GNU General Public License as published by
# the Free Software Foundation, either version 3 of the License, or
# (at your option) any later version.
#
# This program is distributed in the hope that it will be useful,
# but WITHOUT ANY WARRANTY; without even the implied warranty of
# MERCHANTABILITY or FITNESS FOR A PARTICULAR PURPOSE.  See the
# GNU General Public License for more details.
#
# You should have received a copy of the GNU General Public License
# along with this program.  If not, see <http://www.gnu.org/licenses/>.

from spinn_utilities.overrides import overrides
from .abstract_synapse_dynamics_structural import (
    AbstractSynapseDynamicsStructural)
from .synapse_dynamics_structural_common import (
    SynapseDynamicsStructuralCommon as
    CommonSP)
from .synapse_dynamics_static import SynapseDynamicsStatic


class SynapseDynamicsStructuralStatic(AbstractSynapseDynamicsStructural,
                                      SynapseDynamicsStatic):
    """ Class that enables synaptic rewiring. It acts as a wrapper\
        around SynapseDynamicsStatic.
        This means rewiring can operate in parallel with these\
        types of synapses.

        Written by Petrut Bogdan.

        Example usage to allow rewiring in parallel with STDP::

            stdp_model = sim.STDPMechanism(...)

            structure_model_with_stdp = sim.StructuralMechanismStatic(
                weight=0,
                s_max=32,
                grid=[np.sqrt(pop_size), np.sqrt(pop_size)],
                random_partner=True,
                f_rew=10 ** 4,  # Hz
                sigma_form_forward=1.,
                delay=10
            )
            plastic_projection = sim.Projection(
                ...,
                synapse_dynamics=sim.SynapseDynamics(
                    slow=structure_model_with_stdp
                )
            )


    :param f_rew: Frequency of rewiring (Hz). How many rewiring attempts will\
        be done per second.
    :type f_rew: int
    :param weight: Initial weight assigned to a newly formed connection
    :type weight: float
    :param delay: Delay assigned to a newly formed connection
    :type delay: int
    :param s_max: Maximum fan-in per target layer neuron
    :type s_max: int
    :param sigma_form_forward: Spread of feed-forward formation receptive field
    :type sigma_form_forward: float
    :param sigma_form_lateral: Spread of lateral formation receptive field
    :type sigma_form_lateral: float
    :param p_form_forward: Peak probability for feed-forward formation
    :type p_form_forward: float
    :param p_form_lateral: Peak probability for lateral formation
    :type p_form_lateral: float
    :param p_elim_pot: Probability of elimination of a potentiated synapse
    :type p_elim_pot: float
    :param p_elim_dep: Probability of elimination of a depressed synapse
    :type p_elim_dep: float
    :param grid: Grid shape
    :type grid: 2d int array
    :param lateral_inhibition: Flag whether to mark synapses formed within a\
        layer as inhibitory or excitatory
    :type lateral_inhibition: bool
    :param random_partner: Flag whether to randomly select pre-synaptic\
        partner for formation
    :type random_partner: bool
    :param seed: seed the random number generators
    :type seed: int
    """
    __slots__ = ["__common_sp"]

    def __init__(self, stdp_model=CommonSP.default_parameters['stdp_model'],
                 f_rew=CommonSP.default_parameters['f_rew'],
                 weight=CommonSP.default_parameters['weight'],
                 delay=CommonSP.default_parameters['delay'],
                 s_max=CommonSP.default_parameters['s_max'],
                 sigma_form_forward=CommonSP.default_parameters[
                     'sigma_form_forward'],
                 sigma_form_lateral=CommonSP.default_parameters[
                     'sigma_form_lateral'],
                 p_form_forward=CommonSP.default_parameters['p_form_forward'],
                 p_form_lateral=CommonSP.default_parameters['p_form_lateral'],
                 p_elim_dep=CommonSP.default_parameters['p_elim_dep'],
                 p_elim_pot=CommonSP.default_parameters['p_elim_pot'],
                 grid=CommonSP.default_parameters['grid'],
                 lateral_inhibition=CommonSP.default_parameters[
                     'lateral_inhibition'],
                 random_partner=CommonSP.default_parameters['random_partner'],
                 seed=None):
        if (stdp_model is not None and not isinstance(stdp_model,
                                                      SynapseDynamicsStatic)):
            raise TypeError("Using wrong StructuralMechanism. "
                            "You should be using StructuralMechanismSTDP. ")

        SynapseDynamicsStatic.__init__(self, pad_to_length=s_max)
        AbstractSynapseDynamicsStructural.__init__(self)

        self.__common_sp = CommonSP(
            stdp_model=self, f_rew=f_rew, weight=weight,
            delay=delay, s_max=s_max,
            sigma_form_forward=sigma_form_forward,
            sigma_form_lateral=sigma_form_lateral,
            p_form_forward=p_form_forward,
            p_form_lateral=p_form_lateral,
            p_elim_dep=p_elim_dep,
            p_elim_pot=p_elim_pot, grid=grid,
            lateral_inhibition=lateral_inhibition,
            random_partner=random_partner, seed=seed)

    @overrides(SynapseDynamicsStatic.write_parameters,
               additional_arguments={"application_graph", "machine_graph",
                                     "app_vertex",
                                     "post_slice", "machine_vertex",
                                     "graph_mapper", "routing_info"})
    def write_parameters(
            self, spec, region, machine_time_step, weight_scales,
            application_graph, machine_graph, app_vertex, post_slice,
            machine_vertex, graph_mapper, routing_info):
        super(SynapseDynamicsStructuralStatic, self).write_parameters(
            spec, region, machine_time_step, weight_scales)

        self.__common_sp.write_parameters(
            spec, region, machine_time_step, weight_scales,
            application_graph, machine_graph, app_vertex, post_slice,
            machine_vertex, graph_mapper, routing_info)

    @overrides(SynapseDynamicsStatic.is_same_as)
    def is_same_as(self, synapse_dynamics):
        if not isinstance(synapse_dynamics, SynapseDynamicsStructuralStatic):
            return False
        return self.__common_sp.is_same_as(synapse_dynamics)

    @overrides(SynapseDynamicsStatic.get_vertex_executable_suffix)
    def get_vertex_executable_suffix(self):
        name = super(SynapseDynamicsStructuralStatic,
                     self).get_vertex_executable_suffix()
        name += self.__common_sp.get_vertex_executable_suffix()
        return name

    @overrides(SynapseDynamicsStatic.get_parameters_sdram_usage_in_bytes,
               additional_arguments={"in_edges"})
    def get_parameters_sdram_usage_in_bytes(self, n_neurons,
                                            n_synapse_types, in_edges):
        initial_size = \
            super(SynapseDynamicsStructuralStatic, self). \
            get_parameters_sdram_usage_in_bytes(
                n_neurons, n_synapse_types)
        initial_size += \
            self.__common_sp.get_parameters_sdram_usage_in_bytes(
                n_neurons, n_synapse_types, in_edges)
        return initial_size

    @overrides(SynapseDynamicsStatic.get_n_words_for_static_connections)
    def get_n_words_for_static_connections(self, n_connections):
        value = super(SynapseDynamicsStructuralStatic,
                      self).get_n_words_for_static_connections(n_connections)
        self.__common_sp.n_words_for_static_connections(value)
        return value

    @overrides(SynapseDynamicsStatic.get_static_synaptic_data,
               additional_arguments={"app_edge", "machine_edge"})
    def get_static_synaptic_data(
            self, connections, connection_row_indices, n_rows,
            post_vertex_slice, n_synapse_types, max_n_synapses,
            app_edge, machine_edge):
        self.__common_sp.synaptic_data_update(
            connections, post_vertex_slice,
            app_edge, machine_edge)
        return super(SynapseDynamicsStructuralStatic,
                     self).get_static_synaptic_data(
            connections, connection_row_indices, n_rows, post_vertex_slice,
            n_synapse_types, max_n_synapses)

    @overrides(SynapseDynamicsStatic.get_n_static_words_per_row)
    def get_n_static_words_per_row(self, ff_size):

        return super(SynapseDynamicsStructuralStatic,
                     self).get_n_static_words_per_row(ff_size)

    @overrides(SynapseDynamicsStatic.get_n_synapses_in_rows)
    def get_n_synapses_in_rows(self, ff_size):
        return super(SynapseDynamicsStructuralStatic,
                     self).get_n_synapses_in_rows(ff_size)

    @overrides(SynapseDynamicsStatic.read_static_synaptic_data)
    def read_static_synaptic_data(self, post_vertex_slice, n_synapse_types,
                                  ff_size, ff_data):
        return super(SynapseDynamicsStructuralStatic,
                     self).read_static_synaptic_data(post_vertex_slice,
                                                     n_synapse_types, ff_size,
                                                     ff_data)

    @overrides(SynapseDynamicsStatic.get_parameter_names)
    def get_parameter_names(self):
        names = super(SynapseDynamicsStructuralStatic,
                      self).get_parameter_names()
        names.extend(self.__common_sp.get_parameter_names())
        return names

<<<<<<< HEAD
    @overrides(SynapseDynamicsStatic.get_max_synapses)
    def get_max_synapses(self, n_words):
        return super(SynapseDynamicsStructuralStatic, self).get_max_synapses(
            n_words)
=======
    @property
    @overrides(SynapseDynamicsStatic.changes_during_run)
    def changes_during_run(self):
        return True
>>>>>>> 270a7b62
<|MERGE_RESOLUTION|>--- conflicted
+++ resolved
@@ -214,14 +214,12 @@
         names.extend(self.__common_sp.get_parameter_names())
         return names
 
-<<<<<<< HEAD
-    @overrides(SynapseDynamicsStatic.get_max_synapses)
-    def get_max_synapses(self, n_words):
-        return super(SynapseDynamicsStructuralStatic, self).get_max_synapses(
-            n_words)
-=======
     @property
     @overrides(SynapseDynamicsStatic.changes_during_run)
     def changes_during_run(self):
         return True
->>>>>>> 270a7b62
+
+    @overrides(SynapseDynamicsStatic.get_max_synapses)
+    def get_max_synapses(self, n_words):
+        return super(SynapseDynamicsStructuralStatic, self).get_max_synapses(
+            n_words)