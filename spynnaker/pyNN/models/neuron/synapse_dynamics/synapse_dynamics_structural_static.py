# Copyright (c) 2017-2019 The University of Manchester
#
# This program is free software: you can redistribute it and/or modify
# it under the terms of the GNU General Public License as published by
# the Free Software Foundation, either version 3 of the License, or
# (at your option) any later version.
#
# This program is distributed in the hope that it will be useful,
# but WITHOUT ANY WARRANTY; without even the implied warranty of
# MERCHANTABILITY or FITNESS FOR A PARTICULAR PURPOSE.  See the
# GNU General Public License for more details.
#
# You should have received a copy of the GNU General Public License
# along with this program.  If not, see <http://www.gnu.org/licenses/>.

from spinn_utilities.overrides import overrides
from .abstract_synapse_dynamics_structural import (
    AbstractSynapseDynamicsStructural)
from .synapse_dynamics_structural_common import (
    SynapseDynamicsStructuralCommon as CommonSP)
from .synapse_dynamics_static import SynapseDynamicsStatic
from .synapse_dynamics_stdp import SynapseDynamicsSTDP
from .synapse_dynamics_structural_stdp import SynapseDynamicsStructuralSTDP
from spynnaker.pyNN.exceptions import SynapticConfigurationException


class SynapseDynamicsStructuralStatic(
        SynapseDynamicsStatic, AbstractSynapseDynamicsStructural):
    """ Class that enables synaptic rewiring in the absence of STDP.

        It acts as a wrapper around SynapseDynamicsStatic, meaning that \
        rewiring can operate in parallel with static synapses.

        Written by Petrut Bogdan.
    """
    __slots__ = ["__common_sp"]

    def __init__(
            self, partner_selection, formation, elimination,
            f_rew=CommonSP.DEFAULT_F_REW,
            initial_weight=CommonSP.DEFAULT_INITIAL_WEIGHT,
            initial_delay=CommonSP.DEFAULT_INITIAL_DELAY,
            s_max=CommonSP.DEFAULT_S_MAX, seed=None,
            weight=0.0, delay=1.0):
        """
        :param AbstractPartnerSelection partner_selection:
            The partner selection rule
        :param AbstractFormation formation: The formation rule
        :param AbstractElimination elimination: The elimination rule
        :param int f_rew: How many rewiring attempts will be done per second.
        :param float initial_weight:
            Weight assigned to a newly formed connection
        :param initial_delay:
            Delay assigned to a newly formed connection; a single value means
            a fixed delay value, or a tuple of two values means the delay will
            be chosen at random from a uniform distribution between the given
            values
<<<<<<< HEAD
        :type initial_delay: int or tuple(int, int)
=======
        :type initial_delay: float or (float, float)
>>>>>>> 6cd54837
        :param int s_max: Maximum fan-in per target layer neuron
        :param int seed: seed the random number generators
        :param float weight: The weight of connections formed by the connector
        :param float delay: The delay of connections formed by the connector
        """
        super(SynapseDynamicsStructuralStatic, self).__init__(
            weight=weight, delay=delay, pad_to_length=s_max)

        self.__common_sp = CommonSP(
            partner_selection, formation, elimination, f_rew, initial_weight,
            initial_delay, s_max, seed)

    @overrides(SynapseDynamicsStatic.merge)
    def merge(self, synapse_dynamics):
        # If the dynamics is structural, check if same as this
        if isinstance(synapse_dynamics, AbstractSynapseDynamicsStructural):
            if not self.is_same_as(synapse_dynamics):
                raise SynapticConfigurationException(
                    "Synapse dynamics must match exactly when using multiple"
                    " edges to the same population")

            # If structural part matches, return other as it might also be STDP
            return synapse_dynamics

        # If the dynamics is STDP but not Structural (as here), merge
        if isinstance(synapse_dynamics, SynapseDynamicsSTDP):
            return SynapseDynamicsStructuralSTDP(
                self.partner_selection, self.formation,
                self.elimination,
                synapse_dynamics.timing_dependence,
                synapse_dynamics.weight_dependence,
                # voltage dependence is not supported
                None, synapse_dynamics.dendritic_delay_fraction,
                self.f_rew, self.initial_weight, self.initial_delay,
                self.s_max, self.seed,
                backprop_delay=synapse_dynamics.backprop_delay)

        # Otherwise, it is static, so return ourselves
        return self

    @overrides(AbstractSynapseDynamicsStructural.write_structural_parameters)
    def write_structural_parameters(
            self, spec, region, machine_time_step, weight_scales,
            application_graph, app_vertex, post_slice,
            routing_info, synapse_indices):
        self.__common_sp.write_parameters(
            spec, region, machine_time_step, weight_scales, application_graph,
            app_vertex, post_slice, routing_info, synapse_indices)

    def set_projection_parameter(self, param, value):
        """
        :param str param:
        :param value:
        """
        self.__common_sp.set_projection_parameter(param, value)

    @overrides(SynapseDynamicsStatic.is_same_as)
    def is_same_as(self, synapse_dynamics):
        return self.__common_sp.is_same_as(synapse_dynamics)

    @overrides(SynapseDynamicsStatic.get_vertex_executable_suffix)
    def get_vertex_executable_suffix(self):
        name = super(SynapseDynamicsStructuralStatic,
                     self).get_vertex_executable_suffix()
        name += self.__common_sp.get_vertex_executable_suffix()
        return name

    @overrides(AbstractSynapseDynamicsStructural
               .get_structural_parameters_sdram_usage_in_bytes)
    def get_structural_parameters_sdram_usage_in_bytes(
            self, application_graph, app_vertex, n_neurons, n_synapse_types):
        return self.__common_sp.get_parameters_sdram_usage_in_bytes(
            application_graph, app_vertex, n_neurons)

    @overrides(SynapseDynamicsStatic.get_n_words_for_static_connections)
    def get_n_words_for_static_connections(self, n_connections):
        value = super(SynapseDynamicsStructuralStatic,
                      self).get_n_words_for_static_connections(n_connections)
        self.__common_sp.n_words_for_static_connections(value)
        return value

    @overrides(AbstractSynapseDynamicsStructural.set_connections)
    def set_connections(
            self, connections, post_vertex_slice, app_edge, synapse_info,
            machine_edge):
        self.__common_sp.synaptic_data_update(
            connections, post_vertex_slice, app_edge, synapse_info,
            machine_edge)

    @overrides(SynapseDynamicsStatic.get_parameter_names)
    def get_parameter_names(self):
        names = super(
            SynapseDynamicsStructuralStatic, self).get_parameter_names()
        names.extend(self.__common_sp.get_parameter_names())
        return names

    @property
    @overrides(SynapseDynamicsStatic.changes_during_run)
    def changes_during_run(self):
        return True

    @property
    @overrides(AbstractSynapseDynamicsStructural.f_rew)
    def f_rew(self):
        return self.__common_sp.f_rew

    @property
    @overrides(AbstractSynapseDynamicsStructural.seed)
    def seed(self):
        return self.__common_sp.seed

    @property
    @overrides(AbstractSynapseDynamicsStructural.s_max)
    def s_max(self):
        return self.__common_sp.s_max

    @property
    @overrides(AbstractSynapseDynamicsStructural.initial_weight)
    def initial_weight(self):
        return self.__common_sp.initial_weight

    @property
    @overrides(AbstractSynapseDynamicsStructural.initial_delay)
    def initial_delay(self):
        return self.__common_sp.initial_delay

    @property
    @overrides(AbstractSynapseDynamicsStructural.partner_selection)
    def partner_selection(self):
        return self.__common_sp.partner_selection

    @property
    @overrides(AbstractSynapseDynamicsStructural.formation)
    def formation(self):
        return self.__common_sp.formation

    @property
    @overrides(AbstractSynapseDynamicsStructural.elimination)
    def elimination(self):
        return self.__common_sp.elimination

    @overrides(SynapseDynamicsStatic.get_weight_mean)
    def get_weight_mean(self, connector, synapse_info):
        return self.get_weight_maximum(connector, synapse_info)

    @overrides(SynapseDynamicsStatic.get_weight_variance)
    def get_weight_variance(self, connector, weights):
        return 0.0

    @overrides(SynapseDynamicsStatic.get_weight_maximum)
    def get_weight_maximum(self, connector, synapse_info):
        w_m = super(SynapseDynamicsStructuralStatic, self).get_weight_maximum(
            connector, synapse_info)
        return max(w_m, self.__common_sp.initial_weight)<|MERGE_RESOLUTION|>--- conflicted
+++ resolved
@@ -17,7 +17,8 @@
 from .abstract_synapse_dynamics_structural import (
     AbstractSynapseDynamicsStructural)
 from .synapse_dynamics_structural_common import (
-    SynapseDynamicsStructuralCommon as CommonSP)
+    SynapseDynamicsStructuralCommon as
+    CommonSP)
 from .synapse_dynamics_static import SynapseDynamicsStatic
 from .synapse_dynamics_stdp import SynapseDynamicsSTDP
 from .synapse_dynamics_structural_stdp import SynapseDynamicsStructuralSTDP
@@ -55,11 +56,7 @@
             a fixed delay value, or a tuple of two values means the delay will
             be chosen at random from a uniform distribution between the given
             values
-<<<<<<< HEAD
         :type initial_delay: int or tuple(int, int)
-=======
-        :type initial_delay: float or (float, float)
->>>>>>> 6cd54837
         :param int s_max: Maximum fan-in per target layer neuron
         :param int seed: seed the random number generators
         :param float weight: The weight of connections formed by the connector
