# Copyright (c) 2017-2020 The University of Manchester
#
# This program is free software: you can redistribute it and/or modify
# it under the terms of the GNU General Public License as published by
# the Free Software Foundation, either version 3 of the License, or
# (at your option) any later version.
#
# This program is distributed in the hope that it will be useful,
# but WITHOUT ANY WARRANTY; without even the implied warranty of
# MERCHANTABILITY or FITNESS FOR A PARTICULAR PURPOSE.  See the
# GNU General Public License for more details.
#
# You should have received a copy of the GNU General Public License
# along with this program.  If not, see <http://www.gnu.org/licenses/>.

import math
import numpy
from six import iteritems, itervalues
from collections import defaultdict

from spinn_utilities.ordered_set import OrderedSet

from pacman.model.routing_info import BaseKeyAndMask

from data_specification.enums.data_type import DataType

from spinn_front_end_common.utilities.constants import BYTES_PER_WORD

from spynnaker.pyNN.models.neural_projections import (
    ProjectionApplicationEdge, DelayedApplicationEdge)
from spynnaker.pyNN.models.neuron.master_pop_table import (
    MasterPopTableAsBinarySearch)
from spynnaker.pyNN.utilities.utility_calls import get_n_bits

from .key_space_tracker import KeySpaceTracker
from .synaptic_matrix_app import SynapticMatrixApp

# 1 for n_edges
# 2 for post_vertex_slice.lo_atom, post_vertex_slice.n_atoms
# 1 for n_synapse_types
# 1 for n_synapse_type_bits
# 1 for n_synapse_index_bits
SYNAPSES_BASE_GENERATOR_SDRAM_USAGE_IN_BYTES = (
    1 + 2 + 1 + 1 + 1) * BYTES_PER_WORD


class SynapticMatrices(object):
    """ Handler of synaptic matrices for a core of a population vertex
    """

    __slots__ = [
        # The slice of the post-vertex that these matrices are for
        "__post_vertex_slice",
        # The number of synapse types received
        "__n_synapse_types",
        # The maximum summed size of the "direct" or "single" matrices
        "__all_single_syn_sz",
        # The ID of the synaptic matrix region
        "__synaptic_matrix_region",
        # The ID of the "direct" or "single" matrix region
        "__direct_matrix_region",
        # The ID of the master population table region
        "__poptable_region",
        # The ID of the connection builder region
        "__connection_builder_region",
        # The master population table data structure
        "__poptable",
        # The sub-matrices for each incoming edge
        "__matrices",
        # The address within the synaptic matrix region after the last matrix
        # was written
        "__host_generated_block_addr",
        # The address within the synaptic matrix region after the last
        # generated matrix will be written
        "__on_chip_generated_block_addr",
        # Determine if any of the matrices can be generated on the machine
        "__gen_on_machine"
    ]

    def __init__(
            self, post_vertex_slice, n_synapse_types, all_single_syn_sz,
            synaptic_matrix_region, direct_matrix_region, poptable_region,
            connection_builder_region):
        """
        :param ~pacman.model.graphs.common.Slice post_vertex_slice:
            The slice of the post vertex that these matrices are for
        :param int n_synapse_types: The number of synapse types available
        :param int all_single_syn_sz:
            The space available for "direct" or "single" synapses
        :param int synaptic_matrix_region:
            The region where synaptic matrices are stored
        :param int direct_matrix_region:
            The region where "direct" or "single" synapses are stored
        :param int poptable_region:
            The region where the population table is stored
        :param int connection_builder_region:
            The region where the synapse generator information is stored
        """
        self.__post_vertex_slice = post_vertex_slice
        self.__n_synapse_types = n_synapse_types
        self.__all_single_syn_sz = all_single_syn_sz
        self.__synaptic_matrix_region = synaptic_matrix_region
        self.__direct_matrix_region = direct_matrix_region
        self.__poptable_region = poptable_region
        self.__connection_builder_region = connection_builder_region

        # Set up the master population table
        self.__poptable = MasterPopTableAsBinarySearch()

        # Map of (app_edge, synapse_info) to SynapticMatrixApp
        self.__matrices = dict()

        # Store locations of synaptic data and generated data
        self.__host_generated_block_addr = 0
        self.__on_chip_generated_block_addr = 0

        # Determine whether to generate on machine
        self.__gen_on_machine = False

    @property
    def host_generated_block_addr(self):
        """ The address within the synaptic region after the last block
            written by the on-host synaptic generation i.e. the start of
            the space that can be overwritten provided the synapse expander
            is run again

        :rtype: int
        """
        return self.__host_generated_block_addr

    @property
    def on_chip_generated_matrix_size(self):
        """ The size of the space used by the generated matrix i.e. the
            space that can be overwritten provided the synapse expander
            is run again

        :rtype: int
        """
        return (self.__on_chip_generated_block_addr -
                self.__host_generated_block_addr)

    def __app_matrix(self, app_edge, synapse_info):
        """ Get or create an application synaptic matrix object

        :param ProjectionApplicationEdge app_edge:
            The application edge to get the object for
        :param SynapseInformation synapse_info:
            The synapse information to get the object for
        :rtype: SynapticMatrixApp
        """
        key = (app_edge, synapse_info)
        if key in self.__matrices:
            return self.__matrices[key]

        matrix = SynapticMatrixApp(
            self.__poptable, synapse_info, app_edge,
            self.__n_synapse_types, self.__all_single_syn_sz,
            self.__post_vertex_slice, self.__synaptic_matrix_region,
            self.__direct_matrix_region)
        self.__matrices[key] = matrix
        return matrix

    def write_synaptic_data(
            self, spec, machine_vertex, all_syn_block_sz, weight_scales,
            routing_info, machine_graph, machine_time_step):
        """ Simultaneously generates both the master population table and
            the synaptic matrix, as well as any synapse generator data

        :param ~data_specification.DataSpecificationGenerator spec:
            The spec to write to
        :param ~pacman.model.graphs.machine.MachineVertex machine_vertex:
            The machine vertex to write for
        :param int all_syn_block_sz:
            The size in bytes of the space reserved for synapses
        :param list(float) weight_scales: The weight scale of each synapse
        :param ~pacman.model.routing_info.RoutingInfo routing_info:
            The routing information for all edges
        :param ~pacman.model.graphs.machine.MachineGraph machine_graph:
            The machine graph
<<<<<<< HEAD
=======
        :param float machine_time_step: sim machine time step
        :return: A list of generator data to be written elsewhere
        :rtype: list(GeneratorData)
>>>>>>> 003d7bd4
        """
        spec.comment(
            "\nWriting Synaptic Matrix and Master Population Table:\n")

        # Track writes inside the synaptic matrix region:
        block_addr = 0
        self.__poptable.initialise_table()

        # Get the application projection edges incoming to this machine vertex
        in_machine_edges = machine_graph.get_edges_ending_at_vertex(
            machine_vertex)
        in_edges_by_app_edge, key_space_tracker = self.__in_edges_by_app_edge(
            in_machine_edges, routing_info)

        # Set up for single synapses
        # The list is seeded with an empty array so we can just concatenate
        # later (as numpy doesn't let you concatenate nothing)
        single_synapses = [numpy.array([], dtype="uint32")]
        single_addr = 0

        # Lets write some synapses
        spec.switch_write_focus(self.__synaptic_matrix_region)

        # Store a list of synapse info to be generated on the machine
        generate_on_machine = list()

        # For each machine edge in the vertex, create a synaptic list
        for app_edge, m_edges in iteritems(in_edges_by_app_edge):

            spec.comment("\nWriting matrix for edge:{}\n".format(
                app_edge.label))
            app_key_info = self.__app_key_and_mask(
                m_edges, app_edge, routing_info, key_space_tracker)
            d_app_key_info = self.__delay_app_key_and_mask(
                m_edges, app_edge, routing_info, key_space_tracker)

            for synapse_info in app_edge.synapse_information:
                app_matrix = self.__app_matrix(app_edge, synapse_info)
                app_matrix.set_info(
                    all_syn_block_sz, app_key_info, d_app_key_info,
                    routing_info, weight_scales, m_edges)

                # If we can generate the connector on the machine, do so
                if app_matrix.can_generate_on_machine(single_addr):
                    generate_on_machine.append(app_matrix)
                else:
                    block_addr, single_addr = app_matrix.write_matrix(
                        spec, block_addr, single_addr, single_synapses,
                        machine_time_step)

        self.__host_generated_block_addr = block_addr

        # Skip blocks that will be written on the machine, but add them
        # to the master population table
        generator_data = list()
        for app_matrix in generate_on_machine:
            block_addr = app_matrix.write_on_chip_matrix_data(
                generator_data, block_addr, machine_time_step)
            self.__gen_on_machine = True

        self.__on_chip_generated_block_addr = block_addr

        # Finish the master population table
        self.__poptable.finish_master_pop_table(
            spec, self.__poptable_region)

        # Write the size and data of single synapses to the direct region
        single_data = numpy.concatenate(single_synapses)
        single_data_words = len(single_data)
        spec.reserve_memory_region(
            region=self.__direct_matrix_region,
            size=(single_data_words + 1) * BYTES_PER_WORD,
            label='DirectMatrix')
        spec.switch_write_focus(self.__direct_matrix_region)
        spec.write_value(single_data_words * BYTES_PER_WORD)
        if single_data_words:
            spec.write_array(single_data)

        self.__write_synapse_expander_data_spec(
            spec, generator_data, weight_scales)

    def __write_synapse_expander_data_spec(
            self, spec, generator_data, weight_scales):
        """ Write the data spec for the synapse expander

        :param ~.DataSpecificationGenerator spec:
            The specification to write to
        :param list(GeneratorData) generator_data: The data to be written
        :param weight_scales: scaling of weights on each synapse
        :type weight_scales: list(int or float)
        """
        if not generator_data:
            return

        n_bytes = (
            SYNAPSES_BASE_GENERATOR_SDRAM_USAGE_IN_BYTES +
            (self.__n_synapse_types * DataType.U3232.size))
        for data in generator_data:
            n_bytes += data.size

        spec.reserve_memory_region(
            region=self.__connection_builder_region,
            size=n_bytes, label="ConnectorBuilderRegion")
        spec.switch_write_focus(self.__connection_builder_region)

        spec.write_value(len(generator_data))
        spec.write_value(self.__post_vertex_slice.lo_atom)
        spec.write_value(self.__post_vertex_slice.n_atoms)
        spec.write_value(self.__n_synapse_types)
        spec.write_value(get_n_bits(self.__n_synapse_types))
        n_neuron_id_bits = get_n_bits(self.__post_vertex_slice.n_atoms)
        spec.write_value(n_neuron_id_bits)
        for w in weight_scales:
            # if the weights are high enough and the population size large
            # enough, then weight_scales < 1 will result in a zero scale
            # if converted to an int, so we use U3232 here instead (as there
            # can be scales larger than U1616.max in conductance-based models)
            dtype = DataType.U3232
            spec.write_value(data=min(w, dtype.max), data_type=dtype)

        for data in generator_data:
            spec.write_array(data.gen_data)

    def __in_edges_by_app_edge(self, in_machine_edges, routing_info):
        """ Convert a list of machine edges to a dict of
            application edge -> list of machine edges, and a key tracker

        :param list(MachineEdge) in_machine_edges: The incoming machine edges
        :param RoutingInfo routing_info: Routing information for all edges
        :rtype: tuple(dict, KeySpaceTracker)
        """
        in_edges_by_app_edge = defaultdict(OrderedSet)
        key_space_tracker = KeySpaceTracker()
        for machine_edge in in_machine_edges:
            rinfo = routing_info.get_routing_info_for_edge(machine_edge)
            key_space_tracker.allocate_keys(rinfo)
            app_edge = machine_edge.app_edge
            if isinstance(app_edge, ProjectionApplicationEdge):
                in_edges_by_app_edge[app_edge].add(machine_edge)
            elif isinstance(app_edge, DelayedApplicationEdge):
                # We need to make sure that if an undelayed edge is filtered
                # but a delayed one is not, we still pick it up
                undelayed_machine_edge = (
                    machine_edge.app_edge.undelayed_edge.get_machine_edge(
                        machine_edge.pre_vertex, machine_edge.post_vertex))
                in_edges_by_app_edge[app_edge.undelayed_edge].add(
                    undelayed_machine_edge)
        return in_edges_by_app_edge, key_space_tracker

    @staticmethod
    def __check_keys_adjacent(keys, mask_size):
        """ Check that a given list of keys and slices have no gaps between
            them

        :param list(tuple(int, Slice)) keys: A list of keys and slices to check
        :param mask_size: The number of 0s in the mask
        :rtype: bool
        """
        key_increment = (1 << mask_size)
        last_key = None
        last_slice = None
        for i, (key, v_slice) in enumerate(keys):
            # If the first round, we can skip the checks and just store
            if last_key is not None:
                # Fail if next key is not adjacent to last key
                if (last_key + key_increment) != key:
                    return False

                # Fail if this is not the last key and the number of atoms
                # don't match the other keys (last is OK to be different)
                elif ((i + 1) < len(keys) and
                        last_slice.n_atoms != v_slice.n_atoms):
                    return False

                # Fail if the atoms are not adjacent
                elif (last_slice.hi_atom + 1) != v_slice.lo_atom:
                    return False

            # Store for the next round
            last_key = key
            last_slice = v_slice

        # Pass if nothing failed
        return True

    def __get_app_key_and_mask(self, keys, mask, n_stages, key_space_tracker):
        """ Get a key and mask for an incoming application vertex as a whole,\
            or say it isn't possible (return None)

        :param list(tuple(int, Slice)) keys:
            The key and slice of each relevant machine vertex in the incoming
            application vertex
        :param int mask: The mask that covers all keys
        :param n_stages: The number of delay stages
        :param key_space_tracker:
            A key space tracker that has been filled in with all keys this
            vertex will receive
        :rtype: None or _AppKeyInfo
        """

        # Can be merged only if keys are adjacent outside the mask
        keys = sorted(keys, key=lambda item: item[0])
        mask_size = KeySpaceTracker.count_trailing_0s(mask)
        if not self.__check_keys_adjacent(keys, mask_size):
            return None

        # Get the key as the first key and the mask as the mask that covers
        # enough keys
        key = keys[0][0]
        n_extra_mask_bits = int(math.ceil(math.log(len(keys), 2)))
        core_mask = (2 ** n_extra_mask_bits) - 1
        new_mask = mask & ~(core_mask << mask_size)

        # Final check because adjacent keys don't mean they all fit under a
        # single mask
        if key & new_mask != key:
            return None

        # Check that the key doesn't cover other keys that it shouldn't
        next_key = keys[-1][0] + (2 ** mask_size)
        max_key = key + (2 ** (mask_size + n_extra_mask_bits))
        n_unused = max_key - (next_key & mask)
        if n_unused > 0 and key_space_tracker.is_allocated(next_key, n_unused):
            return None

        return _AppKeyInfo(key, new_mask, core_mask, mask_size,
                           keys[0][1].n_atoms * n_stages)

    def __check_key_slices(self, n_atoms, slices):
        """ Check if a list of slices cover all n_atoms without any gaps

        :param int n_atoms: The total number of atoms expected
        :param list(Slice) slices: The list of slices to check
        :rtype: bool
        """
        slices = sorted(slices, key=lambda s: s.lo_atom)
        slice_atoms = slices[-1].hi_atom - slices[0].lo_atom + 1
        if slice_atoms != n_atoms:
            return False

        # Check that all slices are also there in between, and that all are
        # the same size (except the last one)
        next_high = 0
        n_atoms_per_core = None
        last_slice = slices[-1]
        for s in slices:
            if s.lo_atom != next_high:
                return False
            if (n_atoms_per_core is not None and s != last_slice and
                    n_atoms_per_core != s.n_atoms):
                return None
            next_high = s.hi_atom + 1
            n_atoms_per_core = s.n_atoms

        # If the number of atoms per core is too big, this can't be done
        if n_atoms_per_core > self.__poptable.max_n_neurons_per_core:
            return False
        return True

    def __app_key_and_mask(self, m_edges, app_edge, routing_info,
                           key_space_tracker):
        """ Get a key and mask for an incoming application vertex as a whole,\
            or say it isn't possible (return None)

        :param list(PopulationMachineEdge) m_edges:
            The relevant machine edges of the application edge
        :param PopulationApplicationEdge app_edge:
            The application edge to get the key and mask of
        :param RoutingInfo routing_info: The routing information of all edges
        :param KeySpaceTracker key_space_tracker:
            A tracker pre-filled with the keys of all incoming edges
        """
        # If there are too many pre-cores, give up now
        if len(m_edges) > self.__poptable.max_core_mask:
            return None

        # Work out if the keys allow the machine vertices to be merged
        mask = None
        keys = list()

        # Can be merged only if all the masks are the same
        pre_slices = list()
        for m_edge in m_edges:
            rinfo = routing_info.get_routing_info_for_edge(m_edge)
            vertex_slice = m_edge.pre_vertex.vertex_slice
            pre_slices.append(vertex_slice)
            # No routing info at all? Must have been filtered, so doesn't work
            if rinfo is None:
                return None
            # Mask is not the same as the last mask?  Doesn't work
            if mask is not None and rinfo.first_mask != mask:
                return None
            mask = rinfo.first_mask
            keys.append((rinfo.first_key, vertex_slice))

        if mask is None:
            return None

        if not self.__check_key_slices(
                app_edge.pre_vertex.n_atoms, pre_slices):
            return None

        return self.__get_app_key_and_mask(keys, mask, 1, key_space_tracker)

    def __delay_app_key_and_mask(self, m_edges, app_edge, routing_info,
                                 key_space_tracker):
        """ Get a key and mask for a whole incoming delayed application\
            vertex, or say it isn't possible (return None)

        :param list(PopulationMachineEdge) m_edges:
            The relevant machine edges of the application edge
        :param PopulationApplicationEdge app_edge:
            The application edge to get the key and mask of
        :param RoutingInfo routing_info: The routing information of all edges
        :param KeySpaceTracker key_space_tracker:
            A tracker pre-filled with the keys of all incoming edges
        """
        # Work out if the keys allow the machine vertices to be
        # merged
        mask = None
        keys = list()

        # Can be merged only if all the masks are the same
        pre_slices = list()
        for m_edge in m_edges:
            # If the edge doesn't have a delay edge, give up
            delayed_app_edge = m_edge.app_edge.delay_edge
            if delayed_app_edge is None:
                return None
            delayed_machine_edge = delayed_app_edge.get_machine_edge(
                m_edge.pre_vertex, m_edge.post_vertex)
            if delayed_machine_edge is None:
                return None
            rinfo = routing_info.get_routing_info_for_edge(
                delayed_machine_edge)
            vertex_slice = m_edge.pre_vertex.vertex_slice
            pre_slices.append(vertex_slice)
            # No routing info at all? Must have been filtered, so doesn't work
            if rinfo is None:
                return None
            # Mask is not the same as the last mask?  Doesn't work
            if mask is not None and rinfo.first_mask != mask:
                return None
            mask = rinfo.first_mask
            keys.append((rinfo.first_key, vertex_slice))

        if not self.__check_key_slices(
                app_edge.pre_vertex.n_atoms, pre_slices):
            return None

        return self.__get_app_key_and_mask(
            keys, mask, app_edge.n_delay_stages, key_space_tracker)

    def get_connections_from_machine(
            self, transceiver, placement, app_edge, synapse_info):
        """ Get the synaptic connections from the machine

        :param ~spinnman.transceiver.Transceiver transceiver:
            Used to read the data from the machine
        :param ~pacman.model.placements.Placements placements:
            Where the vertices are on the machine
        :param ProjectionApplicationEdge app_edge:
            The application edge of the projection
        :param SynapseInformation synapse_info:
            The synapse information of the projection
        :return: A list of arrays of connections, each with dtype
            AbstractSynapseDynamics.NUMPY_CONNECTORS_DTYPE
        :rtype: ~numpy.ndarray
        """
        matrix = self.__app_matrix(app_edge, synapse_info)
        return matrix.get_connections(transceiver, placement)

    def read_generated_connection_holders(self, transceiver, placement):
        """ Fill in any pre-run connection holders for data which is generated
            on the machine, after it has been generated

        :param ~spinnman.transceiver.Transceiver transceiver:
            How to read the data from the machine
        :param ~pacman.model.placements.Placement placement:
            where the data is to be read from
        """
        for matrix in itervalues(self.__matrices):
            matrix.read_generated_connection_holders(transceiver, placement)

    def clear_connection_cache(self):
        """ Clear any values read from the machine
        """
        for matrix in itervalues(self.__matrices):
            matrix.clear_connection_cache()

    @property
    def gen_on_machine(self):
        """ Whether any matrices need to be generated on the machine

        :rtype: bool
        """
        return self.__gen_on_machine

    def get_index(self, app_edge, synapse_info, machine_edge):
        """ Get the index of an incoming projection in the population table

        :param ProjectionApplicationEdge app_edge:
            The application edge of the projection
        :param SynapseInformation synapse_info:
            The synapse information of the projection
        :param MachineEdge machine_edge:
            The machine edge to get the index of
        """
        matrix = self.__app_matrix(app_edge, synapse_info)
        return matrix.get_index(machine_edge)


class _AppKeyInfo(object):
    """ An object which holds an application key and mask along with the other
        details
    """

    __slots__ = ["app_key", "app_mask", "core_mask", "core_shift", "n_neurons"]

    def __init__(self, app_key, app_mask, core_mask, core_shift, n_neurons):
        """

        :param int app_key: The application-level key
        :param int app_mask: The application-level mask
        :param int core_mask: The mask to get the core from the key
        :param int core_shift: The shift to get the core from the key
        :param int n_neurons:
            The neurons in each core (except possibly the last)
        """
        self.app_key = app_key
        self.app_mask = app_mask
        self.core_mask = core_mask
        self.core_shift = core_shift
        self.n_neurons = n_neurons

    @property
    def key_and_mask(self):
        """ Convenience method to get the key and mask as an object

        :rtype: BaseKeyAndMask
        """
        return BaseKeyAndMask(self.app_key, self.app_mask)<|MERGE_RESOLUTION|>--- conflicted
+++ resolved
@@ -162,7 +162,7 @@
 
     def write_synaptic_data(
             self, spec, machine_vertex, all_syn_block_sz, weight_scales,
-            routing_info, machine_graph, machine_time_step):
+            routing_info, machine_graph):
         """ Simultaneously generates both the master population table and
             the synaptic matrix, as well as any synapse generator data
 
@@ -177,12 +177,6 @@
             The routing information for all edges
         :param ~pacman.model.graphs.machine.MachineGraph machine_graph:
             The machine graph
-<<<<<<< HEAD
-=======
-        :param float machine_time_step: sim machine time step
-        :return: A list of generator data to be written elsewhere
-        :rtype: list(GeneratorData)
->>>>>>> 003d7bd4
         """
         spec.comment(
             "\nWriting Synaptic Matrix and Master Population Table:\n")
@@ -230,8 +224,7 @@
                     generate_on_machine.append(app_matrix)
                 else:
                     block_addr, single_addr = app_matrix.write_matrix(
-                        spec, block_addr, single_addr, single_synapses,
-                        machine_time_step)
+                        spec, block_addr, single_addr, single_synapses)
 
         self.__host_generated_block_addr = block_addr
 
@@ -240,7 +233,7 @@
         generator_data = list()
         for app_matrix in generate_on_machine:
             block_addr = app_matrix.write_on_chip_matrix_data(
-                generator_data, block_addr, machine_time_step)
+                generator_data, block_addr)
             self.__gen_on_machine = True
 
         self.__on_chip_generated_block_addr = block_addr
@@ -533,8 +526,8 @@
                 app_edge.pre_vertex.n_atoms, pre_slices):
             return None
 
-        return self.__get_app_key_and_mask(
-            keys, mask, app_edge.n_delay_stages, key_space_tracker)
+        return self.__get_app_key_and_mask(keys, mask, app_edge.n_delay_stages,
+                                           key_space_tracker)
 
     def get_connections_from_machine(
             self, transceiver, placement, app_edge, synapse_info):
