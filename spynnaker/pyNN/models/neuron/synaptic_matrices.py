# Copyright (c) 2017-2020 The University of Manchester
#
# This program is free software: you can redistribute it and/or modify
# it under the terms of the GNU General Public License as published by
# the Free Software Foundation, either version 3 of the License, or
# (at your option) any later version.
#
# This program is distributed in the hope that it will be useful,
# but WITHOUT ANY WARRANTY; without even the implied warranty of
# MERCHANTABILITY or FITNESS FOR A PARTICULAR PURPOSE.  See the
# GNU General Public License for more details.
#
# You should have received a copy of the GNU General Public License
# along with this program.  If not, see <http://www.gnu.org/licenses/>.

import math
import numpy
from collections import defaultdict

from spinn_utilities.ordered_set import OrderedSet
from pacman.model.routing_info import BaseKeyAndMask
<<<<<<< HEAD

from data_specification.enums.data_type import DataType

=======
>>>>>>> 294179fa
from spinn_front_end_common.utilities.constants import BYTES_PER_WORD
from spynnaker.pyNN.models.neural_projections import (
    ProjectionApplicationEdge, DelayedApplicationEdge)
from spynnaker.pyNN.models.neuron.master_pop_table import (
    MasterPopTableAsBinarySearch)
<<<<<<< HEAD
from spynnaker.pyNN.utilities.utility_calls import get_n_bits

=======
>>>>>>> 294179fa
from .key_space_tracker import KeySpaceTracker
from .synaptic_matrix_app import SynapticMatrixApp

# 1 for synaptic matrix region
# 1 for n_edges
# 2 for post_vertex_slice.lo_atom, post_vertex_slice.n_atoms
# 1 for n_synapse_types
# 1 for n_synapse_type_bits
# 1 for n_synapse_index_bits
SYNAPSES_BASE_GENERATOR_SDRAM_USAGE_IN_BYTES = (
    1 + 1 + 2 + 1 + 1 + 1) * BYTES_PER_WORD

DIRECT_MATRIX_HEADER_COST_BYTES = 1 * BYTES_PER_WORD


class SynapticMatrices(object):
    """ Handler of synaptic matrices for a core of a population vertex
    """

    __slots__ = [
        # The slice of the post-vertex that these matrices are for
        "__post_vertex_slice",
        # The number of synapse types received
        "__n_synapse_types",
        # The maximum summed size of the "direct" or "single" matrices
        "__all_single_syn_sz",
        # The ID of the synaptic matrix region
        "__synaptic_matrix_region",
        # The ID of the "direct" or "single" matrix region
        "__direct_matrix_region",
        # The ID of the master population table region
        "__poptable_region",
        # The ID of the connection builder region
        "__connection_builder_region",
        # The master population table data structure
        "__poptable",
        # The sub-matrices for each incoming edge
        "__matrices",
        # The address within the synaptic matrix region after the last matrix
        # was written
        "__host_generated_block_addr",
        # The address within the synaptic matrix region after the last
        # generated matrix will be written
        "__on_chip_generated_block_addr",
        # Determine if any of the matrices can be generated on the machine
        "__gen_on_machine"
    ]

    def __init__(
            self, post_vertex_slice, n_synapse_types, all_single_syn_sz,
            synaptic_matrix_region, direct_matrix_region, poptable_region,
            connection_builder_region):
        """
        :param ~pacman.model.graphs.common.Slice post_vertex_slice:
            The slice of the post vertex that these matrices are for
        :param int n_synapse_types: The number of synapse types available
        :param int all_single_syn_sz:
            The space available for "direct" or "single" synapses
        :param int synaptic_matrix_region:
            The region where synaptic matrices are stored
        :param int direct_matrix_region:
            The region where "direct" or "single" synapses are stored
        :param int poptable_region:
            The region where the population table is stored
        :param int connection_builder_region:
            The region where the synapse generator information is stored
        """
        self.__post_vertex_slice = post_vertex_slice
        self.__n_synapse_types = n_synapse_types
        self.__all_single_syn_sz = all_single_syn_sz
        self.__synaptic_matrix_region = synaptic_matrix_region
        self.__direct_matrix_region = direct_matrix_region
        self.__poptable_region = poptable_region
        self.__connection_builder_region = connection_builder_region

        # Set up the master population table
        self.__poptable = MasterPopTableAsBinarySearch()

        # Map of (app_edge, synapse_info) to SynapticMatrixApp
        self.__matrices = dict()

        # Store locations of synaptic data and generated data
        self.__host_generated_block_addr = 0
        self.__on_chip_generated_block_addr = 0

        # Determine whether to generate on machine
        self.__gen_on_machine = False

    @property
    def host_generated_block_addr(self):
        """ The address within the synaptic region after the last block
            written by the on-host synaptic generation i.e. the start of
            the space that can be overwritten provided the synapse expander
            is run again

        :rtype: int
        """
        return self.__host_generated_block_addr

    @property
    def on_chip_generated_matrix_size(self):
        """ The size of the space used by the generated matrix i.e. the
            space that can be overwritten provided the synapse expander
            is run again

        :rtype: int
        """
        return (self.__on_chip_generated_block_addr -
                self.__host_generated_block_addr)

    def __app_matrix(self, app_edge, synapse_info):
        """ Get or create an application synaptic matrix object

        :param ProjectionApplicationEdge app_edge:
            The application edge to get the object for
        :param SynapseInformation synapse_info:
            The synapse information to get the object for
        :rtype: SynapticMatrixApp
        """
        key = (app_edge, synapse_info)
        if key in self.__matrices:
            return self.__matrices[key]

        matrix = SynapticMatrixApp(
            self.__poptable, synapse_info, app_edge,
            self.__n_synapse_types, self.__all_single_syn_sz,
            self.__post_vertex_slice, self.__synaptic_matrix_region,
            self.__direct_matrix_region)
        self.__matrices[key] = matrix
        return matrix

<<<<<<< HEAD
    def write_synaptic_data(
=======
    def synapses_size(self, app_edges):
        """ The size of the synaptic blocks in bytes

        :param iterable(~pacman.model.graphs.application.ApplicationEdge) \
                app_edges:
            The incoming application edges
        :rtype: int
        """
        # Base size requirements
        # 1 word for address of direct addresses, and
        # 1 word for the size of the direct addresses matrix in bytes
        memory_size = 2 * BYTES_PER_WORD
        for in_edge in app_edges:
            if isinstance(in_edge, ProjectionApplicationEdge):
                for synapse_info in in_edge.synapse_information:
                    matrix = self.__app_matrix(in_edge, synapse_info)
                    memory_size = matrix.add_matrix_size(memory_size)
                    memory_size = matrix.add_delayed_matrix_size(memory_size)
        return memory_size

    def size(self, app_edges):
        """ The size required by all parts of the matrices

        :param iterable(~pacman.model.graphs.application.ApplicationEdge) \
                app_edges:
            The incoming application edges
        :rtype: int
        """
        return (
            self.synapses_size(app_edges) +
            self.__gen_info_size(app_edges) + DIRECT_MATRIX_HEADER_COST_BYTES +
            self.__poptable.get_master_population_table_size(app_edges))

    def __gen_info_size(self, app_edges):
        """ The size in bytes of the synaptic expander parameters

        :param iterable(~pacman.model.graphs.application.ApplicationEdge) \
                app_edges:
            The incoming application edges
        :rtype: int
        """
        gen_on_machine = False
        size = 0
        for app_edge in app_edges:
            if not isinstance(app_edge, ProjectionApplicationEdge):
                continue
            for synapse_info in app_edge.synapse_information:
                matrix = self.__app_matrix(app_edge, synapse_info)
                m_size = matrix.generator_info_size
                if m_size > 0:
                    gen_on_machine = True
                    size += m_size

        if gen_on_machine:
            size += SYNAPSES_BASE_GENERATOR_SDRAM_USAGE_IN_BYTES
            size += self.__n_synapse_types * BYTES_PER_WORD
        return size

    def write_synaptic_matrix_and_master_population_table(
>>>>>>> 294179fa
            self, spec, machine_vertex, all_syn_block_sz, weight_scales,
            routing_info, machine_graph):
        """ Simultaneously generates both the master population table and
            the synaptic matrix, as well as any synapse generator data

        :param ~data_specification.DataSpecificationGenerator spec:
            The spec to write to
        :param ~pacman.model.graphs.machine.MachineVertex machine_vertex:
            The machine vertex to write for
        :param int all_syn_block_sz:
            The size in bytes of the space reserved for synapses
        :param list(float) weight_scales: The weight scale of each synapse
        :param ~pacman.model.routing_info.RoutingInfo routing_info:
            The routing information for all edges
        :param ~pacman.model.graphs.machine.MachineGraph machine_graph:
            The machine graph
        """
        # If there are no synapses, there is nothing to do!
        if all_syn_block_sz == 0:
            return

        # Reserve the region
        spec.comment(
            "\nWriting Synaptic Matrix and Master Population Table:\n")
        spec.reserve_memory_region(
            region=self.__synaptic_matrix_region,
            size=all_syn_block_sz, label='SynBlocks')

        # Track writes inside the synaptic matrix region:
        block_addr = 0
        self.__poptable.initialise_table()

        # Get the application projection edges incoming to this machine vertex
        in_machine_edges = machine_graph.get_edges_ending_at_vertex(
            machine_vertex)
        in_edges_by_app_edge, key_space_tracker = self.__in_edges_by_app_edge(
            in_machine_edges, routing_info)

        # Set up for single synapses
        # The list is seeded with an empty array so we can just concatenate
        # later (as numpy doesn't let you concatenate nothing)
        single_synapses = [numpy.array([], dtype="uint32")]
        single_addr = 0

        # Lets write some synapses
        spec.switch_write_focus(self.__synaptic_matrix_region)

        # Store a list of synapse info to be generated on the machine
        generate_on_machine = list()

        # For each machine edge in the vertex, create a synaptic list
        for app_edge, m_edges in in_edges_by_app_edge.items():

            spec.comment("\nWriting matrix for edge:{}\n".format(
                app_edge.label))
            app_key_info = self.__app_key_and_mask(
                m_edges, app_edge, routing_info, key_space_tracker)
            d_app_key_info = self.__delay_app_key_and_mask(
                m_edges, app_edge, routing_info, key_space_tracker)

            for synapse_info in app_edge.synapse_information:
                app_matrix = self.__app_matrix(app_edge, synapse_info)
                app_matrix.set_info(
                    all_syn_block_sz, app_key_info, d_app_key_info,
                    routing_info, weight_scales, m_edges)

                # If we can generate the connector on the machine, do so
                if app_matrix.can_generate_on_machine(single_addr):
                    generate_on_machine.append(app_matrix)
                else:
                    block_addr, single_addr = app_matrix.write_matrix(
                        spec, block_addr, single_addr, single_synapses)

        self.__host_generated_block_addr = block_addr

        # Skip blocks that will be written on the machine, but add them
        # to the master population table
        generator_data = list()
        for app_matrix in generate_on_machine:
            block_addr = app_matrix.write_on_chip_matrix_data(
                generator_data, block_addr)
            self.__gen_on_machine = True

        self.__on_chip_generated_block_addr = block_addr

        # Finish the master population table
        self.__poptable.finish_master_pop_table(
            spec, self.__poptable_region)

        # Write the size and data of single synapses to the direct region
        single_data = numpy.concatenate(single_synapses)
        single_data_words = len(single_data)
        spec.reserve_memory_region(
            region=self.__direct_matrix_region,
            size=(
                single_data_words * BYTES_PER_WORD +
                DIRECT_MATRIX_HEADER_COST_BYTES),
            label='DirectMatrix')
        spec.switch_write_focus(self.__direct_matrix_region)
        spec.write_value(single_data_words * BYTES_PER_WORD)
        if single_data_words:
            spec.write_array(single_data)

        self.__write_synapse_expander_data_spec(
            spec, generator_data, weight_scales)

    def __write_synapse_expander_data_spec(
            self, spec, generator_data, weight_scales):
        """ Write the data spec for the synapse expander

        :param ~.DataSpecificationGenerator spec:
            The specification to write to
        :param list(GeneratorData) generator_data: The data to be written
        :param weight_scales: scaling of weights on each synapse
        :type weight_scales: list(int or float)
        """
        if not generator_data:
            return

        n_bytes = (
            SYNAPSES_BASE_GENERATOR_SDRAM_USAGE_IN_BYTES +
            (self.__n_synapse_types * DataType.U3232.size))
        for data in generator_data:
            n_bytes += data.size

        spec.reserve_memory_region(
            region=self.__connection_builder_region,
            size=n_bytes, label="ConnectorBuilderRegion")
        spec.switch_write_focus(self.__connection_builder_region)

        spec.write_value(self.__synaptic_matrix_region)
        spec.write_value(len(generator_data))
        spec.write_value(self.__post_vertex_slice.lo_atom)
        spec.write_value(self.__post_vertex_slice.n_atoms)
        spec.write_value(self.__n_synapse_types)
        spec.write_value(get_n_bits(self.__n_synapse_types))
        n_neuron_id_bits = get_n_bits(self.__post_vertex_slice.n_atoms)
        spec.write_value(n_neuron_id_bits)
        for w in weight_scales:
            # if the weights are high enough and the population size large
            # enough, then weight_scales < 1 will result in a zero scale
            # if converted to an int, so we use U3232 here instead (as there
            # can be scales larger than U1616.max in conductance-based models)
            dtype = DataType.U3232
            spec.write_value(data=min(w, dtype.max), data_type=dtype)

        items = list()
        for data in generator_data:
            items.extend(data.gen_data)
        spec.write_array(numpy.concatenate(items))

    def __in_edges_by_app_edge(self, in_machine_edges, routing_info):
        """ Convert a list of machine edges to a dict of
            application edge -> list of machine edges, and a key tracker

        :param list(~pacman.model.graphs.machine.MachineEdge) in_machine_edges:
            The incoming machine edges
        :param RoutingInfo routing_info: Routing information for all edges
        :rtype: tuple(dict, KeySpaceTracker)
        """
        in_edges_by_app_edge = defaultdict(OrderedSet)
        key_space_tracker = KeySpaceTracker()
        for machine_edge in in_machine_edges:
            rinfo = routing_info.get_routing_info_for_edge(machine_edge)
            key_space_tracker.allocate_keys(rinfo)
            app_edge = machine_edge.app_edge
            if isinstance(app_edge, ProjectionApplicationEdge):
                in_edges_by_app_edge[app_edge].add(machine_edge)
            elif isinstance(app_edge, DelayedApplicationEdge):
                # We need to make sure that if an undelayed edge is filtered
                # but a delayed one is not, we still pick it up
                undelayed_machine_edge = (
                    machine_edge.app_edge.undelayed_edge.get_machine_edge(
                        machine_edge.pre_vertex, machine_edge.post_vertex))
                in_edges_by_app_edge[app_edge.undelayed_edge].add(
                    undelayed_machine_edge)
        return in_edges_by_app_edge, key_space_tracker

    @staticmethod
    def __check_keys_adjacent(keys, mask_size):
        """ Check that a given list of keys and slices have no gaps between
            them

        :param list(tuple(int, Slice)) keys: A list of keys and slices to check
        :param mask_size: The number of 0s in the mask
        :rtype: bool
        """
        key_increment = (1 << mask_size)
        last_key = None
        last_slice = None
        for i, (key, v_slice) in enumerate(keys):
            # If the first round, we can skip the checks and just store
            if last_key is not None:
                # Fail if next key is not adjacent to last key
                if (last_key + key_increment) != key:
                    return False

                # Fail if this is not the last key and the number of atoms
                # don't match the other keys (last is OK to be different)
                elif ((i + 1) < len(keys) and
                        last_slice.n_atoms != v_slice.n_atoms):
                    return False

                # Fail if the atoms are not adjacent
                elif (last_slice.hi_atom + 1) != v_slice.lo_atom:
                    return False

            # Store for the next round
            last_key = key
            last_slice = v_slice

        # Pass if nothing failed
        return True

    def __get_app_key_and_mask(self, keys, mask, n_stages, key_space_tracker):
        """ Get a key and mask for an incoming application vertex as a whole,\
            or say it isn't possible (return None)

        :param list(tuple(int, Slice)) keys:
            The key and slice of each relevant machine vertex in the incoming
            application vertex
        :param int mask: The mask that covers all keys
        :param n_stages: The number of delay stages
        :param key_space_tracker:
            A key space tracker that has been filled in with all keys this
            vertex will receive
        :rtype: None or _AppKeyInfo
        """

        # Can be merged only if keys are adjacent outside the mask
        keys = sorted(keys, key=lambda item: item[0])
        mask_size = KeySpaceTracker.count_trailing_0s(mask)
        if not self.__check_keys_adjacent(keys, mask_size):
            return None

        # Get the key as the first key and the mask as the mask that covers
        # enough keys
        key = keys[0][0]
        n_extra_mask_bits = int(math.ceil(math.log(len(keys), 2)))
        core_mask = (2 ** n_extra_mask_bits) - 1
        new_mask = mask & ~(core_mask << mask_size)

        # Final check because adjacent keys don't mean they all fit under a
        # single mask
        if key & new_mask != key:
            return None

        # Check that the key doesn't cover other keys that it shouldn't
        next_key = keys[-1][0] + (2 ** mask_size)
        max_key = key + (2 ** (mask_size + n_extra_mask_bits))
        n_unused = max_key - (next_key & mask)
        if n_unused > 0 and key_space_tracker.is_allocated(next_key, n_unused):
            return None

        return _AppKeyInfo(key, new_mask, core_mask, mask_size,
                           keys[0][1].n_atoms * n_stages)

    def __check_key_slices(self, n_atoms, slices):
        """ Check if a list of slices cover all n_atoms without any gaps

        :param int n_atoms: The total number of atoms expected
        :param list(Slice) slices: The list of slices to check
        :rtype: bool
        """
        slices = sorted(slices, key=lambda s: s.lo_atom)
        slice_atoms = slices[-1].hi_atom - slices[0].lo_atom + 1
        if slice_atoms != n_atoms:
            return False

        # Check that all slices are also there in between, and that all are
        # the same size (except the last one)
        next_high = 0
        n_atoms_per_core = None
        last_slice = slices[-1]
        for s in slices:
            if s.lo_atom != next_high:
                return False
            if (n_atoms_per_core is not None and s != last_slice and
                    n_atoms_per_core != s.n_atoms):
                return None
            next_high = s.hi_atom + 1
            n_atoms_per_core = s.n_atoms

        # If the number of atoms per core is too big, this can't be done
        if n_atoms_per_core > self.__poptable.max_n_neurons_per_core:
            return False
        return True

    def __app_key_and_mask(self, m_edges, app_edge, routing_info,
                           key_space_tracker):
        """ Get a key and mask for an incoming application vertex as a whole,\
            or say it isn't possible (return None)

        :param list(PopulationMachineEdge) m_edges:
            The relevant machine edges of the application edge
        :param PopulationApplicationEdge app_edge:
            The application edge to get the key and mask of
        :param RoutingInfo routing_info: The routing information of all edges
        :param KeySpaceTracker key_space_tracker:
            A tracker pre-filled with the keys of all incoming edges
        """
        # If there are too many pre-cores, give up now
        if len(m_edges) > self.__poptable.max_core_mask:
            return None

        # Work out if the keys allow the machine vertices to be merged
        mask = None
        keys = list()

        # Can be merged only if all the masks are the same
        pre_slices = list()
        for m_edge in m_edges:
            rinfo = routing_info.get_routing_info_for_edge(m_edge)
            vertex_slice = m_edge.pre_vertex.vertex_slice
            pre_slices.append(vertex_slice)
            # No routing info at all? Must have been filtered, so doesn't work
            if rinfo is None:
                return None
            # Mask is not the same as the last mask?  Doesn't work
            if mask is not None and rinfo.first_mask != mask:
                return None
            mask = rinfo.first_mask
            keys.append((rinfo.first_key, vertex_slice))

        if mask is None:
            return None

        if not self.__check_key_slices(
                app_edge.pre_vertex.n_atoms, pre_slices):
            return None

        return self.__get_app_key_and_mask(keys, mask, 1, key_space_tracker)

    def __delay_app_key_and_mask(self, m_edges, app_edge, routing_info,
                                 key_space_tracker):
        """ Get a key and mask for a whole incoming delayed application\
            vertex, or say it isn't possible (return None)

        :param list(PopulationMachineEdge) m_edges:
            The relevant machine edges of the application edge
        :param PopulationApplicationEdge app_edge:
            The application edge to get the key and mask of
        :param RoutingInfo routing_info: The routing information of all edges
        :param KeySpaceTracker key_space_tracker:
            A tracker pre-filled with the keys of all incoming edges
        """
        # Work out if the keys allow the machine vertices to be
        # merged
        mask = None
        keys = list()

        # Can be merged only if all the masks are the same
        pre_slices = list()
        for m_edge in m_edges:
            # If the edge doesn't have a delay edge, give up
            delayed_app_edge = m_edge.app_edge.delay_edge
            if delayed_app_edge is None:
                return None
            delayed_machine_edge = delayed_app_edge.get_machine_edge(
                m_edge.pre_vertex, m_edge.post_vertex)
            if delayed_machine_edge is None:
                return None
            rinfo = routing_info.get_routing_info_for_edge(
                delayed_machine_edge)
            vertex_slice = m_edge.pre_vertex.vertex_slice
            pre_slices.append(vertex_slice)
            # No routing info at all? Must have been filtered, so doesn't work
            if rinfo is None:
                return None
            # Mask is not the same as the last mask?  Doesn't work
            if mask is not None and rinfo.first_mask != mask:
                return None
            mask = rinfo.first_mask
            keys.append((rinfo.first_key, vertex_slice))

        if not self.__check_key_slices(
                app_edge.pre_vertex.n_atoms, pre_slices):
            return None

        return self.__get_app_key_and_mask(
            keys, mask, app_edge.n_delay_stages, key_space_tracker)

    def get_connections_from_machine(
            self, transceiver, placement, app_edge, synapse_info):
        """ Get the synaptic connections from the machine

        :param ~spinnman.transceiver.Transceiver transceiver:
            Used to read the data from the machine
        :param ~pacman.model.placements.Placement placement:
            Where the vertices are on the machine
        :param ProjectionApplicationEdge app_edge:
            The application edge of the projection
        :param SynapseInformation synapse_info:
            The synapse information of the projection
        :return: A list of arrays of connections, each with dtype
            AbstractSynapseDynamics.NUMPY_CONNECTORS_DTYPE
        :rtype: ~numpy.ndarray
        """
        matrix = self.__app_matrix(app_edge, synapse_info)
        return matrix.get_connections(transceiver, placement)

    def read_generated_connection_holders(self, transceiver, placement):
        """ Fill in any pre-run connection holders for data which is generated
            on the machine, after it has been generated

        :param ~spinnman.transceiver.Transceiver transceiver:
            How to read the data from the machine
        :param ~pacman.model.placements.Placement placement:
            where the data is to be read from
        """
        for matrix in self.__matrices.values():
            matrix.read_generated_connection_holders(transceiver, placement)

    def clear_connection_cache(self):
        """ Clear any values read from the machine
        """
        for matrix in self.__matrices.values():
            matrix.clear_connection_cache()

    @property
    def gen_on_machine(self):
        """ Whether any matrices need to be generated on the machine

        :rtype: bool
        """
        return self.__gen_on_machine

    def get_index(self, app_edge, synapse_info, machine_edge):
        """ Get the index of an incoming projection in the population table

        :param ProjectionApplicationEdge app_edge:
            The application edge of the projection
        :param SynapseInformation synapse_info:
            The synapse information of the projection
        :param ~pacman.model.graphs.machine.MachineEdge machine_edge:
            The machine edge to get the index of
        """
        matrix = self.__app_matrix(app_edge, synapse_info)
        return matrix.get_index(machine_edge)


class _AppKeyInfo(object):
    """ An object which holds an application key and mask along with the other
        details
    """

    __slots__ = ["app_key", "app_mask", "core_mask", "core_shift", "n_neurons"]

    def __init__(self, app_key, app_mask, core_mask, core_shift, n_neurons):
        """

        :param int app_key: The application-level key
        :param int app_mask: The application-level mask
        :param int core_mask: The mask to get the core from the key
        :param int core_shift: The shift to get the core from the key
        :param int n_neurons:
            The neurons in each core (except possibly the last)
        """
        self.app_key = app_key
        self.app_mask = app_mask
        self.core_mask = core_mask
        self.core_shift = core_shift
        self.n_neurons = n_neurons

    @property
    def key_and_mask(self):
        """ Convenience method to get the key and mask as an object

        :rtype: BaseKeyAndMask
        """
        return BaseKeyAndMask(self.app_key, self.app_mask)<|MERGE_RESOLUTION|>--- conflicted
+++ resolved
@@ -19,22 +19,14 @@
 
 from spinn_utilities.ordered_set import OrderedSet
 from pacman.model.routing_info import BaseKeyAndMask
-<<<<<<< HEAD
-
 from data_specification.enums.data_type import DataType
 
-=======
->>>>>>> 294179fa
 from spinn_front_end_common.utilities.constants import BYTES_PER_WORD
 from spynnaker.pyNN.models.neural_projections import (
     ProjectionApplicationEdge, DelayedApplicationEdge)
 from spynnaker.pyNN.models.neuron.master_pop_table import (
     MasterPopTableAsBinarySearch)
-<<<<<<< HEAD
 from spynnaker.pyNN.utilities.utility_calls import get_n_bits
-
-=======
->>>>>>> 294179fa
 from .key_space_tracker import KeySpaceTracker
 from .synaptic_matrix_app import SynapticMatrixApp
 
@@ -166,69 +158,7 @@
         self.__matrices[key] = matrix
         return matrix
 
-<<<<<<< HEAD
     def write_synaptic_data(
-=======
-    def synapses_size(self, app_edges):
-        """ The size of the synaptic blocks in bytes
-
-        :param iterable(~pacman.model.graphs.application.ApplicationEdge) \
-                app_edges:
-            The incoming application edges
-        :rtype: int
-        """
-        # Base size requirements
-        # 1 word for address of direct addresses, and
-        # 1 word for the size of the direct addresses matrix in bytes
-        memory_size = 2 * BYTES_PER_WORD
-        for in_edge in app_edges:
-            if isinstance(in_edge, ProjectionApplicationEdge):
-                for synapse_info in in_edge.synapse_information:
-                    matrix = self.__app_matrix(in_edge, synapse_info)
-                    memory_size = matrix.add_matrix_size(memory_size)
-                    memory_size = matrix.add_delayed_matrix_size(memory_size)
-        return memory_size
-
-    def size(self, app_edges):
-        """ The size required by all parts of the matrices
-
-        :param iterable(~pacman.model.graphs.application.ApplicationEdge) \
-                app_edges:
-            The incoming application edges
-        :rtype: int
-        """
-        return (
-            self.synapses_size(app_edges) +
-            self.__gen_info_size(app_edges) + DIRECT_MATRIX_HEADER_COST_BYTES +
-            self.__poptable.get_master_population_table_size(app_edges))
-
-    def __gen_info_size(self, app_edges):
-        """ The size in bytes of the synaptic expander parameters
-
-        :param iterable(~pacman.model.graphs.application.ApplicationEdge) \
-                app_edges:
-            The incoming application edges
-        :rtype: int
-        """
-        gen_on_machine = False
-        size = 0
-        for app_edge in app_edges:
-            if not isinstance(app_edge, ProjectionApplicationEdge):
-                continue
-            for synapse_info in app_edge.synapse_information:
-                matrix = self.__app_matrix(app_edge, synapse_info)
-                m_size = matrix.generator_info_size
-                if m_size > 0:
-                    gen_on_machine = True
-                    size += m_size
-
-        if gen_on_machine:
-            size += SYNAPSES_BASE_GENERATOR_SDRAM_USAGE_IN_BYTES
-            size += self.__n_synapse_types * BYTES_PER_WORD
-        return size
-
-    def write_synaptic_matrix_and_master_population_table(
->>>>>>> 294179fa
             self, spec, machine_vertex, all_syn_block_sz, weight_scales,
             routing_info, machine_graph):
         """ Simultaneously generates both the master population table and
