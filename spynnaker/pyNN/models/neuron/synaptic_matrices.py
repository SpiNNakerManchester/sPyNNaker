--- conflicted
+++ resolved
@@ -24,13 +24,9 @@
 from pacman.model.routing_info import (
     AppVertexRoutingInfo, BaseKeyAndMask)
 from pacman.utilities.utility_calls import allocator_bits_needed
-<<<<<<< HEAD
 from pacman.model.graphs.application import ApplicationVirtualVertex
-from spinn_front_end_common.interface.ds import DataType
-=======
 from spinn_front_end_common.interface.ds import (
     DataType, DataSpecificationBase)
->>>>>>> 8c7b0d6b
 from spinn_front_end_common.utilities.constants import BYTES_PER_WORD
 from spynnaker.pyNN.data import SpynnakerDataView
 from spynnaker.pyNN.models.neuron.master_pop_table import (
@@ -42,6 +38,7 @@
 from spynnaker.pyNN.utilities.bit_field_utilities import (
     get_sdram_for_bit_field_region, get_bitfield_key_map_data,
     write_bitfield_init_data)
+from spynnaker.pyNN.models.common.population_application_vertex import PopulationApplicationVertex
 if TYPE_CHECKING:
     from spynnaker.pyNN.models.neuron.abstract_population_vertex import (
         AbstractPopulationVertex)
@@ -444,21 +441,16 @@
         spec.write_array(self.__bit_field_key_map)
 
     def __get_app_key_and_mask(
-<<<<<<< HEAD
-            self, r_info, n_stages, pre_vertex):
-=======
             self, r_info: AppVertexRoutingInfo, n_stages: int,
-            max_atoms_per_core: int, n_colour_bits: int) -> AppKeyInfo:
->>>>>>> 8c7b0d6b
+            pre_vertex: PopulationApplicationVertex):
         """
         Get a key and mask for an incoming application vertex as a whole.
 
         :param RoutingInfo r_info: The routing information for the vertex
         :param int n_stages: The number of delay stages
-        :param ApplicationVertex pre_vertex:
+        :param PopulationApplicationVertex pre_vertex: The pre-vertex
         :rtype: AppKeyInfo
         """
-<<<<<<< HEAD
         if isinstance(pre_vertex, ApplicationVirtualVertex):
             mask_size = 0
             core_mask = 0
@@ -473,21 +465,9 @@
                           pre_vertex.n_atoms)
 
         return AppKeyInfo(
-            r_info.key, r_info.mask, core_mask,
-            mask_size, n_atoms * n_stages, pre_vertex.n_colour_bits)
-=======
-        # Find the part that is just for the core
-        mask_size = r_info.n_bits_atoms
-        pre = r_info.vertex
-        core_mask = (2 ** allocator_bits_needed(
-            len(pre.splitter.get_out_going_vertices(SPIKE_PARTITION_ID)))) - 1
-        n_atoms = min(max_atoms_per_core, pre.n_atoms)
-
-        return AppKeyInfo(
             app_key=r_info.key, app_mask=r_info.mask, core_mask=core_mask,
             core_shift=mask_size, n_neurons=n_atoms * n_stages,
-            n_colour_bits=n_colour_bits)
->>>>>>> 8c7b0d6b
+            n_colour_bits=pre_vertex.n_colour_bits)
 
     def __app_key_and_mask(
             self, app_edge: ProjectionApplicationEdge) -> Optional[AppKeyInfo]:
