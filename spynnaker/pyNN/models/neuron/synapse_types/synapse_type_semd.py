# Copyright (c) 2017-2019 The University of Manchester
#
# This program is free software: you can redistribute it and/or modify
# it under the terms of the GNU General Public License as published by
# the Free Software Foundation, either version 3 of the License, or
# (at your option) any later version.
#
# This program is distributed in the hope that it will be useful,
# but WITHOUT ANY WARRANTY; without even the implied warranty of
# MERCHANTABILITY or FITNESS FOR A PARTICULAR PURPOSE.  See the
# GNU General Public License for more details.
#
# You should have received a copy of the GNU General Public License
# along with this program.  If not, see <http://www.gnu.org/licenses/>.

import numpy
from spinn_utilities.overrides import overrides
from data_specification.enums import DataType
from .abstract_synapse_type import AbstractSynapseType
from spinn_front_end_common.utilities.constants import (
    MICRO_TO_MILLISECOND_CONVERSION)

TAU_SYN_E = 'tau_syn_E'
TAU_SYN_E2 = 'tau_syn_E2'
TAU_SYN_I = 'tau_syn_I'
ISYN_EXC = "isyn_exc"
ISYN_EXC2 = "isyn_exc2"
ISYN_INH = "isyn_inh"
MULTIPLICATOR = "multiplicator"
EXC2_OLD = "exc2_old"

UNITS = {
    TAU_SYN_E: "mV",
    TAU_SYN_E2: "mV",
    TAU_SYN_I: 'mV',
    ISYN_EXC: "",
    ISYN_EXC2: "",
    ISYN_INH: "",
    MULTIPLICATOR: "",
    EXC2_OLD: "",
}


class SynapseTypeSEMD(AbstractSynapseType):
    __slots__ = [
        "__tau_syn_E",
        "__tau_syn_E2",
        "__tau_syn_I",
        "__isyn_exc",
        "__isyn_exc2",
        "__isyn_inh",
        "__multiplicator",
        "__exc2_old"]

    def __init__(
            self, tau_syn_E, tau_syn_E2, tau_syn_I, isyn_exc, isyn_exc2,
            isyn_inh, multiplicator, exc2_old):
        r"""
        :param float tau_syn_E: :math:`\tau^{syn}_{e_1}`
        :param float tau_syn_E2: :math:`\tau^{syn}_{e_2}`
        :param float tau_syn_I: :math:`\tau^{syn}_i`
        :param float isyn_exc: :math:`I^{syn}_{e_1}`
        :param float isyn_exc2: :math:`I^{syn}_{e_2}`
        :param float isyn_inh: :math:`I^{syn}_i`
        :param float multiplicator:
        :param float exc2_old:
        """
        super(SynapseTypeSEMD, self).__init__(
            [DataType.U032,    # decay_E
             DataType.U032,    # init_E
             DataType.S1615,   # isyn_exc
             DataType.U032,    # decay_E2
             DataType.U032,    # init_E2
             DataType.S1615,   # isyn_exc2
             DataType.U032,    # decay_I
             DataType.U032,    # init_I
             DataType.S1615,   # isyn_inh
             DataType.S1615,   # multiplicator
             DataType.S1615])  # exc2_old
        self.__tau_syn_E = tau_syn_E
        self.__tau_syn_E2 = tau_syn_E2
        self.__tau_syn_I = tau_syn_I
        self.__isyn_exc = isyn_exc
        self.__isyn_exc2 = isyn_exc2
        self.__isyn_inh = isyn_inh
        self.__multiplicator = multiplicator
        self.__exc2_old = exc2_old

    @overrides(AbstractSynapseType.get_n_cpu_cycles)
    def get_n_cpu_cycles(self, n_neurons):
        return 100 * n_neurons

    @overrides(AbstractSynapseType.add_parameters)
    def add_parameters(self, parameters):
        parameters[TAU_SYN_E] = self.__tau_syn_E
        parameters[TAU_SYN_E2] = self.__tau_syn_E2
        parameters[TAU_SYN_I] = self.__tau_syn_I
        parameters[MULTIPLICATOR] = self.__multiplicator

    @overrides(AbstractSynapseType.add_state_variables)
    def add_state_variables(self, state_variables):
        state_variables[ISYN_EXC] = self.__isyn_exc
        state_variables[ISYN_EXC2] = self.__isyn_exc2
        state_variables[ISYN_INH] = self.__isyn_inh
        state_variables[EXC2_OLD] = self.__exc2_old

    @overrides(AbstractSynapseType.get_units)
    def get_units(self, variable):
        return UNITS[variable]

    @overrides(AbstractSynapseType.has_variable)
    def has_variable(self, variable):
        return variable in UNITS

    @overrides(AbstractSynapseType.get_values)
<<<<<<< HEAD
    def get_values(
            self, parameters, state_variables, vertex_slice, timestamp_in_us):

        tsfloat = float(timestamp_in_us) / 1000.0
        decay = lambda x: numpy.exp(-tsfloat / x)  # noqa E731
        init = lambda x: (x / tsfloat) * (1.0 - numpy.exp(-tsfloat / x))  # noqa E731
=======
    def get_values(self, parameters, state_variables, vertex_slice, ts):
        """
        :param int ts: machine time step
        """
        # pylint: disable=arguments-differ
        tsfloat = float(ts) / MICRO_TO_MILLISECOND_CONVERSION

        def decay(x):
            return numpy.exp(-tsfloat / x)

        def init(x):
            return (x / tsfloat) * (1.0 - numpy.exp(-tsfloat / x))
>>>>>>> 6cd54837

        # Add the rest of the data
        return [parameters[TAU_SYN_E].apply_operation(decay),
                parameters[TAU_SYN_E].apply_operation(init),
                state_variables[ISYN_EXC],
                parameters[TAU_SYN_E2].apply_operation(decay),
                parameters[TAU_SYN_E2].apply_operation(init),
                state_variables[ISYN_EXC2],
                parameters[TAU_SYN_I].apply_operation(decay),
                parameters[TAU_SYN_I].apply_operation(init),
                state_variables[ISYN_INH],
                parameters[MULTIPLICATOR],
                state_variables[EXC2_OLD]]

    @overrides(AbstractSynapseType.update_values)
    def update_values(self, values, parameters, state_variables):

        # Read the data
        (_decay_E, _init_E, isyn_exc, _decay_E2, _init_E2, isyn_exc2,
         _decay_I, _init_I, isyn_inh, _multiplicator, exc2_old) = values

        state_variables[ISYN_EXC] = isyn_exc
        state_variables[ISYN_EXC2] = isyn_exc2
        state_variables[ISYN_INH] = isyn_inh
        state_variables[EXC2_OLD] = exc2_old

    @overrides(AbstractSynapseType.get_n_synapse_types)
    def get_n_synapse_types(self):
        return 3

    @overrides(AbstractSynapseType.get_synapse_id_by_target)
    def get_synapse_id_by_target(self, target):
        if target == "excitatory":
            return 0
        elif target == "excitatory2":
            return 1
        elif target == "inhibitory":
            return 2
        return None

    @overrides(AbstractSynapseType.get_synapse_targets)
    def get_synapse_targets(self):
        return "excitatory", "excitatory2", "inhibitory"

    @property
    def tau_syn_E(self):
        return self.__tau_syn_E

    @tau_syn_E.setter
    def tau_syn_E(self, tau_syn_E):
        self.__tau_syn_E = tau_syn_E

    @property
    def tau_syn_E2(self):
        return self.__tau_syn_E2

    @tau_syn_E2.setter
    def tau_syn_E2(self, tau_syn_E2):
        self.__tau_syn_E2 = tau_syn_E2

    @property
    def tau_syn_I(self):
        return self.__tau_syn_I

    @tau_syn_I.setter
    def tau_syn_I(self, tau_syn_I):
        self.__tau_syn_I = tau_syn_I

    @property
    def isyn_exc(self):
        return self.__isyn_exc

    @isyn_exc.setter
    def isyn_exc(self, isyn_exc):
        self.__isyn_exc = isyn_exc

    @property
    def isyn_inh(self):
        return self.__isyn_inh

    @isyn_inh.setter
    def isyn_inh(self, isyn_inh):
        self.__isyn_inh = isyn_inh

    @property
    def isyn_exc2(self):
        return self.__isyn_exc2

    @isyn_exc2.setter
    def isyn_exc2(self, isyn_exc2):
        self.__isyn_exc2 = isyn_exc2

    @property
    def multiplicator(self):
        return self.__multiplicator

    @multiplicator.setter
    def multiplicator(self, multiplicator):
        self.__multiplicator = multiplicator

    @property
    def exc2_old(self):
        return self.__exc2_old

    @exc2_old.setter
    def exc2_old(self, exc2_old):
        self.__exc2_old = exc2_old<|MERGE_RESOLUTION|>--- conflicted
+++ resolved
@@ -113,27 +113,19 @@
         return variable in UNITS
 
     @overrides(AbstractSynapseType.get_values)
-<<<<<<< HEAD
     def get_values(
             self, parameters, state_variables, vertex_slice, timestamp_in_us):
-
-        tsfloat = float(timestamp_in_us) / 1000.0
-        decay = lambda x: numpy.exp(-tsfloat / x)  # noqa E731
-        init = lambda x: (x / tsfloat) * (1.0 - numpy.exp(-tsfloat / x))  # noqa E731
-=======
-    def get_values(self, parameters, state_variables, vertex_slice, ts):
         """
-        :param int ts: machine time step
+        :param int timestamp_in_us:
         """
         # pylint: disable=arguments-differ
-        tsfloat = float(ts) / MICRO_TO_MILLISECOND_CONVERSION
+        tsfloat = float(timestamp_in_us) / MICRO_TO_MILLISECOND_CONVERSION
 
         def decay(x):
             return numpy.exp(-tsfloat / x)
 
         def init(x):
             return (x / tsfloat) * (1.0 - numpy.exp(-tsfloat / x))
->>>>>>> 6cd54837
 
         # Add the rest of the data
         return [parameters[TAU_SYN_E].apply_operation(decay),
