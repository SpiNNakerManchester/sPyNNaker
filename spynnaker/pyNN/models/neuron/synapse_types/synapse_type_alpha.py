import numpy
from spinn_utilities.overrides import overrides
from data_specification.enums import DataType
from pacman.executor.injection_decorator import inject_items
from .abstract_synapse_type import AbstractSynapseType

EXC_RESPONSE = "exc_response"
EXC_EXP_RESPONSE = "exc_exp_response"
TAU_SYN_E = "tau_syn_E"
INH_RESPONSE = "inh_response"
INH_EXP_RESPONSE = "inh_exp_response"
TAU_SYN_I = "tau_syn_I"
Q_EXC = "q_exc"
Q_INH = "q_inh"

<<<<<<< HEAD

class _COMB_EXP_TYPES(Enum):
    RESPONSE_EXC = (1, DataType.S1615)
    RESPONSE_EXC_EXP = (2, DataType.S1615)
    CONST_EXC = (3, DataType.S1615)
    DECAY_EXC = (4, DataType.UINT32)
    Q_EXC = (5, DataType.S1615)
    RESPONSE_INH = (6, DataType.S1615)
    RESPONSE_INH_EXP = (7, DataType.S1615)
    CONST_INH = (8, DataType.S1615)
    DECAY_INH = (9, DataType.UINT32)
    Q_INH = (10, DataType.S1615)

    def __new__(cls, value, data_type, doc=""):
        # pylint: disable=protected-access
        obj = object.__new__(cls)
        obj._value_ = value
        obj._data_type = data_type
        obj.__doc__ = doc
        return obj

    @property
    def data_type(self):
        return self._data_type
=======
UNITS = {
    EXC_RESPONSE: "",
    EXC_EXP_RESPONSE: "",
    TAU_SYN_E: "ms",
    INH_RESPONSE: "",
    INH_EXP_RESPONSE: "",
    TAU_SYN_I: "ms"
}
>>>>>>> 31364862


class SynapseTypeAlpha(AbstractSynapseType):
    __slots__ = [
        "_exc_exp_response",
        "_exc_response",
        "_inh_exp_response",
        "_inh_response",
        "_tau_syn_E",
        "_tau_syn_I",
        "_q_exc",
        "_q_inh"]

    def __init__(self, exc_response, exc_exp_response,
                 tau_syn_E, inh_response, inh_exp_response, tau_syn_I):
        super(SynapseTypeAlpha, self).__init__([
            DataType.S1615,  # exc_response
            DataType.S1615,  # exc_exp_response
            DataType.S1615,  # 1 / tau_syn_E^2
            DataType.U032,   # e^(-ts / tau_syn_E)
            DataType.S1615,  # inh_response
            DataType.S1615,  # inh_exp_response
            DataType.S1615,  # 1 / tau_syn_I^2
            DataType.U032])  # e^(-ts / tau_syn_I)

        # pylint: disable=too-many-arguments
<<<<<<< HEAD
        self._data = SpynnakerRangeDictionary(size=n_neurons)
        self._data[EXC_RESPONSE] = exc_response
        self._data[EXC_EXP_RESPONSE] = exc_exp_response
        self._data[TAU_SYN_E] = tau_syn_E
        self._data[INH_RESPONSE] = inh_response
        self._data[INH_EXP_RESPONSE] = inh_exp_response
        self._data[TAU_SYN_I] = tau_syn_I
        self._data[Q_EXC] = 0
        self._data[Q_INH] = 0

        self._exc_response = convert_param_to_numpy(exc_response, n_neurons)
        self._exc_exp_response = convert_param_to_numpy(
            exc_exp_response, n_neurons)
        self._tau_syn_E = convert_param_to_numpy(tau_syn_E, n_neurons)

        self._inh_response = convert_param_to_numpy(inh_response, n_neurons)
        self._inh_exp_response = convert_param_to_numpy(
            inh_exp_response, n_neurons)
        self._tau_syn_I = convert_param_to_numpy(tau_syn_I, n_neurons)
        self._q_exc = convert_param_to_numpy(0, n_neurons)
        self._q_inh = convert_param_to_numpy(0, n_neurons)
=======
        self._exc_response = exc_response
        self._exc_exp_response = exc_exp_response
        self._tau_syn_E = tau_syn_E
        self._inh_response = inh_response
        self._inh_exp_response = inh_exp_response
        self._tau_syn_I = tau_syn_I

    @overrides(AbstractSynapseType.get_n_cpu_cycles)
    def get_n_cpu_cycles(self, n_neurons):
        return 100 * n_neurons

    @overrides(AbstractSynapseType.add_parameters)
    def add_parameters(self, parameters):
        parameters[TAU_SYN_E] = self._tau_syn_E
        parameters[TAU_SYN_I] = self._tau_syn_I

    @overrides(AbstractSynapseType.add_state_variables)
    def add_state_variables(self, state_variables):
        state_variables[EXC_RESPONSE] = self._exc_response
        state_variables[EXC_EXP_RESPONSE] = self._exc_exp_response
        state_variables[INH_RESPONSE] = self._inh_response
        state_variables[INH_EXP_RESPONSE] = self._inh_exp_response

    @overrides(AbstractSynapseType.get_units)
    def get_units(self, variable):
        return UNITS[variable]

    @overrides(AbstractSynapseType.has_variable)
    def has_variable(self, variable):
        return variable in UNITS

    @inject_items({"ts": "MachineTimeStep"})
    @overrides(AbstractSynapseType.get_values, additional_arguments={'ts'})
    def get_values(self, parameters, state_variables, vertex_slice, ts):

        init = lambda x: (float(ts) / 1000.0) / (x * x)  # noqa
        decay = lambda x: numpy.exp((-float(ts) / 1000.0) / x)  # noqa

        # Add the rest of the data
        return [state_variables[EXC_RESPONSE],
                state_variables[EXC_EXP_RESPONSE],
                parameters[TAU_SYN_E].apply_operation(init),
                parameters[TAU_SYN_E].apply_operation(decay),
                state_variables[INH_RESPONSE],
                state_variables[INH_EXP_RESPONSE],
                parameters[TAU_SYN_I].apply_operation(init),
                parameters[TAU_SYN_I].apply_operation(decay)]

    @overrides(AbstractSynapseType.update_values)
    def update_values(self, values, parameters, state_variables):

        # Read the data
        (exc_resp, exc_exp_resp, _dt_over_tau_E_sq, _exp_tau_E,
         inh_resp, inh_exp_resp, _dt_over_tau_I_sq, _exp_tau_I) = values

        state_variables[EXC_RESPONSE] = exc_resp
        state_variables[EXC_EXP_RESPONSE] = exc_exp_resp
        state_variables[INH_RESPONSE] = inh_resp
        state_variables[INH_EXP_RESPONSE] = inh_exp_resp

    @overrides(AbstractSynapseType.get_n_synapse_types)
    def get_n_synapse_types(self):
        return 2  # EX and IH

    @overrides(AbstractSynapseType.get_synapse_id_by_target)
    def get_synapse_id_by_target(self, target):
        if target == "excitatory":
            return 0
        elif target == "inhibitory":
            return 1
        return None

    @overrides(AbstractSynapseType.get_synapse_targets)
    def get_synapse_targets(self):
        return "excitatory", "inhibitory"
>>>>>>> 31364862

    @property
    def exc_response(self):
        return self._exc_response

    @exc_response.setter
    def exc_response(self, exc_response):
        self._exc_response = exc_response

    @property
    def tau_syn_E(self):
        return self._tau_syn_E

    @tau_syn_E.setter
    def tau_syn_E(self, tau_syn_E):
        self._tau_syn_E = tau_syn_E

    @property
    def inh_response(self):
        return self._inh_response

    @inh_response.setter
    def inh_response(self, inh_response):
        self._inh_response = inh_response

    @property
    def tau_syn_I(self):
        return self._tau_syn_I

    @tau_syn_I.setter
    def tau_syn_I(self, tau_syn_I):
<<<<<<< HEAD
        self._data.set_value(key=TAU_SYN_I, value=tau_syn_I)

    @overrides(AbstractSynapseType.get_n_synapse_types)
    def get_n_synapse_types(self):
        return 2  # EX and IH

    @overrides(AbstractSynapseType.get_synapse_id_by_target)
    def get_synapse_id_by_target(self, target):

        if target == "excitatory":
            return 0
        elif target == "inhibitory":
            return 1
        return None

    @overrides(AbstractSynapseType.get_synapse_targets)
    def get_synapse_targets(self):
        return "excitatory", "inhibitory"

    @overrides(AbstractSynapseType.get_n_synapse_type_parameters)
    def get_n_synapse_type_parameters(self):
        return 10

    @inject_items({"machine_time_step": "MachineTimeStep"})
    def get_synapse_type_parameters(self, machine_time_step):
        # pylint: disable=arguments-differ
        e_decay, _ = get_exponential_decay_and_init(
            self._data[TAU_SYN_E], machine_time_step)

        i_decay, _ = get_exponential_decay_and_init(
            self._data[TAU_SYN_I], machine_time_step)

        # pre-multiply constants (convert to millisecond)
        dt_divided_by_tau_syn_E_sqr = self._data[TAU_SYN_E].apply_operation(
            lambda x: (float(machine_time_step) / 1000.0) / (x * x))
        dt_divided_by_tau_syn_I_sqr = self._data[TAU_SYN_I].apply_operation(
            lambda x: (float(machine_time_step) / 1000.0) / (x * x))

        return [
            # linear term buffer
            NeuronParameter(self._data[EXC_RESPONSE],
                            _COMB_EXP_TYPES.RESPONSE_EXC.data_type),
            # exponential term buffer
            NeuronParameter(self._data[EXC_EXP_RESPONSE],
                            _COMB_EXP_TYPES.RESPONSE_EXC_EXP.data_type),
            # evolution parameters
            NeuronParameter(dt_divided_by_tau_syn_E_sqr,
                            _COMB_EXP_TYPES.CONST_EXC.data_type),
            NeuronParameter(e_decay, _COMB_EXP_TYPES.DECAY_EXC.data_type),
            NeuronParameter(self._q_exc, _COMB_EXP_TYPES.Q_EXC.data_type),


            NeuronParameter(self._data[INH_RESPONSE],
                            _COMB_EXP_TYPES.RESPONSE_INH.data_type),
            NeuronParameter(self._data[INH_EXP_RESPONSE],
                            _COMB_EXP_TYPES.RESPONSE_INH_EXP.data_type),
            NeuronParameter(dt_divided_by_tau_syn_I_sqr,
                            _COMB_EXP_TYPES.CONST_INH.data_type),
            NeuronParameter(i_decay, _COMB_EXP_TYPES.DECAY_INH.data_type),
            NeuronParameter(self._q_inh, _COMB_EXP_TYPES.Q_EXC.data_type),
        ]

    @overrides(AbstractSynapseType.get_synapse_type_parameter_types)
    def get_synapse_type_parameter_types(self):
        return [item.data_type for item in DataType]

    @overrides(AbstractSynapseType.get_n_cpu_cycles_per_neuron)
    def get_n_cpu_cycles_per_neuron(self):
        # a guess
        return 100
=======
        self._tau_syn_I = tau_syn_I
>>>>>>> 31364862
<|MERGE_RESOLUTION|>--- conflicted
+++ resolved
@@ -13,41 +13,16 @@
 Q_EXC = "q_exc"
 Q_INH = "q_inh"
 
-<<<<<<< HEAD
-
-class _COMB_EXP_TYPES(Enum):
-    RESPONSE_EXC = (1, DataType.S1615)
-    RESPONSE_EXC_EXP = (2, DataType.S1615)
-    CONST_EXC = (3, DataType.S1615)
-    DECAY_EXC = (4, DataType.UINT32)
-    Q_EXC = (5, DataType.S1615)
-    RESPONSE_INH = (6, DataType.S1615)
-    RESPONSE_INH_EXP = (7, DataType.S1615)
-    CONST_INH = (8, DataType.S1615)
-    DECAY_INH = (9, DataType.UINT32)
-    Q_INH = (10, DataType.S1615)
-
-    def __new__(cls, value, data_type, doc=""):
-        # pylint: disable=protected-access
-        obj = object.__new__(cls)
-        obj._value_ = value
-        obj._data_type = data_type
-        obj.__doc__ = doc
-        return obj
-
-    @property
-    def data_type(self):
-        return self._data_type
-=======
 UNITS = {
     EXC_RESPONSE: "",
     EXC_EXP_RESPONSE: "",
     TAU_SYN_E: "ms",
+    Q_EXC: "",
     INH_RESPONSE: "",
     INH_EXP_RESPONSE: "",
-    TAU_SYN_I: "ms"
+    TAU_SYN_I: "ms",
+    Q_INH: ""
 }
->>>>>>> 31364862
 
 
 class SynapseTypeAlpha(AbstractSynapseType):
@@ -64,39 +39,18 @@
     def __init__(self, exc_response, exc_exp_response,
                  tau_syn_E, inh_response, inh_exp_response, tau_syn_I):
         super(SynapseTypeAlpha, self).__init__([
-            DataType.S1615,  # exc_response
-            DataType.S1615,  # exc_exp_response
-            DataType.S1615,  # 1 / tau_syn_E^2
-            DataType.U032,   # e^(-ts / tau_syn_E)
-            DataType.S1615,  # inh_response
-            DataType.S1615,  # inh_exp_response
-            DataType.S1615,  # 1 / tau_syn_I^2
-            DataType.U032])  # e^(-ts / tau_syn_I)
+            DataType.S1615,   # exc_response
+            DataType.S1615,   # exc_exp_response
+            DataType.S1615,   # 1 / tau_syn_E^2
+            DataType.U032,    # e^(-ts / tau_syn_E)
+            DataType.S1615,   # excitatory q
+            DataType.S1615,   # inh_response
+            DataType.S1615,   # inh_exp_response
+            DataType.S1615,   # 1 / tau_syn_I^2
+            DataType.U032,    # e^(-ts / tau_syn_I)
+            DataType.S1615])  # inhibitory q
 
         # pylint: disable=too-many-arguments
-<<<<<<< HEAD
-        self._data = SpynnakerRangeDictionary(size=n_neurons)
-        self._data[EXC_RESPONSE] = exc_response
-        self._data[EXC_EXP_RESPONSE] = exc_exp_response
-        self._data[TAU_SYN_E] = tau_syn_E
-        self._data[INH_RESPONSE] = inh_response
-        self._data[INH_EXP_RESPONSE] = inh_exp_response
-        self._data[TAU_SYN_I] = tau_syn_I
-        self._data[Q_EXC] = 0
-        self._data[Q_INH] = 0
-
-        self._exc_response = convert_param_to_numpy(exc_response, n_neurons)
-        self._exc_exp_response = convert_param_to_numpy(
-            exc_exp_response, n_neurons)
-        self._tau_syn_E = convert_param_to_numpy(tau_syn_E, n_neurons)
-
-        self._inh_response = convert_param_to_numpy(inh_response, n_neurons)
-        self._inh_exp_response = convert_param_to_numpy(
-            inh_exp_response, n_neurons)
-        self._tau_syn_I = convert_param_to_numpy(tau_syn_I, n_neurons)
-        self._q_exc = convert_param_to_numpy(0, n_neurons)
-        self._q_inh = convert_param_to_numpy(0, n_neurons)
-=======
         self._exc_response = exc_response
         self._exc_exp_response = exc_exp_response
         self._tau_syn_E = tau_syn_E
@@ -117,8 +71,10 @@
     def add_state_variables(self, state_variables):
         state_variables[EXC_RESPONSE] = self._exc_response
         state_variables[EXC_EXP_RESPONSE] = self._exc_exp_response
+        state_variables[Q_EXC] = 0
         state_variables[INH_RESPONSE] = self._inh_response
         state_variables[INH_EXP_RESPONSE] = self._inh_exp_response
+        state_variables[Q_INH] = 0
 
     @overrides(AbstractSynapseType.get_units)
     def get_units(self, variable):
@@ -140,22 +96,26 @@
                 state_variables[EXC_EXP_RESPONSE],
                 parameters[TAU_SYN_E].apply_operation(init),
                 parameters[TAU_SYN_E].apply_operation(decay),
+                state_variables[Q_EXC],
                 state_variables[INH_RESPONSE],
                 state_variables[INH_EXP_RESPONSE],
                 parameters[TAU_SYN_I].apply_operation(init),
-                parameters[TAU_SYN_I].apply_operation(decay)]
+                parameters[TAU_SYN_I].apply_operation(decay),
+                state_variables[Q_INH]]
 
     @overrides(AbstractSynapseType.update_values)
     def update_values(self, values, parameters, state_variables):
 
         # Read the data
-        (exc_resp, exc_exp_resp, _dt_over_tau_E_sq, _exp_tau_E,
-         inh_resp, inh_exp_resp, _dt_over_tau_I_sq, _exp_tau_I) = values
+        (exc_resp, exc_exp_resp, _dt_over_tau_E_sq, _exp_tau_E, q_exc,
+         inh_resp, inh_exp_resp, _dt_over_tau_I_sq, _exp_tau_I, q_inh) = values
 
         state_variables[EXC_RESPONSE] = exc_resp
         state_variables[EXC_EXP_RESPONSE] = exc_exp_resp
+        state_variables[Q_EXC] = q_exc
         state_variables[INH_RESPONSE] = inh_resp
         state_variables[INH_EXP_RESPONSE] = inh_exp_resp
+        state_variables[Q_INH] = q_inh
 
     @overrides(AbstractSynapseType.get_n_synapse_types)
     def get_n_synapse_types(self):
@@ -172,7 +132,6 @@
     @overrides(AbstractSynapseType.get_synapse_targets)
     def get_synapse_targets(self):
         return "excitatory", "inhibitory"
->>>>>>> 31364862
 
     @property
     def exc_response(self):
@@ -204,77 +163,4 @@
 
     @tau_syn_I.setter
     def tau_syn_I(self, tau_syn_I):
-<<<<<<< HEAD
-        self._data.set_value(key=TAU_SYN_I, value=tau_syn_I)
-
-    @overrides(AbstractSynapseType.get_n_synapse_types)
-    def get_n_synapse_types(self):
-        return 2  # EX and IH
-
-    @overrides(AbstractSynapseType.get_synapse_id_by_target)
-    def get_synapse_id_by_target(self, target):
-
-        if target == "excitatory":
-            return 0
-        elif target == "inhibitory":
-            return 1
-        return None
-
-    @overrides(AbstractSynapseType.get_synapse_targets)
-    def get_synapse_targets(self):
-        return "excitatory", "inhibitory"
-
-    @overrides(AbstractSynapseType.get_n_synapse_type_parameters)
-    def get_n_synapse_type_parameters(self):
-        return 10
-
-    @inject_items({"machine_time_step": "MachineTimeStep"})
-    def get_synapse_type_parameters(self, machine_time_step):
-        # pylint: disable=arguments-differ
-        e_decay, _ = get_exponential_decay_and_init(
-            self._data[TAU_SYN_E], machine_time_step)
-
-        i_decay, _ = get_exponential_decay_and_init(
-            self._data[TAU_SYN_I], machine_time_step)
-
-        # pre-multiply constants (convert to millisecond)
-        dt_divided_by_tau_syn_E_sqr = self._data[TAU_SYN_E].apply_operation(
-            lambda x: (float(machine_time_step) / 1000.0) / (x * x))
-        dt_divided_by_tau_syn_I_sqr = self._data[TAU_SYN_I].apply_operation(
-            lambda x: (float(machine_time_step) / 1000.0) / (x * x))
-
-        return [
-            # linear term buffer
-            NeuronParameter(self._data[EXC_RESPONSE],
-                            _COMB_EXP_TYPES.RESPONSE_EXC.data_type),
-            # exponential term buffer
-            NeuronParameter(self._data[EXC_EXP_RESPONSE],
-                            _COMB_EXP_TYPES.RESPONSE_EXC_EXP.data_type),
-            # evolution parameters
-            NeuronParameter(dt_divided_by_tau_syn_E_sqr,
-                            _COMB_EXP_TYPES.CONST_EXC.data_type),
-            NeuronParameter(e_decay, _COMB_EXP_TYPES.DECAY_EXC.data_type),
-            NeuronParameter(self._q_exc, _COMB_EXP_TYPES.Q_EXC.data_type),
-
-
-            NeuronParameter(self._data[INH_RESPONSE],
-                            _COMB_EXP_TYPES.RESPONSE_INH.data_type),
-            NeuronParameter(self._data[INH_EXP_RESPONSE],
-                            _COMB_EXP_TYPES.RESPONSE_INH_EXP.data_type),
-            NeuronParameter(dt_divided_by_tau_syn_I_sqr,
-                            _COMB_EXP_TYPES.CONST_INH.data_type),
-            NeuronParameter(i_decay, _COMB_EXP_TYPES.DECAY_INH.data_type),
-            NeuronParameter(self._q_inh, _COMB_EXP_TYPES.Q_EXC.data_type),
-        ]
-
-    @overrides(AbstractSynapseType.get_synapse_type_parameter_types)
-    def get_synapse_type_parameter_types(self):
-        return [item.data_type for item in DataType]
-
-    @overrides(AbstractSynapseType.get_n_cpu_cycles_per_neuron)
-    def get_n_cpu_cycles_per_neuron(self):
-        # a guess
-        return 100
-=======
-        self._tau_syn_I = tau_syn_I
->>>>>>> 31364862
+        self._tau_syn_I = tau_syn_I