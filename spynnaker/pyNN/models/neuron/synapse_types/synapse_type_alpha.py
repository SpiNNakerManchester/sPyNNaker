--- conflicted
+++ resolved
@@ -27,23 +27,14 @@
 
 class SynapseTypeAlpha(AbstractSynapseType):
     __slots__ = [
-<<<<<<< HEAD
         "__exc_exp_response",
         "__exc_response",
         "__inh_exp_response",
         "__inh_response",
         "__tau_syn_E",
-        "__tau_syn_I"]
-=======
-        "_exc_exp_response",
-        "_exc_response",
-        "_inh_exp_response",
-        "_inh_response",
-        "_tau_syn_E",
-        "_tau_syn_I",
-        "_q_exc",
-        "_q_inh"]
->>>>>>> 351cfd31
+        "__tau_syn_I",
+        "__q_exc",
+        "__q_inh"]
 
     def __init__(self, exc_response, exc_exp_response,
                  tau_syn_E, inh_response, inh_exp_response, tau_syn_I):
@@ -78,19 +69,12 @@
 
     @overrides(AbstractSynapseType.add_state_variables)
     def add_state_variables(self, state_variables):
-<<<<<<< HEAD
         state_variables[EXC_RESPONSE] = self.__exc_response
         state_variables[EXC_EXP_RESPONSE] = self.__exc_exp_response
+        state_variables[Q_EXC] = 0
         state_variables[INH_RESPONSE] = self.__inh_response
         state_variables[INH_EXP_RESPONSE] = self.__inh_exp_response
-=======
-        state_variables[EXC_RESPONSE] = self._exc_response
-        state_variables[EXC_EXP_RESPONSE] = self._exc_exp_response
-        state_variables[Q_EXC] = 0
-        state_variables[INH_RESPONSE] = self._inh_response
-        state_variables[INH_EXP_RESPONSE] = self._inh_exp_response
         state_variables[Q_INH] = 0
->>>>>>> 351cfd31
 
     @overrides(AbstractSynapseType.get_units)
     def get_units(self, variable):
