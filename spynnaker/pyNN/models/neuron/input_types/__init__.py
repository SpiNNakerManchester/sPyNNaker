--- conflicted
+++ resolved
@@ -5,8 +5,4 @@
 from .input_type_current_semd import InputTypeCurrentSEMD
 
 __all__ = ["AbstractInputType", "InputTypeConductance", "InputTypeCurrent",
-<<<<<<< HEAD
-           "InputTypeHTConductance"]
-=======
-           "InputTypeCurrentSEMD"]
->>>>>>> 05a183ef
+           "InputTypeCurrentSEMD", "InputTypeHTConductance"]