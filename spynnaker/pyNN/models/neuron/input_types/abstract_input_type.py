from spinn_utilities.abstract_base import abstractmethod
from spynnaker.pyNN.models.neuron.implementations \
    import AbstractStandardNeuronComponent


<<<<<<< HEAD
class AbstractInputType(AbstractStandardNeuronComponent):
    """ Represents a possible input type for a neuron model (e.g. current)
=======

@add_metaclass(AbstractBase)
class AbstractInputType(object):
    """ Represents a possible input type for a neuron model (e.g., current).

    .. note::
        Override :py:meth:`set_input_type_parameters` if there are any\
        variables that change.
>>>>>>> e0aa35fa
    """
    __slots__ = ()

    @abstractmethod
    def get_global_weight_scale(self):
        """ Get the global weight scaling value.

        :return: The global weight scaling value
        :rtype: float
<<<<<<< HEAD
=======
        """

    @abstractmethod
    def get_n_input_type_parameters(self):
        """ Get the number of parameters for the input type.

        :return: The number of parameters
        :rtype: int
        """

    @abstractmethod
    def get_input_type_parameters(self):
        """ Get the parameters for the input type.

        :return: An array of parameters
        :rtype: \
            list(:py:class:`spynnaker.pyNN.models.neural_properties.NeuronParameter`)
        """

    @abstractmethod
    def get_input_type_parameter_types(self):
        """ Get the types of the input type parameters.

        :return: A list of DataType objects, in the order of the parameters
        :rtype: list(:py:class:`data_specification.enums.DataType`)
        """

    @abstractmethod
    def get_n_cpu_cycles_per_neuron(self, n_synapse_types):
        """ Get the number of CPU cycles executed by\
            ``input_type_get_input_value`` once per synapse, \
            ``input_type_convert_excitatory_input_to_current`` and
            ``input_type_convert_inhibitory_input_to_current``, per neuron.
        """

    def get_sdram_usage_per_neuron_in_bytes(self):
        """ Get the SDRAM usage of this input type.

        :return: The SDRAM usage, in bytes
        :rtype: int
        """
        return self.get_n_input_type_parameters() * 4

    def get_dtcm_usage_per_neuron_in_bytes(self):
        """ Get the DTCM usage of this input type.

        :return: The DTCM usage, in bytes
        :rtype: int
        """
        return self.get_n_input_type_parameters() * 4

    def set_input_type_parameters(self, parameters, vertex_slice):
        """ Sets the input type parameters.

        :param parameters:\
            the parameter values in a list of numpy arrays, ordered the same\
            as :py:meth:`get_input_type_parameters`.
        :param vertex_slice: The neurons to which the parameters apply
>>>>>>> e0aa35fa
        """<|MERGE_RESOLUTION|>--- conflicted
+++ resolved
@@ -3,19 +3,8 @@
     import AbstractStandardNeuronComponent
 
 
-<<<<<<< HEAD
 class AbstractInputType(AbstractStandardNeuronComponent):
-    """ Represents a possible input type for a neuron model (e.g. current)
-=======
-
-@add_metaclass(AbstractBase)
-class AbstractInputType(object):
     """ Represents a possible input type for a neuron model (e.g., current).
-
-    .. note::
-        Override :py:meth:`set_input_type_parameters` if there are any\
-        variables that change.
->>>>>>> e0aa35fa
     """
     __slots__ = ()
 
@@ -25,65 +14,4 @@
 
         :return: The global weight scaling value
         :rtype: float
-<<<<<<< HEAD
-=======
-        """
-
-    @abstractmethod
-    def get_n_input_type_parameters(self):
-        """ Get the number of parameters for the input type.
-
-        :return: The number of parameters
-        :rtype: int
-        """
-
-    @abstractmethod
-    def get_input_type_parameters(self):
-        """ Get the parameters for the input type.
-
-        :return: An array of parameters
-        :rtype: \
-            list(:py:class:`spynnaker.pyNN.models.neural_properties.NeuronParameter`)
-        """
-
-    @abstractmethod
-    def get_input_type_parameter_types(self):
-        """ Get the types of the input type parameters.
-
-        :return: A list of DataType objects, in the order of the parameters
-        :rtype: list(:py:class:`data_specification.enums.DataType`)
-        """
-
-    @abstractmethod
-    def get_n_cpu_cycles_per_neuron(self, n_synapse_types):
-        """ Get the number of CPU cycles executed by\
-            ``input_type_get_input_value`` once per synapse, \
-            ``input_type_convert_excitatory_input_to_current`` and
-            ``input_type_convert_inhibitory_input_to_current``, per neuron.
-        """
-
-    def get_sdram_usage_per_neuron_in_bytes(self):
-        """ Get the SDRAM usage of this input type.
-
-        :return: The SDRAM usage, in bytes
-        :rtype: int
-        """
-        return self.get_n_input_type_parameters() * 4
-
-    def get_dtcm_usage_per_neuron_in_bytes(self):
-        """ Get the DTCM usage of this input type.
-
-        :return: The DTCM usage, in bytes
-        :rtype: int
-        """
-        return self.get_n_input_type_parameters() * 4
-
-    def set_input_type_parameters(self, parameters, vertex_slice):
-        """ Sets the input type parameters.
-
-        :param parameters:\
-            the parameter values in a list of numpy arrays, ordered the same\
-            as :py:meth:`get_input_type_parameters`.
-        :param vertex_slice: The neurons to which the parameters apply
->>>>>>> e0aa35fa
         """