--- conflicted
+++ resolved
@@ -17,23 +17,6 @@
 import struct
 import numpy
 from scipy import special  # @UnresolvedImport
-<<<<<<< HEAD
-from pyNN.random import RandomDistribution
-from spinn_utilities.helpful_functions import get_valid_components
-from data_specification.enums import DataType
-from spinn_front_end_common.utilities.constants import \
-    MICRO_TO_SECOND_CONVERSION
-from spinn_front_end_common.utilities.helpful_functions import (
-    locate_memory_region_for_placement)
-from spinn_front_end_common.utilities.constants import BYTES_PER_WORD
-from spynnaker.pyNN.models.neuron.generator_data import GeneratorData
-from spynnaker.pyNN.models.neural_projections.connectors import (
-    AbstractGenerateConnectorOnMachine)
-from spynnaker.pyNN.models.neural_projections import ProjectionApplicationEdge
-from .synapse_dynamics import (
-    AbstractSynapseDynamicsStructural,
-    AbstractGenerateOnMachine, SynapseDynamicsStructuralSTDP)
-=======
 from six import itervalues
 
 from spinn_utilities.progress_bar import ProgressBar
@@ -45,7 +28,6 @@
 
 from spynnaker.pyNN.models.neural_projections import ProjectionMachineEdge
 from spynnaker.pyNN.models.abstract_models import AbstractMaxSpikes
->>>>>>> 888087d4
 from spynnaker.pyNN.models.neuron.synapse_io import SynapseIORowBased
 from spynnaker.pyNN.utilities.constants import (
     POPULATION_BASED_REGIONS, POSSION_SIGMA_SUMMATION_LIMIT)
@@ -679,197 +661,7 @@
                     self.__weight_scales, machine_graph, machine_vertex,
                     routing_info, matrices)
 
-<<<<<<< HEAD
-    def get_connections_from_machine(
-            self, transceiver, placement, machine_edge, graph_mapper,
-            routing_infos, synapse_info, machine_time_step,
-            using_extra_monitor_cores, placements=None, monitor_api=None,
-            monitor_cores=None, handle_time_out_configuration=True,
-            fixed_routes=None, extra_monitor=None):
-        app_edge = graph_mapper.get_application_edge(machine_edge)
-        if not isinstance(app_edge, ProjectionApplicationEdge):
-            return None
-
-        # Get details for extraction
-        pre_vertex_slice = graph_mapper.get_slice(machine_edge.pre_vertex)
-        post_vertex_slice = graph_mapper.get_slice(machine_edge.post_vertex)
-
-        # Get the key for the pre_vertex
-        key = routing_infos.get_first_key_for_edge(machine_edge)
-
-        # Get the key for the delayed pre_vertex
-        delayed_key = None
-        if app_edge.delay_edge is not None:
-            delayed_key = self.__delay_key_index[
-                app_edge.pre_vertex, pre_vertex_slice.lo_atom,
-                pre_vertex_slice.hi_atom].first_key
-
-        # Get the block for the connections from the pre_vertex
-        synapse_key = (synapse_info, pre_vertex_slice.lo_atom,
-                       post_vertex_slice.lo_atom)
-        index = self.__synapse_indices[synapse_key]
-        master_pop_table, direct_synapses, indirect_synapses = \
-            self.__compute_addresses(transceiver, placement)
-        data, max_row_length = self._retrieve_synaptic_block(
-            transceiver, placement, master_pop_table, indirect_synapses,
-            direct_synapses, key, pre_vertex_slice.n_atoms, index,
-            using_extra_monitor_cores, placements, monitor_api,
-            extra_monitor, monitor_cores, fixed_routes=fixed_routes)
-
-        # Get the block for the connections from the delayed pre_vertex
-        delayed_data = None
-        delayed_max_row_len = 0
-        if delayed_key is not None:
-            delayed_data, delayed_max_row_len = self._retrieve_synaptic_block(
-                transceiver, placement, master_pop_table, indirect_synapses,
-                direct_synapses, delayed_key,
-                pre_vertex_slice.n_atoms * app_edge.n_delay_stages,
-                index, using_extra_monitor_cores, placements,
-                monitor_api, extra_monitor, monitor_cores,
-                handle_time_out_configuration, fixed_routes=fixed_routes)
-
-        # Convert the blocks into connections
-        return self._read_synapses(
-            synapse_info, pre_vertex_slice, post_vertex_slice,
-            max_row_length, delayed_max_row_len, self.__n_synapse_types,
-            self.__weight_scales[placement], data, delayed_data,
-            machine_time_step)
-
-    def __compute_addresses(self, transceiver, placement):
-        """ Helper for computing the addresses of the master pop table and\
-            synaptic-matrix-related bits.
-        """
-        master_pop_table = locate_memory_region_for_placement(
-            placement, POPULATION_BASED_REGIONS.POPULATION_TABLE.value,
-            transceiver)
-        synaptic_matrix = locate_memory_region_for_placement(
-            placement, POPULATION_BASED_REGIONS.SYNAPTIC_MATRIX.value,
-            transceiver)
-        direct_synapses = locate_memory_region_for_placement(
-            placement, POPULATION_BASED_REGIONS.DIRECT_MATRIX.value,
-            transceiver) + BYTES_PER_WORD
-        return master_pop_table, direct_synapses, synaptic_matrix
-
-    def _extract_synaptic_matrix_data_location(
-            self, key, master_pop_table_address, transceiver, placement):
-        return self.__poptable_type.extract_synaptic_matrix_data_location(
-            key, master_pop_table_address, transceiver,
-            placement.x, placement.y)
-
-    def _read_synapses(self, info, pre_slice, post_slice, max_row_length,
-                       delayed_max_row_length, n_synapse_types, weight_scales,
-                       data, delayed_data, timestep):
-        return self.__synapse_io.read_synapses(
-            info, pre_slice, post_slice, max_row_length,
-            delayed_max_row_length, n_synapse_types, weight_scales, data,
-            delayed_data, timestep)
-
-    def _retrieve_synaptic_block(
-            self, txrx, placement, master_pop_table_address,
-            indirect_synapses_address, direct_synapses_address,
-            key, n_rows, index, using_monitors, placements=None,
-            monitor_api=None, extra_monitor=None, monitor_cores=None,
-            handle_time_out_configuration=True, fixed_routes=None):
-        """ Read in a synaptic block from a given processor and vertex on\
-            the machine
-        """
-        # See if we have already got this block
-        if (placement, key, index) in self.__retrieved_blocks:
-            return self.__retrieved_blocks[placement, key, index]
-
-        items = self._extract_synaptic_matrix_data_location(
-            key, master_pop_table_address, txrx, placement)
-        if index >= len(items):
-            return None, None
-
-        max_row_length, synaptic_block_offset, is_single = items[index]
-        if max_row_length == 0:
-            return None, None
-
-        block = None
-        if max_row_length > 0 and synaptic_block_offset is not None:
-            # if exploiting the extra monitor cores, need to set the machine
-            # for data extraction mode
-            if using_monitors and handle_time_out_configuration:
-                monitor_api.load_system_routing_tables(
-                    txrx, monitor_cores, placements)
-                monitor_api.set_cores_for_data_streaming(
-                    txrx, monitor_cores, placements, n_channels=8,
-                    intermediate_channel_waits=4)
-
-            # read in the synaptic block
-            if not is_single:
-                block = self.__read_multiple_synaptic_blocks(
-                    txrx, monitor_api, placement, n_rows, max_row_length,
-                    indirect_synapses_address + synaptic_block_offset,
-                    using_monitors, extra_monitor, fixed_routes, placements)
-            else:
-                block, max_row_length = self.__read_single_synaptic_block(
-                    txrx, monitor_api, placement, n_rows,
-                    direct_synapses_address + synaptic_block_offset,
-                    using_monitors, extra_monitor, fixed_routes, placements)
-
-            if using_monitors and handle_time_out_configuration:
-                monitor_api.unset_cores_for_data_streaming(
-                    txrx, monitor_cores, placements)
-                monitor_api.load_application_routing_tables(
-                    txrx, monitor_cores, placements)
-
-        self.__retrieved_blocks[placement, key, index] = \
-            (block, max_row_length)
-        return block, max_row_length
-
-    def __read_multiple_synaptic_blocks(
-            self, transceiver, monitor_api, placement, n_rows, max_row_length,
-            address, using_monitors, extra_monitor, fixed_routes, placements):
-        """ Read in an array of synaptic blocks.
-        """
-        # calculate the synaptic block size in bytes
-        synaptic_block_size = self.__synapse_io.get_block_n_bytes(
-            max_row_length, n_rows)
-
-        # read in the synaptic block
-        if using_monitors:
-            extra_monitor.update_transaction_id_from_machine(transceiver)
-            return monitor_api.get_data(
-                extra_monitor,
-                placements.get_placement_of_vertex(extra_monitor), address,
-                synaptic_block_size, fixed_routes)
-        return transceiver.read_memory(
-            placement.x, placement.y, address, synaptic_block_size)
-
-    def __read_single_synaptic_block(
-            self, transceiver, data_receiver, placement, n_rows, address,
-            using_monitors, extra_monitor, fixed_routes, placements):
-        """ Read in a single synaptic block.
-        """
-        # The data is one per row
-        synaptic_block_size = n_rows * BYTES_PER_WORD
-
-        # read in the synaptic row data
-        if using_monitors:
-            extra_monitor.update_transaction_id_from_machine(transceiver)
-            single_block = data_receiver.get_data(
-                extra_monitor,
-                placements.get_placement_of_vertex(extra_monitor),
-                address, synaptic_block_size, fixed_routes)
-        else:
-            single_block = transceiver.read_memory(
-                placement.x, placement.y, address, synaptic_block_size)
-
-        # Convert the block into a set of rows
-        numpy_block = numpy.zeros((n_rows, BYTES_PER_WORD), dtype="uint32")
-        numpy_block[:, 3] = numpy.asarray(
-            single_block, dtype="uint8").view("uint32")
-        numpy_block[:, 1] = 1
-        return bytearray(numpy_block.tobytes()), 1
-
-    # inherited from AbstractProvidesIncomingPartitionConstraints
-    def get_incoming_partition_constraints(self):
-        return self.__poptable_type.get_edge_constraints()
-=======
         self._write_on_machine_data_spec(spec, post_vertex_slice, gen_data)
->>>>>>> 888087d4
 
     def _write_on_machine_data_spec(
             self, spec, post_vertex_slice, generator_data):
