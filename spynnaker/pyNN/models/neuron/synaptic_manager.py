# Copyright (c) 2017-2019 The University of Manchester
#
# This program is free software: you can redistribute it and/or modify
# it under the terms of the GNU General Public License as published by
# the Free Software Foundation, either version 3 of the License, or
# (at your option) any later version.
#
# This program is distributed in the hope that it will be useful,
# but WITHOUT ANY WARRANTY; without even the implied warranty of
# MERCHANTABILITY or FITNESS FOR A PARTICULAR PURPOSE.  See the
# GNU General Public License for more details.
#
# You should have received a copy of the GNU General Public License
# along with this program.  If not, see <http://www.gnu.org/licenses/>.

from collections import defaultdict
import math
import struct
import numpy
import scipy.stats  # @UnresolvedImport
from scipy import special  # @UnresolvedImport
from spinn_utilities.helpful_functions import get_valid_components
from data_specification.enums import DataType
from spinn_front_end_common.utilities.helpful_functions import (
    locate_memory_region_for_placement)
from spinn_front_end_common.utilities.constants import BYTES_PER_WORD
from spinn_front_end_common.utilities.globals_variables import get_simulator
from spynnaker.pyNN.models.neuron.generator_data import GeneratorData
from spynnaker.pyNN.models.neural_projections.connectors import (
    AbstractGenerateConnectorOnMachine)
from spynnaker.pyNN.models.neural_projections import ProjectionApplicationEdge
from .synapse_dynamics import (
    AbstractSynapseDynamicsStructural,
    AbstractGenerateOnMachine, SynapseDynamicsStructuralSTDP)
from spynnaker.pyNN.models.neuron.synapse_io import SynapseIORowBased
from spynnaker.pyNN.models.spike_source.spike_source_poisson_vertex import (
    SpikeSourcePoissonVertex)
from spynnaker.pyNN.models.utility_models.delays import DelayExtensionVertex
from spynnaker.pyNN.utilities.constants import (
    POPULATION_BASED_REGIONS, POSSION_SIGMA_SUMMATION_LIMIT)
from spynnaker.pyNN.utilities.utility_calls import (
    get_maximum_probable_value, get_n_bits)
from spynnaker.pyNN.utilities.running_stats import RunningStats
from spynnaker.pyNN.models.neuron import master_pop_table_generators

TIME_STAMP_BYTES = BYTES_PER_WORD

# TODO: Make sure these values are correct (particularly CPU cycles)
_SYNAPSES_BASE_DTCM_USAGE_IN_BYTES = 7 * BYTES_PER_WORD
_SYNAPSES_BASE_SDRAM_USAGE_IN_BYTES = 0
_SYNAPSES_BASE_N_CPU_CYCLES_PER_NEURON = 10
_SYNAPSES_BASE_N_CPU_CYCLES = 8

# 4 for n_edges
# 8 for post_vertex_slice.lo_atom, post_vertex_slice.n_atoms
# 4 for n_synapse_types
# 4 for n_synapse_type_bits
# 4 for n_synapse_index_bits
_SYNAPSES_BASE_GENERATOR_SDRAM_USAGE_IN_BYTES = 6 * BYTES_PER_WORD

# Amount to scale synapse SDRAM estimate by to make sure the synapses fit
_SYNAPSE_SDRAM_OVERSCALE = 1.1

_ONE_WORD = struct.Struct("<I")


class SynapticManager(object):
    """ Deals with synapses
    """
    # pylint: disable=too-many-arguments, too-many-locals
    __slots__ = [
        "__delay_key_index",
        "__n_synapse_types",
        "__one_to_one_connection_dtcm_max_bytes",
        "__poptable_type",
        "__pre_run_connection_holders",
        "__retrieved_blocks",
        "__ring_buffer_sigma",
        "__spikes_per_second",
        "__synapse_dynamics",
        "__synapse_io",
        "__weight_scales",
        "__ring_buffer_shifts",
        "__gen_on_machine",
        "__max_row_info",
        "__synapse_indices"]

    def __init__(self, n_synapse_types, ring_buffer_sigma, spikes_per_second,
                 config, population_table_type=None, synapse_io=None):
        """
        :param int n_synapse_types:
            number of synapse types on a neuron (e.g., 2 for excitatory and
            inhibitory)
        :param ring_buffer_sigma:
            How many SD above the mean to go for upper bound; a
            good starting choice is 5.0. Given length of simulation we can
            set this for approximate number of saturation events.
        :type ring_buffer_sigma: float or None
        :param spikes_per_second: Estimated spikes per second
        :type spikes_per_second: float or None
        :param configparser.RawConfigParser config: The system configuration
        :param population_table_type:
            What type of master population table is used
        :type population_table_type: AbstractMasterPopTableFactory or None
        :param synapse_io: How IO for synapses is performed
        :type synapse_io: AbstractSynapseIO or None
        """
        self.__n_synapse_types = n_synapse_types
        self.__ring_buffer_sigma = ring_buffer_sigma
        self.__spikes_per_second = spikes_per_second

        # Get the type of population table
        self.__poptable_type = population_table_type
        if population_table_type is None:
            population_table_type = ("MasterPopTableAs" + config.get(
                "MasterPopTable", "generator"))
            algorithms = get_valid_components(
                master_pop_table_generators, "master_pop_table_as")
            self.__poptable_type = algorithms[population_table_type]()

        # Get the synapse IO
        self.__synapse_io = synapse_io
        if synapse_io is None:
            self.__synapse_io = SynapseIORowBased()

        if self.__ring_buffer_sigma is None:
            self.__ring_buffer_sigma = config.getfloat(
                "Simulation", "ring_buffer_sigma")

        if self.__spikes_per_second is None:
            self.__spikes_per_second = config.getfloat(
                "Simulation", "spikes_per_second")

        # Prepare for dealing with STDP - there can only be one (non-static)
        # synapse dynamics per vertex at present
        self.__synapse_dynamics = None

        # Keep the details once computed to allow reading back
        self.__weight_scales = dict()
        self.__ring_buffer_shifts = None
        self.__delay_key_index = dict()
        self.__retrieved_blocks = dict()

        # A list of connection holders to be filled in pre-run, indexed by
        # the edge the connection is for
        self.__pre_run_connection_holders = defaultdict(list)

        # Limit the DTCM used by one-to-one connections
        self.__one_to_one_connection_dtcm_max_bytes = config.getint(
            "Simulation", "one_to_one_connection_dtcm_max_bytes")

        # Whether to generate on machine or not for a given vertex slice
        self.__gen_on_machine = dict()

        # A map of synapse information to maximum row / delayed row length and
        # size in bytes
        self.__max_row_info = dict()

        # A map of synapse information for each machine pre vertex to index
        self.__synapse_indices = dict()

    @property
    def synapse_dynamics(self):
        """ Settable.

        :rtype: AbstractSynapseDynamics or None
        """
        return self.__synapse_dynamics

    def __combine_structural_stdp_dynamics(self, structural, stdp):
        return SynapseDynamicsStructuralSTDP(
            structural.partner_selection, structural.formation,
            structural.elimination,
            stdp.timing_dependence, stdp.weight_dependence,
            # voltage dependence is not supported
            None, stdp.dendritic_delay_fraction,
            structural.f_rew, structural.initial_weight,
            structural.initial_delay, structural.s_max, structural.seed)

    @synapse_dynamics.setter
    def synapse_dynamics(self, synapse_dynamics):
        if self.__synapse_dynamics is None:
            self.__synapse_dynamics = synapse_dynamics
        else:
            self.__synapse_dynamics = self.__synapse_dynamics.merge(
                synapse_dynamics)

    @property
    def ring_buffer_sigma(self):
        """ Settable.

        :rtype: float
        """
        return self.__ring_buffer_sigma

    @ring_buffer_sigma.setter
    def ring_buffer_sigma(self, ring_buffer_sigma):
        self.__ring_buffer_sigma = ring_buffer_sigma

    @property
    def spikes_per_second(self):
        """ Settable.

        :rtype: float
        """
        return self.__spikes_per_second

    @spikes_per_second.setter
    def spikes_per_second(self, spikes_per_second):
        self.__spikes_per_second = spikes_per_second

    def get_maximum_delay_supported_in_ms(self, machine_time_step):
        """
        :rtype: int or None
        """
        return self.__synapse_io.get_maximum_delay_supported_in_ms(
            machine_time_step)

    @property
    def vertex_executable_suffix(self):
        """ The suffix of the executable name due to the type of synapses \
            in use.

        :rtype: str
        """
        if self.__synapse_dynamics is None:
            return ""
        return self.__synapse_dynamics.get_vertex_executable_suffix()

    def add_pre_run_connection_holder(
            self, connection_holder, edge, synapse_info):
        """
        :param ConnectionHolder connection_holder:
        :param ProjectionApplicationEdge edge:
        :param SynapseInformation synapse_info:
        """
        self.__pre_run_connection_holders[edge, synapse_info].append(
            connection_holder)

    def get_connection_holders(self):
        """
        :rtype: dict(tuple(ProjectionApplicationEdge,SynapseInformation),\
            ConnectionHolder)
        """
        return self.__pre_run_connection_holders

    def get_n_cpu_cycles(self):
        """
        :rtype: int
        """
        # TODO: Calculate this correctly
        return 0

    def get_dtcm_usage_in_bytes(self):
        """
        :rtype: int
        """
        # TODO: Calculate this correctly
        return 0

    def _get_synapse_params_size(self):
        return (_SYNAPSES_BASE_SDRAM_USAGE_IN_BYTES +
                (BYTES_PER_WORD * self.__n_synapse_types))

    def _get_static_synaptic_matrix_sdram_requirements(self):

        # 4 for address of direct addresses, and
        # 4 for the size of the direct addresses matrix in bytes
        return 2 * BYTES_PER_WORD

    def _get_max_row_info(
            self, synapse_info, post_vertex_slice, app_edge,
            machine_time_step):
        """ Get the maximum size of each row for a given slice of the vertex
        """
        key = (synapse_info, post_vertex_slice.lo_atom,
               post_vertex_slice.hi_atom)
        if key not in self.__max_row_info:
            self.__max_row_info[key] = self.__synapse_io.get_max_row_info(
                synapse_info, post_vertex_slice,
                app_edge.n_delay_stages, self.__poptable_type,
                machine_time_step, app_edge)
        return self.__max_row_info[key]

    def _get_synaptic_blocks_size(
            self, post_vertex_slice, in_edges, machine_time_step):
        """ Get the size of the synaptic blocks in bytes
        """
        memory_size = self._get_static_synaptic_matrix_sdram_requirements()
        for in_edge in in_edges:
            if isinstance(in_edge, ProjectionApplicationEdge):
                for synapse_info in in_edge.synapse_information:
                    memory_size = self.__add_synapse_size(
                        memory_size, synapse_info, post_vertex_slice, in_edge,
                        machine_time_step)
        return int(memory_size * _SYNAPSE_SDRAM_OVERSCALE)

    def __add_synapse_size(self, memory_size, synapse_info, post_vertex_slice,
                           in_edge, machine_time_step):
        max_row_info = self._get_max_row_info(
            synapse_info, post_vertex_slice, in_edge, machine_time_step)
        n_atoms = in_edge.pre_vertex.n_atoms
        memory_size = self.__poptable_type.get_next_allowed_address(
            memory_size)
        memory_size += max_row_info.undelayed_max_bytes * n_atoms
        memory_size = self.__poptable_type.get_next_allowed_address(
            memory_size)
        memory_size += (
            max_row_info.delayed_max_bytes * n_atoms * in_edge.n_delay_stages)
        return memory_size

    def _get_size_of_generator_information(self, in_edges):
        """ Get the size of the synaptic expander parameters
        """
        gen_on_machine = False
        size = 0
        for in_edge in in_edges:
            if isinstance(in_edge, ProjectionApplicationEdge):
                for synapse_info in in_edge.synapse_information:

                    # Get the number of likely vertices
                    max_atoms = in_edge.pre_vertex.get_max_atoms_per_core()
                    if in_edge.pre_vertex.n_atoms < max_atoms:
                        max_atoms = in_edge.pre_vertex.n_atoms
                    n_edge_vertices = int(math.ceil(
                        float(in_edge.pre_vertex.n_atoms) / float(max_atoms)))

                    # Get the size
                    connector = synapse_info.connector
                    dynamics = synapse_info.synapse_dynamics
                    connector_gen = isinstance(
                        connector, AbstractGenerateConnectorOnMachine) and \
                        connector.generate_on_machine(
                            synapse_info.weights, synapse_info.delays)
                    synapse_gen = isinstance(
                        dynamics, AbstractGenerateOnMachine)
                    if connector_gen and synapse_gen:
                        gen_on_machine = True
                        gen_size = sum((
                            GeneratorData.BASE_SIZE,
                            connector.gen_delay_params_size_in_bytes(
                                synapse_info.delays),
                            connector.gen_weight_params_size_in_bytes(
                                synapse_info.weights),
                            connector.gen_connector_params_size_in_bytes,
                            dynamics.gen_matrix_params_size_in_bytes
                        ))
                        size += gen_size * n_edge_vertices
        if gen_on_machine:
            size += _SYNAPSES_BASE_GENERATOR_SDRAM_USAGE_IN_BYTES
            size += self.__n_synapse_types * BYTES_PER_WORD
        return size

    def _get_synapse_dynamics_parameter_size(
            self, vertex_slice, application_graph, app_vertex):
        """ Get the size of the synapse dynamics region
        """
        if self.__synapse_dynamics is None:
            return 0

        # Does the size of the parameters area depend on presynaptic
        # connections in any way?
        if isinstance(self.__synapse_dynamics,
                      AbstractSynapseDynamicsStructural):
            return self.__synapse_dynamics\
                .get_structural_parameters_sdram_usage_in_bytes(
                     application_graph, app_vertex, vertex_slice.n_atoms,
                     self.__n_synapse_types)
        else:
            return self.__synapse_dynamics.get_parameters_sdram_usage_in_bytes(
                vertex_slice.n_atoms, self.__n_synapse_types)

    def get_sdram_usage_in_bytes(
            self, vertex_slice, machine_time_step, application_graph,
            app_vertex):
        """
        :param ~pacman.models.common.Slice vertex_slice:
        :param int machine_time_step:
        :param ~pacman.models.graphs.application.ApplicationGraph \
                application_graph:
        :param AbstractPopulationVertex app_vertex:
        :rtype: int
        """
        in_edges = application_graph.get_edges_ending_at_vertex(app_vertex)
        return (
            self._get_synapse_params_size() +
            self._get_synapse_dynamics_parameter_size(
                vertex_slice, application_graph, app_vertex) +
            self._get_synaptic_blocks_size(
                vertex_slice, in_edges, machine_time_step) +
            self.__poptable_type.get_master_population_table_size(
                vertex_slice, in_edges) +
            self._get_size_of_generator_information(in_edges))

    def _reserve_memory_regions(
            self, spec, machine_vertex, vertex_slice,
            machine_graph, all_syn_block_sz, graph_mapper,
            application_graph, application_vertex):
        spec.reserve_memory_region(
            region=POPULATION_BASED_REGIONS.SYNAPSE_PARAMS.value,
            size=self._get_synapse_params_size(),
            label='SynapseParams')

        master_pop_table_sz = \
            self.__poptable_type.get_exact_master_population_table_size(
                machine_vertex, machine_graph, graph_mapper)
        if master_pop_table_sz > 0:
            spec.reserve_memory_region(
                region=POPULATION_BASED_REGIONS.POPULATION_TABLE.value,
                size=master_pop_table_sz, label='PopTable')
        if all_syn_block_sz > 0:
            spec.reserve_memory_region(
                region=POPULATION_BASED_REGIONS.SYNAPTIC_MATRIX.value,
                size=all_syn_block_sz, label='SynBlocks')

        synapse_dynamics_sz = self._get_synapse_dynamics_parameter_size(
            vertex_slice, application_graph, application_vertex)
        if synapse_dynamics_sz != 0:
            spec.reserve_memory_region(
                region=POPULATION_BASED_REGIONS.SYNAPSE_DYNAMICS.value,
                size=synapse_dynamics_sz, label='synapseDynamicsParams')

    @staticmethod
    def _ring_buffer_expected_upper_bound(
            weight_mean, weight_std_dev, spikes_per_second,
            machine_timestep, n_synapses_in, sigma):
        """ Provides expected upper bound on accumulated values in a ring\
            buffer element.

        Requires an assessment of maximum Poisson input rate.

        Assumes knowledge of mean and SD of weight distribution, fan-in\
        and timestep.

        All arguments should be assumed real values except n_synapses_in\
        which will be an integer.

        :param weight_mean: Mean of weight distribution (in either nA or\
            microSiemens as required)
        :param weight_std_dev: SD of weight distribution
        :param spikes_per_second: Maximum expected Poisson rate in Hz
        :param machine_timestep: in us
        :param n_synapses_in: No of connected synapses
        :param sigma: How many SD above the mean to go for upper bound; a\
            good starting choice is 5.0. Given length of simulation we can\
            set this for approximate number of saturation events.
        """
        # E[ number of spikes ] in a timestep
        steps_per_second = 1000000.0 / machine_timestep
        average_spikes_per_timestep = (
            float(n_synapses_in * spikes_per_second) / steps_per_second)

        # Exact variance contribution from inherent Poisson variation
        poisson_variance = average_spikes_per_timestep * (weight_mean ** 2)

        # Upper end of range for Poisson summation required below
        # upper_bound needs to be an integer
        upper_bound = int(round(average_spikes_per_timestep +
                                POSSION_SIGMA_SUMMATION_LIMIT *
                                math.sqrt(average_spikes_per_timestep)))

        # Closed-form exact solution for summation that gives the variance
        # contributed by weight distribution variation when modulated by
        # Poisson PDF.  Requires scipy.special for gamma and incomplete gamma
        # functions. Beware: incomplete gamma doesn't work the same as
        # Mathematica because (1) it's regularised and needs a further
        # multiplication and (2) it's actually the complement that is needed
        # i.e. 'gammaincc']

        weight_variance = 0.0

        if weight_std_dev > 0:
            # pylint: disable=no-member
            lngamma = special.gammaln(1 + upper_bound)
            gammai = special.gammaincc(
                1 + upper_bound, average_spikes_per_timestep)

            big_ratio = (math.log(average_spikes_per_timestep) * upper_bound -
                         lngamma)

            if -701.0 < big_ratio < 701.0 and big_ratio != 0.0:
                log_weight_variance = (
                    -average_spikes_per_timestep +
                    math.log(average_spikes_per_timestep) +
                    2.0 * math.log(weight_std_dev) +
                    math.log(math.exp(average_spikes_per_timestep) * gammai -
                             math.exp(big_ratio)))
                weight_variance = math.exp(log_weight_variance)

        # upper bound calculation -> mean + n * SD
        return ((average_spikes_per_timestep * weight_mean) +
                (sigma * math.sqrt(poisson_variance + weight_variance)))

    def _get_ring_buffer_to_input_left_shifts(
            self, application_vertex, application_graph, machine_timestep,
            weight_scale):
        """ Get the scaling of the ring buffer to provide as much accuracy as\
            possible without too much overflow
        """
        weight_scale_squared = weight_scale * weight_scale
        n_synapse_types = self.__n_synapse_types
        running_totals = [RunningStats() for _ in range(n_synapse_types)]
        delay_running_totals = [RunningStats() for _ in range(n_synapse_types)]
        total_weights = numpy.zeros(n_synapse_types)
        biggest_weight = numpy.zeros(n_synapse_types)
        weights_signed = False
        rate_stats = [RunningStats() for _ in range(n_synapse_types)]
        steps_per_second = 1000000.0 / machine_timestep

        for app_edge in application_graph.get_edges_ending_at_vertex(
                application_vertex):
            if isinstance(app_edge, ProjectionApplicationEdge):
                for synapse_info in app_edge.synapse_information:
                    synapse_type = synapse_info.synapse_type
                    synapse_dynamics = synapse_info.synapse_dynamics
                    connector = synapse_info.connector

                    weight_mean = (
                        synapse_dynamics.get_weight_mean(
                            connector, synapse_info) * weight_scale)
                    n_connections = \
                        connector.get_n_connections_to_post_vertex_maximum(
                            synapse_info)
                    weight_variance = synapse_dynamics.get_weight_variance(
                        connector, synapse_info.weights) * weight_scale_squared
                    running_totals[synapse_type].add_items(
                        weight_mean, weight_variance, n_connections)

                    delay_variance = synapse_dynamics.get_delay_variance(
                        connector, synapse_info.delays)
                    delay_running_totals[synapse_type].add_items(
                        0.0, delay_variance, n_connections)

                    weight_max = (synapse_dynamics.get_weight_maximum(
                        connector, synapse_info) * weight_scale)
                    biggest_weight[synapse_type] = max(
                        biggest_weight[synapse_type], weight_max)

                    spikes_per_tick = max(
                        1.0, self.__spikes_per_second / steps_per_second)
                    spikes_per_second = self.__spikes_per_second
                    if isinstance(app_edge.pre_vertex,
                                  SpikeSourcePoissonVertex):
                        rate = app_edge.pre_vertex.max_rate
                        # If non-zero rate then use it; otherwise keep default
                        if (rate != 0):
                            spikes_per_second = rate
                        if hasattr(spikes_per_second, "__getitem__"):
                            spikes_per_second = numpy.max(spikes_per_second)
                        elif get_simulator().is_a_pynn_random(
                                spikes_per_second):
                            spikes_per_second = get_maximum_probable_value(
                                spikes_per_second, app_edge.pre_vertex.n_atoms)
                        prob = 1.0 - (
                            (1.0 / 100.0) / app_edge.pre_vertex.n_atoms)
                        spikes_per_tick = spikes_per_second / steps_per_second
                        spikes_per_tick = scipy.stats.poisson.ppf(
                            prob, spikes_per_tick)
                    rate_stats[synapse_type].add_items(
                        spikes_per_second, 0, n_connections)
                    total_weights[synapse_type] += spikes_per_tick * (
                        weight_max * n_connections)

                    if synapse_dynamics.are_weights_signed():
                        weights_signed = True

        max_weights = numpy.zeros(n_synapse_types)
        for synapse_type in range(n_synapse_types):
            stats = running_totals[synapse_type]
            rates = rate_stats[synapse_type]
            if delay_running_totals[synapse_type].variance == 0.0:
                max_weights[synapse_type] = max(total_weights[synapse_type],
                                                biggest_weight[synapse_type])
            else:
                max_weights[synapse_type] = min(
                    self._ring_buffer_expected_upper_bound(
                        stats.mean, stats.standard_deviation, rates.mean,
                        machine_timestep, stats.n_items,
                        self.__ring_buffer_sigma),
                    total_weights[synapse_type])
                max_weights[synapse_type] = max(
                    max_weights[synapse_type], biggest_weight[synapse_type])

        # Convert these to powers
        max_weight_powers = (
            0 if w <= 0 else int(math.ceil(max(0, math.log(w, 2))))
            for w in max_weights)

        # If 2^max_weight_power equals the max weight, we have to add another
        # power, as range is 0 - (just under 2^max_weight_power)!
        max_weight_powers = (
            w + 1 if (2 ** w) <= a else w
            for w, a in zip(max_weight_powers, max_weights))

        # If we have synapse dynamics that uses signed weights,
        # Add another bit of shift to prevent overflows
        if weights_signed:
            max_weight_powers = (m + 1 for m in max_weight_powers)

        return list(max_weight_powers)

    @staticmethod
    def _get_weight_scale(ring_buffer_to_input_left_shift):
        """ Return the amount to scale the weights by to convert them from \
            floating point values to 16-bit fixed point numbers which can be \
            shifted left by ring_buffer_to_input_left_shift to produce an\
            s1615 fixed point number
        """
        return float(math.pow(2, 16 - (ring_buffer_to_input_left_shift + 1)))

    def _write_synapse_parameters(
            self, spec, ring_buffer_shifts, weight_scale):
        """Get the ring buffer shifts and scaling factors."""

        # Write the ring buffer shifts
        spec.switch_write_focus(POPULATION_BASED_REGIONS.SYNAPSE_PARAMS.value)
        spec.write_array(ring_buffer_shifts)

        # Return the weight scaling factors
        return numpy.array([
            self._get_weight_scale(r) * weight_scale
            for r in ring_buffer_shifts])

    def _write_padding(
            self, spec, synaptic_matrix_region, next_block_start_address):
        next_block_allowed_address = self.__poptable_type\
            .get_next_allowed_address(next_block_start_address)
        if next_block_allowed_address != next_block_start_address:

            # Pad out data file with the added alignment bytes:
            spec.comment("\nWriting population table required padding\n")
            spec.switch_write_focus(synaptic_matrix_region)
            spec.set_register_value(
                register_id=15,
                data=next_block_allowed_address - next_block_start_address)
            spec.write_repeated_value(
                data=0xDD, repeats=15, repeats_is_register=True,
                data_type=DataType.UINT8)
            return next_block_allowed_address
        return next_block_start_address

    def _write_synaptic_matrix_and_master_population_table(
            self, spec, post_slices, post_slice_index, machine_vertex,
            post_vertex_slice, all_syn_block_sz, weight_scales,
            master_pop_table_region, synaptic_matrix_region,
            direct_matrix_region, routing_info,
            graph_mapper, machine_graph, machine_time_step):
        """ Simultaneously generates both the master population table and
            the synaptic matrix.
        """
        spec.comment(
            "\nWriting Synaptic Matrix and Master Population Table:\n")

        # Track writes inside the synaptic matrix region:
        block_addr = 0

        # Get the edges
        in_edges = machine_graph.get_edges_ending_at_vertex(machine_vertex)

        # Set up the master population table
        self.__poptable_type.initialise_table()

        # Set up for single synapses - write the offset of the single synapses
        # initially 0
        single_synapses = list()
        spec.switch_write_focus(synaptic_matrix_region)
        single_addr = 0

        # Store a list of synapse info to be generated on the machine
        generate_on_machine = list()

        # For each machine edge in the vertex, create a synaptic list
        for machine_edge in in_edges:
            app_edge = graph_mapper.get_application_edge(machine_edge)
            if isinstance(app_edge, ProjectionApplicationEdge):
                spec.comment("\nWriting matrix for m_edge:{}\n".format(
                    machine_edge.label))

                pre_vertex_slice = graph_mapper.get_slice(
                    machine_edge.pre_vertex)
                pre_slices = graph_mapper.get_slices(app_edge.pre_vertex)
                pre_slice_index = graph_mapper.get_machine_vertex_index(
                    machine_edge.pre_vertex)

                for synapse_info in app_edge.synapse_information:
                    rinfo = routing_info.get_routing_info_for_edge(
                        machine_edge)

                    # If connector is being built on SpiNNaker,
                    # compute matrix sizes only
                    connector = synapse_info.connector
                    dynamics = synapse_info.synapse_dynamics
                    if (isinstance(
                            connector, AbstractGenerateConnectorOnMachine) and
                            connector.generate_on_machine(
                                synapse_info.weights, synapse_info.delays) and
                            isinstance(dynamics, AbstractGenerateOnMachine) and
                            dynamics.generate_on_machine and
                            not self.__is_direct(
                                single_addr, connector, pre_vertex_slice,
                                post_vertex_slice, app_edge, synapse_info) and
                            not isinstance(
                                self.synapse_dynamics,
                                AbstractSynapseDynamicsStructural)):
                        generate_on_machine.append((
                            synapse_info, pre_slices, pre_vertex_slice,
                            pre_slice_index, app_edge, rinfo))
                    else:
                        block_addr, single_addr, index = self.__write_block(
                            spec, synaptic_matrix_region, synapse_info,
                            pre_slices, pre_slice_index, post_slices,
                            post_slice_index, pre_vertex_slice,
                            post_vertex_slice, app_edge,
                            self.__n_synapse_types,
                            single_synapses, master_pop_table_region,
                            weight_scales, machine_time_step, rinfo,
                            all_syn_block_sz, block_addr, single_addr,
                            machine_edge=machine_edge)
                        key = (synapse_info, pre_vertex_slice.lo_atom,
                               post_vertex_slice.lo_atom)
                        self.__synapse_indices[key] = index

        # Skip blocks that will be written on the machine, but add them
        # to the master population table
        generator_data = list()
        for gen_data in generate_on_machine:
            (synapse_info, pre_slices, pre_vertex_slice, pre_slice_index,
                app_edge, rinfo) = gen_data
            block_addr, index = self.__generate_on_chip_data(
                spec, synapse_info,
                pre_slices, pre_slice_index, post_slices,
                post_slice_index, pre_vertex_slice,
                post_vertex_slice, master_pop_table_region, rinfo,
                all_syn_block_sz, block_addr, machine_time_step, app_edge,
                generator_data)
            key = (synapse_info, pre_vertex_slice.lo_atom,
                   post_vertex_slice.lo_atom)
            self.__synapse_indices[key] = index

        self.__poptable_type.finish_master_pop_table(
            spec, master_pop_table_region)

        # Write the size and data of single synapses to the direct region
        if single_synapses:
            single_data = numpy.concatenate(single_synapses)
            spec.reserve_memory_region(
                region=direct_matrix_region,
                size=(len(single_data) + 1) * BYTES_PER_WORD,
                label='DirectMatrix')
            spec.switch_write_focus(direct_matrix_region)
            spec.write_value(len(single_data) * BYTES_PER_WORD)
            spec.write_array(single_data)
        else:
            spec.reserve_memory_region(
                region=direct_matrix_region, size=BYTES_PER_WORD,
                label="DirectMatrix")
            spec.switch_write_focus(direct_matrix_region)
            spec.write_value(0)

        return generator_data

    def __generate_on_chip_data(
            self, spec, synapse_info, pre_slices,
            pre_slice_index, post_slices, post_slice_index, pre_vertex_slice,
            post_vertex_slice, master_pop_table_region, rinfo,
            all_syn_block_sz, block_addr, machine_time_step,
            app_edge, generator_data):
        """ Generate data for the synapse expander
        """

        # Get the size of the matrices that will be required
        max_row_info = self._get_max_row_info(
            synapse_info, post_vertex_slice, app_edge, machine_time_step)

        # If delay edge exists, tell this about the data too, so it can
        # generate its own data
        if (max_row_info.delayed_max_n_synapses > 0 and
                app_edge.delay_edge is not None):
            app_edge.delay_edge.pre_vertex.add_generator_data(
                max_row_info.undelayed_max_n_synapses,
                max_row_info.delayed_max_n_synapses,
                pre_slices, pre_slice_index, post_slices, post_slice_index,
                pre_vertex_slice, post_vertex_slice, synapse_info,
                app_edge.n_delay_stages + 1, machine_time_step)
        elif max_row_info.delayed_max_n_synapses != 0:
            raise Exception(
                "Found delayed items but no delay "
                "machine edge for {}".format(app_edge.label))

        # Skip over the normal bytes but still write a master pop entry
        synaptic_matrix_offset = 0xFFFFFFFF
        index = None
        if max_row_info.undelayed_max_n_synapses:
            synaptic_matrix_offset = \
                self.__poptable_type.get_next_allowed_address(block_addr)
            index = self.__poptable_type.update_master_population_table(
                spec, synaptic_matrix_offset,
                max_row_info.undelayed_max_words,
                rinfo.first_key_and_mask, master_pop_table_region)
            n_bytes_undelayed = (
                max_row_info.undelayed_max_bytes * pre_vertex_slice.n_atoms)
            block_addr = synaptic_matrix_offset + n_bytes_undelayed

            # The synaptic matrix offset is in words for the generator
            synaptic_matrix_offset //= BYTES_PER_WORD
        elif rinfo is not None:
            index = self.__poptable_type.update_master_population_table(
                spec, 0, 0, rinfo.first_key_and_mask, master_pop_table_region)

        if block_addr > all_syn_block_sz:
            raise Exception(
                "Too much synaptic memory has been written: {} of {} ".format(
                    block_addr, all_syn_block_sz))

        # Skip over the delayed bytes but still write a master pop entry
        delayed_synaptic_matrix_offset = 0xFFFFFFFF
        delay_rinfo = None
        n_delay_stages = 0
        delay_key = (app_edge.pre_vertex, pre_vertex_slice.lo_atom,
                     pre_vertex_slice.hi_atom)
        if delay_key in self.__delay_key_index:
            delay_rinfo = self.__delay_key_index[delay_key]
        d_index = None
        if max_row_info.delayed_max_n_synapses:
            n_delay_stages = app_edge.n_delay_stages
            delayed_synaptic_matrix_offset = \
                self.__poptable_type.get_next_allowed_address(
                    block_addr)
            d_index = self.__poptable_type.update_master_population_table(
                spec, delayed_synaptic_matrix_offset,
                max_row_info.delayed_max_words,
                delay_rinfo.first_key_and_mask, master_pop_table_region)
            n_bytes_delayed = (
                max_row_info.delayed_max_bytes * pre_vertex_slice.n_atoms *
                n_delay_stages)
            block_addr = delayed_synaptic_matrix_offset + n_bytes_delayed

            # The delayed synaptic matrix offset is in words for the generator
            delayed_synaptic_matrix_offset //= BYTES_PER_WORD
        elif delay_rinfo is not None:
            d_index = self.__poptable_type.update_master_population_table(
                spec, 0, 0, delay_rinfo.first_key_and_mask,
                master_pop_table_region)

        if block_addr > all_syn_block_sz:
            raise Exception(
                "Too much synaptic memory has been written:"
                " {} of {} ".format(
                    block_addr, all_syn_block_sz))

        # Get additional data for the synapse expander
        generator_data.append(GeneratorData(
            synaptic_matrix_offset, delayed_synaptic_matrix_offset,
            max_row_info.undelayed_max_words, max_row_info.delayed_max_words,
            max_row_info.undelayed_max_n_synapses,
            max_row_info.delayed_max_n_synapses, pre_slices, pre_slice_index,
            post_slices, post_slice_index, pre_vertex_slice, post_vertex_slice,
            synapse_info, n_delay_stages + 1,
            machine_time_step))
        key = (post_vertex_slice.lo_atom, post_vertex_slice.hi_atom)
        self.__gen_on_machine[key] = True

        if index is not None and d_index is not None and index != d_index:
            raise Exception("Delay index {} and normal index {} do not match"
                            .format(d_index, index))
        return block_addr, index

    def __write_block(
            self, spec, synaptic_matrix_region, synapse_info, pre_slices,
            pre_slice_index, post_slices, post_slice_index, pre_vertex_slice,
            post_vertex_slice, app_edge, n_synapse_types, single_synapses,
            master_pop_table_region, weight_scales, machine_time_step,
            rinfo, all_syn_block_sz, block_addr, single_addr,
            machine_edge):
        (row_data, row_length, delayed_row_data, delayed_row_length,
         delayed_source_ids, delay_stages) = self.__synapse_io.get_synapses(
             synapse_info, pre_slices, pre_slice_index, post_slices,
             post_slice_index, pre_vertex_slice, post_vertex_slice,
             app_edge.n_delay_stages, self.__poptable_type, n_synapse_types,
             weight_scales, machine_time_step,
             app_edge=app_edge, machine_edge=machine_edge)

        if app_edge.delay_edge is not None:
            app_edge.delay_edge.pre_vertex.add_delays(
                pre_vertex_slice, delayed_source_ids, delay_stages)
        elif delayed_source_ids.size != 0:
            raise Exception(
                "Found delayed source IDs but no delay "
                "machine edge for {}".format(app_edge.label))

        if (app_edge, synapse_info) in self.__pre_run_connection_holders:
            for conn_holder in self.__pre_run_connection_holders[
                    app_edge, synapse_info]:
                conn_holder.add_connections(self._read_synapses(
                    synapse_info, pre_vertex_slice, post_vertex_slice,
                    row_length, delayed_row_length, n_synapse_types,
                    weight_scales, row_data, delayed_row_data,
                    app_edge.n_delay_stages, machine_time_step))
                conn_holder.finish()

        index = None
        if row_data.size:
            block_addr, single_addr, index = self.__write_row_data(
                spec, synapse_info.connector, pre_vertex_slice,
                post_vertex_slice, row_length, row_data, rinfo,
                single_synapses, master_pop_table_region,
                synaptic_matrix_region, block_addr, single_addr, app_edge,
                synapse_info)
        elif rinfo is not None:
            index = self.__poptable_type.update_master_population_table(
                spec, 0, 0, rinfo.first_key_and_mask, master_pop_table_region)
        del row_data

        if block_addr > all_syn_block_sz:
            raise Exception(
                "Too much synaptic memory has been written: {} of {} ".format(
                    block_addr, all_syn_block_sz))

        delay_rinfo = None
        delay_key = (app_edge.pre_vertex, pre_vertex_slice.lo_atom,
                     pre_vertex_slice.hi_atom)
        if delay_key in self.__delay_key_index:
            delay_rinfo = self.__delay_key_index[delay_key]
        d_index = None
        if delayed_row_data.size:
            block_addr, single_addr, d_index = self.__write_row_data(
                spec, synapse_info.connector, pre_vertex_slice,
                post_vertex_slice, delayed_row_length, delayed_row_data,
                delay_rinfo, single_synapses, master_pop_table_region,
                synaptic_matrix_region, block_addr, single_addr, app_edge,
                synapse_info)
        elif delay_rinfo is not None:
            d_index = self.__poptable_type.update_master_population_table(
                spec, 0, 0, delay_rinfo.first_key_and_mask,
                master_pop_table_region)
        del delayed_row_data

        if block_addr > all_syn_block_sz:
            raise Exception(
                "Too much synaptic memory has been written: {} of {} ".format(
                    block_addr, all_syn_block_sz))
        if d_index is not None and index is not None and index != d_index:
            raise Exception(
                "Delay index {} and normal index {} do not match".format(
                    d_index, index))
        return block_addr, single_addr, index

    def __is_direct(
            self, single_addr, connector, pre_vertex_slice, post_vertex_slice,
            app_edge, synapse_info):
        """ Determine if the given connection can be done with a "direct"\
            synaptic matrix - this must have an exactly 1 entry per row
        """
        return (
            app_edge.n_delay_stages == 0 and
            connector.use_direct_matrix(synapse_info) and
            (single_addr + (pre_vertex_slice.n_atoms * BYTES_PER_WORD) <=
                self.__one_to_one_connection_dtcm_max_bytes) and
            (pre_vertex_slice.lo_atom == post_vertex_slice.lo_atom) and
            (pre_vertex_slice.hi_atom == post_vertex_slice.hi_atom))

    def __write_row_data(
            self, spec, connector, pre_vertex_slice, post_vertex_slice,
            row_length, row_data, rinfo, single_synapses,
            master_pop_table_region, synaptic_matrix_region,
            block_addr, single_addr, app_edge, synapse_info):
        if row_length == 1 and self.__is_direct(
                single_addr, connector, pre_vertex_slice, post_vertex_slice,
                app_edge, synapse_info):
            single_rows = row_data.reshape(-1, 4)[:, 3]
            single_synapses.append(single_rows)
            index = self.__poptable_type.update_master_population_table(
                spec, single_addr, 1, rinfo.first_key_and_mask,
                master_pop_table_region, is_single=True)
            single_addr += len(single_rows) * BYTES_PER_WORD
        else:
            block_addr = self._write_padding(
                spec, synaptic_matrix_region, block_addr)
            spec.switch_write_focus(synaptic_matrix_region)
            spec.write_array(row_data)
            index = self.__poptable_type.update_master_population_table(
                spec, block_addr, row_length,
                rinfo.first_key_and_mask, master_pop_table_region)
            block_addr += len(row_data) * BYTES_PER_WORD
        return block_addr, single_addr, index

    def _get_ring_buffer_shifts(
            self, application_vertex, application_graph, machine_timestep,
            weight_scale):
        """ Get the ring buffer shifts for this vertex
        """
        if self.__ring_buffer_shifts is None:
            self.__ring_buffer_shifts = \
                self._get_ring_buffer_to_input_left_shifts(
                    application_vertex, application_graph, machine_timestep,
                    weight_scale)
        return self.__ring_buffer_shifts

    def write_data_spec(
            self, spec, application_vertex, post_vertex_slice, machine_vertex,
            placement, machine_graph, application_graph, routing_info,
            graph_mapper, weight_scale, machine_time_step):
        """
        :param ~data_specification.DataSpecificationGenerator spec:
            The data specification to write to
        :param AbstractPopulationVertex application_vertex:
            The vertex owning the synapses
        :param ~pacman.model.graphs.common.Slice post_vertex_slice:
            The part of the vertex we're dealing with
        :param PopulationMachineVertex machine_vertex: The machine vertex
        :param ~pacman.model.placements.Placement placement:
            Where the vertex is placed
        :param ~pacman.model.graphs.machine.MachineGraph machine_graph:
            The graph containing the machine vertex
        :param ~pacman.model.graphs.application.ApplicationGraph \
                application_graph:
            The graph containing the application vertex
        :param ~pacman.model.routing_info.RoutingInfo routing_info:
            How messages are routed
        :param float weight_scale: How to scale the weights of the synapses
        :param int machine_time_step:
        """
        # Create an index of delay keys into this vertex
        for m_edge in machine_graph.get_edges_ending_at_vertex(machine_vertex):
            app_edge = graph_mapper.get_application_edge(m_edge)
            if isinstance(app_edge.pre_vertex, DelayExtensionVertex):
                pre_vertex_slice = graph_mapper.get_slice(
                    m_edge.pre_vertex)
                self.__delay_key_index[app_edge.pre_vertex.source_vertex,
                                       pre_vertex_slice.lo_atom,
                                       pre_vertex_slice.hi_atom] = \
                    routing_info.get_routing_info_for_edge(m_edge)

        post_slices = graph_mapper.get_slices(application_vertex)
        post_slice_idx = graph_mapper.get_machine_vertex_index(machine_vertex)

        # Reserve the memory
        in_edges = application_graph.get_edges_ending_at_vertex(
            application_vertex)
        all_syn_block_sz = self._get_synaptic_blocks_size(
            post_vertex_slice, in_edges, machine_time_step)
        self._reserve_memory_regions(
            spec, machine_vertex, post_vertex_slice, machine_graph,
            all_syn_block_sz, graph_mapper, application_graph,
            application_vertex)

        ring_buffer_shifts = self._get_ring_buffer_shifts(
            application_vertex, application_graph, machine_time_step,
            weight_scale)
        weight_scales = self._write_synapse_parameters(
            spec, ring_buffer_shifts, weight_scale)

        gen_data = self._write_synaptic_matrix_and_master_population_table(
            spec, post_slices, post_slice_idx, machine_vertex,
            post_vertex_slice, all_syn_block_sz, weight_scales,
            POPULATION_BASED_REGIONS.POPULATION_TABLE.value,
            POPULATION_BASED_REGIONS.SYNAPTIC_MATRIX.value,
            POPULATION_BASED_REGIONS.DIRECT_MATRIX.value,
            routing_info, graph_mapper, machine_graph, machine_time_step)

        if self.__synapse_dynamics is not None:
            if isinstance(self.__synapse_dynamics,
                          AbstractSynapseDynamicsStructural):
                self.__synapse_dynamics.write_structural_parameters(
                    spec, POPULATION_BASED_REGIONS.SYNAPSE_DYNAMICS.value,
                    machine_time_step, weight_scales, application_graph,
                    application_vertex, post_vertex_slice, graph_mapper,
                    routing_info, self.__synapse_indices)
            else:
                self.__synapse_dynamics.write_parameters(
                    spec,
                    POPULATION_BASED_REGIONS.SYNAPSE_DYNAMICS.value,
                    machine_time_step, weight_scales)

        self.__weight_scales[placement] = weight_scales

        self._write_on_machine_data_spec(
            spec, post_vertex_slice, weight_scales, gen_data)

    def clear_connection_cache(self):
        """ Flush the cache of connection information.
        """
        self.__retrieved_blocks = dict()

    def get_connections_from_machine(
            self, transceiver, placement, machine_edge, graph_mapper,
            routing_infos, synapse_info, machine_time_step,
            using_extra_monitor_cores, placements=None, monitor_api=None,
<<<<<<< HEAD
            monitor_placement=None, monitor_cores=None,
            handle_time_out_configuration=True, fixed_routes=None):
        """
        :param ~spinnman.Transceiver transceiver: How to talk to the machine
        :param ~pacman.model.placements.Placement placement:
            Where on the machine are we talking to?
        :param ProjectionMachineEdge machine_edge:
            What edge's connections are we talking about?
        :param ~pacman.model.routing_info.RoutingInfo routing_infos:
            Where did the edge go?
        :param SynapseInformation synapse_info:
            What do we know about the edge's synapses?
        :param int machine_time_step: How fast the clock ticks
        :param bool using_extra_monitor_cores:
            Are we to use the fast download protocol?
        :param placements: Where are all the vertices?
            Must not be ``None`` if ``using_extra_monitor_cores`` is true.
        :type placements: ~pacman.model.placements.Placements or None
        :param monitor_api: How do we talk the fast protocol?
            Must not be ``None`` if ``using_extra_monitor_cores`` is true.
        :type monitor_api:
            ~spinn_front_end_common.utility_models.DataSpeedUpPacketGatherMachineVertex
            or None
        :param monitor_placement: Where is the master monitor?
            Must not be ``None`` if ``using_extra_monitor_cores`` is true.
        :type monitor_placement: ~pacman.model.placements.Placement or None
        :param monitor_cores: Where are all the monitors?
            Must not be ``None`` if ``using_extra_monitor_cores`` is true.
        :type monitor_cores:
            list(~spinn_front_end_common.utility_models.ExtraMonitorSupportMachineVertex)
            or None
        :param bool handle_time_out_configuration:
            Should we reconfigure the on-chip network to not time out?
            (Should be true under all normal circumstances.)
        :param fixed_routes:
            What is the planned configuration of the Fixed Route packet
            routing?
            Must not be ``None`` if ``using_extra_monitor_cores`` is true.
        :type fixed_routes:
            dict(tuple(int,int),~spinn_machine.FixedRouteEntry) or None
        """
=======
            monitor_cores=None, handle_time_out_configuration=True,
            fixed_routes=None, extra_monitor=None):
>>>>>>> 1589f761
        app_edge = graph_mapper.get_application_edge(machine_edge)
        if not isinstance(app_edge, ProjectionApplicationEdge):
            return None

        # Get details for extraction
        pre_vertex_slice = graph_mapper.get_slice(machine_edge.pre_vertex)
        post_vertex_slice = graph_mapper.get_slice(machine_edge.post_vertex)

        # Get the key for the pre_vertex
        key = routing_infos.get_first_key_for_edge(machine_edge)

        # Get the key for the delayed pre_vertex
        delayed_key = None
        if app_edge.delay_edge is not None:
            delayed_key = self.__delay_key_index[
                app_edge.pre_vertex, pre_vertex_slice.lo_atom,
                pre_vertex_slice.hi_atom].first_key

        # Get the block for the connections from the pre_vertex
        synapse_key = (synapse_info, pre_vertex_slice.lo_atom,
                       post_vertex_slice.lo_atom)
        index = self.__synapse_indices[synapse_key]
        master_pop_table, direct_synapses, indirect_synapses = \
            self.__compute_addresses(transceiver, placement)
        data, max_row_length = self._retrieve_synaptic_block(
            transceiver, placement, master_pop_table, indirect_synapses,
            direct_synapses, key, pre_vertex_slice.n_atoms, index,
            using_extra_monitor_cores, placements, monitor_api,
            extra_monitor, monitor_cores, fixed_routes=fixed_routes)

        # Get the block for the connections from the delayed pre_vertex
        delayed_data = None
        delayed_max_row_len = 0
        if delayed_key is not None:
            delayed_data, delayed_max_row_len = self._retrieve_synaptic_block(
                transceiver, placement, master_pop_table, indirect_synapses,
                direct_synapses, delayed_key,
                pre_vertex_slice.n_atoms * app_edge.n_delay_stages,
                index, using_extra_monitor_cores, placements,
                monitor_api, extra_monitor, monitor_cores,
                handle_time_out_configuration, fixed_routes=fixed_routes)

        # Convert the blocks into connections
        return self._read_synapses(
            synapse_info, pre_vertex_slice, post_vertex_slice,
            max_row_length, delayed_max_row_len, self.__n_synapse_types,
            self.__weight_scales[placement], data, delayed_data,
            app_edge.n_delay_stages, machine_time_step)

    def __compute_addresses(self, transceiver, placement):
        """ Helper for computing the addresses of the master pop table and\
            synaptic-matrix-related bits.
        """
        master_pop_table = locate_memory_region_for_placement(
            placement, POPULATION_BASED_REGIONS.POPULATION_TABLE.value,
            transceiver)
        synaptic_matrix = locate_memory_region_for_placement(
            placement, POPULATION_BASED_REGIONS.SYNAPTIC_MATRIX.value,
            transceiver)
        direct_synapses = locate_memory_region_for_placement(
            placement, POPULATION_BASED_REGIONS.DIRECT_MATRIX.value,
            transceiver) + BYTES_PER_WORD
        return master_pop_table, direct_synapses, synaptic_matrix

    def _extract_synaptic_matrix_data_location(
            self, key, master_pop_table_address, transceiver, placement):
        return self.__poptable_type.extract_synaptic_matrix_data_location(
            key, master_pop_table_address, transceiver,
            placement.x, placement.y)

    def _read_synapses(self, info, pre_slice, post_slice, max_row_length,
                       delayed_max_row_length, n_synapse_types, weight_scales,
                       data, delayed_data, n_delays, timestep):
        return self.__synapse_io.read_synapses(
            info, pre_slice, post_slice, max_row_length,
            delayed_max_row_length, n_synapse_types, weight_scales, data,
            delayed_data, n_delays, timestep)

    def _retrieve_synaptic_block(
            self, txrx, placement, master_pop_table_address,
            indirect_synapses_address, direct_synapses_address,
            key, n_rows, index, using_monitors, placements=None,
            monitor_api=None, extra_monitor=None, monitor_cores=None,
            handle_time_out_configuration=True, fixed_routes=None):
        """ Read in a synaptic block from a given processor and vertex on\
            the machine
        """
        # See if we have already got this block
        if (placement, key, index) in self.__retrieved_blocks:
            return self.__retrieved_blocks[placement, key, index]

        items = self._extract_synaptic_matrix_data_location(
            key, master_pop_table_address, txrx, placement)
        if index >= len(items):
            return None, None

        max_row_length, synaptic_block_offset, is_single = items[index]
        if max_row_length == 0:
            return None, None

        block = None
        if max_row_length > 0 and synaptic_block_offset is not None:
            # if exploiting the extra monitor cores, need to set the machine
            # for data extraction mode
            if using_monitors and handle_time_out_configuration:
                monitor_api.load_system_routing_tables(
                    txrx, monitor_cores, placements)
                monitor_api.set_cores_for_data_streaming(
                    txrx, monitor_cores, placements)

            # read in the synaptic block
            if not is_single:
                block = self.__read_multiple_synaptic_blocks(
                    txrx, monitor_api, placement, n_rows, max_row_length,
                    indirect_synapses_address + synaptic_block_offset,
                    using_monitors, extra_monitor, fixed_routes, placements)
            else:
                block, max_row_length = self.__read_single_synaptic_block(
                    txrx, monitor_api, placement, n_rows,
                    direct_synapses_address + synaptic_block_offset,
                    using_monitors, extra_monitor, fixed_routes, placements)

            if using_monitors and handle_time_out_configuration:
                monitor_api.unset_cores_for_data_streaming(
                    txrx, monitor_cores, placements)
                monitor_api.load_application_routing_tables(
                    txrx, monitor_cores, placements)

        self.__retrieved_blocks[placement, key, index] = \
            (block, max_row_length)
        return block, max_row_length

    def __read_multiple_synaptic_blocks(
            self, transceiver, monitor_api, placement, n_rows, max_row_length,
            address, using_monitors, extra_monitor, fixed_routes, placements):
        """ Read in an array of synaptic blocks.
        """
        # calculate the synaptic block size in bytes
        synaptic_block_size = self.__synapse_io.get_block_n_bytes(
            max_row_length, n_rows)

        # read in the synaptic block
        if using_monitors:
            extra_monitor.update_transaction_id_from_machine(transceiver)
            return monitor_api.get_data(
                extra_monitor,
                placements.get_placement_of_vertex(extra_monitor), address,
                synaptic_block_size, fixed_routes)
        return transceiver.read_memory(
            placement.x, placement.y, address, synaptic_block_size)

    def __read_single_synaptic_block(
            self, transceiver, data_receiver, placement, n_rows, address,
            using_monitors, extra_monitor, fixed_routes, placements):
        """ Read in a single synaptic block.
        """
        # The data is one per row
        synaptic_block_size = n_rows * BYTES_PER_WORD

        # read in the synaptic row data
        if using_monitors:
            extra_monitor.update_transaction_id_from_machine(transceiver)
            single_block = data_receiver.get_data(
                extra_monitor,
                placements.get_placement_of_vertex(extra_monitor),
                address, synaptic_block_size, fixed_routes)
        else:
            single_block = transceiver.read_memory(
                placement.x, placement.y, address, synaptic_block_size)

        # Convert the block into a set of rows
        numpy_block = numpy.zeros((n_rows, BYTES_PER_WORD), dtype="uint32")
        numpy_block[:, 3] = numpy.asarray(
            single_block, dtype="uint8").view("uint32")
        numpy_block[:, 1] = 1
        return bytearray(numpy_block.tobytes()), 1

    # inherited from AbstractProvidesIncomingPartitionConstraints
    def get_incoming_partition_constraints(self):
        """ Gets the constraints due to synapses managed by this class.

        :return: a list of constraints
        :rtype: list(~pacman.model.constraints.AbstractConstraint)
        """
        return self.__poptable_type.get_edge_constraints()

    def _write_on_machine_data_spec(
            self, spec, post_vertex_slice, weight_scales, generator_data):
        """ Write the data spec for the synapse expander

        :param spec: The specification to write to
        :param ~pacman.models.common.Slice post_vertex_slice:
            The slice of the vertex being written
        :param weight_scales: scaling of weights on each synapse
        """
        if not generator_data:
            return

        n_bytes = (
            _SYNAPSES_BASE_GENERATOR_SDRAM_USAGE_IN_BYTES +
            (self.__n_synapse_types * BYTES_PER_WORD))
        for data in generator_data:
            n_bytes += data.size

        spec.reserve_memory_region(
            region=POPULATION_BASED_REGIONS.CONNECTOR_BUILDER.value,
            size=n_bytes, label="ConnectorBuilderRegion")
        spec.switch_write_focus(
            region=POPULATION_BASED_REGIONS.CONNECTOR_BUILDER.value)

        spec.write_value(len(generator_data))
        spec.write_value(post_vertex_slice.lo_atom)
        spec.write_value(post_vertex_slice.n_atoms)
        spec.write_value(self.__n_synapse_types)
        spec.write_value(get_n_bits(self.__n_synapse_types))
        n_neuron_id_bits = get_n_bits(post_vertex_slice.n_atoms)
        spec.write_value(n_neuron_id_bits)
        for w in weight_scales:
            spec.write_value(int(w), data_type=DataType.INT32)

        for data in generator_data:
            spec.write_array(data.gen_data)

    def gen_on_machine(self, vertex_slice):
        """ True if the synapses should be generated on the machine

        :param ~pacman.models.common.Slice vertex_slice:
        :rtype: bool
        """
        key = (vertex_slice.lo_atom, vertex_slice.hi_atom)
        return self.__gen_on_machine.get(key, False)

    @property
    def changes_during_run(self):
        """ Whether the synapses being managed change during running.

        :rtype: bool
        """
        if self.__synapse_dynamics is None:
            return False
        return self.__synapse_dynamics.changes_during_run<|MERGE_RESOLUTION|>--- conflicted
+++ resolved
@@ -98,7 +98,7 @@
         :type ring_buffer_sigma: float or None
         :param spikes_per_second: Estimated spikes per second
         :type spikes_per_second: float or None
-        :param configparser.RawConfigParser config: The system configuration
+        :param ~configparser.RawConfigParser config: The system configuration
         :param population_table_type:
             What type of master population table is used
         :type population_table_type: AbstractMasterPopTableFactory or None
@@ -374,9 +374,9 @@
             self, vertex_slice, machine_time_step, application_graph,
             app_vertex):
         """
-        :param ~pacman.models.common.Slice vertex_slice:
+        :param ~pacman.model.common.Slice vertex_slice:
         :param int machine_time_step:
-        :param ~pacman.models.graphs.application.ApplicationGraph \
+        :param ~pacman.model.graphs.application.ApplicationGraph \
                 application_graph:
         :param AbstractPopulationVertex app_vertex:
         :rtype: int
@@ -396,6 +396,15 @@
             self, spec, machine_vertex, vertex_slice,
             machine_graph, all_syn_block_sz, graph_mapper,
             application_graph, application_vertex):
+        """
+        :param ~.DataSpecificationGenerator spec:
+        :param ~.MachineVertex machine_vertex:
+        :param ~pacman.model.graphs.common.Slice vertex_slice:
+        :param ~.MachineGraph machine_graph:
+        :param int all_syn_block_sz:
+        :param ~.ApplicationGraph application_graph:
+        :param ~.ApplicationVertex application_vertex:
+        """
         spec.reserve_memory_region(
             region=POPULATION_BASED_REGIONS.SYNAPSE_PARAMS.value,
             size=self._get_synapse_params_size(),
@@ -435,14 +444,14 @@
         All arguments should be assumed real values except n_synapses_in\
         which will be an integer.
 
-        :param weight_mean: Mean of weight distribution (in either nA or\
+        :param float weight_mean: Mean of weight distribution (in either nA or\
             microSiemens as required)
-        :param weight_std_dev: SD of weight distribution
-        :param spikes_per_second: Maximum expected Poisson rate in Hz
-        :param machine_timestep: in us
-        :param n_synapses_in: No of connected synapses
-        :param sigma: How many SD above the mean to go for upper bound; a\
-            good starting choice is 5.0. Given length of simulation we can\
+        :param float weight_std_dev: SD of weight distribution
+        :param float spikes_per_second: Maximum expected Poisson rate in Hz
+        :param int machine_timestep: in us
+        :param int n_synapses_in: No of connected synapses
+        :param float sigma: How many SD above the mean to go for upper bound;\
+            a good starting choice is 5.0. Given length of simulation we can\
             set this for approximate number of saturation events.
         """
         # E[ number of spikes ] in a timestep
@@ -605,12 +614,17 @@
             floating point values to 16-bit fixed point numbers which can be \
             shifted left by ring_buffer_to_input_left_shift to produce an\
             s1615 fixed point number
+
+        :rtype: float
         """
         return float(math.pow(2, 16 - (ring_buffer_to_input_left_shift + 1)))
 
     def _write_synapse_parameters(
             self, spec, ring_buffer_shifts, weight_scale):
-        """Get the ring buffer shifts and scaling factors."""
+        """ Get the ring buffer shifts and scaling factors.
+
+        :param ~.DataSpecificationGenerator spec:
+        """
 
         # Write the ring buffer shifts
         spec.switch_write_focus(POPULATION_BASED_REGIONS.SYNAPSE_PARAMS.value)
@@ -623,6 +637,9 @@
 
     def _write_padding(
             self, spec, synaptic_matrix_region, next_block_start_address):
+        """
+        :param ~.DataSpecificationGenerator spec:
+        """
         next_block_allowed_address = self.__poptable_type\
             .get_next_allowed_address(next_block_start_address)
         if next_block_allowed_address != next_block_start_address:
@@ -647,6 +664,8 @@
             graph_mapper, machine_graph, machine_time_step):
         """ Simultaneously generates both the master population table and
             the synaptic matrix.
+
+        :param ~.DataSpecificationGenerator spec:
         """
         spec.comment(
             "\nWriting Synaptic Matrix and Master Population Table:\n")
@@ -766,6 +785,8 @@
             all_syn_block_sz, block_addr, machine_time_step,
             app_edge, generator_data):
         """ Generate data for the synapse expander
+
+        :param ~.DataSpecificationGenerator spec:
         """
 
         # Get the size of the matrices that will be required
@@ -872,6 +893,9 @@
             master_pop_table_region, weight_scales, machine_time_step,
             rinfo, all_syn_block_sz, block_addr, single_addr,
             machine_edge):
+        """
+        :param ~.DataSpecificationGenerator spec:
+        """
         (row_data, row_length, delayed_row_data, delayed_row_length,
          delayed_source_ids, delay_stages) = self.__synapse_io.get_synapses(
              synapse_info, pre_slices, pre_slice_index, post_slices,
@@ -950,6 +974,13 @@
             app_edge, synapse_info):
         """ Determine if the given connection can be done with a "direct"\
             synaptic matrix - this must have an exactly 1 entry per row
+
+        :param int single_addr:
+        :param AbstractConnector connector:
+        :param ~pacman.model.graphs.common.Slice pre_vertex_slice:
+        :param ~pacman.model.graphs.common.Slice post_vertex_slice:
+        :param ProjectionApplicationEdge app_edge:
+        :param SynapseInformation synapse_info:
         """
         return (
             app_edge.n_delay_stages == 0 and
@@ -964,6 +995,9 @@
             row_length, row_data, rinfo, single_synapses,
             master_pop_table_region, synaptic_matrix_region,
             block_addr, single_addr, app_edge, synapse_info):
+        """
+        :param ~.DataSpecificationGenerator spec:
+        """
         if row_length == 1 and self.__is_direct(
                 single_addr, connector, pre_vertex_slice, post_vertex_slice,
                 app_edge, synapse_info):
@@ -1086,11 +1120,11 @@
             self, transceiver, placement, machine_edge, graph_mapper,
             routing_infos, synapse_info, machine_time_step,
             using_extra_monitor_cores, placements=None, monitor_api=None,
-<<<<<<< HEAD
-            monitor_placement=None, monitor_cores=None,
-            handle_time_out_configuration=True, fixed_routes=None):
-        """
-        :param ~spinnman.Transceiver transceiver: How to talk to the machine
+            monitor_cores=None, handle_time_out_configuration=True,
+            fixed_routes=None, extra_monitor=None):
+        """
+        :param ~spinnman.transceiver.Transceiver transceiver:
+            How to talk to the machine
         :param ~pacman.model.placements.Placement placement:
             Where on the machine are we talking to?
         :param ProjectionMachineEdge machine_edge:
@@ -1105,14 +1139,11 @@
         :param placements: Where are all the vertices?
             Must not be ``None`` if ``using_extra_monitor_cores`` is true.
         :type placements: ~pacman.model.placements.Placements or None
-        :param monitor_api: How do we talk the fast protocol?
+        :param monitor_api:
+            How do we talk the fast protocol?
             Must not be ``None`` if ``using_extra_monitor_cores`` is true.
         :type monitor_api:
             ~spinn_front_end_common.utility_models.DataSpeedUpPacketGatherMachineVertex
-            or None
-        :param monitor_placement: Where is the master monitor?
-            Must not be ``None`` if ``using_extra_monitor_cores`` is true.
-        :type monitor_placement: ~pacman.model.placements.Placement or None
         :param monitor_cores: Where are all the monitors?
             Must not be ``None`` if ``using_extra_monitor_cores`` is true.
         :type monitor_cores:
@@ -1127,11 +1158,11 @@
             Must not be ``None`` if ``using_extra_monitor_cores`` is true.
         :type fixed_routes:
             dict(tuple(int,int),~spinn_machine.FixedRouteEntry) or None
-        """
-=======
-            monitor_cores=None, handle_time_out_configuration=True,
-            fixed_routes=None, extra_monitor=None):
->>>>>>> 1589f761
+        :param extra_monitor:
+        :type extra_monitor:
+            ~spinn_front_end_common.utility_models.ExtraMonitorSupportMachineVertex
+        :rtype: ~numpy.ndarray
+        """
         app_edge = graph_mapper.get_application_edge(machine_edge)
         if not isinstance(app_edge, ProjectionApplicationEdge):
             return None
@@ -1184,6 +1215,10 @@
     def __compute_addresses(self, transceiver, placement):
         """ Helper for computing the addresses of the master pop table and\
             synaptic-matrix-related bits.
+
+        :param ~.Transceiver transceiver:
+        :param ~.Placement placement:
+        :rtype: tuple(int, int, int)
         """
         master_pop_table = locate_memory_region_for_placement(
             placement, POPULATION_BASED_REGIONS.POPULATION_TABLE.value,
@@ -1197,14 +1232,37 @@
         return master_pop_table, direct_synapses, synaptic_matrix
 
     def _extract_synaptic_matrix_data_location(
-            self, key, master_pop_table_address, transceiver, placement):
+            self, key, master_pop_table_address, txrx, placement):
+        """
+        :param int key:
+        :param int master_pop_table_address:
+        :param ~spinnman.transceiver.Transceiver txrx:
+        :param ~.Placement placement:
+        :rtype: int
+        """
         return self.__poptable_type.extract_synaptic_matrix_data_location(
-            key, master_pop_table_address, transceiver,
-            placement.x, placement.y)
+            key, master_pop_table_address, txrx, placement.x, placement.y)
 
     def _read_synapses(self, info, pre_slice, post_slice, max_row_length,
                        delayed_max_row_length, n_synapse_types, weight_scales,
                        data, delayed_data, n_delays, timestep):
+        """
+        :param SynapseInformation synapse_info:
+        :param ~pacman.model.graphs.common.Slice pre_vertex_slice:
+        :param ~pacman.model.graphs.common.Slice post_vertex_slice:
+        :param int max_row_length:
+        :param int delayed_max_row_length:
+        :param int n_synapse_types:
+        :param dict(AbstractSynapseType,float) weight_scales:
+        :param data:
+        :type data: bytes or bytearray or memoryview
+        :param delayed_data:
+        :type delayed_data: bytes or bytearray or memoryview
+        :param int n_delay_stages:
+        :param int machine_time_step:
+        :return: array with ``weight`` and ``delay`` columns
+        :rtype: ~numpy.ndarray
+        """
         return self.__synapse_io.read_synapses(
             info, pre_slice, post_slice, max_row_length,
             delayed_max_row_length, n_synapse_types, weight_scales, data,
@@ -1214,10 +1272,27 @@
             self, txrx, placement, master_pop_table_address,
             indirect_synapses_address, direct_synapses_address,
             key, n_rows, index, using_monitors, placements=None,
-            monitor_api=None, extra_monitor=None, monitor_cores=None,
+            data_receiver=None, extra_monitor=None, monitor_cores=None,
             handle_time_out_configuration=True, fixed_routes=None):
         """ Read in a synaptic block from a given processor and vertex on\
             the machine
+
+        :param ~.Transceiver txrx:
+        :param ~.Placement placement:
+        :param int master_pop_table_address:
+        :param int indirect_synapses_address:
+        :param int direct_synapses_address:
+        :param int key:
+        :param int n_rows:
+        :param int index:
+        :param bool using_monitors:
+        :param ~.Placements placements:
+        :param ~.DataSpeedUpPacketGatherMachineVertex data_receiver:
+        :param ~.ExtraMonitorSupportMachineVertex extra_monitor:
+        :param list(~.ExtraMonitorSupportMachineVertex) monitor_cores:
+        :param bool handle_time_out_configuration:
+        :param dict(tuple(int,int),~.FixedRouteEntry) fixed_routes:
+        :rtype: tuple(bytearray, int)
         """
         # See if we have already got this block
         if (placement, key, index) in self.__retrieved_blocks:
@@ -1226,48 +1301,60 @@
         items = self._extract_synaptic_matrix_data_location(
             key, master_pop_table_address, txrx, placement)
         if index >= len(items):
-            return None, None
+            return None, 0
 
         max_row_length, synaptic_block_offset, is_single = items[index]
         if max_row_length == 0:
-            return None, None
+            return None, 0
 
         block = None
         if max_row_length > 0 and synaptic_block_offset is not None:
             # if exploiting the extra monitor cores, need to set the machine
             # for data extraction mode
             if using_monitors and handle_time_out_configuration:
-                monitor_api.load_system_routing_tables(
+                data_receiver.load_system_routing_tables(
                     txrx, monitor_cores, placements)
-                monitor_api.set_cores_for_data_streaming(
+                data_receiver.set_cores_for_data_streaming(
                     txrx, monitor_cores, placements)
 
             # read in the synaptic block
             if not is_single:
                 block = self.__read_multiple_synaptic_blocks(
-                    txrx, monitor_api, placement, n_rows, max_row_length,
+                    txrx, data_receiver, placement, n_rows, max_row_length,
                     indirect_synapses_address + synaptic_block_offset,
                     using_monitors, extra_monitor, fixed_routes, placements)
             else:
                 block, max_row_length = self.__read_single_synaptic_block(
-                    txrx, monitor_api, placement, n_rows,
+                    txrx, data_receiver, placement, n_rows,
                     direct_synapses_address + synaptic_block_offset,
                     using_monitors, extra_monitor, fixed_routes, placements)
 
             if using_monitors and handle_time_out_configuration:
-                monitor_api.unset_cores_for_data_streaming(
+                data_receiver.unset_cores_for_data_streaming(
                     txrx, monitor_cores, placements)
-                monitor_api.load_application_routing_tables(
+                data_receiver.load_application_routing_tables(
                     txrx, monitor_cores, placements)
 
-        self.__retrieved_blocks[placement, key, index] = \
-            (block, max_row_length)
-        return block, max_row_length
+        result = (block, max_row_length)
+        self.__retrieved_blocks[placement, key, index] = result
+        return result
 
     def __read_multiple_synaptic_blocks(
-            self, transceiver, monitor_api, placement, n_rows, max_row_length,
+            self, transceiver, data_receiver, placement, n_rows, max_row_length,
             address, using_monitors, extra_monitor, fixed_routes, placements):
         """ Read in an array of synaptic blocks.
+
+        :param ~.Transceiver transceiver:
+        :param ~.DataSpeedUpPacketGatherMachineVertex data_receiver:
+        :param ~.Placement placement:
+        :param int n_rows:
+        :param int max_row_length:
+        :param int address:
+        :param bool using_monitors:
+        :param ~.ExtraMonitorSupportMachineVertex extra_monitor:
+        :param dict(tuple(int,int),~.FixedRouteEntry) fixed_routes:
+        :param ~.Placements placements:
+        :rtype: bytearray
         """
         # calculate the synaptic block size in bytes
         synaptic_block_size = self.__synapse_io.get_block_n_bytes(
@@ -1276,10 +1363,10 @@
         # read in the synaptic block
         if using_monitors:
             extra_monitor.update_transaction_id_from_machine(transceiver)
-            return monitor_api.get_data(
+            return data_receiver.get_data(
                 extra_monitor,
-                placements.get_placement_of_vertex(extra_monitor), address,
-                synaptic_block_size, fixed_routes)
+                placements.get_placement_of_vertex(extra_monitor),
+                address, synaptic_block_size, fixed_routes)
         return transceiver.read_memory(
             placement.x, placement.y, address, synaptic_block_size)
 
@@ -1287,6 +1374,17 @@
             self, transceiver, data_receiver, placement, n_rows, address,
             using_monitors, extra_monitor, fixed_routes, placements):
         """ Read in a single synaptic block.
+
+        :param ~.Transceiver transceiver:
+        :param ~.DataSpeedUpPacketGatherMachineVertex data_receiver:
+        :param ~.Placement placement:
+        :param int n_rows:
+        :param int address:
+        :param bool using_monitors:
+        :param ~.ExtraMonitorSupportMachineVertex extra_monitor:
+        :param dict(tuple(int,int),~.FixedRouteEntry) fixed_routes:
+        :param ~.Placements placements:
+        :rtype: tuple(bytearray, int)
         """
         # The data is one per row
         synaptic_block_size = n_rows * BYTES_PER_WORD
@@ -1323,7 +1421,7 @@
         """ Write the data spec for the synapse expander
 
         :param spec: The specification to write to
-        :param ~pacman.models.common.Slice post_vertex_slice:
+        :param ~pacman.model.common.Slice post_vertex_slice:
             The slice of the vertex being written
         :param weight_scales: scaling of weights on each synapse
         """
@@ -1358,7 +1456,7 @@
     def gen_on_machine(self, vertex_slice):
         """ True if the synapses should be generated on the machine
 
-        :param ~pacman.models.common.Slice vertex_slice:
+        :param ~pacman.model.common.Slice vertex_slice:
         :rtype: bool
         """
         key = (vertex_slice.lo_atom, vertex_slice.hi_atom)
