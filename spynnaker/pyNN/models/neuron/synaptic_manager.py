# Copyright (c) 2017-2019 The University of Manchester
#
# This program is free software: you can redistribute it and/or modify
# it under the terms of the GNU General Public License as published by
# the Free Software Foundation, either version 3 of the License, or
# (at your option) any later version.
#
# This program is distributed in the hope that it will be useful,
# but WITHOUT ANY WARRANTY; without even the implied warranty of
# MERCHANTABILITY or FITNESS FOR A PARTICULAR PURPOSE.  See the
# GNU General Public License for more details.
#
# You should have received a copy of the GNU General Public License
# along with this program.  If not, see <http://www.gnu.org/licenses/>.

from __future__ import division

import struct
import numpy
import sys

from collections import defaultdict
from six import itervalues

from spinn_utilities.progress_bar import ProgressBar

from data_specification.enums import DataType

from spinn_front_end_common.utilities.helpful_functions import read_config
from spinn_front_end_common.utilities.constants import BYTES_PER_WORD
from spinn_front_end_common.utilities.utility_objs\
    .provenance_data_item import ProvenanceDataItem

from spynnaker.pyNN.models.neural_projections import ProjectionApplicationEdge
<<<<<<< HEAD
=======
from spynnaker.pyNN.models.abstract_models import AbstractMaxSpikes
>>>>>>> 6ed8b6d3
from spynnaker.pyNN.models.neuron.synapse_io import SynapseIORowBased
from spynnaker.pyNN.models.neuron.synapse_dynamics import (
    SynapseDynamicsSTDP, SynapseDynamicsStructuralStatic)
from spynnaker.pyNN.utilities.constants import POPULATION_BASED_REGIONS
from spynnaker.pyNN.utilities.utility_calls import get_n_bits, float_gcd
from spynnaker.pyNN.exceptions import SynapticConfigurationException

from .synapse_dynamics import (
    AbstractSynapseDynamics, AbstractSynapseDynamicsStructural)
from .synaptic_matrices import SYNAPSES_BASE_GENERATOR_SDRAM_USAGE_IN_BYTES
from .synaptic_matrices import SynapticMatrices

TIME_STAMP_BYTES = BYTES_PER_WORD

# TODO: Make sure these values are correct (particularly CPU cycles)
_SYNAPSES_BASE_DTCM_USAGE_IN_BYTES = 7 * BYTES_PER_WORD

# 1 for drop late packets.
_SYNAPSES_BASE_SDRAM_USAGE_IN_BYTES = 1 * BYTES_PER_WORD
_SYNAPSES_BASE_N_CPU_CYCLES_PER_NEURON = 10
_SYNAPSES_BASE_N_CPU_CYCLES = 8

# Struct to read or write a word
_ONE_WORD = struct.Struct("<I")


class SynapticManager(object):
    """ Deals with synapses
    """
    # pylint: disable=too-many-arguments, too-many-locals
    __slots__ = [
        # The number of synapse types
        "__n_synapse_types",
        # The maximum size of the direct or single synaptic matrix
        "__all_single_syn_sz",
        # The number of sigmas to use when calculating the ring buffer upper
        # bound
        "__ring_buffer_sigma",
        # The spikes-per-second to use for an incoming population that doesn't
        # specify this
        "__spikes_per_second",
        # The dynamics used by the synapses e.g. STDP, static etc.
        "__synapse_dynamics",
        # The reader and writer of synapses to and from SpiNNaker
        "__synapse_io",
        # A list of scale factors for the weights for each synapse type
        "__weight_scales",
        # The minimum weight value for each synapse type
        "__min_weights",
        # Bool to specify whether to calculate minimum weights automatically
        "__min_weights_auto",
        # A sigma value to use in the minimum weight calculation
        "__weight_random_sigma",
        # A delta value to use in the minimum weight calculation with STDP
        "__max_stdp_spike_delta",
        # A store for the real->representable weight mapping for provenance
        "__weight_provenance",
        # The actual synaptic matrix handling code, split for simplicity
        "__synaptic_matrices",
        # Determine whether spikes should be dropped if they arrive after the
        # end of a timestep
        "__drop_late_spikes",
        # Overridable (for testing only) region IDs
        "_synapse_params_region",
        "_pop_table_region",
        "_synaptic_matrix_region",
        "_synapse_dynamics_region",
        "_struct_dynamics_region",
        "_connector_builder_region",
        "_direct_matrix_region"]

    # TODO make this right
    FUDGE = 0

    # 1. address of direct addresses, 2. size of direct addresses matrix size
    STATIC_SYNAPSE_MATRIX_SDRAM_IN_BYTES = 2 * BYTES_PER_WORD

<<<<<<< HEAD
    def __init__(
            self, n_synapse_types, ring_buffer_sigma, spikes_per_second,
            min_weights, weight_random_sigma, max_stdp_spike_delta, config,
            drop_late_spikes):
=======
    NOT_EXACT_SLICES_ERROR_MESSAGE = (
        "The splitter {} is returning estimated slices during DSG. "
        "This is deemed an error. Please fix and try again")

    TOO_MUCH_WRITTEN_SYNAPTIC_DATA = (
        "Too much synaptic memory has been written: {} of {} ")

    INDEXS_DONT_MATCH_ERROR_MESSAGE = (
        "Delay index {} and normal index {} do not match")

    NO_DELAY_EDGE_FOR_SRC_IDS_MESSAGE = (
        "Found delayed source IDs but no delay machine edge for {}")

    def __init__(self, n_synapse_types, ring_buffer_sigma, spikes_per_second,
                 config, drop_late_spikes):
>>>>>>> 6ed8b6d3
        """
        :param int n_synapse_types:
            number of synapse types on a neuron (e.g., 2 for excitatory and
            inhibitory)
        :param ring_buffer_sigma:
            How many SD above the mean to go for upper bound; a
            good starting choice is 5.0. Given length of simulation we can
            set this for approximate number of saturation events.
        :type ring_buffer_sigma: float or None
        :param spikes_per_second: Estimated spikes per second
        :type spikes_per_second: float or None
        :param min_weights: minimum weight list
        :type min_weights: float or None
        :param weight_random_sigma: sigma value to use in minimum weight calc
        :type weight_random_sigma: float or None
        :param max_stdp_spike_delta: delta value to use in min weight STDP calc
        :type max_stdp_spike_delta: float or None
        :param ~configparser.RawConfigParser config: The system configuration
        :param bool drop_late_spikes: control flag for dropping late packets.
        """
        self.__n_synapse_types = n_synapse_types
        self.__ring_buffer_sigma = ring_buffer_sigma
        self.__spikes_per_second = spikes_per_second
        self.__min_weights = min_weights
        self.__weight_random_sigma = weight_random_sigma
        self.__max_stdp_spike_delta = max_stdp_spike_delta
        self.__drop_late_spikes = drop_late_spikes
        self._synapse_params_region = \
            POPULATION_BASED_REGIONS.SYNAPSE_PARAMS.value
        self._pop_table_region = \
            POPULATION_BASED_REGIONS.POPULATION_TABLE.value
        self._synaptic_matrix_region = \
            POPULATION_BASED_REGIONS.SYNAPTIC_MATRIX.value
        self._synapse_dynamics_region = \
            POPULATION_BASED_REGIONS.SYNAPSE_DYNAMICS.value
        self._struct_dynamics_region = \
            POPULATION_BASED_REGIONS.STRUCTURAL_DYNAMICS.value
        self._connector_builder_region = \
            POPULATION_BASED_REGIONS.CONNECTOR_BUILDER.value
        self._direct_matrix_region = \
            POPULATION_BASED_REGIONS.DIRECT_MATRIX.value

        # Create the synapse IO
        self.__synapse_io = SynapseIORowBased()

        if self.__ring_buffer_sigma is None:
            self.__ring_buffer_sigma = config.getfloat(
                "Simulation", "ring_buffer_sigma")

        if self.__spikes_per_second is None:
            self.__spikes_per_second = config.getfloat(
                "Simulation", "spikes_per_second")

        # Read the minimum weight if not set; this might *still* be None,
        # meaning "auto calculate"
        if self.__min_weights is None:
            config_min_weights = read_config(
                config, "Simulation", "min_weights")
            if config_min_weights is not None:
                self.__min_weights = [float(v)
                                      for v in config_min_weights.split(',')]
        self.__min_weights_auto = True
        if self.__min_weights is not None:
            self.__min_weights_auto = False
            if len(self.__min_weights) != self.__n_synapse_types:
                raise SynapticConfigurationException(
                    "The number of minimum weights provided ({}) does not"
                    " match the number of synapses ({})".format(
                        self.__min_weights, self.__n_synapse_types))

        # Read the other minimum weight configuration parameters
        if self.__weight_random_sigma is None:
            self.__weight_random_sigma = config.getfloat(
                "Simulation", "weight_random_sigma")
        if self.__max_stdp_spike_delta is None:
            self.__max_stdp_spike_delta = config.getfloat(
                "Simulation", "max_stdp_spike_delta")

        # Get drop_late_spikes from config if not set
        if self.__drop_late_spikes is None:
            self.__drop_late_spikes = config.getboolean(
                "Simulation", "drop_late_spikes")

        # Prepare for dealing with STDP - there can only be one (non-static)
        # synapse dynamics per vertex at present
        self.__synapse_dynamics = None

        # Keep the details once computed to allow reading back
        self.__weight_scales = dict()

        # Limit the DTCM used by one-to-one connections
        self.__all_single_syn_sz = config.getint(
            "Simulation", "one_to_one_connection_dtcm_max_bytes")

        # Post vertex slice to synaptic matrices
        self.__synaptic_matrices = dict()

    def __get_synaptic_matrices(self, post_vertex_slice):
        """ Get the synaptic matrices for a given slice of the vertex

        :param ~pacman.model.graphs.common.Slice post_vertex_slice:
            the slice of the vertex to get the matrices for
        :rtype: SynapticMatrices
        """
        # Store weight provenance information mapping from
        # (real weight, represented weight) -> list of edges
        self.__weight_provenance = defaultdict(list)

        # Use the cached version if possible
        if post_vertex_slice in self.__synaptic_matrices:
            return self.__synaptic_matrices[post_vertex_slice]

        # Otherwise generate new ones
        matrices = SynapticMatrices(
            post_vertex_slice, self.__n_synapse_types,
            self.__all_single_syn_sz, self.__synapse_io,
            self._synaptic_matrix_region, self._direct_matrix_region,
            self._pop_table_region)
        self.__synaptic_matrices[post_vertex_slice] = matrices
        return matrices

    def host_written_matrix_size(self, post_vertex_slice):
        """ The size of the matrix written by the host for a given\
            machine vertex

        :param post_vertex_slice: The slice of the vertex to get the size of
        :rtype: int
        """
        matrices = self.__get_synaptic_matrices(post_vertex_slice)
        return matrices.host_generated_block_addr

    def on_chip_written_matrix_size(self, post_vertex_slice):
        """ The size of the matrix that will be written on the machine for a\
            given machine vertex

        :param post_vertex_slice: The slice of the vertex to get the size of
        :rtype: int
        """
        matrices = self.__get_synaptic_matrices(post_vertex_slice)
        return (matrices.on_chip_generated_block_addr -
                matrices.host_generated_block_addr)

    @property
    def synapse_dynamics(self):
        """ The synapse dynamics used by the synapses e.g. plastic or static.\
            Settable.

        :rtype: AbstractSynapseDynamics or None
        """
        return self.__synapse_dynamics

    @property
    def drop_late_spikes(self):
        return self.__drop_late_spikes

    @synapse_dynamics.setter
    def synapse_dynamics(self, synapse_dynamics):
        """ Set the synapse dynamics.  Note that after setting, the dynamics\
            might not be the type set as it can be combined with the existing\
            dynamics in exciting ways.
        """
        if self.__synapse_dynamics is None:
            self.__synapse_dynamics = synapse_dynamics
        else:
            self.__synapse_dynamics = self.__synapse_dynamics.merge(
                synapse_dynamics)

    @property
    def ring_buffer_sigma(self):
        """ The sigma in the estimation of the maximum summed ring buffer\
            weights.  Settable.

        :rtype: float
        """
        return self.__ring_buffer_sigma

    @ring_buffer_sigma.setter
    def ring_buffer_sigma(self, ring_buffer_sigma):
        self.__ring_buffer_sigma = ring_buffer_sigma

    @property
    def spikes_per_second(self):
        """ The assumed maximum spikes per second of an incoming population.\
            Used when calculating the ring buffer weight scaling. Settable.

        :rtype: float
        """
        return self.__spikes_per_second

    @spikes_per_second.setter
    def spikes_per_second(self, spikes_per_second):
        self.__spikes_per_second = spikes_per_second

    @property
    def vertex_executable_suffix(self):
        """ The suffix of the executable name due to the type of synapses \
            in use.

        :rtype: str
        """
        if self.__synapse_dynamics is None:
            return ""
        return self.__synapse_dynamics.get_vertex_executable_suffix()

    def get_n_cpu_cycles(self):
        """
        :rtype: int
        """
        # TODO: Calculate this correctly
        return self.FUDGE

    def get_dtcm_usage_in_bytes(self):
        """
        :rtype: int
        """
        # TODO: Calculate this correctly
        return self.FUDGE

    def _get_synapse_params_size(self):
        """
        :rtype: int
        """
        return (_SYNAPSES_BASE_SDRAM_USAGE_IN_BYTES +
                (BYTES_PER_WORD * self.__n_synapse_types))

    def _get_synapse_dynamics_parameter_size(
            self, n_atoms, app_graph, app_vertex):
        """ Get the size of the synapse dynamics region

        :param int n_atoms: The number of atoms on the core
        :param ~.ApplicationGraph app_graph: The application graph
        :param ~.ApplicationVertex app_vertex: The application vertex
        :rtype: int
        """
        if self.__synapse_dynamics is None:
            return 0

        # Does the size of the parameters area depend on presynaptic
        # connections in any way?
        if isinstance(self.__synapse_dynamics,
                      AbstractSynapseDynamicsStructural):
            return self.__synapse_dynamics\
                .get_structural_parameters_sdram_usage_in_bytes(
                     app_graph, app_vertex, n_atoms)
        else:
            return self.__synapse_dynamics.get_parameters_sdram_usage_in_bytes(
                n_atoms, self.__n_synapse_types)

    def get_sdram_usage_in_bytes(
            self, post_vertex_slice, application_graph, app_vertex):
        """ Get the SDRAM usage of a slice of atoms of this vertex

        :param ~pacman.model.graphs.common.Slice post_vertex_slice:
            The slice of atoms to get the size of
        :param ~pacman.model.graphs.application.ApplicationGraph \
                application_graph: The application graph
        :param AbstractPopulationVertex app_vertex: The application vertex
        :rtype: int
        """
        in_edges = application_graph.get_edges_ending_at_vertex(app_vertex)
        matrices = self.__get_synaptic_matrices(post_vertex_slice)
        return (
            self._get_synapse_params_size() +
            self._get_synapse_dynamics_parameter_size(
                post_vertex_slice.n_atoms, application_graph, app_vertex) +
            matrices.size(in_edges))

    def _reserve_memory_regions(
            self, spec, vertex_slice, all_syn_block_sz, machine_graph,
            machine_vertex):
        """ Reserve memory regions for a core

        :param ~.DataSpecificationGenerator spec: The data spec to reserve in
        :param ~pacman.model.graphs.common.Slice vertex_slice:
            The slice of the vertex to allocate for
        :param int all_syn_block_sz: The memory to reserve for synapses
        :param ~pacman.model.graphs.machine.MachineGraph machine_graph:
            The machine graph
        :param ~pacman.model.graphs.machine.MachineVertex machine_vertex:
            The machine vertex
        """
        spec.reserve_memory_region(
            region=self._synapse_params_region,
            size=self._get_synapse_params_size(),
            label='SynapseParams')

        if all_syn_block_sz > 0:
            spec.reserve_memory_region(
                region=self._synaptic_matrix_region,
                size=all_syn_block_sz, label='SynBlocks')

        # return if not got a synapse dynamics
        if self.__synapse_dynamics is None:
            return

        synapse_dynamics_sz = \
            self.__synapse_dynamics.get_parameters_sdram_usage_in_bytes(
                vertex_slice.n_atoms, self.__n_synapse_types)
        if synapse_dynamics_sz != 0:
            spec.reserve_memory_region(
                region=self._synapse_dynamics_region,
                size=synapse_dynamics_sz, label='synapseDynamicsParams')

        # if structural, create structural region
        if isinstance(
                self.__synapse_dynamics, AbstractSynapseDynamicsStructural):

            synapse_structural_dynamics_sz = (
                self.__synapse_dynamics.
                get_structural_parameters_sdram_usage_in_bytes(
                    machine_graph, machine_vertex, vertex_slice.n_atoms))

            if synapse_structural_dynamics_sz != 0:
                spec.reserve_memory_region(
                    region=self._struct_dynamics_region,
                    size=synapse_structural_dynamics_sz,
                    label='synapseDynamicsStructuralParams')

<<<<<<< HEAD
    def __get_closest_weight(self, value):
        """ Get the best representation of the weight so that both weight and
            1 / w work
        :param float value: value to get the closest weight of
        """
        if abs(value) < 1.0:
            return DataType.S1615.closest_representable_value(value)
        return 1 / (
            DataType.S1615.closest_representable_value_above(1 / value))

    def _calculate_min_weights(
            self, machine_vertex, machine_graph, weight_scale):
        """ Calculate the minimum weights required to best represent all the
            possible weights coming into the specified machine vertex
        :param ~.MachineVertex machine_vertex: The machine vertex
        :param ~.MachineGraph machine_graph: The machine graph
        :param float weight_scale: The weight_scale from the synapse input_type
        """
        # Initialise to a maximum value
        min_weights = [sys.maxsize for _ in range(self.__n_synapse_types)]
=======
    @staticmethod
    def _ring_buffer_expected_upper_bound(
            weight_mean, weight_std_dev, spikes_per_second,
            machine_timestep, n_synapses_in, sigma):
        """ Provides expected upper bound on accumulated values in a ring\
            buffer element.

        Requires an assessment of maximum Poisson input rate.

        Assumes knowledge of mean and SD of weight distribution, fan-in
        and timestep.

        All arguments should be assumed real values except n_synapses_in
        which will be an integer.

        :param float weight_mean: Mean of weight distribution (in either nA or
            microSiemens as required)
        :param float weight_std_dev: SD of weight distribution
        :param float spikes_per_second: Maximum expected Poisson rate in Hz
        :param int machine_timestep: in us
        :param int n_synapses_in: No of connected synapses
        :param float sigma: How many SD above the mean to go for upper bound;
            a good starting choice is 5.0. Given length of simulation we can
            set this for approximate number of saturation events.
        :rtype: float
        """
        # E[ number of spikes ] in a timestep
        steps_per_second = MICRO_TO_SECOND_CONVERSION / machine_timestep
        average_spikes_per_timestep = (
            float(n_synapses_in * spikes_per_second) / steps_per_second)

        # Exact variance contribution from inherent Poisson variation
        poisson_variance = average_spikes_per_timestep * (weight_mean ** 2)

        # Upper end of range for Poisson summation required below
        # upper_bound needs to be an integer
        upper_bound = int(round(average_spikes_per_timestep +
                                POSSION_SIGMA_SUMMATION_LIMIT *
                                math.sqrt(average_spikes_per_timestep)))

        # Closed-form exact solution for summation that gives the variance
        # contributed by weight distribution variation when modulated by
        # Poisson PDF.  Requires scipy.special for gamma and incomplete gamma
        # functions. Beware: incomplete gamma doesn't work the same as
        # Mathematica because (1) it's regularised and needs a further
        # multiplication and (2) it's actually the complement that is needed
        # i.e. 'gammaincc']

        weight_variance = 0.0

        if weight_std_dev > 0:
            # pylint: disable=no-member
            lngamma = special.gammaln(1 + upper_bound)
            gammai = special.gammaincc(
                1 + upper_bound, average_spikes_per_timestep)

            big_ratio = (math.log(average_spikes_per_timestep) * upper_bound -
                         lngamma)

            if -701.0 < big_ratio < 701.0 and big_ratio != 0.0:
                log_weight_variance = (
                    -average_spikes_per_timestep +
                    math.log(average_spikes_per_timestep) +
                    2.0 * math.log(weight_std_dev) +
                    math.log(math.exp(average_spikes_per_timestep) * gammai -
                             math.exp(big_ratio)))
                weight_variance = math.exp(log_weight_variance)

        # upper bound calculation -> mean + n * SD
        return ((average_spikes_per_timestep * weight_mean) +
                (sigma * math.sqrt(poisson_variance + weight_variance)))

    def _get_ring_buffer_to_input_left_shifts(
            self, machine_vertex, machine_graph, machine_timestep,
            weight_scale):
        """ Get the scaling of the ring buffer to provide as much accuracy as\
            possible without too much overflow

        :param ~pacman.model.graphs.machine.MachineVertex machine_vertex:
        :param ~pacman.model.graphs.machine.MachineGraph machine_graph:
        :param int machine_timestep:
        :param float weight_scale:
        :rtype: list(int)
        """
        weight_scale_squared = weight_scale * weight_scale
        n_synapse_types = self.__n_synapse_types
        running_totals = [RunningStats() for _ in range(n_synapse_types)]
        delay_running_totals = [RunningStats() for _ in range(n_synapse_types)]
        total_weights = numpy.zeros(n_synapse_types)
        biggest_weight = numpy.zeros(n_synapse_types)
        weights_signed = False
        rate_stats = [RunningStats() for _ in range(n_synapse_types)]
        steps_per_second = MICRO_TO_SECOND_CONVERSION / machine_timestep
>>>>>>> 6ed8b6d3

        # Create a synapse_map for edges into the machine_vertex
        synapse_map = dict()
        for machine_edge in machine_graph.get_edges_ending_at_vertex(
                machine_vertex):
<<<<<<< HEAD
            app_edge = machine_edge.app_edge
            if isinstance(app_edge, ProjectionApplicationEdge):
                for synapse_info in app_edge.synapse_information:
=======
            if isinstance(machine_edge.app_edge, ProjectionApplicationEdge):
                for synapse_info in machine_edge.app_edge.synapse_information:
>>>>>>> 6ed8b6d3
                    # Per synapse info we need any one of the edges
                    synapse_map[synapse_info] = app_edge

        for synapse_info in synapse_map:
            synapse_type = synapse_info.synapse_type
            connector = synapse_info.connector
            synapse_dynamics = synapse_info.synapse_dynamics

<<<<<<< HEAD
            weight_min = connector.get_weight_minimum(
                synapse_info.weights, self.__weight_random_sigma)
            weight_min *= weight_scale
            if weight_min != 0:
                weight_min = float_gcd(min_weights[synapse_type], weight_min)
                min_weights[synapse_type] = min(
                    min_weights[synapse_type], weight_min)

            if isinstance(synapse_dynamics, SynapseDynamicsSTDP):
                min_delta = synapse_dynamics.get_weight_min_delta(
                    self.__max_stdp_spike_delta)
                min_delta *= weight_scale
                if min_delta is not None and min_delta != 0:
                    # This also depends on the earlier calculated minimum
                    min_delta = float_gcd(min_delta, weight_min)
                    min_weights[synapse_type] = min(
                        min_weights[synapse_type], min_delta)
            elif isinstance(synapse_dynamics, SynapseDynamicsStructuralStatic):
                weight_min = synapse_dynamics.initial_weight
                weight_min *= weight_scale
                if weight_min != 0:
                    weight_min = float_gcd(min_weights[synapse_type],
                                           weight_min)
                    min_weights[synapse_type] = min(
                        min_weights[synapse_type], weight_min)

        # Convert values to their closest representable value to ensure
        # that division works for the minimum value
        min_weights = [self.__get_closest_weight(m)
                       if m != sys.maxsize else 0 for m in min_weights]

        # The minimum weight shouldn't be 0 unless set above (and then it
        # doesn't matter that we use the min as there are no weights); so
        # set the weight to the smallest representable value if 0
        min_weights = [m if m > 0 else DataType.S1615.decode_from_int(1)
                       for m in min_weights]

        self.__check_weights(
            min_weights, weight_scale, machine_graph, machine_vertex)

        return min_weights

    def __check_weights(
            self, min_weights, weight_scale, machine_graph, machine_vertex):
        """ Warn the user about weights that can't be represented properly
            where possible
        :param ~numpy.ndarray min_weights: Minimum weights per synapse type
        :param float weight_scale: The weight_scale from the synapse input_type
        :param ~.MachineGraph machine_graph: The machine graph
        :param ~.MachineVertex machine_vertex: The machine vertex
=======
            weight_mean = (
                synapse_dynamics.get_weight_mean(
                    connector, synapse_info) * weight_scale)
            n_connections = \
                connector.get_n_connections_to_post_vertex_maximum(
                    synapse_info)
            weight_variance = synapse_dynamics.get_weight_variance(
                connector, synapse_info.weights) * weight_scale_squared
            running_totals[synapse_type].add_items(
                weight_mean, weight_variance, n_connections)

            delay_variance = synapse_dynamics.get_delay_variance(
                connector, synapse_info.delays)
            delay_running_totals[synapse_type].add_items(
                0.0, delay_variance, n_connections)

            weight_max = (synapse_dynamics.get_weight_maximum(
                connector, synapse_info) * weight_scale)
            biggest_weight[synapse_type] = max(
                biggest_weight[synapse_type], weight_max)

            spikes_per_tick = max(
                1.0, self.__spikes_per_second / steps_per_second)
            spikes_per_second = self.__spikes_per_second
            pre_vertex = synapse_map[synapse_info].pre_vertex
            if isinstance(pre_vertex, AbstractMaxSpikes):
                rate = pre_vertex.max_spikes_per_second()
                if rate != 0:
                    spikes_per_second = rate
                spikes_per_tick = \
                    pre_vertex.max_spikes_per_ts(machine_timestep)
            rate_stats[synapse_type].add_items(
                spikes_per_second, 0, n_connections)
            total_weights[synapse_type] += spikes_per_tick * (
                weight_max * n_connections)

            if synapse_dynamics.are_weights_signed():
                weights_signed = True

        max_weights = numpy.zeros(n_synapse_types)
        for synapse_type in range(n_synapse_types):
            if delay_running_totals[synapse_type].variance == 0.0:
                max_weights[synapse_type] = max(total_weights[synapse_type],
                                                biggest_weight[synapse_type])
            else:
                stats = running_totals[synapse_type]
                rates = rate_stats[synapse_type]
                max_weights[synapse_type] = min(
                    self._ring_buffer_expected_upper_bound(
                        stats.mean, stats.standard_deviation, rates.mean,
                        machine_timestep, stats.n_items,
                        self.__ring_buffer_sigma),
                    total_weights[synapse_type])
                max_weights[synapse_type] = max(
                    max_weights[synapse_type], biggest_weight[synapse_type])

        # Convert these to powers; we could use int.bit_length() for this if
        # they were integers, but they aren't...
        max_weight_powers = (
            0 if w <= 0 else int(math.ceil(max(0, math.log(w, 2))))
            for w in max_weights)

        # If 2^max_weight_power equals the max weight, we have to add another
        # power, as range is 0 - (just under 2^max_weight_power)!
        max_weight_powers = (
            w + 1 if (2 ** w) <= a else w
            for w, a in zip(max_weight_powers, max_weights))

        # If we have synapse dynamics that uses signed weights,
        # Add another bit of shift to prevent overflows
        if weights_signed:
            max_weight_powers = (m + 1 for m in max_weight_powers)

        return list(max_weight_powers)

    @staticmethod
    def __get_weight_scale(ring_buffer_to_input_left_shift):
        """ Return the amount to scale the weights by to convert them from \
            floating point values to 16-bit fixed point numbers which can be \
            shifted left by ring_buffer_to_input_left_shift to produce an\
            s1615 fixed point number

        :param int ring_buffer_to_input_left_shift:
        :rtype: float
        """
        return float(math.pow(2, 16 - (ring_buffer_to_input_left_shift + 1)))

    def __update_ring_buffer_shifts_and_weight_scales(
            self, machine_vertex, machine_graph, machine_time_step,
            weight_scale):
        """ Update the ring buffer shifts and weight scales for this vertex

        :param ~pacman.model.graphs.machine.MachineVertex machine_vertex:
        :param ~pacman.model.graphs.machine.MachineGraph machine_graph:
        :param float machine_time_step:
        :param float weight_scale:
>>>>>>> 6ed8b6d3
        """
        for machine_edge in machine_graph.get_edges_ending_at_vertex(
                machine_vertex):
            app_edge = machine_edge.app_edge
            if isinstance(app_edge, ProjectionApplicationEdge):
                for synapse_info in app_edge.synapse_information:
                    weights = synapse_info.weights
                    synapse_type = synapse_info.synapse_type
                    min_weight = min_weights[synapse_type]
                    if numpy.isscalar(weights):
                        self.__check_weight(
                            min_weight, weights, weight_scale,
                            app_edge, synapse_info)
                    elif hasattr(weights, "__getitem__"):
                        for w in weights:
                            self.__check_weight(
                                min_weight, w, weight_scale,
                                app_edge, synapse_info)

    def __check_weight(
            self, min_weight, weight, weight_scale, app_edge,
            synapse_info):
        """ Warn the user about a weight that can't be represented properly
            where possible
        :param float min_weight: Minimum weight value
        :param float weight: weight value being checked
        :param float weight_scale: The weight_scale from the synapse input_type
        :param ~.MachineEdge machine_edge: The machine edge
        :param ~.SynapseInformation synapse_info: The synapse information
        """
        r_weight = weight * weight_scale / min_weight
        r_weight = (DataType.UINT16.closest_representable_value(
            r_weight) * min_weight) / weight_scale
        if weight != r_weight:
            self.__weight_provenance[weight, r_weight].append(
                (app_edge, synapse_info))

    def _get_min_weights(self, machine_vertex, machine_graph, weight_scale):
        if self.__min_weights is None:
            self.__min_weights = self._calculate_min_weights(
                machine_vertex, machine_graph, weight_scale)
        return self.__min_weights

    def write_data_spec(
            self, spec, application_vertex, post_vertex_slice, machine_vertex,
            machine_graph, application_graph, routing_info, weight_scale,
            machine_time_step):
        """
        :param ~data_specification.DataSpecificationGenerator spec:
            The data specification to write to
        :param AbstractPopulationVertex application_vertex:
            The vertex owning the synapses
        :param ~pacman.model.graphs.common.Slice post_vertex_slice:
            The part of the vertex we're dealing with
        :param PopulationMachineVertex machine_vertex: The machine vertex
        :param ~pacman.model.graphs.machine.MachineGraph machine_graph:
            The graph containing the machine vertex
        :param ~pacman.model.graphs.application.ApplicationGraph \
                application_graph:
            The graph containing the application vertex
        :param ~pacman.model.routing_info.RoutingInfo routing_info:
            How messages are routed
        :param float weight_scale: How to scale the weights of the synapses
        :param float machine_time_step:
        """

        # Reserve the memory
        in_edges = application_graph.get_edges_ending_at_vertex(
            application_vertex)
        matrices = self.__get_synaptic_matrices(post_vertex_slice)
        all_syn_block_sz = matrices.synapses_size(in_edges)
        self._reserve_memory_regions(
            spec, post_vertex_slice, all_syn_block_sz, machine_graph,
            machine_vertex)

<<<<<<< HEAD
        # Get the minimum weights
        min_weights = self._get_min_weights(
            machine_vertex, machine_graph, weight_scale)

        # Return the weight scaling factors
        self.__weight_scales = numpy.array(
            [(1 / w) * weight_scale if w != 0 else 0 for w in min_weights])

=======
        self.__update_ring_buffer_shifts_and_weight_scales(
            machine_vertex, machine_graph, machine_time_step, weight_scale)
>>>>>>> 6ed8b6d3
        spec.switch_write_focus(self._synapse_params_region)
        # write the bool for deleting packets that were too late for a timer
        spec.write_value(int(self.__drop_late_spikes))
        # Write the minimum weights
        for min_w in min_weights:
            spec.write_value(min_w, data_type=DataType.S1615)

        gen_data = matrices.write_synaptic_matrix_and_master_population_table(
            spec, machine_vertex, all_syn_block_sz, self.__weight_scales,
            routing_info, machine_graph, machine_time_step)

        if self.__synapse_dynamics is not None:
            self.__synapse_dynamics.write_parameters(
                spec, self._synapse_dynamics_region,
                machine_time_step, self.__weight_scales)

            if isinstance(self.__synapse_dynamics,
                          AbstractSynapseDynamicsStructural):
                self.__synapse_dynamics.write_structural_parameters(
                    spec, self._struct_dynamics_region, machine_time_step,
                    self.__weight_scales, machine_graph, machine_vertex,
                    routing_info, matrices)

        self._write_on_machine_data_spec(spec, post_vertex_slice, gen_data)

    def _write_on_machine_data_spec(
            self, spec, post_vertex_slice, generator_data):
        """ Write the data spec for the synapse expander

        :param ~.DataSpecificationGenerator spec:
            The specification to write to
        :param ~pacman.model.common.Slice post_vertex_slice:
            The slice of the vertex being written
<<<<<<< HEAD
        :type weight_scales: list(int or float)
=======
>>>>>>> 6ed8b6d3
        :param list(GeneratorData) generator_data:
        """
        if not generator_data:
            return

        n_bytes = (
            SYNAPSES_BASE_GENERATOR_SDRAM_USAGE_IN_BYTES +
            (self.__n_synapse_types * DataType.U3232.size))
        for data in generator_data:
            n_bytes += data.size

        spec.reserve_memory_region(
            region=self._connector_builder_region,
            size=n_bytes, label="ConnectorBuilderRegion")
        spec.switch_write_focus(self._connector_builder_region)

        spec.write_value(len(generator_data))
        spec.write_value(post_vertex_slice.lo_atom)
        spec.write_value(post_vertex_slice.n_atoms)
        spec.write_value(self.__n_synapse_types)
        spec.write_value(get_n_bits(self.__n_synapse_types))
        n_neuron_id_bits = get_n_bits(post_vertex_slice.n_atoms)
        spec.write_value(n_neuron_id_bits)
        for w in self.__weight_scales:
            # if the weights are high enough and the population size large
            # enough, then weight_scales < 1 will result in a zero scale
            # if converted to an int, so we use U3232 here instead (as there
            # can be scales larger than U1616.max in conductance-based models)
            dtype = DataType.U3232
            spec.write_value(data=min(w, dtype.max), data_type=dtype)

        for data in generator_data:
            spec.write_array(data.gen_data)

    def get_connections_from_machine(
            self, transceiver, placements, app_edge, synapse_info):
        """ Read the connections from the machine for a given projection

        :param ~spinnman.transciever.Transceiver transceiver:
            Used to read the data from the machine
        :param ~pacman.model.placements.Placements placements:
            Where the vertices are on the machine
        :param ProjectionApplicationEdge app_edge:
            The application edge of the projection
        :param SynapseInformation synapse_info:
            The synapse information of the projection
        :return: The connections from the machine, with dtype
            AbstractSynapseDynamics.NUMPY_CONNECTORS_DTYPE
        :rtype: ~numpy.ndarray
        """

        post_vertices = app_edge.post_vertex.machine_vertices

        # Start with something in the list so that concatenate works
        connections = [numpy.zeros(
                0, dtype=AbstractSynapseDynamics.NUMPY_CONNECTORS_DTYPE)]
        progress = ProgressBar(
            len(post_vertices),
            "Getting synaptic data between {} and {}".format(
                app_edge.pre_vertex.label, app_edge.post_vertex.label))
        for post_vertex in progress.over(post_vertices):
            post_slice = post_vertex.vertex_slice
            placement = placements.get_placement_of_vertex(post_vertex)
            matrix = self.__get_synaptic_matrices(post_slice)
            connections.extend(matrix.get_connections_from_machine(
                transceiver, placement, app_edge, synapse_info))
        return numpy.concatenate(connections)

    def gen_on_machine(self, post_vertex_slice):
        """ True if the synapses should be generated on the machine

        :param ~pacman.model.graphs.common.Slice post_vertex_slice:
            The slice of the vertex to determine the generation status of
        :rtype: bool
        """
        matrices = self.__get_synaptic_matrices(post_vertex_slice)
        return matrices.gen_on_machine

    def reset_ring_buffer_shifts(self):
        if self.__min_weights_auto:
            self.__min_weights = None
            self.__weight_scales = None

    def clear_connection_cache(self):
        """ Flush the cache of connection information; needed for a second run
        """
        for matrices in itervalues(self.__synaptic_matrices):
            matrices.clear_connection_cache()

    @property
    def changes_during_run(self):
        """ Whether the synapses being managed change during running.

        :rtype: bool
        """
        if self.__synapse_dynamics is None:
            return False
        return self.__synapse_dynamics.changes_during_run

    def get_weight_provenance(self, label, synapse_names):
        """ Get provenance data for weights

        :param str label: The label of the vertex
        :param list synapse_names: List of the names of the synapses
        :return: A list of provenance items
        """
        prov_items = list()
        # Record the min weight used for each synapse type
        for i, weight in enumerate(self.__min_weights):
            prov_items.append(ProvenanceDataItem(
                [label, "min_weight_{}".format(synapse_names[i])],
                weight))

        # Report any known weights that couldn't be represented
        for (weight, r_weight) in self.__weight_provenance:
            edge_info = self.__weight_provenance[weight, r_weight]
            for i, (app_edge, s_info) in enumerate(edge_info):
                prov_items.append(ProvenanceDataItem(
                    [label, app_edge.label,
                     s_info.connector.__class__.__name__,
                     "weight_representation"], r_weight,
                    report=(i == 0),
                    message="Weight of {} could not be represented precisely;"
                            " a weight of {} was used instead".format(
                                weight, r_weight)))

        return prov_items

    def read_generated_connection_holders(self, transceiver, placement):
        """ Fill in any pre-run connection holders for data which is generated
            on the machine, after it has been generated

        :param ~spinnman.transceiver.Transceiver transceiver:
            How to read the data from the machine
        :param ~pacman.model.placements.Placement placement:
            where the data is to be read from
        """
        matrices = self.__get_synaptic_matrices(placement.vertex.vertex_slice)
        matrices.read_generated_connection_holders(transceiver, placement)

    def clear_all_caches(self):
        """ Clears all cached data in the case that a reset requires remapping
            which might change things
        """
        # Clear the local caches
        self.clear_connection_cache()
        self.reset_ring_buffer_shifts()

        # We can simply reset this dict to reset everything downstream
        self.__synaptic_matrices = dict()<|MERGE_RESOLUTION|>--- conflicted
+++ resolved
@@ -32,10 +32,7 @@
     .provenance_data_item import ProvenanceDataItem
 
 from spynnaker.pyNN.models.neural_projections import ProjectionApplicationEdge
-<<<<<<< HEAD
-=======
 from spynnaker.pyNN.models.abstract_models import AbstractMaxSpikes
->>>>>>> 6ed8b6d3
 from spynnaker.pyNN.models.neuron.synapse_io import SynapseIORowBased
 from spynnaker.pyNN.models.neuron.synapse_dynamics import (
     SynapseDynamicsSTDP, SynapseDynamicsStructuralStatic)
@@ -113,28 +110,23 @@
     # 1. address of direct addresses, 2. size of direct addresses matrix size
     STATIC_SYNAPSE_MATRIX_SDRAM_IN_BYTES = 2 * BYTES_PER_WORD
 
-<<<<<<< HEAD
+    NOT_EXACT_SLICES_ERROR_MESSAGE = (
+        "The splitter {} is returning estimated slices during DSG. "
+        "This is deemed an error. Please fix and try again")
+
+    TOO_MUCH_WRITTEN_SYNAPTIC_DATA = (
+        "Too much synaptic memory has been written: {} of {} ")
+
+    INDEXS_DONT_MATCH_ERROR_MESSAGE = (
+        "Delay index {} and normal index {} do not match")
+
+    NO_DELAY_EDGE_FOR_SRC_IDS_MESSAGE = (
+        "Found delayed source IDs but no delay machine edge for {}")
+
     def __init__(
             self, n_synapse_types, ring_buffer_sigma, spikes_per_second,
             min_weights, weight_random_sigma, max_stdp_spike_delta, config,
             drop_late_spikes):
-=======
-    NOT_EXACT_SLICES_ERROR_MESSAGE = (
-        "The splitter {} is returning estimated slices during DSG. "
-        "This is deemed an error. Please fix and try again")
-
-    TOO_MUCH_WRITTEN_SYNAPTIC_DATA = (
-        "Too much synaptic memory has been written: {} of {} ")
-
-    INDEXS_DONT_MATCH_ERROR_MESSAGE = (
-        "Delay index {} and normal index {} do not match")
-
-    NO_DELAY_EDGE_FOR_SRC_IDS_MESSAGE = (
-        "Found delayed source IDs but no delay machine edge for {}")
-
-    def __init__(self, n_synapse_types, ring_buffer_sigma, spikes_per_second,
-                 config, drop_late_spikes):
->>>>>>> 6ed8b6d3
         """
         :param int n_synapse_types:
             number of synapse types on a neuron (e.g., 2 for excitatory and
@@ -232,6 +224,10 @@
         # Post vertex slice to synaptic matrices
         self.__synaptic_matrices = dict()
 
+        # Store weight provenance information mapping from
+        # (real weight, represented weight) -> list of edges
+        self.__weight_provenance = defaultdict(list)
+
     def __get_synaptic_matrices(self, post_vertex_slice):
         """ Get the synaptic matrices for a given slice of the vertex
 
@@ -239,10 +235,6 @@
             the slice of the vertex to get the matrices for
         :rtype: SynapticMatrices
         """
-        # Store weight provenance information mapping from
-        # (real weight, represented weight) -> list of edges
-        self.__weight_provenance = defaultdict(list)
-
         # Use the cached version if possible
         if post_vertex_slice in self.__synaptic_matrices:
             return self.__synaptic_matrices[post_vertex_slice]
@@ -453,7 +445,6 @@
                     size=synapse_structural_dynamics_sz,
                     label='synapseDynamicsStructuralParams')
 
-<<<<<<< HEAD
     def __get_closest_weight(self, value):
         """ Get the best representation of the weight so that both weight and
             1 / w work
@@ -474,114 +465,14 @@
         """
         # Initialise to a maximum value
         min_weights = [sys.maxsize for _ in range(self.__n_synapse_types)]
-=======
-    @staticmethod
-    def _ring_buffer_expected_upper_bound(
-            weight_mean, weight_std_dev, spikes_per_second,
-            machine_timestep, n_synapses_in, sigma):
-        """ Provides expected upper bound on accumulated values in a ring\
-            buffer element.
-
-        Requires an assessment of maximum Poisson input rate.
-
-        Assumes knowledge of mean and SD of weight distribution, fan-in
-        and timestep.
-
-        All arguments should be assumed real values except n_synapses_in
-        which will be an integer.
-
-        :param float weight_mean: Mean of weight distribution (in either nA or
-            microSiemens as required)
-        :param float weight_std_dev: SD of weight distribution
-        :param float spikes_per_second: Maximum expected Poisson rate in Hz
-        :param int machine_timestep: in us
-        :param int n_synapses_in: No of connected synapses
-        :param float sigma: How many SD above the mean to go for upper bound;
-            a good starting choice is 5.0. Given length of simulation we can
-            set this for approximate number of saturation events.
-        :rtype: float
-        """
-        # E[ number of spikes ] in a timestep
-        steps_per_second = MICRO_TO_SECOND_CONVERSION / machine_timestep
-        average_spikes_per_timestep = (
-            float(n_synapses_in * spikes_per_second) / steps_per_second)
-
-        # Exact variance contribution from inherent Poisson variation
-        poisson_variance = average_spikes_per_timestep * (weight_mean ** 2)
-
-        # Upper end of range for Poisson summation required below
-        # upper_bound needs to be an integer
-        upper_bound = int(round(average_spikes_per_timestep +
-                                POSSION_SIGMA_SUMMATION_LIMIT *
-                                math.sqrt(average_spikes_per_timestep)))
-
-        # Closed-form exact solution for summation that gives the variance
-        # contributed by weight distribution variation when modulated by
-        # Poisson PDF.  Requires scipy.special for gamma and incomplete gamma
-        # functions. Beware: incomplete gamma doesn't work the same as
-        # Mathematica because (1) it's regularised and needs a further
-        # multiplication and (2) it's actually the complement that is needed
-        # i.e. 'gammaincc']
-
-        weight_variance = 0.0
-
-        if weight_std_dev > 0:
-            # pylint: disable=no-member
-            lngamma = special.gammaln(1 + upper_bound)
-            gammai = special.gammaincc(
-                1 + upper_bound, average_spikes_per_timestep)
-
-            big_ratio = (math.log(average_spikes_per_timestep) * upper_bound -
-                         lngamma)
-
-            if -701.0 < big_ratio < 701.0 and big_ratio != 0.0:
-                log_weight_variance = (
-                    -average_spikes_per_timestep +
-                    math.log(average_spikes_per_timestep) +
-                    2.0 * math.log(weight_std_dev) +
-                    math.log(math.exp(average_spikes_per_timestep) * gammai -
-                             math.exp(big_ratio)))
-                weight_variance = math.exp(log_weight_variance)
-
-        # upper bound calculation -> mean + n * SD
-        return ((average_spikes_per_timestep * weight_mean) +
-                (sigma * math.sqrt(poisson_variance + weight_variance)))
-
-    def _get_ring_buffer_to_input_left_shifts(
-            self, machine_vertex, machine_graph, machine_timestep,
-            weight_scale):
-        """ Get the scaling of the ring buffer to provide as much accuracy as\
-            possible without too much overflow
-
-        :param ~pacman.model.graphs.machine.MachineVertex machine_vertex:
-        :param ~pacman.model.graphs.machine.MachineGraph machine_graph:
-        :param int machine_timestep:
-        :param float weight_scale:
-        :rtype: list(int)
-        """
-        weight_scale_squared = weight_scale * weight_scale
-        n_synapse_types = self.__n_synapse_types
-        running_totals = [RunningStats() for _ in range(n_synapse_types)]
-        delay_running_totals = [RunningStats() for _ in range(n_synapse_types)]
-        total_weights = numpy.zeros(n_synapse_types)
-        biggest_weight = numpy.zeros(n_synapse_types)
-        weights_signed = False
-        rate_stats = [RunningStats() for _ in range(n_synapse_types)]
-        steps_per_second = MICRO_TO_SECOND_CONVERSION / machine_timestep
->>>>>>> 6ed8b6d3
 
         # Create a synapse_map for edges into the machine_vertex
         synapse_map = dict()
         for machine_edge in machine_graph.get_edges_ending_at_vertex(
                 machine_vertex):
-<<<<<<< HEAD
             app_edge = machine_edge.app_edge
             if isinstance(app_edge, ProjectionApplicationEdge):
                 for synapse_info in app_edge.synapse_information:
-=======
-            if isinstance(machine_edge.app_edge, ProjectionApplicationEdge):
-                for synapse_info in machine_edge.app_edge.synapse_information:
->>>>>>> 6ed8b6d3
                     # Per synapse info we need any one of the edges
                     synapse_map[synapse_info] = app_edge
 
@@ -590,7 +481,6 @@
             connector = synapse_info.connector
             synapse_dynamics = synapse_info.synapse_dynamics
 
-<<<<<<< HEAD
             weight_min = connector.get_weight_minimum(
                 synapse_info.weights, self.__weight_random_sigma)
             weight_min *= weight_scale
@@ -641,104 +531,6 @@
         :param float weight_scale: The weight_scale from the synapse input_type
         :param ~.MachineGraph machine_graph: The machine graph
         :param ~.MachineVertex machine_vertex: The machine vertex
-=======
-            weight_mean = (
-                synapse_dynamics.get_weight_mean(
-                    connector, synapse_info) * weight_scale)
-            n_connections = \
-                connector.get_n_connections_to_post_vertex_maximum(
-                    synapse_info)
-            weight_variance = synapse_dynamics.get_weight_variance(
-                connector, synapse_info.weights) * weight_scale_squared
-            running_totals[synapse_type].add_items(
-                weight_mean, weight_variance, n_connections)
-
-            delay_variance = synapse_dynamics.get_delay_variance(
-                connector, synapse_info.delays)
-            delay_running_totals[synapse_type].add_items(
-                0.0, delay_variance, n_connections)
-
-            weight_max = (synapse_dynamics.get_weight_maximum(
-                connector, synapse_info) * weight_scale)
-            biggest_weight[synapse_type] = max(
-                biggest_weight[synapse_type], weight_max)
-
-            spikes_per_tick = max(
-                1.0, self.__spikes_per_second / steps_per_second)
-            spikes_per_second = self.__spikes_per_second
-            pre_vertex = synapse_map[synapse_info].pre_vertex
-            if isinstance(pre_vertex, AbstractMaxSpikes):
-                rate = pre_vertex.max_spikes_per_second()
-                if rate != 0:
-                    spikes_per_second = rate
-                spikes_per_tick = \
-                    pre_vertex.max_spikes_per_ts(machine_timestep)
-            rate_stats[synapse_type].add_items(
-                spikes_per_second, 0, n_connections)
-            total_weights[synapse_type] += spikes_per_tick * (
-                weight_max * n_connections)
-
-            if synapse_dynamics.are_weights_signed():
-                weights_signed = True
-
-        max_weights = numpy.zeros(n_synapse_types)
-        for synapse_type in range(n_synapse_types):
-            if delay_running_totals[synapse_type].variance == 0.0:
-                max_weights[synapse_type] = max(total_weights[synapse_type],
-                                                biggest_weight[synapse_type])
-            else:
-                stats = running_totals[synapse_type]
-                rates = rate_stats[synapse_type]
-                max_weights[synapse_type] = min(
-                    self._ring_buffer_expected_upper_bound(
-                        stats.mean, stats.standard_deviation, rates.mean,
-                        machine_timestep, stats.n_items,
-                        self.__ring_buffer_sigma),
-                    total_weights[synapse_type])
-                max_weights[synapse_type] = max(
-                    max_weights[synapse_type], biggest_weight[synapse_type])
-
-        # Convert these to powers; we could use int.bit_length() for this if
-        # they were integers, but they aren't...
-        max_weight_powers = (
-            0 if w <= 0 else int(math.ceil(max(0, math.log(w, 2))))
-            for w in max_weights)
-
-        # If 2^max_weight_power equals the max weight, we have to add another
-        # power, as range is 0 - (just under 2^max_weight_power)!
-        max_weight_powers = (
-            w + 1 if (2 ** w) <= a else w
-            for w, a in zip(max_weight_powers, max_weights))
-
-        # If we have synapse dynamics that uses signed weights,
-        # Add another bit of shift to prevent overflows
-        if weights_signed:
-            max_weight_powers = (m + 1 for m in max_weight_powers)
-
-        return list(max_weight_powers)
-
-    @staticmethod
-    def __get_weight_scale(ring_buffer_to_input_left_shift):
-        """ Return the amount to scale the weights by to convert them from \
-            floating point values to 16-bit fixed point numbers which can be \
-            shifted left by ring_buffer_to_input_left_shift to produce an\
-            s1615 fixed point number
-
-        :param int ring_buffer_to_input_left_shift:
-        :rtype: float
-        """
-        return float(math.pow(2, 16 - (ring_buffer_to_input_left_shift + 1)))
-
-    def __update_ring_buffer_shifts_and_weight_scales(
-            self, machine_vertex, machine_graph, machine_time_step,
-            weight_scale):
-        """ Update the ring buffer shifts and weight scales for this vertex
-
-        :param ~pacman.model.graphs.machine.MachineVertex machine_vertex:
-        :param ~pacman.model.graphs.machine.MachineGraph machine_graph:
-        :param float machine_time_step:
-        :param float weight_scale:
->>>>>>> 6ed8b6d3
         """
         for machine_edge in machine_graph.get_edges_ending_at_vertex(
                 machine_vertex):
@@ -814,7 +606,6 @@
             spec, post_vertex_slice, all_syn_block_sz, machine_graph,
             machine_vertex)
 
-<<<<<<< HEAD
         # Get the minimum weights
         min_weights = self._get_min_weights(
             machine_vertex, machine_graph, weight_scale)
@@ -823,10 +614,6 @@
         self.__weight_scales = numpy.array(
             [(1 / w) * weight_scale if w != 0 else 0 for w in min_weights])
 
-=======
-        self.__update_ring_buffer_shifts_and_weight_scales(
-            machine_vertex, machine_graph, machine_time_step, weight_scale)
->>>>>>> 6ed8b6d3
         spec.switch_write_focus(self._synapse_params_region)
         # write the bool for deleting packets that were too late for a timer
         spec.write_value(int(self.__drop_late_spikes))
@@ -860,10 +647,6 @@
             The specification to write to
         :param ~pacman.model.common.Slice post_vertex_slice:
             The slice of the vertex being written
-<<<<<<< HEAD
-        :type weight_scales: list(int or float)
-=======
->>>>>>> 6ed8b6d3
         :param list(GeneratorData) generator_data:
         """
         if not generator_data:
