# Copyright (c) 2017-2019 The University of Manchester
#
# This program is free software: you can redistribute it and/or modify
# it under the terms of the GNU General Public License as published by
# the Free Software Foundation, either version 3 of the License, or
# (at your option) any later version.
#
# This program is distributed in the hope that it will be useful,
# but WITHOUT ANY WARRANTY; without even the implied warranty of
# MERCHANTABILITY or FITNESS FOR A PARTICULAR PURPOSE.  See the
# GNU General Public License for more details.
#
# You should have received a copy of the GNU General Public License
# along with this program.  If not, see <http://www.gnu.org/licenses/>.

import sys
import numpy
from collections import defaultdict

from spinn_utilities.progress_bar import ProgressBar
from data_specification.enums import DataType
<<<<<<< HEAD

from spinn_front_end_common.utilities.helpful_functions import read_config
from spinn_front_end_common.utilities.constants import BYTES_PER_WORD
from spinn_front_end_common.utilities.utility_objs\
    .provenance_data_item import ProvenanceDataItem

=======
from spinn_utilities.config_holder import (
    get_config_float, get_config_int, get_config_bool)
from spinn_front_end_common.utilities.constants import (
    BYTES_PER_WORD, MICRO_TO_SECOND_CONVERSION)
>>>>>>> dd4d379e
from spynnaker.pyNN.models.neural_projections import ProjectionApplicationEdge
from spynnaker.pyNN.models.neuron.synapse_io import SynapseIORowBased
from spynnaker.pyNN.models.neuron.synapse_dynamics import (
    SynapseDynamicsSTDP, SynapseDynamicsStructuralStatic)
from spynnaker.pyNN.utilities.constants import POPULATION_BASED_REGIONS
from spynnaker.pyNN.utilities.utility_calls import get_n_bits, float_gcd
from spynnaker.pyNN.exceptions import SynapticConfigurationException

from .synapse_dynamics import (
    AbstractSynapseDynamics, AbstractSynapseDynamicsStructural)
from .synaptic_matrices import SYNAPSES_BASE_GENERATOR_SDRAM_USAGE_IN_BYTES
from .synaptic_matrices import SynapticMatrices

TIME_STAMP_BYTES = BYTES_PER_WORD

# TODO: Make sure these values are correct (particularly CPU cycles)
_SYNAPSES_BASE_DTCM_USAGE_IN_BYTES = 7 * BYTES_PER_WORD

# 1 for drop late packets.
_SYNAPSES_BASE_SDRAM_USAGE_IN_BYTES = 1 * BYTES_PER_WORD
_SYNAPSES_BASE_N_CPU_CYCLES_PER_NEURON = 10
_SYNAPSES_BASE_N_CPU_CYCLES = 8


class SynapticManager(object):
    """ Deals with synapses
    """
    # pylint: disable=too-many-arguments, too-many-locals
    __slots__ = [
        # The number of synapse types
        "__n_synapse_types",
        # The maximum size of the direct or single synaptic matrix
        "__all_single_syn_sz",
        # The number of sigmas to use when calculating the ring buffer upper
        # bound
        "__ring_buffer_sigma",
        # The spikes-per-second to use for an incoming population that doesn't
        # specify this
        "__spikes_per_second",
        # The dynamics used by the synapses e.g. STDP, static etc.
        "__synapse_dynamics",
        # The reader and writer of synapses to and from SpiNNaker
        "__synapse_io",
        # A list of scale factors for the weights for each synapse type
        "__weight_scales",
        # The minimum weight value for each synapse type
        "__min_weights",
        # Bool to specify whether to calculate minimum weights automatically
        "__min_weights_auto",
        # A sigma value to use in the minimum weight calculation
        "__weight_random_sigma",
        # A delta value to use in the minimum weight calculation with STDP
        "__max_stdp_spike_delta",
        # A store for the real->representable weight mapping for provenance
        "__weight_provenance",
        # The actual synaptic matrix handling code, split for simplicity
        "__synaptic_matrices",
        # Determine whether spikes should be dropped if they arrive after the
        # end of a timestep
        "__drop_late_spikes",
        # Overridable (for testing only) region IDs
        "_synapse_params_region",
        "_pop_table_region",
        "_synaptic_matrix_region",
        "_synapse_dynamics_region",
        "_struct_dynamics_region",
        "_connector_builder_region",
        "_direct_matrix_region"]

    # TODO make this right
    FUDGE = 0

    # 1. address of direct addresses, 2. size of direct addresses matrix size
    STATIC_SYNAPSE_MATRIX_SDRAM_IN_BYTES = 2 * BYTES_PER_WORD

    NOT_EXACT_SLICES_ERROR_MESSAGE = (
        "The splitter {} is returning estimated slices during DSG. "
        "This is deemed an error. Please fix and try again")

    TOO_MUCH_WRITTEN_SYNAPTIC_DATA = (
        "Too much synaptic memory has been written: {} of {} ")

    INDEXS_DONT_MATCH_ERROR_MESSAGE = (
        "Delay index {} and normal index {} do not match")

    NO_DELAY_EDGE_FOR_SRC_IDS_MESSAGE = (
        "Found delayed source IDs but no delay machine edge for {}")

<<<<<<< HEAD
    def __init__(
            self, n_synapse_types, ring_buffer_sigma, spikes_per_second,
            min_weights, weight_random_sigma, max_stdp_spike_delta, config,
            drop_late_spikes):
=======
    def __init__(self, n_synapse_types, ring_buffer_sigma, spikes_per_second,
                 drop_late_spikes):
>>>>>>> dd4d379e
        """
        :param int n_synapse_types:
            number of synapse types on a neuron (e.g., 2 for excitatory and
            inhibitory)
        :param ring_buffer_sigma:
            How many SD above the mean to go for upper bound; a
            good starting choice is 5.0. Given length of simulation we can
            set this for approximate number of saturation events.
        :type ring_buffer_sigma: float or None
        :param spikes_per_second: Estimated spikes per second
        :type spikes_per_second: float or None
<<<<<<< HEAD
        :param min_weights: minimum weight list
        :type min_weights: float or None
        :param weight_random_sigma: sigma value to use in minimum weight calc
        :type weight_random_sigma: float or None
        :param max_stdp_spike_delta: delta value to use in min weight STDP calc
        :type max_stdp_spike_delta: float or None
        :param ~configparser.RawConfigParser config: The system configuration
=======
>>>>>>> dd4d379e
        :param bool drop_late_spikes: control flag for dropping late packets.
        """
        self.__n_synapse_types = n_synapse_types
        self.__ring_buffer_sigma = ring_buffer_sigma
        self.__spikes_per_second = spikes_per_second
        self.__min_weights = min_weights
        self.__weight_random_sigma = weight_random_sigma
        self.__max_stdp_spike_delta = max_stdp_spike_delta
        self.__drop_late_spikes = drop_late_spikes
        self._synapse_params_region = \
            POPULATION_BASED_REGIONS.SYNAPSE_PARAMS.value
        self._pop_table_region = \
            POPULATION_BASED_REGIONS.POPULATION_TABLE.value
        self._synaptic_matrix_region = \
            POPULATION_BASED_REGIONS.SYNAPTIC_MATRIX.value
        self._synapse_dynamics_region = \
            POPULATION_BASED_REGIONS.SYNAPSE_DYNAMICS.value
        self._struct_dynamics_region = \
            POPULATION_BASED_REGIONS.STRUCTURAL_DYNAMICS.value
        self._connector_builder_region = \
            POPULATION_BASED_REGIONS.CONNECTOR_BUILDER.value
        self._direct_matrix_region = \
            POPULATION_BASED_REGIONS.DIRECT_MATRIX.value

        # Create the synapse IO
        self.__synapse_io = SynapseIORowBased()

        if self.__ring_buffer_sigma is None:
            self.__ring_buffer_sigma = get_config_float(
                "Simulation", "ring_buffer_sigma")

        if self.__spikes_per_second is None:
            self.__spikes_per_second = get_config_float(
                "Simulation", "spikes_per_second")

        # Read the minimum weight if not set; this might *still* be None,
        # meaning "auto calculate"
        if self.__min_weights is None:
            config_min_weights = read_config(
                config, "Simulation", "min_weights")
            if config_min_weights is not None:
                self.__min_weights = [float(v)
                                      for v in config_min_weights.split(',')]
        self.__min_weights_auto = True
        if self.__min_weights is not None:
            self.__min_weights_auto = False
            if len(self.__min_weights) != self.__n_synapse_types:
                raise SynapticConfigurationException(
                    "The number of minimum weights provided ({}) does not"
                    " match the number of synapses ({})".format(
                        self.__min_weights, self.__n_synapse_types))

        # Read the other minimum weight configuration parameters
        if self.__weight_random_sigma is None:
            self.__weight_random_sigma = config.getfloat(
                "Simulation", "weight_random_sigma")
        if self.__max_stdp_spike_delta is None:
            self.__max_stdp_spike_delta = config.getfloat(
                "Simulation", "max_stdp_spike_delta")

        # Get drop_late_spikes from config if not set
        if self.__drop_late_spikes is None:
            self.__drop_late_spikes = get_config_bool(
                "Simulation", "drop_late_spikes")

        # Prepare for dealing with STDP - there can only be one (non-static)
        # synapse dynamics per vertex at present
        self.__synapse_dynamics = None

        # Keep the details once computed to allow reading back
        self.__weight_scales = dict()

        # Limit the DTCM used by one-to-one connections
        self.__all_single_syn_sz = get_config_int(
            "Simulation", "one_to_one_connection_dtcm_max_bytes")

        # Post vertex slice to synaptic matrices
        self.__synaptic_matrices = dict()

        # Store weight provenance information mapping from
        # (real weight, represented weight) -> list of edges
        self.__weight_provenance = defaultdict(list)

    def __get_synaptic_matrices(self, post_vertex_slice):
        """ Get the synaptic matrices for a given slice of the vertex

        :param ~pacman.model.graphs.common.Slice post_vertex_slice:
            the slice of the vertex to get the matrices for
        :rtype: SynapticMatrices
        """
        # Use the cached version if possible
        if post_vertex_slice in self.__synaptic_matrices:
            return self.__synaptic_matrices[post_vertex_slice]

        # Otherwise generate new ones
        matrices = SynapticMatrices(
            post_vertex_slice, self.__n_synapse_types,
            self.__all_single_syn_sz, self.__synapse_io,
            self._synaptic_matrix_region, self._direct_matrix_region,
            self._pop_table_region)
        self.__synaptic_matrices[post_vertex_slice] = matrices
        return matrices

    def host_written_matrix_size(self, post_vertex_slice):
        """ The size of the matrix written by the host for a given\
            machine vertex

        :param post_vertex_slice: The slice of the vertex to get the size of
        :rtype: int
        """
        matrices = self.__get_synaptic_matrices(post_vertex_slice)
        return matrices.host_generated_block_addr

    def on_chip_written_matrix_size(self, post_vertex_slice):
        """ The size of the matrix that will be written on the machine for a\
            given machine vertex

        :param post_vertex_slice: The slice of the vertex to get the size of
        :rtype: int
        """
        matrices = self.__get_synaptic_matrices(post_vertex_slice)
        return (matrices.on_chip_generated_block_addr -
                matrices.host_generated_block_addr)

    @property
    def synapse_dynamics(self):
        """ The synapse dynamics used by the synapses e.g. plastic or static.\
            Settable.

        :rtype: AbstractSynapseDynamics or None
        """
        return self.__synapse_dynamics

    @property
    def drop_late_spikes(self):
        return self.__drop_late_spikes

    @synapse_dynamics.setter
    def synapse_dynamics(self, synapse_dynamics):
        """ Set the synapse dynamics.  Note that after setting, the dynamics\
            might not be the type set as it can be combined with the existing\
            dynamics in exciting ways.
        """
        if self.__synapse_dynamics is None:
            self.__synapse_dynamics = synapse_dynamics
        else:
            self.__synapse_dynamics = self.__synapse_dynamics.merge(
                synapse_dynamics)

    @property
    def ring_buffer_sigma(self):
        """ The sigma in the estimation of the maximum summed ring buffer\
            weights.  Settable.

        :rtype: float
        """
        return self.__ring_buffer_sigma

    @ring_buffer_sigma.setter
    def ring_buffer_sigma(self, ring_buffer_sigma):
        self.__ring_buffer_sigma = ring_buffer_sigma

    @property
    def spikes_per_second(self):
        """ The assumed maximum spikes per second of an incoming population.\
            Used when calculating the ring buffer weight scaling. Settable.

        :rtype: float
        """
        return self.__spikes_per_second

    @spikes_per_second.setter
    def spikes_per_second(self, spikes_per_second):
        self.__spikes_per_second = spikes_per_second

    @property
    def vertex_executable_suffix(self):
        """ The suffix of the executable name due to the type of synapses \
            in use.

        :rtype: str
        """
        if self.__synapse_dynamics is None:
            return ""
        return self.__synapse_dynamics.get_vertex_executable_suffix()

    def get_n_cpu_cycles(self):
        """
        :rtype: int
        """
        # TODO: Calculate this correctly
        return self.FUDGE

    def get_dtcm_usage_in_bytes(self):
        """
        :rtype: int
        """
        # TODO: Calculate this correctly
        return self.FUDGE

    def _get_synapse_params_size(self):
        """
        :rtype: int
        """
        return (_SYNAPSES_BASE_SDRAM_USAGE_IN_BYTES +
                (BYTES_PER_WORD * self.__n_synapse_types))

    def _get_synapse_dynamics_parameter_size(
            self, n_atoms, app_graph, app_vertex):
        """ Get the size of the synapse dynamics region

        :param int n_atoms: The number of atoms on the core
        :param ~.ApplicationGraph app_graph: The application graph
        :param ~.ApplicationVertex app_vertex: The application vertex
        :rtype: int
        """
        if self.__synapse_dynamics is None:
            return 0

        # Does the size of the parameters area depend on presynaptic
        # connections in any way?
        if isinstance(self.__synapse_dynamics,
                      AbstractSynapseDynamicsStructural):
            return self.__synapse_dynamics\
                .get_structural_parameters_sdram_usage_in_bytes(
                     app_graph, app_vertex, n_atoms)
        else:
            return self.__synapse_dynamics.get_parameters_sdram_usage_in_bytes(
                n_atoms, self.__n_synapse_types)

    def get_sdram_usage_in_bytes(
            self, post_vertex_slice, application_graph, app_vertex):
        """ Get the SDRAM usage of a slice of atoms of this vertex

        :param ~pacman.model.graphs.common.Slice post_vertex_slice:
            The slice of atoms to get the size of
        :param ~pacman.model.graphs.application.ApplicationGraph \
                application_graph: The application graph
        :param AbstractPopulationVertex app_vertex: The application vertex
        :rtype: int
        """
        in_edges = application_graph.get_edges_ending_at_vertex(app_vertex)
        matrices = self.__get_synaptic_matrices(post_vertex_slice)
        return (
            self._get_synapse_params_size() +
            self._get_synapse_dynamics_parameter_size(
                post_vertex_slice.n_atoms, application_graph, app_vertex) +
            matrices.size(in_edges))

    def _reserve_memory_regions(
            self, spec, vertex_slice, all_syn_block_sz, machine_graph,
            machine_vertex):
        """ Reserve memory regions for a core

        :param ~.DataSpecificationGenerator spec: The data spec to reserve in
        :param ~pacman.model.graphs.common.Slice vertex_slice:
            The slice of the vertex to allocate for
        :param int all_syn_block_sz: The memory to reserve for synapses
        :param ~pacman.model.graphs.machine.MachineGraph machine_graph:
            The machine graph
        :param ~pacman.model.graphs.machine.MachineVertex machine_vertex:
            The machine vertex
        """
        spec.reserve_memory_region(
            region=self._synapse_params_region,
            size=self._get_synapse_params_size(),
            label='SynapseParams')

        if all_syn_block_sz > 0:
            spec.reserve_memory_region(
                region=self._synaptic_matrix_region,
                size=all_syn_block_sz, label='SynBlocks')

        # return if not got a synapse dynamics
        if self.__synapse_dynamics is None:
            return

        synapse_dynamics_sz = \
            self.__synapse_dynamics.get_parameters_sdram_usage_in_bytes(
                vertex_slice.n_atoms, self.__n_synapse_types)
        if synapse_dynamics_sz != 0:
            spec.reserve_memory_region(
                region=self._synapse_dynamics_region,
                size=synapse_dynamics_sz, label='synapseDynamicsParams')

        # if structural, create structural region
        if isinstance(
                self.__synapse_dynamics, AbstractSynapseDynamicsStructural):

            synapse_structural_dynamics_sz = (
                self.__synapse_dynamics.
                get_structural_parameters_sdram_usage_in_bytes(
                    machine_graph, machine_vertex, vertex_slice.n_atoms))

            if synapse_structural_dynamics_sz != 0:
                spec.reserve_memory_region(
                    region=self._struct_dynamics_region,
                    size=synapse_structural_dynamics_sz,
                    label='synapseDynamicsStructuralParams')

    def __get_closest_weight(self, value):
        """ Get the best representation of the weight so that both weight and
            1 / w work
        :param float value: value to get the closest weight of
        """
        if abs(value) < 1.0:
            return DataType.S1615.closest_representable_value(value)
        return 1 / (
            DataType.S1615.closest_representable_value_above(1 / value))

    def _calculate_min_weights(
            self, machine_vertex, machine_graph, weight_scale):
        """ Calculate the minimum weights required to best represent all the
            possible weights coming into the specified machine vertex
        :param ~.MachineVertex machine_vertex: The machine vertex
        :param ~.MachineGraph machine_graph: The machine graph
        :param float weight_scale: The weight_scale from the synapse input_type
        """
        # Initialise to a maximum value
        min_weights = [sys.maxsize for _ in range(self.__n_synapse_types)]

        # Create a synapse_map for edges into the machine_vertex
        synapse_map = dict()
        for machine_edge in machine_graph.get_edges_ending_at_vertex(
                machine_vertex):
            app_edge = machine_edge.app_edge
            if isinstance(app_edge, ProjectionApplicationEdge):
                for synapse_info in app_edge.synapse_information:
                    # Per synapse info we need any one of the edges
                    synapse_map[synapse_info] = app_edge

        for synapse_info in synapse_map:
            synapse_type = synapse_info.synapse_type
            connector = synapse_info.connector
            synapse_dynamics = synapse_info.synapse_dynamics

            weight_min = connector.get_weight_minimum(
                synapse_info.weights, self.__weight_random_sigma, synapse_info)
            weight_min *= weight_scale
            if weight_min != 0 and not numpy.isnan(weight_min):
                weight_min = float_gcd(min_weights[synapse_type], weight_min)
                min_weights[synapse_type] = min(
                    min_weights[synapse_type], weight_min)

            if isinstance(synapse_dynamics, SynapseDynamicsSTDP):
                min_delta = synapse_dynamics.get_weight_min_delta(
                    self.__max_stdp_spike_delta)
                min_delta *= weight_scale
                if min_delta is not None and min_delta != 0:
                    # This also depends on the earlier calculated minimum
                    min_delta = float_gcd(min_delta, weight_min)
                    min_weights[synapse_type] = min(
                        min_weights[synapse_type], min_delta)
            elif isinstance(synapse_dynamics, SynapseDynamicsStructuralStatic):
                weight_min = synapse_dynamics.initial_weight
                weight_min *= weight_scale
                if weight_min != 0:
                    weight_min = float_gcd(min_weights[synapse_type],
                                           weight_min)
                    min_weights[synapse_type] = min(
                        min_weights[synapse_type], weight_min)

        # Convert values to their closest representable value to ensure
        # that division works for the minimum value
        min_weights = [self.__get_closest_weight(m)
                       if m != sys.maxsize else 0 for m in min_weights]

        # The minimum weight shouldn't be 0 unless set above (and then it
        # doesn't matter that we use the min as there are no weights); so
        # set the weight to the smallest representable value if 0
        min_weights = [m if m > 0 else DataType.S1615.decode_from_int(1)
                       for m in min_weights]

        self.__check_weights(
            min_weights, weight_scale, machine_graph, machine_vertex)

        return min_weights

    def __check_weights(
            self, min_weights, weight_scale, machine_graph, machine_vertex):
        """ Warn the user about weights that can't be represented properly
            where possible
        :param ~numpy.ndarray min_weights: Minimum weights per synapse type
        :param float weight_scale: The weight_scale from the synapse input_type
        :param ~.MachineGraph machine_graph: The machine graph
        :param ~.MachineVertex machine_vertex: The machine vertex
        """
        for machine_edge in machine_graph.get_edges_ending_at_vertex(
                machine_vertex):
            app_edge = machine_edge.app_edge
            if isinstance(app_edge, ProjectionApplicationEdge):
                for synapse_info in app_edge.synapse_information:
                    weights = synapse_info.weights
                    synapse_type = synapse_info.synapse_type
                    min_weight = min_weights[synapse_type]
                    if not isinstance(weights, str):
                        if numpy.isscalar(weights):
                            self.__check_weight(
                                min_weight, weights, weight_scale,
                                app_edge, synapse_info)
                        elif hasattr(weights, "__getitem__"):
                            for w in weights:
                                self.__check_weight(
                                    min_weight, w, weight_scale,
                                    app_edge, synapse_info)

    def __check_weight(
            self, min_weight, weight, weight_scale, app_edge,
            synapse_info):
        """ Warn the user about a weight that can't be represented properly
            where possible
        :param float min_weight: Minimum weight value
        :param float weight: weight value being checked
        :param float weight_scale: The weight_scale from the synapse input_type
        :param ~.MachineEdge machine_edge: The machine edge
        :param ~.SynapseInformation synapse_info: The synapse information
        """
        r_weight = weight * weight_scale / min_weight
        r_weight = (DataType.UINT16.closest_representable_value(
            r_weight) * min_weight) / weight_scale
        if weight != r_weight:
            self.__weight_provenance[weight, r_weight].append(
                (app_edge, synapse_info))

    def _get_min_weights(self, machine_vertex, machine_graph, weight_scale):
        if self.__min_weights is None:
            self.__min_weights = self._calculate_min_weights(
                machine_vertex, machine_graph, weight_scale)
        return self.__min_weights

    def write_data_spec(
            self, spec, application_vertex, post_vertex_slice, machine_vertex,
            machine_graph, application_graph, routing_info, weight_scale,
            machine_time_step):
        """
        :param ~data_specification.DataSpecificationGenerator spec:
            The data specification to write to
        :param AbstractPopulationVertex application_vertex:
            The vertex owning the synapses
        :param ~pacman.model.graphs.common.Slice post_vertex_slice:
            The part of the vertex we're dealing with
        :param PopulationMachineVertex machine_vertex: The machine vertex
        :param ~pacman.model.graphs.machine.MachineGraph machine_graph:
            The graph containing the machine vertex
        :param ~pacman.model.graphs.application.ApplicationGraph \
                application_graph:
            The graph containing the application vertex
        :param ~pacman.model.routing_info.RoutingInfo routing_info:
            How messages are routed
        :param float weight_scale: How to scale the weights of the synapses
        :param float machine_time_step:
        """

        # Reserve the memory
        in_edges = application_graph.get_edges_ending_at_vertex(
            application_vertex)
        matrices = self.__get_synaptic_matrices(post_vertex_slice)
        all_syn_block_sz = matrices.synapses_size(in_edges)
        self._reserve_memory_regions(
            spec, post_vertex_slice, all_syn_block_sz, machine_graph,
            machine_vertex)

        # Get the minimum weights
        min_weights = self._get_min_weights(
            machine_vertex, machine_graph, weight_scale)

        # Return the weight scaling factors
        self.__weight_scales = numpy.array(
            [(1 / w) * weight_scale if w != 0 else 0 for w in min_weights])

        spec.switch_write_focus(self._synapse_params_region)
        # write the bool for deleting packets that were too late for a timer
        spec.write_value(int(self.__drop_late_spikes))
        # Write the minimum weights
        for min_w in min_weights:
            spec.write_value(min_w, data_type=DataType.S1615)

        gen_data = matrices.write_synaptic_matrix_and_master_population_table(
            spec, machine_vertex, all_syn_block_sz, self.__weight_scales,
            routing_info, machine_graph, machine_time_step)

        if self.__synapse_dynamics is not None:
            self.__synapse_dynamics.write_parameters(
                spec, self._synapse_dynamics_region,
                machine_time_step, self.__weight_scales)

            if isinstance(self.__synapse_dynamics,
                          AbstractSynapseDynamicsStructural):
                self.__synapse_dynamics.write_structural_parameters(
                    spec, self._struct_dynamics_region, machine_time_step,
                    self.__weight_scales, machine_graph, machine_vertex,
                    routing_info, matrices)

        self._write_on_machine_data_spec(spec, post_vertex_slice, gen_data)

    def _write_on_machine_data_spec(
            self, spec, post_vertex_slice, generator_data):
        """ Write the data spec for the synapse expander

        :param ~.DataSpecificationGenerator spec:
            The specification to write to
        :param ~pacman.model.common.Slice post_vertex_slice:
            The slice of the vertex being written
        :param list(GeneratorData) generator_data:
        """
        if not generator_data:
            return

        n_bytes = (
            SYNAPSES_BASE_GENERATOR_SDRAM_USAGE_IN_BYTES +
            (self.__n_synapse_types * DataType.U3232.size))
        for data in generator_data:
            n_bytes += data.size

        spec.reserve_memory_region(
            region=self._connector_builder_region,
            size=n_bytes, label="ConnectorBuilderRegion")
        spec.switch_write_focus(self._connector_builder_region)

        spec.write_value(len(generator_data))
        spec.write_value(post_vertex_slice.lo_atom)
        spec.write_value(post_vertex_slice.n_atoms)
        spec.write_value(self.__n_synapse_types)
        spec.write_value(get_n_bits(self.__n_synapse_types))
        n_neuron_id_bits = get_n_bits(post_vertex_slice.n_atoms)
        spec.write_value(n_neuron_id_bits)
        for w in self.__weight_scales:
            # if the weights are high enough and the population size large
            # enough, then weight_scales < 1 will result in a zero scale
            # if converted to an int, so we use U3232 here instead (as there
            # can be scales larger than U1616.max in conductance-based models)
            dtype = DataType.U3232
            spec.write_value(data=min(w, dtype.max), data_type=dtype)

        for data in generator_data:
            spec.write_array(data.gen_data)

    def get_connections_from_machine(
            self, transceiver, placements, app_edge, synapse_info):
        """ Read the connections from the machine for a given projection

        :param ~spinnman.transciever.Transceiver transceiver:
            Used to read the data from the machine
        :param ~pacman.model.placements.Placements placements:
            Where the vertices are on the machine
        :param ProjectionApplicationEdge app_edge:
            The application edge of the projection
        :param SynapseInformation synapse_info:
            The synapse information of the projection
        :return: The connections from the machine, with dtype
            AbstractSynapseDynamics.NUMPY_CONNECTORS_DTYPE
        :rtype: ~numpy.ndarray
        """

        post_vertices = app_edge.post_vertex.machine_vertices

        # Start with something in the list so that concatenate works
        connections = [numpy.zeros(
                0, dtype=AbstractSynapseDynamics.NUMPY_CONNECTORS_DTYPE)]
        progress = ProgressBar(
            len(post_vertices),
            "Getting synaptic data between {} and {}".format(
                app_edge.pre_vertex.label, app_edge.post_vertex.label))
        for post_vertex in progress.over(post_vertices):
            post_slice = post_vertex.vertex_slice
            placement = placements.get_placement_of_vertex(post_vertex)
            matrix = self.__get_synaptic_matrices(post_slice)
            connections.extend(matrix.get_connections_from_machine(
                transceiver, placement, app_edge, synapse_info))
        return numpy.concatenate(connections)

    def gen_on_machine(self, post_vertex_slice):
        """ True if the synapses should be generated on the machine

        :param ~pacman.model.graphs.common.Slice post_vertex_slice:
            The slice of the vertex to determine the generation status of
        :rtype: bool
        """
        matrices = self.__get_synaptic_matrices(post_vertex_slice)
        return matrices.gen_on_machine

    def reset_ring_buffer_shifts(self):
        if self.__min_weights_auto:
            self.__min_weights = None
            self.__weight_scales = None

    def clear_connection_cache(self):
        """ Flush the cache of connection information; needed for a second run
        """
        for matrices in self.__synaptic_matrices.values():
            matrices.clear_connection_cache()

    @property
    def changes_during_run(self):
        """ Whether the synapses being managed change during running.

        :rtype: bool
        """
        if self.__synapse_dynamics is None:
            return False
        return self.__synapse_dynamics.changes_during_run

    def get_weight_provenance(self, label, synapse_names):
        """ Get provenance data for weights

        :param str label: The label of the vertex
        :param list synapse_names: List of the names of the synapses
        :return: A list of provenance items
        """
        prov_items = list()
        # Record the min weight used for each synapse type
        for i, weight in enumerate(self.__min_weights):
            prov_items.append(ProvenanceDataItem(
                [label, "min_weight_{}".format(synapse_names[i])],
                weight))

        # Report any known weights that couldn't be represented
        for (weight, r_weight) in self.__weight_provenance:
            edge_info = self.__weight_provenance[weight, r_weight]
            for i, (app_edge, s_info) in enumerate(edge_info):
                prov_items.append(ProvenanceDataItem(
                    [label, app_edge.label,
                     s_info.connector.__class__.__name__,
                     "weight_representation"], r_weight,
                    report=(i == 0),
                    message="Weight of {} could not be represented precisely;"
                            " a weight of {} was used instead".format(
                                weight, r_weight)))

        return prov_items

    def read_generated_connection_holders(self, transceiver, placement):
        """ Fill in any pre-run connection holders for data which is generated
            on the machine, after it has been generated

        :param ~spinnman.transceiver.Transceiver transceiver:
            How to read the data from the machine
        :param ~pacman.model.placements.Placement placement:
            where the data is to be read from
        """
        matrices = self.__get_synaptic_matrices(placement.vertex.vertex_slice)
        matrices.read_generated_connection_holders(transceiver, placement)

    def clear_all_caches(self):
        """ Clears all cached data in the case that a reset requires remapping
            which might change things
        """
        # Clear the local caches
        self.clear_connection_cache()
        self.reset_ring_buffer_shifts()

        # We can simply reset this dict to reset everything downstream
        self.__synaptic_matrices = dict()<|MERGE_RESOLUTION|>--- conflicted
+++ resolved
@@ -19,19 +19,13 @@
 
 from spinn_utilities.progress_bar import ProgressBar
 from data_specification.enums import DataType
-<<<<<<< HEAD
-
-from spinn_front_end_common.utilities.helpful_functions import read_config
+
+from spinn_utilities.config_holder import (
+    get_config_float, get_config_int, get_config_bool)
 from spinn_front_end_common.utilities.constants import BYTES_PER_WORD
 from spinn_front_end_common.utilities.utility_objs\
     .provenance_data_item import ProvenanceDataItem
 
-=======
-from spinn_utilities.config_holder import (
-    get_config_float, get_config_int, get_config_bool)
-from spinn_front_end_common.utilities.constants import (
-    BYTES_PER_WORD, MICRO_TO_SECOND_CONVERSION)
->>>>>>> dd4d379e
 from spynnaker.pyNN.models.neural_projections import ProjectionApplicationEdge
 from spynnaker.pyNN.models.neuron.synapse_io import SynapseIORowBased
 from spynnaker.pyNN.models.neuron.synapse_dynamics import (
@@ -120,15 +114,10 @@
     NO_DELAY_EDGE_FOR_SRC_IDS_MESSAGE = (
         "Found delayed source IDs but no delay machine edge for {}")
 
-<<<<<<< HEAD
     def __init__(
             self, n_synapse_types, ring_buffer_sigma, spikes_per_second,
-            min_weights, weight_random_sigma, max_stdp_spike_delta, config,
+            min_weights, weight_random_sigma, max_stdp_spike_delta,
             drop_late_spikes):
-=======
-    def __init__(self, n_synapse_types, ring_buffer_sigma, spikes_per_second,
-                 drop_late_spikes):
->>>>>>> dd4d379e
         """
         :param int n_synapse_types:
             number of synapse types on a neuron (e.g., 2 for excitatory and
@@ -140,16 +129,12 @@
         :type ring_buffer_sigma: float or None
         :param spikes_per_second: Estimated spikes per second
         :type spikes_per_second: float or None
-<<<<<<< HEAD
         :param min_weights: minimum weight list
         :type min_weights: float or None
         :param weight_random_sigma: sigma value to use in minimum weight calc
         :type weight_random_sigma: float or None
         :param max_stdp_spike_delta: delta value to use in min weight STDP calc
         :type max_stdp_spike_delta: float or None
-        :param ~configparser.RawConfigParser config: The system configuration
-=======
->>>>>>> dd4d379e
         :param bool drop_late_spikes: control flag for dropping late packets.
         """
         self.__n_synapse_types = n_synapse_types
@@ -186,10 +171,11 @@
                 "Simulation", "spikes_per_second")
 
         # Read the minimum weight if not set; this might *still* be None,
-        # meaning "auto calculate"
+        # meaning "auto calculate"; the number of weights needs to match
+        # the number of synapse types
         if self.__min_weights is None:
-            config_min_weights = read_config(
-                config, "Simulation", "min_weights")
+            config_min_weights = get_config_str_list(
+                "Simulation", "min_weights")
             if config_min_weights is not None:
                 self.__min_weights = [float(v)
                                       for v in config_min_weights.split(',')]
