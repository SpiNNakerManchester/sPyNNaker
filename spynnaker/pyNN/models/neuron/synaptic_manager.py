# Copyright (c) 2017-2019 The University of Manchester
#
# This program is free software: you can redistribute it and/or modify
# it under the terms of the GNU General Public License as published by
# the Free Software Foundation, either version 3 of the License, or
# (at your option) any later version.
#
# This program is distributed in the hope that it will be useful,
# but WITHOUT ANY WARRANTY; without even the implied warranty of
# MERCHANTABILITY or FITNESS FOR A PARTICULAR PURPOSE.  See the
# GNU General Public License for more details.
#
# You should have received a copy of the GNU General Public License
# along with this program.  If not, see <http://www.gnu.org/licenses/>.

import math
import struct
import numpy
from scipy import special  # @UnresolvedImport
from six import itervalues

from spinn_utilities.progress_bar import ProgressBar

from data_specification.enums import DataType

from spinn_front_end_common.utilities.constants import (
    BYTES_PER_WORD, MICRO_TO_SECOND_CONVERSION)

from spynnaker.pyNN.models.neural_projections import ProjectionMachineEdge
from spynnaker.pyNN.models.abstract_models import AbstractMaxSpikes
from spynnaker.pyNN.models.neuron.synapse_io import SynapseIORowBased
from spynnaker.pyNN.utilities.constants import (
    POPULATION_BASED_REGIONS, POSSION_SIGMA_SUMMATION_LIMIT)
from spynnaker.pyNN.utilities.utility_calls import (get_n_bits)
from spynnaker.pyNN.utilities.running_stats import RunningStats

from .synapse_dynamics import (
    AbstractSynapseDynamics, AbstractSynapseDynamicsStructural)
from .synaptic_matrices import SYNAPSES_BASE_GENERATOR_SDRAM_USAGE_IN_BYTES
from .synaptic_matrices import SynapticMatrices

TIME_STAMP_BYTES = BYTES_PER_WORD

# TODO: Make sure these values are correct (particularly CPU cycles)
_SYNAPSES_BASE_DTCM_USAGE_IN_BYTES = 7 * BYTES_PER_WORD

# 1 for drop late packets.
_SYNAPSES_BASE_SDRAM_USAGE_IN_BYTES = 1 * BYTES_PER_WORD
_SYNAPSES_BASE_N_CPU_CYCLES_PER_NEURON = 10
_SYNAPSES_BASE_N_CPU_CYCLES = 8

# Struct to read or write a word
_ONE_WORD = struct.Struct("<I")


class SynapticManager(object):
    """ Deals with synapses
    """
    # pylint: disable=too-many-arguments, too-many-locals
    __slots__ = [
        # The number of synapse types
        "__n_synapse_types",
        # The maximum size of the direct or single synaptic matrix
        "__all_single_syn_sz",
        # The number of sigmas to use when calculating the ring buffer upper
        # bound
        "__ring_buffer_sigma",
        # The spikes-per-second to use for an incoming population that doesn't
        # specify this
        "__spikes_per_second",
        # The dynamics used by the synapses e.g. STDP, static etc.
        "__synapse_dynamics",
        # The reader and writer of synapses to and from SpiNNaker
        "__synapse_io",
        # A list of scale factors for the weights for each synapse type
        "__weight_scales",
        # A list of ring buffer shift values corresponding to the weight
        # scales; a left shift by this amount will do the multiplication by
        # the weight scale
        "__ring_buffer_shifts",
        # The actual synaptic matrix handling code, split for simplicity
        "__synaptic_matrices",
        # Determine whether spikes should be dropped if they arrive after the
        # end of a timestep
        "__drop_late_spikes",
        # Overridable (for testing only) region IDs
        "_synapse_params_region",
        "_pop_table_region",
        "_synaptic_matrix_region",
        "_synapse_dynamics_region",
        "_struct_dynamics_region",
        "_connector_builder_region",
        "_direct_matrix_region"]

    # TODO make this right
    FUDGE = 0

    # 1. address of direct addresses, 2. size of direct addresses matrix size
    STATIC_SYNAPSE_MATRIX_SDRAM_IN_BYTES = 2 * BYTES_PER_WORD

    def __init__(self, n_synapse_types, ring_buffer_sigma, spikes_per_second,
                 config, drop_late_spikes):
        """
        :param int n_synapse_types:
            number of synapse types on a neuron (e.g., 2 for excitatory and
            inhibitory)
        :param ring_buffer_sigma:
            How many SD above the mean to go for upper bound; a
            good starting choice is 5.0. Given length of simulation we can
            set this for approximate number of saturation events.
        :type ring_buffer_sigma: float or None
        :param spikes_per_second: Estimated spikes per second
        :type spikes_per_second: float or None
        :param ~configparser.RawConfigParser config: The system configuration
        :param bool drop_late_spikes: control flag for dropping late packets.
        """
        self.__n_synapse_types = n_synapse_types
        self.__ring_buffer_sigma = ring_buffer_sigma
        self.__spikes_per_second = spikes_per_second
        self.__drop_late_spikes = drop_late_spikes
        self._synapse_params_region = \
            POPULATION_BASED_REGIONS.SYNAPSE_PARAMS.value
        self._pop_table_region = \
            POPULATION_BASED_REGIONS.POPULATION_TABLE.value
        self._synaptic_matrix_region = \
            POPULATION_BASED_REGIONS.SYNAPTIC_MATRIX.value
        self._synapse_dynamics_region = \
            POPULATION_BASED_REGIONS.SYNAPSE_DYNAMICS.value
        self._struct_dynamics_region = \
            POPULATION_BASED_REGIONS.STRUCTURAL_DYNAMICS.value
        self._connector_builder_region = \
            POPULATION_BASED_REGIONS.CONNECTOR_BUILDER.value
        self._direct_matrix_region = \
            POPULATION_BASED_REGIONS.DIRECT_MATRIX.value

        # Create the synapse IO
        self.__synapse_io = SynapseIORowBased()

        if self.__ring_buffer_sigma is None:
            self.__ring_buffer_sigma = config.getfloat(
                "Simulation", "ring_buffer_sigma")

        if self.__spikes_per_second is None:
            self.__spikes_per_second = config.getfloat(
                "Simulation", "spikes_per_second")

        if self.__drop_late_spikes is None:
            self.__drop_late_spikes = config.getboolean(
                "Simulation", "drop_late_spikes")

        # Prepare for dealing with STDP - there can only be one (non-static)
        # synapse dynamics per vertex at present
        self.__synapse_dynamics = None

        # Keep the details once computed to allow reading back
        self.__weight_scales = None
        self.__ring_buffer_shifts = None

        # Limit the DTCM used by one-to-one connections
        self.__all_single_syn_sz = config.getint(
            "Simulation", "one_to_one_connection_dtcm_max_bytes")

        # Post vertex slice to synaptic matrices
        self.__synaptic_matrices = dict()

    def __get_synaptic_matrices(self, post_vertex_slice):
        """ Get the synaptic matrices for a given slice of the vertex

        :param ~pacman.model.graphs.common.Slice post_vertex_slice:
            the slice of the vertex to get the matrices for
        :rtype: SynapticMatrices
        """
        # Use the cached version if possible
        if post_vertex_slice in self.__synaptic_matrices:
            return self.__synaptic_matrices[post_vertex_slice]

        # Otherwise generate new ones
        matrices = SynapticMatrices(
            post_vertex_slice, self.__n_synapse_types,
            self.__all_single_syn_sz, self.__synapse_io,
            self._synaptic_matrix_region, self._direct_matrix_region,
            self._pop_table_region)
        self.__synaptic_matrices[post_vertex_slice] = matrices
        return matrices

    def host_written_matrix_size(self, post_vertex_slice):
        """ The size of the matrix written by the host for a given
            machine vertex

        :param post_vertex_slice: The slice of the vertex to get the size of
        :rtype: int
        """
        matrices = self.__get_synaptic_matrices(post_vertex_slice)
        return matrices.host_generated_block_addr

    def on_chip_written_matrix_size(self, post_vertex_slice):
        """ The size of the matrix that will be written on the machine for a
            given machine vertex

        :param post_vertex_slice: The slice of the vertex to get the size of
        :rtype: int
        """
        matrices = self.__get_synaptic_matrices(post_vertex_slice)
        return (matrices.on_chip_generated_block_addr -
                matrices.host_generated_block_addr)

    @property
    def synapse_dynamics(self):
        """ The synapse dynamics used by the synapses e.g. plastic or static.
            Settable.

        :rtype: AbstractSynapseDynamics or None
        """
        return self.__synapse_dynamics

    @property
    def drop_late_spikes(self):
        return self.__drop_late_spikes

    @synapse_dynamics.setter
    def synapse_dynamics(self, synapse_dynamics):
        """ Set the synapse dynamics.  Note that after setting, the dynamics
            might not be the type set as it can be combined with the existing
            dynamics in exciting ways.
        """
        if self.__synapse_dynamics is None:
            self.__synapse_dynamics = synapse_dynamics
        else:
            self.__synapse_dynamics = self.__synapse_dynamics.merge(
                synapse_dynamics)

    @property
    def ring_buffer_sigma(self):
        """ The sigma in the estimation of the maximum summed ring buffer
            weights.  Settable.

        :rtype: float
        """
        return self.__ring_buffer_sigma

    @ring_buffer_sigma.setter
    def ring_buffer_sigma(self, ring_buffer_sigma):
        self.__ring_buffer_sigma = ring_buffer_sigma

    @property
    def spikes_per_second(self):
        """ The assumed maximum spikes per second of an incoming population.
            Used when calculating the ring buffer weight scaling. Settable.

        :rtype: float
        """
        return self.__spikes_per_second

    @spikes_per_second.setter
    def spikes_per_second(self, spikes_per_second):
        self.__spikes_per_second = spikes_per_second

    def get_maximum_delay_supported_in_ms(self, machine_time_step):
        """ The maximum delay supported by this vertex, before delay extensions
            are needed

        :rtype: int
        """
        return self.__synapse_io.get_maximum_delay_supported_in_ms(
            machine_time_step)

    @property
    def vertex_executable_suffix(self):
        """ The suffix of the executable name due to the type of synapses \
            in use.

        :rtype: str
        """
        if self.__synapse_dynamics is None:
            return ""
        return self.__synapse_dynamics.get_vertex_executable_suffix()

    def get_n_cpu_cycles(self):
        """
        :rtype: int
        """
        # TODO: Calculate this correctly
        return self.FUDGE

    def get_dtcm_usage_in_bytes(self):
        """
        :rtype: int
        """
        # TODO: Calculate this correctly
        return self.FUDGE

    def _get_synapse_params_size(self):
        """
        :rtype: int
        """
        return (_SYNAPSES_BASE_SDRAM_USAGE_IN_BYTES +
                (BYTES_PER_WORD * self.__n_synapse_types))

    def _get_synapse_dynamics_parameter_size(
            self, n_atoms, app_graph, app_vertex):
        """ Get the size of the synapse dynamics region

        :param int n_atoms: The number of atoms on the core
        :param ~.ApplicationGraph app_graph: The application graph
        :param ~.ApplicationVertex app_vertex: The application vertex
        :rtype: int
        """
        if self.__synapse_dynamics is None:
            return 0

        # Does the size of the parameters area depend on presynaptic
        # connections in any way?
        if isinstance(self.__synapse_dynamics,
                      AbstractSynapseDynamicsStructural):
            return self.__synapse_dynamics\
                .get_structural_parameters_sdram_usage_in_bytes(
                     app_graph, app_vertex, n_atoms)
        else:
            return self.__synapse_dynamics.get_parameters_sdram_usage_in_bytes(
                n_atoms, self.__n_synapse_types)

    def get_sdram_usage_in_bytes(
            self, post_vertex_slice, application_graph, app_vertex):
        """ Get the SDRAM usage of a slice of atoms of this vertex

        :param ~pacman.model.graphs.common.Slice post_vertex_slice:
            The slice of atoms to get the size of
        :param ~pacman.model.graphs.application.ApplicationGraph \
                application_graph: The application graph
        :param AbstractPopulationVertex app_vertex: The application vertex
        :rtype: int
        """
        in_edges = application_graph.get_edges_ending_at_vertex(app_vertex)
        matrices = self.__get_synaptic_matrices(post_vertex_slice)
        return (
            self._get_synapse_params_size() +
            self._get_synapse_dynamics_parameter_size(
                post_vertex_slice.n_atoms, application_graph, app_vertex) +
            matrices.size(in_edges))

    def _reserve_memory_regions(
            self, spec, vertex_slice, all_syn_block_sz, machine_graph,
            machine_vertex):
        """ Reserve memory regions for a core

        :param ~.DataSpecificationGenerator spec: The data spec to reserve in
        :param ~pacman.model.graphs.common.Slice vertex_slice:
            The slice of the vertex to allocate for
        :param int all_syn_block_sz: The memory to reserve for synapses
        :param ~.MachineGraph machine_graph: The machine graph
        :param ~.MachineVertex machine_vertex: The machine vertex
        """
        spec.reserve_memory_region(
            region=self._synapse_params_region,
            size=self._get_synapse_params_size(),
            label='SynapseParams')

        if all_syn_block_sz > 0:
            spec.reserve_memory_region(
                region=self._synaptic_matrix_region,
                size=all_syn_block_sz, label='SynBlocks')

        # return if not got a synapse dynamics
        if self.__synapse_dynamics is None:
            return

        synapse_dynamics_sz = \
            self.__synapse_dynamics.get_parameters_sdram_usage_in_bytes(
                vertex_slice.n_atoms, self.__n_synapse_types)
        if synapse_dynamics_sz != 0:
            spec.reserve_memory_region(
                region=self._synapse_dynamics_region,
                size=synapse_dynamics_sz, label='synapseDynamicsParams')

        # if structural, create structural region
        if isinstance(
                self.__synapse_dynamics, AbstractSynapseDynamicsStructural):

            synapse_structural_dynamics_sz = (
                self.__synapse_dynamics.
                get_structural_parameters_sdram_usage_in_bytes(
                    machine_graph, machine_vertex, vertex_slice.n_atoms))

            if synapse_structural_dynamics_sz != 0:
                spec.reserve_memory_region(
                    region=self._struct_dynamics_region,
                    size=synapse_structural_dynamics_sz,
                    label='synapseDynamicsStructuralParams')

    @staticmethod
    def _ring_buffer_expected_upper_bound(
            weight_mean, weight_std_dev, spikes_per_second,
            machine_timestep, n_synapses_in, sigma):
        """ Provides expected upper bound on accumulated values in a ring\
            buffer element.

        Requires an assessment of maximum Poisson input rate.

        Assumes knowledge of mean and SD of weight distribution, fan-in\
        and timestep.

        All arguments should be assumed real values except n_synapses_in\
        which will be an integer.

        :param float weight_mean: Mean of weight distribution (in either nA or\
            microSiemens as required)
        :param float weight_std_dev: SD of weight distribution
        :param float spikes_per_second: Maximum expected Poisson rate in Hz
        :param int machine_timestep: in us
        :param int n_synapses_in: No of connected synapses
        :param float sigma: How many SD above the mean to go for upper bound;\
            a good starting choice is 5.0. Given length of simulation we can\
            set this for approximate number of saturation events.
        :rtype: float
        """
        # E[ number of spikes ] in a timestep
        steps_per_second = MICRO_TO_SECOND_CONVERSION / machine_timestep
        average_spikes_per_timestep = (
            float(n_synapses_in * spikes_per_second) / steps_per_second)

        # Exact variance contribution from inherent Poisson variation
        poisson_variance = average_spikes_per_timestep * (weight_mean ** 2)

        # Upper end of range for Poisson summation required below
        # upper_bound needs to be an integer
        upper_bound = int(round(average_spikes_per_timestep +
                                POSSION_SIGMA_SUMMATION_LIMIT *
                                math.sqrt(average_spikes_per_timestep)))

        # Closed-form exact solution for summation that gives the variance
        # contributed by weight distribution variation when modulated by
        # Poisson PDF.  Requires scipy.special for gamma and incomplete gamma
        # functions. Beware: incomplete gamma doesn't work the same as
        # Mathematica because (1) it's regularised and needs a further
        # multiplication and (2) it's actually the complement that is needed
        # i.e. 'gammaincc']

        weight_variance = 0.0

        if weight_std_dev > 0:
            # pylint: disable=no-member
            lngamma = special.gammaln(1 + upper_bound)
            gammai = special.gammaincc(
                1 + upper_bound, average_spikes_per_timestep)

            big_ratio = (math.log(average_spikes_per_timestep) * upper_bound -
                         lngamma)

            if -701.0 < big_ratio < 701.0 and big_ratio != 0.0:
                log_weight_variance = (
                    -average_spikes_per_timestep +
                    math.log(average_spikes_per_timestep) +
                    2.0 * math.log(weight_std_dev) +
                    math.log(math.exp(average_spikes_per_timestep) * gammai -
                             math.exp(big_ratio)))
                weight_variance = math.exp(log_weight_variance)

        # upper bound calculation -> mean + n * SD
        return ((average_spikes_per_timestep * weight_mean) +
                (sigma * math.sqrt(poisson_variance + weight_variance)))

    def _get_ring_buffer_to_input_left_shifts(
            self, machine_vertex, machine_graph, machine_timestep,
            weight_scale):
        """ Get the scaling of the ring buffer to provide as much accuracy as\
            possible without too much overflow

        :param .MachineVertex machine_vertex:
        :param .MachineGraph machine_graph:
        :param int machine_timestep:
        :param float weight_scale:
        :rtype: list(int)
        """
        weight_scale_squared = weight_scale * weight_scale
        n_synapse_types = self.__n_synapse_types
        running_totals = [RunningStats() for _ in range(n_synapse_types)]
        delay_running_totals = [RunningStats() for _ in range(n_synapse_types)]
        total_weights = numpy.zeros(n_synapse_types)
        biggest_weight = numpy.zeros(n_synapse_types)
        weights_signed = False
        rate_stats = [RunningStats() for _ in range(n_synapse_types)]
        steps_per_second = MICRO_TO_SECOND_CONVERSION / machine_timestep

        synapse_map = dict()
        for machine_edge in machine_graph.get_edges_ending_at_vertex(
                machine_vertex):
            if isinstance(machine_edge, ProjectionMachineEdge):
                for synapse_info in machine_edge.synapse_information:
                    # Per synapse info we need any one of the edges
                    synapse_map[synapse_info] = machine_edge

        for synapse_info in synapse_map:
            synapse_type = synapse_info.synapse_type
            synapse_dynamics = synapse_info.synapse_dynamics
            connector = synapse_info.connector

            weight_mean = (
                synapse_dynamics.get_weight_mean(
                    connector, synapse_info) * weight_scale)
            n_connections = \
                connector.get_n_connections_to_post_vertex_maximum(
                    synapse_info)
            weight_variance = synapse_dynamics.get_weight_variance(
                connector, synapse_info.weights) * weight_scale_squared
            running_totals[synapse_type].add_items(
                weight_mean, weight_variance, n_connections)

            delay_variance = synapse_dynamics.get_delay_variance(
                connector, synapse_info.delays)
            delay_running_totals[synapse_type].add_items(
                0.0, delay_variance, n_connections)

            weight_max = (synapse_dynamics.get_weight_maximum(
                connector, synapse_info) * weight_scale)
            biggest_weight[synapse_type] = max(
                biggest_weight[synapse_type], weight_max)

            spikes_per_tick = max(
                1.0, self.__spikes_per_second / steps_per_second)
            spikes_per_second = self.__spikes_per_second
            pre_vertex = synapse_map[synapse_info].pre_vertex
            if isinstance(pre_vertex, AbstractMaxSpikes):
                rate = pre_vertex.max_spikes_per_second()
                if rate != 0:
                    spikes_per_second = rate
                spikes_per_tick = \
                    pre_vertex.max_spikes_per_ts(machine_timestep)
            rate_stats[synapse_type].add_items(
                spikes_per_second, 0, n_connections)
            total_weights[synapse_type] += spikes_per_tick * (
                weight_max * n_connections)

            if synapse_dynamics.are_weights_signed():
                weights_signed = True

        max_weights = numpy.zeros(n_synapse_types)
        for synapse_type in range(n_synapse_types):
            if delay_running_totals[synapse_type].variance == 0.0:
                max_weights[synapse_type] = max(total_weights[synapse_type],
                                                biggest_weight[synapse_type])
            else:
                stats = running_totals[synapse_type]
                rates = rate_stats[synapse_type]
                max_weights[synapse_type] = min(
                    self._ring_buffer_expected_upper_bound(
                        stats.mean, stats.standard_deviation, rates.mean,
                        machine_timestep, stats.n_items,
                        self.__ring_buffer_sigma),
                    total_weights[synapse_type])
                max_weights[synapse_type] = max(
                    max_weights[synapse_type], biggest_weight[synapse_type])

        # Convert these to powers; we could use int.bit_length() for this if
        # they were integers, but they aren't...
        max_weight_powers = (
            0 if w <= 0 else int(math.ceil(max(0, math.log(w, 2))))
            for w in max_weights)

        # If 2^max_weight_power equals the max weight, we have to add another
        # power, as range is 0 - (just under 2^max_weight_power)!
        max_weight_powers = (
            w + 1 if (2 ** w) <= a else w
            for w, a in zip(max_weight_powers, max_weights))

        max_weight_powers = [6 for w in max_weight_powers]


        # If we have synapse dynamics that uses signed weights,
        # Add another bit of shift to prevent overflows
        if weights_signed:
            max_weight_powers = (m + 1 for m in max_weight_powers)

        return list(max_weight_powers)

    @staticmethod
    def __get_weight_scale(ring_buffer_to_input_left_shift):
        """ Return the amount to scale the weights by to convert them from \
            floating point values to 16-bit fixed point numbers which can be \
            shifted left by ring_buffer_to_input_left_shift to produce an\
            s1615 fixed point number

        :param int ring_buffer_to_input_left_shift:
        :rtype: float
        """
        return float(math.pow(2, 16 - (ring_buffer_to_input_left_shift + 1)))

    def __update_ring_buffer_shifts_and_weight_scales(
            self, machine_vertex, machine_graph, machine_time_step,
            weight_scale):
        """ Update the ring buffer shifts and weight scales for this vertex

        :param .MachineVertex machine_vertex:
        :param .MachineGraph machine_graph:
        :param int machine_time_step:
        :param float weight_scale:
        """
        if (self.__ring_buffer_shifts is None and
                hasattr(application_vertex, "rb_left_shifts")):
            print("=" * 80)
            print("Using given values for RB left shifts.")
            self.__ring_buffer_shifts = application_vertex.rb_left_shifts
            print("RB left shifts for {:20}".format(application_vertex.label),
                  "=", self.__ring_buffer_shifts)
            print("-" * 80)
        if self.__ring_buffer_shifts is None:
            print("=" * 80)
            print("Computing values for RB left shifts...")
            self.__ring_buffer_shifts = \
                self._get_ring_buffer_to_input_left_shifts(
                    machine_vertex, machine_graph, machine_time_step,
                    weight_scale)
<<<<<<< HEAD
            print("RB left shifts for {:20}".format(application_vertex.label),
                  "=", self.__ring_buffer_shifts)
        return self.__ring_buffer_shifts
=======
            self.__weight_scales = numpy.array([
                self.__get_weight_scale(r) * weight_scale
                for r in self.__ring_buffer_shifts])
>>>>>>> 3fdcaf9a

    def write_data_spec(
            self, spec, application_vertex, post_vertex_slice, machine_vertex,
            machine_graph, application_graph, routing_info, weight_scale,
            machine_time_step):
        """
        :param ~data_specification.DataSpecificationGenerator spec:
            The data specification to write to
        :param ~pacman.model.graphs.application_graph.ApplicationGraph \
        application_graph: the app graph
        :param AbstractPopulationVertex application_vertex:
            The vertex owning the synapses
        :param ~pacman.model.graphs.common.Slice post_vertex_slice:
            The part of the vertex we're dealing with
        :param PopulationMachineVertex machine_vertex: The machine vertex
        :param ~pacman.model.placements.Placement placement:
            Where the vertex is placed
        :param ~pacman.model.graphs.machine.MachineGraph machine_graph:
            The graph containing the machine vertex
        :param ~pacman.model.graphs.application.ApplicationGraph \
                application_graph:
            The graph containing the application vertex
        :param ~pacman.model.routing_info.RoutingInfo routing_info:
            How messages are routed
        :param float weight_scale: How to scale the weights of the synapses
        :param int machine_time_step:
        """

        # Reserve the memory
        in_edges = application_graph.get_edges_ending_at_vertex(
            application_vertex)
        matrices = self.__get_synaptic_matrices(post_vertex_slice)
        all_syn_block_sz = matrices.synapses_size(in_edges)
        self._reserve_memory_regions(
            spec, post_vertex_slice, all_syn_block_sz, machine_graph,
            machine_vertex)

        self.__update_ring_buffer_shifts_and_weight_scales(
            machine_vertex, machine_graph, machine_time_step,
            weight_scale)
        spec.switch_write_focus(self._synapse_params_region)
        # write the bool for deleting packets that were too late for a timer
        spec.write_value(int(self.__drop_late_spikes))
        # Write the ring buffer shifts
        spec.write_array(self.__ring_buffer_shifts)

        gen_data = matrices.write_synaptic_matrix_and_master_population_table(
            spec, machine_vertex, all_syn_block_sz, self.__weight_scales,
            routing_info, machine_graph)

        if self.__synapse_dynamics is not None:
            self.__synapse_dynamics.write_parameters(
                spec, self._synapse_dynamics_region,
                machine_time_step, self.__weight_scales)

            if isinstance(self.__synapse_dynamics,
                          AbstractSynapseDynamicsStructural):
                self.__synapse_dynamics.write_structural_parameters(
                    spec, self._struct_dynamics_region, machine_time_step,
                    self.__weight_scales, machine_graph, machine_vertex,
                    routing_info, matrices)

        self._write_on_machine_data_spec(spec, post_vertex_slice, gen_data)

    def _write_on_machine_data_spec(
            self, spec, post_vertex_slice, generator_data):
        """ Write the data spec for the synapse expander

        :param ~.DataSpecificationGenerator spec:
            The specification to write to
        :param ~pacman.model.common.Slice post_vertex_slice:
            The slice of the vertex being written
        :param weight_scales: scaling of weights on each synapse
        :type weight_scales: list(int or float)
        :param list(GeneratorData) generator_data:
        """
        if not generator_data:
            return

        n_bytes = (
            SYNAPSES_BASE_GENERATOR_SDRAM_USAGE_IN_BYTES +
            (self.__n_synapse_types * DataType.U3232.size))
        for data in generator_data:
            n_bytes += data.size

        spec.reserve_memory_region(
            region=self._connector_builder_region,
            size=n_bytes, label="ConnectorBuilderRegion")
        spec.switch_write_focus(self._connector_builder_region)

        spec.write_value(len(generator_data))
        spec.write_value(post_vertex_slice.lo_atom)
        spec.write_value(post_vertex_slice.n_atoms)
        spec.write_value(self.__n_synapse_types)
        spec.write_value(get_n_bits(self.__n_synapse_types))
        n_neuron_id_bits = get_n_bits(post_vertex_slice.n_atoms)
        spec.write_value(n_neuron_id_bits)
        for w in self.__weight_scales:
            # if the weights are high enough and the population size large
            # enough, then weight_scales < 1 will result in a zero scale
            # if converted to an int, so we use U3232 here instead (as there
            # can be scales larger than U1616.max in conductance-based models)
            dtype = DataType.U3232
            spec.write_value(data=min(w, dtype.max), data_type=dtype)

        for data in generator_data:
            spec.write_array(data.gen_data)

    def get_connections_from_machine(
            self, transceiver, placements, app_edge, synapse_info):
        """ Read the connections from the machine for a given projection

        :param ~spinnman.transciever.Transceiver transceiver:
            Used to read the data from the machine
        :param ~pacman.model.placements.Placements placements:
            Where the vertices are on the machine
        :param ProjectionApplicationEdge app_edge:
            The application edge of the projection
        :param SynapseInformation synapse_info:
            The synapse information of the projection
        :return: The connections from the machine, with dtype
            AbstractSynapseDynamics.NUMPY_CONNECTORS_DTYPE
        :rtype: ~numpy.ndarray
        """

        post_vertices = app_edge.post_vertex.machine_vertices

        # Start with something in the list so that concatenate works
        connections = [numpy.zeros(
                0, dtype=AbstractSynapseDynamics.NUMPY_CONNECTORS_DTYPE)]
        progress = ProgressBar(
            len(post_vertices),
            "Getting synaptic data between {} and {}".format(
                app_edge.pre_vertex.label, app_edge.post_vertex.label))
        for post_vertex in progress.over(post_vertices):
            post_slice = post_vertex.vertex_slice
            placement = placements.get_placement_of_vertex(post_vertex)
            matrix = self.__get_synaptic_matrices(post_slice)
            connections.extend(matrix.get_connections_from_machine(
                transceiver, placement, app_edge, synapse_info))
        return numpy.concatenate(connections)

    def gen_on_machine(self, post_vertex_slice):
        """ True if the synapses should be generated on the machine

        :param ~pacman.model.graphs.common.Slice post_vertex_slice:
            The slice of the vertex to determine the generation status of
        :rtype: bool
        """
        matrices = self.__get_synaptic_matrices(post_vertex_slice)
        return matrices.gen_on_machine

    def reset_ring_buffer_shifts(self):
        """ Reset the ring buffer shifts; needed if projection data changes
            between runs
        """
        self.__ring_buffer_shifts = None
        self.__weight_scales = None

    def clear_connection_cache(self):
        """ Flush the cache of connection information; needed for a second run
        """
        for matrices in itervalues(self.__synaptic_matrices):
            matrices.clear_connection_cache()

    @property
    def changes_during_run(self):
        """ Whether the synapses being managed change during running.

        :rtype: bool
        """
        if self.__synapse_dynamics is None:
            return False
        return self.__synapse_dynamics.changes_during_run

    def read_generated_connection_holders(self, transceiver, placement):
        """ Fill in any pre-run connection holders for data which is generated
            on the machine, after it has been generated

        :param ~spinnman.transceiver.Transceiver transceiver:
            How to read the data from the machine
        :param ~pacman.model.placements.Placement placement:
            where the data is to be read from
        """
        matrices = self.__get_synaptic_matrices(placement.vertex.vertex_slice)
        matrices.read_generated_connection_holders(transceiver, placement)

    def clear_all_caches(self):
        """ Clears all cached data in the case that a reset requires remapping
            which might change things
        """
        # Clear the local caches
        self.clear_connection_cache()
        self.reset_ring_buffer_shifts()

        # We can simply reset this dict to reset everything downstream
        self.__synaptic_matrices = dict()<|MERGE_RESOLUTION|>--- conflicted
+++ resolved
@@ -562,9 +562,6 @@
             w + 1 if (2 ** w) <= a else w
             for w, a in zip(max_weight_powers, max_weights))
 
-        max_weight_powers = [6 for w in max_weight_powers]
-
-
         # If we have synapse dynamics that uses signed weights,
         # Add another bit of shift to prevent overflows
         if weights_signed:
@@ -594,30 +591,14 @@
         :param int machine_time_step:
         :param float weight_scale:
         """
-        if (self.__ring_buffer_shifts is None and
-                hasattr(application_vertex, "rb_left_shifts")):
-            print("=" * 80)
-            print("Using given values for RB left shifts.")
-            self.__ring_buffer_shifts = application_vertex.rb_left_shifts
-            print("RB left shifts for {:20}".format(application_vertex.label),
-                  "=", self.__ring_buffer_shifts)
-            print("-" * 80)
         if self.__ring_buffer_shifts is None:
-            print("=" * 80)
-            print("Computing values for RB left shifts...")
             self.__ring_buffer_shifts = \
                 self._get_ring_buffer_to_input_left_shifts(
                     machine_vertex, machine_graph, machine_time_step,
                     weight_scale)
-<<<<<<< HEAD
-            print("RB left shifts for {:20}".format(application_vertex.label),
-                  "=", self.__ring_buffer_shifts)
-        return self.__ring_buffer_shifts
-=======
             self.__weight_scales = numpy.array([
                 self.__get_weight_scale(r) * weight_scale
                 for r in self.__ring_buffer_shifts])
->>>>>>> 3fdcaf9a
 
     def write_data_spec(
             self, spec, application_vertex, post_vertex_slice, machine_vertex,
