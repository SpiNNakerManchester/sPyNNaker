--- conflicted
+++ resolved
@@ -785,16 +785,11 @@
 
     def get_connections_from_machine(
             self, transceiver, placement, machine_edge, graph_mapper,
-<<<<<<< HEAD
-            routing_infos, synapse_info, machine_time_step, max_feasible_atoms_per_core):
-
-=======
             routing_infos, synapse_info, machine_time_step, max_feasible_atoms_per_core,
             using_extra_monitor_cores, placements=None, data_receiver=None,
             sender_extra_monitor_core_placement=None,
             extra_monitor_cores_for_router_timeout=None,
             handle_time_out_configuration=True):
->>>>>>> db3ff537
         app_edge = graph_mapper.get_application_edge(machine_edge)
         if not isinstance(app_edge, ProjectionApplicationEdge):
             return None
