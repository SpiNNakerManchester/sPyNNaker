--- conflicted
+++ resolved
@@ -16,11 +16,8 @@
 import math
 import struct
 import numpy
-<<<<<<< HEAD
 import sys
-=======
 from scipy import special  # @UnresolvedImport
->>>>>>> 21279b0e
 from data_specification.enums import DataType
 from spinn_front_end_common.utilities.helpful_functions import (
     locate_memory_region_for_placement, read_config)
@@ -34,15 +31,8 @@
     AbstractGenerateOnMachine, SynapseDynamicsStructuralSTDP)
 from spynnaker.pyNN.models.neuron.synapse_io import SynapseIORowBased
 from spynnaker.pyNN.models.utility_models.delays import DelayExtensionVertex
-<<<<<<< HEAD
 from spynnaker.pyNN.utilities.constants import POPULATION_BASED_REGIONS
 from spynnaker.pyNN.utilities.utility_calls import get_n_bits, float_gcd
-=======
-from spynnaker.pyNN.utilities.constants import (
-    POPULATION_BASED_REGIONS, POSSION_SIGMA_SUMMATION_LIMIT)
-from spynnaker.pyNN.utilities.utility_calls import (get_n_bits)
-from spynnaker.pyNN.utilities.running_stats import RunningStats
->>>>>>> 21279b0e
 from spynnaker.pyNN.models.neuron.master_pop_table import (
     MasterPopTableAsBinarySearch)
 from spynnaker.pyNN.exceptions import SynapticConfigurationException
@@ -102,11 +92,8 @@
         "__gen_on_machine",
         "__max_row_info",
         "__synapse_indices",
-<<<<<<< HEAD
         "__weight_provenance",
-=======
         "__drop_late_spikes",
->>>>>>> 21279b0e
         "_host_generated_block_addr",
         "_on_chip_generated_block_addr",
         # Overridable (for testing only) region IDs
@@ -121,19 +108,13 @@
     # TODO make this right
     FUDGE = 0
 
-<<<<<<< HEAD
+    # 1. address of direct addresses, 2. size of direct addresses matrix size
+    STATIC_SYNAPSE_MATRIX_SDRAM_IN_BYTES = 2 * BYTES_PER_WORD
+
     def __init__(
             self, n_synapse_types, ring_buffer_sigma, spikes_per_second,
             min_weights, weight_random_sigma, max_stdp_spike_delta, config,
-            population_table_type=None, synapse_io=None):
-=======
-    # 1. address of direct addresses, 2. size of direct addresses matrix size
-    STATIC_SYNAPSE_MATRIX_SDRAM_IN_BYTES = 2 * BYTES_PER_WORD
-
-    def __init__(self, n_synapse_types, ring_buffer_sigma, spikes_per_second,
-                 config, drop_late_spikes, population_table_type=None,
-                 synapse_io=None):
->>>>>>> 21279b0e
+            drop_late_spikes, population_table_type=None, synapse_io=None):
         """
         :param int n_synapse_types:
             number of synapse types on a neuron (e.g., 2 for excitatory and
@@ -162,13 +143,10 @@
         self.__n_synapse_types = n_synapse_types
         self.__ring_buffer_sigma = ring_buffer_sigma
         self.__spikes_per_second = spikes_per_second
-<<<<<<< HEAD
         self.__min_weights = min_weights
         self.__weight_random_sigma = weight_random_sigma
         self.__max_stdp_spike_delta = max_stdp_spike_delta
-=======
         self.__drop_late_spikes = drop_late_spikes
->>>>>>> 21279b0e
         self._synapse_params_region = \
             POPULATION_BASED_REGIONS.SYNAPSE_PARAMS.value
         self._pop_table_region = \
@@ -202,7 +180,6 @@
             self.__spikes_per_second = config.getfloat(
                 "Simulation", "spikes_per_second")
 
-<<<<<<< HEAD
         # Read the minimum weight if not set; this might *still* be None,
         # meaning "auto calculate"
         if self.__min_weights is None:
@@ -227,11 +204,11 @@
         if self.__max_stdp_spike_delta is None:
             self.__max_stdp_spike_delta = config.getfloat(
                 "Simulation", "max_stdp_spike_delta")
-=======
+
+        # Get drop_late_spikes from config if not set
         if self.__drop_late_spikes is None:
             self.__drop_late_spikes = config.getboolean(
                 "Simulation", "drop_late_spikes")
->>>>>>> 21279b0e
 
         # Prepare for dealing with STDP - there can only be one (non-static)
         # synapse dynamics per vertex at present
@@ -602,200 +579,6 @@
                     size=synapse_structural_dynamics_sz,
                     label='synapseDynamicsStructuralParams')
 
-<<<<<<< HEAD
-=======
-    @staticmethod
-    def _ring_buffer_expected_upper_bound(
-            weight_mean, weight_std_dev, spikes_per_second,
-            machine_timestep, n_synapses_in, sigma):
-        """ Provides expected upper bound on accumulated values in a ring\
-            buffer element.
-
-        Requires an assessment of maximum Poisson input rate.
-
-        Assumes knowledge of mean and SD of weight distribution, fan-in\
-        and timestep.
-
-        All arguments should be assumed real values except n_synapses_in\
-        which will be an integer.
-
-        :param float weight_mean: Mean of weight distribution (in either nA or\
-            microSiemens as required)
-        :param float weight_std_dev: SD of weight distribution
-        :param float spikes_per_second: Maximum expected Poisson rate in Hz
-        :param int machine_timestep: in us
-        :param int n_synapses_in: No of connected synapses
-        :param float sigma: How many SD above the mean to go for upper bound;\
-            a good starting choice is 5.0. Given length of simulation we can\
-            set this for approximate number of saturation events.
-        :rtype: float
-        """
-        # E[ number of spikes ] in a timestep
-        steps_per_second = MICRO_TO_SECOND_CONVERSION / machine_timestep
-        average_spikes_per_timestep = (
-            float(n_synapses_in * spikes_per_second) / steps_per_second)
-
-        # Exact variance contribution from inherent Poisson variation
-        poisson_variance = average_spikes_per_timestep * (weight_mean ** 2)
-
-        # Upper end of range for Poisson summation required below
-        # upper_bound needs to be an integer
-        upper_bound = int(round(average_spikes_per_timestep +
-                                POSSION_SIGMA_SUMMATION_LIMIT *
-                                math.sqrt(average_spikes_per_timestep)))
-
-        # Closed-form exact solution for summation that gives the variance
-        # contributed by weight distribution variation when modulated by
-        # Poisson PDF.  Requires scipy.special for gamma and incomplete gamma
-        # functions. Beware: incomplete gamma doesn't work the same as
-        # Mathematica because (1) it's regularised and needs a further
-        # multiplication and (2) it's actually the complement that is needed
-        # i.e. 'gammaincc']
-
-        weight_variance = 0.0
-
-        if weight_std_dev > 0:
-            # pylint: disable=no-member
-            lngamma = special.gammaln(1 + upper_bound)
-            gammai = special.gammaincc(
-                1 + upper_bound, average_spikes_per_timestep)
-
-            big_ratio = (math.log(average_spikes_per_timestep) * upper_bound -
-                         lngamma)
-
-            if -701.0 < big_ratio < 701.0 and big_ratio != 0.0:
-                log_weight_variance = (
-                    -average_spikes_per_timestep +
-                    math.log(average_spikes_per_timestep) +
-                    2.0 * math.log(weight_std_dev) +
-                    math.log(math.exp(average_spikes_per_timestep) * gammai -
-                             math.exp(big_ratio)))
-                weight_variance = math.exp(log_weight_variance)
-
-        # upper bound calculation -> mean + n * SD
-        return ((average_spikes_per_timestep * weight_mean) +
-                (sigma * math.sqrt(poisson_variance + weight_variance)))
-
-    def _get_ring_buffer_to_input_left_shifts(
-            self, application_vertex, application_graph, machine_timestep,
-            weight_scale):
-        """ Get the scaling of the ring buffer to provide as much accuracy as\
-            possible without too much overflow
-
-        :param .ApplicationVertex application_vertex:
-        :param .ApplicationGraph application_graph:
-        :param int machine_timestep:
-        :param float weight_scale:
-        :rtype: list(int)
-        """
-        weight_scale_squared = weight_scale * weight_scale
-        n_synapse_types = self.__n_synapse_types
-        running_totals = [RunningStats() for _ in range(n_synapse_types)]
-        delay_running_totals = [RunningStats() for _ in range(n_synapse_types)]
-        total_weights = numpy.zeros(n_synapse_types)
-        biggest_weight = numpy.zeros(n_synapse_types)
-        weights_signed = False
-        rate_stats = [RunningStats() for _ in range(n_synapse_types)]
-        steps_per_second = MICRO_TO_SECOND_CONVERSION / machine_timestep
-
-        for app_edge in application_graph.get_edges_ending_at_vertex(
-                application_vertex):
-            if isinstance(app_edge, ProjectionApplicationEdge):
-                for synapse_info in app_edge.synapse_information:
-                    synapse_type = synapse_info.synapse_type
-                    synapse_dynamics = synapse_info.synapse_dynamics
-                    connector = synapse_info.connector
-
-                    weight_mean = (
-                        synapse_dynamics.get_weight_mean(
-                            connector, synapse_info) * weight_scale)
-                    n_connections = \
-                        connector.get_n_connections_to_post_vertex_maximum(
-                            synapse_info)
-                    weight_variance = synapse_dynamics.get_weight_variance(
-                        connector, synapse_info.weights) * weight_scale_squared
-                    running_totals[synapse_type].add_items(
-                        weight_mean, weight_variance, n_connections)
-
-                    delay_variance = synapse_dynamics.get_delay_variance(
-                        connector, synapse_info.delays)
-                    delay_running_totals[synapse_type].add_items(
-                        0.0, delay_variance, n_connections)
-
-                    weight_max = (synapse_dynamics.get_weight_maximum(
-                        connector, synapse_info) * weight_scale)
-                    biggest_weight[synapse_type] = max(
-                        biggest_weight[synapse_type], weight_max)
-
-                    spikes_per_tick = max(
-                        1.0, self.__spikes_per_second / steps_per_second)
-                    spikes_per_second = self.__spikes_per_second
-                    if isinstance(app_edge.pre_vertex,
-                                  SpikeSourcePoissonVertex):
-                        rate = app_edge.pre_vertex.max_rate
-                        # If non-zero rate then use it; otherwise keep default
-                        if rate != 0:
-                            spikes_per_second = rate
-                        spikes_per_tick = \
-                            app_edge.pre_vertex.max_spikes_per_ts(
-                                machine_timestep)
-                    rate_stats[synapse_type].add_items(
-                        spikes_per_second, 0, n_connections)
-                    total_weights[synapse_type] += spikes_per_tick * (
-                        weight_max * n_connections)
-
-                    if synapse_dynamics.are_weights_signed():
-                        weights_signed = True
-
-        max_weights = numpy.zeros(n_synapse_types)
-        for synapse_type in range(n_synapse_types):
-            if delay_running_totals[synapse_type].variance == 0.0:
-                max_weights[synapse_type] = max(total_weights[synapse_type],
-                                                biggest_weight[synapse_type])
-            else:
-                stats = running_totals[synapse_type]
-                rates = rate_stats[synapse_type]
-                max_weights[synapse_type] = min(
-                    self._ring_buffer_expected_upper_bound(
-                        stats.mean, stats.standard_deviation, rates.mean,
-                        machine_timestep, stats.n_items,
-                        self.__ring_buffer_sigma),
-                    total_weights[synapse_type])
-                max_weights[synapse_type] = max(
-                    max_weights[synapse_type], biggest_weight[synapse_type])
-
-        # Convert these to powers; we could use int.bit_length() for this if
-        # they were integers, but they aren't...
-        max_weight_powers = (
-            0 if w <= 0 else int(math.ceil(max(0, math.log(w, 2))))
-            for w in max_weights)
-
-        # If 2^max_weight_power equals the max weight, we have to add another
-        # power, as range is 0 - (just under 2^max_weight_power)!
-        max_weight_powers = (
-            w + 1 if (2 ** w) <= a else w
-            for w, a in zip(max_weight_powers, max_weights))
-
-        # If we have synapse dynamics that uses signed weights,
-        # Add another bit of shift to prevent overflows
-        if weights_signed:
-            max_weight_powers = (m + 1 for m in max_weight_powers)
-
-        return list(max_weight_powers)
-
-    @staticmethod
-    def __get_weight_scale(ring_buffer_to_input_left_shift):
-        """ Return the amount to scale the weights by to convert them from \
-            floating point values to 16-bit fixed point numbers which can be \
-            shifted left by ring_buffer_to_input_left_shift to produce an\
-            s1615 fixed point number
-
-        :param int ring_buffer_to_input_left_shift:
-        :rtype: float
-        """
-        return float(math.pow(2, 16 - (ring_buffer_to_input_left_shift + 1)))
-
->>>>>>> 21279b0e
     def _write_synapse_parameters(
             self, spec, min_weights, weight_scale):
         """Get the ring buffer shifts and scaling factors.
@@ -805,19 +588,14 @@
         :param float weight_scale:
         :rtype: ~numpy.ndarray
         """
+        spec.switch_write_focus(self._synapse_params_region)
+
+        # write the bool for deleting packets that were too late for a timer
+        spec.write_value(int(self.__drop_late_spikes))
+
         # Write the minimum weights
-        spec.switch_write_focus(self._synapse_params_region)
-<<<<<<< HEAD
         for w in min_weights:
             spec.write_value(w, data_type=DataType.S1615)
-=======
-
-        # write the bool for deleting packets that were too late for a timer
-        spec.write_value(int(self.__drop_late_spikes))
-
-        # Write the ring buffer shifts
-        spec.write_array(ring_buffer_shifts)
->>>>>>> 21279b0e
 
         # Return the weight scaling factors
         return numpy.array([(1 / w) * weight_scale if w != 0 else 0
@@ -1237,24 +1015,10 @@
             block_addr += len(row_data) * BYTES_PER_WORD
         return block_addr, single_addr, index
 
-<<<<<<< HEAD
     def __get_closest_weight(self, value):
         """ Get the best representation of the weight so that both weight and
             1 / w work
-=======
-    def _get_ring_buffer_shifts(
-            self, application_vertex, application_graph, machine_time_step,
-            weight_scale):
-        """ Get the ring buffer shifts for this vertex
->>>>>>> 21279b0e
-
-        :param .ApplicationVertex application_vertex:
-        :param .ApplicationGraph application_graph:
-        :param int machine_time_step:
-        :param float weight_scale:
-        :rtype: list(int)
-        """
-<<<<<<< HEAD
+        """
         if abs(value) < 1.0:
             return DataType.S1615.closest_representable_value(value)
         return 1 / (
@@ -1349,14 +1113,6 @@
             self.__min_weights = self._calculate_min_weights(
                 application_vertex, application_graph, weight_scale)
         return self.__min_weights
-=======
-        if self.__ring_buffer_shifts is None:
-            self.__ring_buffer_shifts = \
-                self._get_ring_buffer_to_input_left_shifts(
-                    application_vertex, application_graph, machine_time_step,
-                    weight_scale)
-        return self.__ring_buffer_shifts
->>>>>>> 21279b0e
 
     def write_data_spec(
             self, spec, application_vertex, post_vertex_slice, machine_vertex,
