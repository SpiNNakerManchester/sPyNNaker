--- conflicted
+++ resolved
@@ -1,7 +1,3 @@
-<<<<<<< HEAD
-from pacman.model.routing_info.base_key_and_mask import BaseKeyAndMask
-from six import iteritems
-=======
 # Copyright (c) 2017-2019 The University of Manchester
 #
 # This program is free software: you can redistribute it and/or modify
@@ -17,13 +13,15 @@
 # You should have received a copy of the GNU General Public License
 # along with this program.  If not, see <http://www.gnu.org/licenses/>.
 
->>>>>>> 270a7b62
+from pacman.model.routing_info.base_key_and_mask import BaseKeyAndMask
+from six import iteritems
 try:
     from collections.abc import defaultdict
 except ImportError:
     from collections import defaultdict
 import math
 import struct
+import sys
 import numpy
 import scipy.stats  # @UnresolvedImport
 from scipy import special  # @UnresolvedImport
@@ -31,7 +29,6 @@
 from spinn_utilities.overrides import overrides
 
 from spinn_utilities.helpful_functions import get_valid_components
-<<<<<<< HEAD
 
 from pacman.model.graphs.application import ApplicationVertex
 from pacman.executor.injection_decorator import inject_items
@@ -40,8 +37,6 @@
 from pacman.model.constraints.placer_constraints\
     import SameChipAsConstraint
 
-=======
->>>>>>> 270a7b62
 from data_specification.enums import DataType
 
 from spinn_front_end_common.utilities.helpful_functions import (
@@ -127,7 +122,8 @@
         "__ring_buffer_shifts",
         "__gen_on_machine",
         "__max_row_info",
-<<<<<<< HEAD
+        "__synapse_indices",
+        "__max_row_info",
         "_n_atoms",
         "_n_profile_samples",
         "_vertex",
@@ -155,13 +151,6 @@
                  population_table_type=None, synapse_io=None):
 
         self._implemented_synapse_types = n_synapse_types
-=======
-        "__synapse_indices"]
-
-    def __init__(self, n_synapse_types, ring_buffer_sigma, spikes_per_second,
-                 config, population_table_type=None, synapse_io=None):
-        self.__n_synapse_types = n_synapse_types
->>>>>>> 270a7b62
         self.__ring_buffer_sigma = ring_buffer_sigma
         self.__spikes_per_second = spikes_per_second
         self._n_atoms = n_neurons
@@ -247,7 +236,9 @@
         # size in bytes
         self.__max_row_info = dict()
 
-<<<<<<< HEAD
+        # A map of synapse information for each machine pre vertex to index
+        self.__synapse_indices = dict()
+
         # Set up for profiling
         self._n_profile_samples = helpful_functions.read_config_int(
             config, "Reports", "n_profile_samples")
@@ -264,10 +255,6 @@
     @property
     def atoms_offset(self):
         return self._atoms_offset
-=======
-        # A map of synapse information for each machine pre vertex to index
-        self.__synapse_indices = dict()
->>>>>>> 270a7b62
 
     @property
     def synapse_dynamics(self):
@@ -868,7 +855,6 @@
                         scales.extend(weight_scales)
                         scales.append(0)
                     else:
-<<<<<<< HEAD
                         scales.append(0)
                         scales.extend(weight_scales)
                     block_addr, single_addr = self.__write_matrix(
@@ -878,27 +864,11 @@
                         app_key_info, d_app_key_info, block_addr, single_addr,
                         spec, master_pop_table_region, all_syn_block_sz,
                         single_synapses, routing_info)
-=======
-                        block_addr, single_addr, index = self.__write_block(
-                            spec, synaptic_matrix_region, synapse_info,
-                            pre_slices, pre_slice_idx, post_slices,
-                            post_slice_index, pre_vertex_slice,
-                            post_vertex_slice, app_edge,
-                            self.__n_synapse_types,
-                            single_synapses, master_pop_table_region,
-                            weight_scales, machine_time_step, rinfo,
-                            all_syn_block_sz, block_addr, single_addr,
-                            machine_edge=machine_edge)
-                        key = (synapse_info, pre_vertex_slice.lo_atom,
-                               post_vertex_slice.lo_atom)
-                        self.__synapse_indices[key] = index
->>>>>>> 270a7b62
 
         # Skip blocks that will be written on the machine, but add them
         # to the master population table
         generator_data = list()
         for gen_data in generate_on_machine:
-<<<<<<< HEAD
             (app_edge, m_edges, synapse_info, app_key_info, d_app_key_info,
              pre_slices) = gen_data
             block_addr = self.__write_on_chip_matrix_data(
@@ -907,20 +877,6 @@
                 machine_time_step, app_key_info, d_app_key_info, block_addr,
                 spec, master_pop_table_region, all_syn_block_sz,
                 generator_data, routing_info)
-=======
-            (synapse_info, pre_slices, pre_vertex_slice, pre_slice_idx,
-                app_edge, rinfo) = gen_data
-            block_addr, index = self.__generate_on_chip_data(
-                spec, synapse_info,
-                pre_slices, pre_slice_idx, post_slices,
-                post_slice_index, pre_vertex_slice,
-                post_vertex_slice, master_pop_table_region, rinfo,
-                all_syn_block_sz, block_addr, machine_time_step, app_edge,
-                generator_data)
-            key = (synapse_info, pre_vertex_slice.lo_atom,
-                   post_vertex_slice.lo_atom)
-            self.__synapse_indices[key] = index
->>>>>>> 270a7b62
 
         self.__poptable_type.finish_master_pop_table(
             spec, master_pop_table_region)
@@ -969,6 +925,8 @@
         is_delayed = bool(max_row_info.delayed_max_n_synapses)
         undelayed_matrix_data = list()
         delayed_matrix_data = list()
+        tmp_index = None
+        tmp_d_index = None
         for m_edge in m_edges:
             # Get a synaptic matrix for each machine edge
             pre_idx = graph_mapper.get_machine_vertex_index(m_edge.pre_vertex)
@@ -984,12 +942,18 @@
             # is only one anyway...
             if app_key_info is None or len(m_edges) == 1:
                 r_info = routing_info.get_routing_info_for_edge(m_edge)
-                block_addr, single_addr = self.__write_machine_matrix(
+                block_addr, single_addr, index = self.__write_machine_matrix(
                     block_addr, single_addr, spec, master_pop_table_region,
                     max_row_info.undelayed_max_n_synapses,
                     max_row_info.undelayed_max_words, r_info, row_data,
                     synapse_info, pre_slice, post_vertex_slice,
                     single_synapses, all_syn_block_sz, is_delayed)
+
+                if tmp_index is None:
+                    tmp_index = index
+                elif tmp_index != index:
+                    raise Exception("Indices different on different subvertices")
+
             elif is_undelayed:
                 # If there is an app_key, save the data to be written later
                 # Note: row_data will not be blank here since we told it to
@@ -1001,12 +965,18 @@
                 delay_key = (app_edge.pre_vertex,
                              pre_slice.lo_atom, pre_slice.hi_atom)
                 r_info = self.__delay_key_index.get(delay_key, None)
-                block_addr, single_addr = self.__write_machine_matrix(
+                block_addr, single_addr, d_index = self.__write_machine_matrix(
                     block_addr, single_addr, spec, master_pop_table_region,
                     max_row_info.delayed_max_n_synapses,
                     max_row_info.delayed_max_words, r_info, delayed_row_data,
                     synapse_info, pre_slice, post_vertex_slice,
                     single_synapses, all_syn_block_sz, True)
+
+                if tmp_d_index is None:
+                    tmp_d_index = d_index
+                elif tmp_d_index != d_index:
+                    raise Exception("Indices different on different subvertices")
+
             elif is_delayed:
                 # If there is a delay_app_key, save the data for delays
                 # Note delayed_row_data will not be blank as above.
@@ -1017,17 +987,35 @@
         # to the population table but also put in padding
         # between tables when necessary
         if app_key_info is not None and len(m_edges) > 1:
-            block_addr = self.__write_app_matrix(
+            block_addr, index = self.__write_app_matrix(
                 block_addr, spec, master_pop_table_region,
                 max_row_info.undelayed_max_words,
                 max_row_info.undelayed_max_bytes, app_key_info,
                 undelayed_matrix_data, all_syn_block_sz, 1)
+
+            if tmp_index is None:
+                tmp_index = index
+            elif tmp_index != index:
+                raise Exception("Indices different on different subvertices")
+
         if delay_app_key_info is not None:
-            block_addr = self.__write_app_matrix(
+            block_addr, d_index = self.__write_app_matrix(
                 block_addr, spec, master_pop_table_region,
                 max_row_info.delayed_max_words, max_row_info.delayed_max_bytes,
                 delay_app_key_info, delayed_matrix_data, all_syn_block_sz,
                 app_edge.n_delay_stages)
+
+            if tmp_d_index is None:
+                tmp_d_index = d_index
+            elif tmp_d_index != d_index:
+                raise Exception("Indices different on different subvertices")
+
+        if tmp_index is not None and tmp_d_index is not None and tmp_index != tmp_d_index:
+            raise Exception("Delay index {} and normal index {} do not match"
+                            .format(tmp_d_index, tmp_index))
+
+        key = (synapse_info, post_vertex_slice.lo_atom)
+        self.__synapse_indices[key] = tmp_index
 
         return block_addr, single_addr
 
@@ -1036,15 +1024,15 @@
             max_bytes, app_key_info, matrix_data, all_syn_block_sz, n_ranges):
         # If there are no synapses, just write an invalid pop table entry
         if max_words == 0:
-            self.__poptable_type.add_invalid_entry(
+            index = self.__poptable_type.add_invalid_entry(
                 spec, app_key_info.key_and_mask, app_key_info.core_mask,
                 app_key_info.core_shift, app_key_info.n_neurons,
                 master_pop_table_region)
-            return block_addr
+            return block_addr, index
 
         # Write a matrix for the whole application vertex
         block_addr = self._write_pop_table_padding(spec, block_addr)
-        self.__poptable_type.update_master_population_table(
+        index = self.__poptable_type.update_master_population_table(
             spec, block_addr, max_words, app_key_info.key_and_mask,
             app_key_info.core_mask, app_key_info.core_shift,
             app_key_info.n_neurons, master_pop_table_region)
@@ -1060,7 +1048,7 @@
                 raise Exception(
                     "Too much synaptic memory has been written: {} of {} "
                     .format(block_addr, all_syn_block_sz))
-        return block_addr
+        return block_addr, index
 
     def __write_machine_matrix(
             self, block_addr, single_addr, spec, master_pop_table_region,
@@ -1068,19 +1056,20 @@
             post_vertex_slice, single_synapses, all_syn_block_sz, is_delayed):
         # If there are no synapses, don't write anything
         if max_synapses == 0:
+            index = None
             # If there is routing information, write an invalid entry
             if r_info is not None:
-                self.__poptable_type.add_invalid_entry(
+                index = self.__poptable_type.add_invalid_entry(
                     spec, r_info.first_key_and_mask, 0, 0, 0,
                     master_pop_table_region)
-            return block_addr, single_addr
+            return block_addr, single_addr, index
 
         # Write a matrix for an incoming machine vertex
         if max_synapses == 1 and self.__is_direct(
                 single_addr, synapse_info, pre_slice, post_vertex_slice,
                 is_delayed):
             single_rows = row_data.reshape(-1, 4)[:, 3]
-            self.__poptable_type.update_master_population_table(
+            index = self.__poptable_type.update_master_population_table(
                 spec, single_addr, max_words,
                 r_info.first_key_and_mask, 0, 0, 0, master_pop_table_region,
                 is_single=True)
@@ -1088,7 +1077,7 @@
             single_addr = single_addr + (len(single_rows) * 4)
         else:
             block_addr = self._write_pop_table_padding(spec, block_addr)
-            self.__poptable_type.update_master_population_table(
+            index = self.__poptable_type.update_master_population_table(
                 spec, block_addr, max_words,
                 r_info.first_key_and_mask, 0, 0, 0, master_pop_table_region)
             spec.write_array(row_data)
@@ -1097,7 +1086,7 @@
                 raise Exception(
                     "Too much synaptic memory has been written: {} of {} "
                     .format(block_addr, all_syn_block_sz))
-        return block_addr, single_addr
+        return block_addr, single_addr, index
 
     def __check_keys_adjacent(self, keys, mask, mask_size):
         # Check that keys are all adjacent
@@ -1205,31 +1194,34 @@
         is_undelayed = bool(max_row_info.undelayed_max_n_synapses)
         is_delayed = bool(max_row_info.delayed_max_n_synapses)
 
+        index = None
+        d_index = None
+
         # Create initial master population table entries if a single
         # matrix is to be created for the whole application vertex
         syn_block_addr = 0xFFFFFFFF
         if is_undelayed and app_key_info is not None:
-            block_addr, syn_block_addr = self.__reserve_mpop_block(
+            block_addr, syn_block_addr, index = self.__reserve_mpop_block(
                 block_addr, spec, master_pop_table_region,
                 max_row_info.undelayed_max_bytes,
                 max_row_info.undelayed_max_words, app_key_info,
                 all_syn_block_sz, app_edge.pre_vertex.n_atoms)
             syn_max_addr = block_addr
         elif app_key_info is not None:
-            self._poptable_type.add_invalid_entry(
+            index = self._poptable_type.add_invalid_entry(
                 spec, app_key_info.key_and_mask, app_key_info.core_mask,
                 app_key_info.core_shift, app_key_info.n_neurons,
                 master_pop_table_region)
         delay_block_addr = 0xFFFFFFFF
         if is_delayed and delay_app_key_info is not None:
-            block_addr, delay_block_addr = self.__reserve_mpop_block(
+            block_addr, delay_block_addr, d_index = self.__reserve_mpop_block(
                 block_addr, spec, master_pop_table_region,
                 max_row_info.delayed_max_bytes, max_row_info.delayed_max_words,
                 delay_app_key_info, all_syn_block_sz,
                 app_edge.pre_vertex.n_atoms * app_edge.n_delay_stages)
             delay_max_addr = block_addr
         elif delay_app_key_info is not None:
-            self._poptable_type.add_invalid_entry(
+            index = self._poptable_type.add_invalid_entry(
                 spec, delay_app_key_info.key_and_mask,
                 delay_app_key_info.core_mask, delay_app_key_info.core_shift,
                 delay_app_key_info.n_neurons, master_pop_table_region)
@@ -1256,18 +1248,27 @@
                 # If there isn't a single matrix, add master population table
                 # entries for each incoming machine vertex
                 r_info = routing_info.get_routing_info_for_edge(m_edge)
+                tmp_index = None
                 if is_undelayed:
                     m_key_info = _AppKeyInfo(
                         r_info.first_key, r_info.first_mask, 0, 0, 0)
-                    block_addr, syn_mat_offset = self.__reserve_mpop_block(
+                    block_addr, syn_mat_offset, tmp_index = self.__reserve_mpop_block(
                         block_addr, spec, master_pop_table_region,
                         max_row_info.undelayed_max_bytes,
                         max_row_info.undelayed_max_words, m_key_info,
                         all_syn_block_sz, pre_slice.n_atoms)
+
                 elif r_info is not None:
-                    self.__poptable_type.add_invalid_entry(
+                    tmp_index = self.__poptable_type.add_invalid_entry(
                         spec, r_info.first_key_and_mask, 0, 0, 0,
                         master_pop_table_region)
+
+                if tmp_index is not None:
+                    if index is None:
+                        index = tmp_index
+                    elif index != tmp_index:
+                        raise Exception("Population and subpopulation indices do not match")
+
             # Do the same as the above for delay vertices too
             if is_delayed and delay_app_key_info is not None:
                 delay_block_addr = self.__next_app_syn_block_addr(
@@ -1278,19 +1279,33 @@
                 delay_key = (app_edge.pre_vertex, pre_slice.lo_atom,
                              pre_slice.hi_atom)
                 r_info = self.__delay_key_index.get(delay_key, None)
+                tmp_d_index = None
                 if is_delayed:
                     m_key_info = _AppKeyInfo(
                         r_info.first_key, r_info.first_mask, 0, 0, 0)
-                    block_addr, d_mat_offset = self.__reserve_mpop_block(
+                    block_addr, d_mat_offset, tmp_d_index = self.__reserve_mpop_block(
                         block_addr, spec, master_pop_table_region,
                         max_row_info.delayed_max_bytes,
                         max_row_info.delayed_max_words, m_key_info,
                         all_syn_block_sz,
                         pre_slice.n_atoms * app_edge.n_delay_stages)
                 elif r_info is not None:
-                    self.__poptable_type.add_invalid_entry(
+                    tmp_d_index = self.__poptable_type.add_invalid_entry(
                         spec, r_info.first_key_and_mask, 0, 0, 0,
                         master_pop_table_region)
+
+                if tmp_d_index is not None:
+                    if d_index is None:
+                        d_index = tmp_d_index
+                    elif d_index != tmp_d_index:
+                        raise Exception("Population and subpopulation indices do not match")
+
+            if index is not None and d_index is not None and index != d_index:
+                raise Exception("Delay index {} and normal index {} do not match"
+                                .format(d_index, index))
+
+            key = (synapse_info, post_vertex_slice.lo_atom)
+            self.__synapse_indices[key] = index
 
             # Create the generator data and note it exists for this post vertex
             generator_data.append(GeneratorData(
@@ -1311,7 +1326,7 @@
         # Reserve a block in the master population table
         block_addr = self.__poptable_type.get_next_allowed_address(
             block_addr)
-        self.__poptable_type.update_master_population_table(
+        index = self.__poptable_type.update_master_population_table(
             spec, block_addr, max_words, app_key_info.key_and_mask,
             app_key_info.core_mask, app_key_info.core_shift,
             app_key_info.n_neurons, master_pop_table_region)
@@ -1321,7 +1336,7 @@
             raise Exception(
                 "Too much synaptic memory has been reserved: {} of {}".format(
                     block_addr, all_syn_block_sz))
-        return block_addr, syn_block_addr
+        return block_addr, syn_block_addr, index
 
     def __next_app_syn_block_addr(
             self, block_addr, n_rows, max_bytes, max_pos):
@@ -1352,7 +1367,6 @@
                 "Found delayed items but no delay "
                 "machine edge for {}".format(app_edge.label))
 
-<<<<<<< HEAD
     def __get_row_data(
             self, synapse_info, pre_slices, pre_slice_idx, post_slices,
             post_slice_index, pre_vertex_slice, post_vertex_slice, app_edge,
@@ -1364,101 +1378,6 @@
             post_slice_index, pre_vertex_slice, post_vertex_slice,
             app_edge.n_delay_stages, n_synapse_types, weight_scales,
             machine_time_step, app_edge, machine_edge, max_row_info)
-=======
-        # Skip over the normal bytes but still write a master pop entry
-        synaptic_matrix_offset = 0xFFFFFFFF
-        index = None
-        if max_row_info.undelayed_max_n_synapses:
-            synaptic_matrix_offset = \
-                self.__poptable_type.get_next_allowed_address(block_addr)
-            index = self.__poptable_type.update_master_population_table(
-                spec, synaptic_matrix_offset,
-                max_row_info.undelayed_max_words,
-                rinfo.first_key_and_mask, master_pop_table_region)
-            n_bytes_undelayed = (
-                max_row_info.undelayed_max_bytes * pre_vertex_slice.n_atoms)
-            block_addr = synaptic_matrix_offset + n_bytes_undelayed
-
-            # The synaptic matrix offset is in words for the generator
-            synaptic_matrix_offset = synaptic_matrix_offset // 4
-        elif rinfo is not None:
-            index = self.__poptable_type.update_master_population_table(
-                spec, 0, 0, rinfo.first_key_and_mask, master_pop_table_region)
-
-        if block_addr > all_syn_block_sz:
-            raise Exception(
-                "Too much synaptic memory has been written: {} of {} ".format(
-                    block_addr, all_syn_block_sz))
-
-        # Skip over the delayed bytes but still write a master pop entry
-        delayed_synaptic_matrix_offset = 0xFFFFFFFF
-        delay_rinfo = None
-        n_delay_stages = 0
-        delay_key = (app_edge.pre_vertex, pre_vertex_slice.lo_atom,
-                     pre_vertex_slice.hi_atom)
-        if delay_key in self.__delay_key_index:
-            delay_rinfo = self.__delay_key_index[delay_key]
-        d_index = None
-        if max_row_info.delayed_max_n_synapses:
-            n_delay_stages = app_edge.n_delay_stages
-            delayed_synaptic_matrix_offset = \
-                self.__poptable_type.get_next_allowed_address(
-                    block_addr)
-            d_index = self.__poptable_type.update_master_population_table(
-                spec, delayed_synaptic_matrix_offset,
-                max_row_info.delayed_max_words,
-                delay_rinfo.first_key_and_mask, master_pop_table_region)
-            n_bytes_delayed = (
-                max_row_info.delayed_max_bytes * pre_vertex_slice.n_atoms *
-                n_delay_stages)
-            block_addr = delayed_synaptic_matrix_offset + n_bytes_delayed
-
-            # The delayed synaptic matrix offset is in words for the generator
-            delayed_synaptic_matrix_offset = \
-                delayed_synaptic_matrix_offset // 4
-        elif delay_rinfo is not None:
-            d_index = self.__poptable_type.update_master_population_table(
-                spec, 0, 0, delay_rinfo.first_key_and_mask,
-                master_pop_table_region)
-
-        if block_addr > all_syn_block_sz:
-            raise Exception(
-                "Too much synaptic memory has been written:"
-                " {} of {} ".format(
-                    block_addr, all_syn_block_sz))
-
-        # Get additional data for the synapse expander
-        generator_data.append(GeneratorData(
-            synaptic_matrix_offset, delayed_synaptic_matrix_offset,
-            max_row_info.undelayed_max_words, max_row_info.delayed_max_words,
-            max_row_info.undelayed_max_n_synapses,
-            max_row_info.delayed_max_n_synapses, pre_slices, pre_slice_index,
-            post_slices, post_slice_index, pre_vertex_slice, post_vertex_slice,
-            synapse_info, n_delay_stages + 1,
-            machine_time_step))
-        key = (post_vertex_slice.lo_atom, post_vertex_slice.hi_atom)
-        self.__gen_on_machine[key] = True
-
-        if index is not None and d_index is not None and index != d_index:
-            raise Exception("Delay index {} and normal index {} do not match"
-                            .format(d_index, index))
-        return block_addr, index
-
-    def __write_block(
-            self, spec, synaptic_matrix_region, synapse_info, pre_slices,
-            pre_slice_idx, post_slices, post_slice_index, pre_vertex_slice,
-            post_vertex_slice, app_edge, n_synapse_types, single_synapses,
-            master_pop_table_region, weight_scales, machine_time_step,
-            rinfo, all_syn_block_sz, block_addr, single_addr,
-            machine_edge):
-        (row_data, row_length, delayed_row_data, delayed_row_length,
-         delayed_source_ids, delay_stages) = self.__synapse_io.get_synapses(
-             synapse_info, pre_slices, pre_slice_idx, post_slices,
-             post_slice_index, pre_vertex_slice, post_vertex_slice,
-             app_edge.n_delay_stages, self.__poptable_type, n_synapse_types,
-             weight_scales, machine_time_step,
-             app_edge=app_edge, machine_edge=machine_edge)
->>>>>>> 270a7b62
 
         if app_edge.delay_edge is not None:
             app_edge.delay_edge.pre_vertex.add_delays(
@@ -1479,54 +1398,7 @@
                     app_edge.n_delay_stages, machine_time_step))
                 conn_holder.finish()
 
-<<<<<<< HEAD
         return (row_data, delayed_row_data)
-=======
-        index = None
-        if row_data.size:
-            block_addr, single_addr, index = self.__write_row_data(
-                spec, synapse_info.connector, pre_vertex_slice,
-                post_vertex_slice, row_length, row_data, rinfo,
-                single_synapses, master_pop_table_region,
-                synaptic_matrix_region, block_addr, single_addr, app_edge)
-        elif rinfo is not None:
-            index = self.__poptable_type.update_master_population_table(
-                spec, 0, 0, rinfo.first_key_and_mask, master_pop_table_region)
-        del row_data
-
-        if block_addr > all_syn_block_sz:
-            raise Exception(
-                "Too much synaptic memory has been written: {} of {} ".format(
-                    block_addr, all_syn_block_sz))
-
-        delay_rinfo = None
-        delay_key = (app_edge.pre_vertex, pre_vertex_slice.lo_atom,
-                     pre_vertex_slice.hi_atom)
-        if delay_key in self.__delay_key_index:
-            delay_rinfo = self.__delay_key_index[delay_key]
-        d_index = None
-        if delayed_row_data.size:
-            block_addr, single_addr, d_index = self.__write_row_data(
-                spec, synapse_info.connector, pre_vertex_slice,
-                post_vertex_slice, delayed_row_length, delayed_row_data,
-                delay_rinfo, single_synapses, master_pop_table_region,
-                synaptic_matrix_region, block_addr, single_addr, app_edge)
-        elif delay_rinfo is not None:
-            d_index = self.__poptable_type.update_master_population_table(
-                spec, 0, 0, delay_rinfo.first_key_and_mask,
-                master_pop_table_region)
-        del delayed_row_data
-
-        if block_addr > all_syn_block_sz:
-            raise Exception(
-                "Too much synaptic memory has been written: {} of {} ".format(
-                    block_addr, all_syn_block_sz))
-        if d_index is not None and index is not None and index != d_index:
-            raise Exception(
-                "Delay index {} and normal index {} do not match".format(
-                    d_index, index))
-        return block_addr, single_addr, index
->>>>>>> 270a7b62
 
     def __is_direct(
             self, single_addr, s_info, pre_vertex_slice, post_vertex_slice,
@@ -1578,7 +1450,6 @@
                     application_vertex, application_graph, machine_timestep)
         return self.__ring_buffer_shifts
 
-<<<<<<< HEAD
     def _write_synapse_parameters(
             self, spec, vertex_slice, application_graph, machine_time_step, index):
 
@@ -1642,12 +1513,6 @@
         vertex = placement.vertex
         vertex_slice = graph_mapper.get_slice(vertex)
 
-=======
-    def write_data_spec(
-            self, spec, application_vertex, post_vertex_slice, machine_vertex,
-            placement, machine_graph, application_graph, routing_info,
-            graph_mapper, weight_scale, machine_time_step):
->>>>>>> 270a7b62
         # Create an index of delay keys into this vertex
         for m_edge in machine_graph.get_edges_ending_at_vertex(vertex):
             app_edge = graph_mapper.get_application_edge(m_edge)
@@ -1778,7 +1643,7 @@
                 pre_vertex_slice.hi_atom].first_key
 
         # Get the block for the connections from the pre_vertex
-        synapse_key = (synapse_info, pre_vertex_slice.lo_atom,
+        synapse_key = (synapse_info,
                        post_vertex_slice.lo_atom)
         index = self.__synapse_indices[synapse_key]
         master_pop_table, direct_synapses, indirect_synapses = \
