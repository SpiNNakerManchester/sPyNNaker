import math
import scipy.stats  # @UnresolvedImport
import struct
import sys
from collections import defaultdict
from scipy import special  # @UnresolvedImport

import numpy
from pacman.model.abstract_classes.abstract_has_global_max_atoms import \
    AbstractHasGlobalMaxAtoms
from pyNN.random import RandomDistribution
from spinn_front_end_common.utilities import helpful_functions

from data_specification.enums.data_type import DataType
from pacman.model.graphs.common.slice import Slice
from spynnaker.pyNN.exceptions import SynapticConfigurationException

from spynnaker.pyNN.models.neural_projections.connectors.one_to_one_connector \
    import OneToOneConnector
from spynnaker.pyNN.models.neural_projections.projection_application_edge \
    import ProjectionApplicationEdge
from spynnaker.pyNN.models.neuron import master_pop_table_generators
from spynnaker.pyNN.models.neuron.synapse_dynamics.synapse_dynamics_static \
    import SynapseDynamicsStatic
from spynnaker.pyNN.models.neuron.synapse_io.synapse_io_row_based \
    import SynapseIORowBased
from spynnaker.pyNN.models.spike_source.spike_source_poisson \
    import SpikeSourcePoisson
from spynnaker.pyNN.models.utility_models.delay_extension_vertex \
    import DelayExtensionVertex
from spynnaker.pyNN.utilities import conf
from spynnaker.pyNN.utilities import constants
from spynnaker.pyNN.utilities import utility_calls
from spynnaker.pyNN.utilities.running_stats import RunningStats

# TODO: Make sure these values are correct (particularly CPU cycles)
_SYNAPSES_BASE_DTCM_USAGE_IN_BYTES = 28
_SYNAPSES_BASE_SDRAM_USAGE_IN_BYTES = 0
_SYNAPSES_BASE_N_CPU_CYCLES_PER_NEURON = 10
_SYNAPSES_BASE_N_CPU_CYCLES = 8


class SynapticManager(object):
    """ Deals with synapses
    """

    def __init__(self, synapse_type, ring_buffer_sigma,
                 spikes_per_second, population_table_type=None,
                 synapse_io=None):

        self._synapse_type = synapse_type
        self._ring_buffer_sigma = ring_buffer_sigma
        self._spikes_per_second = spikes_per_second

        # Get the type of population table
        self._population_table_type = population_table_type
        if population_table_type is None:
            population_table_type = ("MasterPopTableAs" + conf.config.get(
                "MasterPopTable", "generator"))
            algorithms = helpful_functions.get_valid_components(
                master_pop_table_generators, "master_pop_table_as")
            self._population_table_type = algorithms[population_table_type]()

        # Get the synapse IO
        self._synapse_io = synapse_io
        if synapse_io is None:
            self._synapse_io = SynapseIORowBased()

        if self._ring_buffer_sigma is None:
            self._ring_buffer_sigma = conf.config.getfloat(
                "Simulation", "ring_buffer_sigma")

        if self._spikes_per_second is None:
            self._spikes_per_second = conf.config.getfloat(
                "Simulation", "spikes_per_second")

        # Prepare for dealing with STDP - there can only be one (non-static)
        # synapse dynamics per vertex at present
        self._synapse_dynamics = SynapseDynamicsStatic()

        # Keep the details once computed to allow reading back
        self._weight_scales = dict()
        self._delay_key_index = dict()
        self._retrieved_blocks = dict()

        # A list of connection holders to be filled in pre-run, indexed by
        # the edge the connection is for
        self._pre_run_connection_holders = defaultdict(list)

    @property
    def synapse_dynamics(self):
        return self._synapse_dynamics

    @synapse_dynamics.setter
    def synapse_dynamics(self, synapse_dynamics):

        # We can always override static dynamics or None
        if isinstance(self._synapse_dynamics, SynapseDynamicsStatic):
            self._synapse_dynamics = synapse_dynamics

        # We can ignore a static dynamics trying to overwrite a plastic one
        elif isinstance(synapse_dynamics, SynapseDynamicsStatic):
            pass

        # Otherwise, the dynamics must be equal
<<<<<<< HEAD
        #elif not synapse_dynamics.is_same_as(self._synapse_dynamics):
        #    raise exceptions.SynapticConfigurationException(
        #        "Synapse dynamics must match exactly when using multiple edges"
        #        "to the same population")
=======
        elif not synapse_dynamics.is_same_as(self._synapse_dynamics):
            raise SynapticConfigurationException(
                "Synapse dynamics must match exactly when using multiple edges"
                "to the same population")
>>>>>>> 1f66de30

    @property
    def synapse_type(self):
        return self._synapse_type

    @property
    def ring_buffer_sigma(self):
        return self._ring_buffer_sigma

    @ring_buffer_sigma.setter
    def ring_buffer_sigma(self, ring_buffer_sigma):
        self._ring_buffer_sigma = ring_buffer_sigma

    @property
    def spikes_per_second(self):
        return self._spikes_per_second

    @spikes_per_second.setter
    def spikes_per_second(self, spikes_per_second):
        self._spikes_per_second = spikes_per_second

    def get_maximum_delay_supported_in_ms(self, machine_time_step):
        return self._synapse_io.get_maximum_delay_supported_in_ms(
            machine_time_step)

    @property
    def vertex_executable_suffix(self):
        return self._synapse_dynamics.get_vertex_executable_suffix()

    def add_pre_run_connection_holder(
            self, connection_holder, edge, synapse_info):
        self._pre_run_connection_holders[(edge, synapse_info)].append(
            connection_holder)

    def get_n_cpu_cycles(self):

        # TODO: Calculate this correctly
        return 0

    def get_dtcm_usage_in_bytes(self):

        # TODO: Calculate this correctly
        return 0

    def _get_synapse_params_size(self, vertex_slice):
        per_neuron_usage = (
            self._synapse_type.get_sdram_usage_per_neuron_in_bytes())
        return (_SYNAPSES_BASE_SDRAM_USAGE_IN_BYTES +
                (per_neuron_usage * vertex_slice.n_atoms) +
                (4 * self._synapse_type.get_n_synapse_types()))

    def _get_static_synaptic_matrix_sdram_requirements(self):

        # 4 for address of direct addresses, and
        # 4 for the size of the direct addresses matrix in bytes
        return 8

    def _get_exact_synaptic_blocks_size(
            self, post_slices, post_slice_index, post_vertex_slice,
            graph_mapper, in_edges, machine_time_step):
        """ Get the exact size all of the synaptic blocks
        """

        memory_size = self._get_static_synaptic_matrix_sdram_requirements()

        # Go through the edges and add up the memory
        for machine_edge in in_edges:

            application_edge = graph_mapper.get_application_edge(
                machine_edge)
            if isinstance(application_edge, ProjectionApplicationEdge):

                # Add on the size of the tables to be generated
                pre_vertex_slice = graph_mapper.get_slice(
                    machine_edge.pre_vertex)
                pre_slices = \
                    graph_mapper.get_slices(application_edge.pre_vertex)
                pre_slice_index = graph_mapper.get_machine_vertex_index(
                    machine_edge.pre_vertex)

                memory_size += self._get_size_of_synapse_information(
                    application_edge.synapse_information, pre_slices,
                    pre_slice_index, post_slices, post_slice_index,
                    pre_vertex_slice, post_vertex_slice,
                    application_edge.n_delay_stages, machine_time_step)

        return memory_size

    def _get_estimate_synaptic_blocks_size(
            self, post_vertex_slice, in_edges, machine_time_step):
        """ Get an estimate of the synaptic blocks memory size
        """

        memory_size = self._get_static_synaptic_matrix_sdram_requirements()

        for in_edge in in_edges:
            if isinstance(in_edge, ProjectionApplicationEdge):

                # Get an estimate of the number of post vertices by
                # assuming that all of them are the same size as this one
                post_slices = [Slice(
                    lo_atom, min(
                        in_edge.post_vertex.n_atoms,
                        lo_atom + post_vertex_slice.n_atoms - 1))
                    for lo_atom in range(
                        0, in_edge.post_vertex.n_atoms,
                        post_vertex_slice.n_atoms)]
                post_slice_index = int(math.floor(
                    float(post_vertex_slice.lo_atom) /
                    float(post_vertex_slice.n_atoms)))

                # Get an estimate of the number of pre-vertices - clearly
                # this will not be correct if the SDRAM usage is high!
                # TODO: Can be removed once we move to population-based keys
                n_atoms_per_machine_vertex = sys.maxint
                if isinstance(in_edge.pre_vertex, AbstractHasGlobalMaxAtoms):
                    n_atoms_per_machine_vertex = \
                        in_edge.pre_vertex.get_max_atoms_per_core()
                if in_edge.pre_vertex.n_atoms < n_atoms_per_machine_vertex:
                    n_atoms_per_machine_vertex = in_edge.pre_vertex.n_atoms

                pre_slices = [Slice(
                    lo_atom, min(
                        in_edge.pre_vertex.n_atoms,
                        lo_atom + n_atoms_per_machine_vertex - 1))
                    for lo_atom in range(
                        0, in_edge.pre_vertex.n_atoms,
                        n_atoms_per_machine_vertex)]

                pre_slice_index = 0
                for pre_vertex_slice in pre_slices:
                    memory_size += self._get_size_of_synapse_information(
                        in_edge.synapse_information, pre_slices,
                        pre_slice_index, post_slices, post_slice_index,
                        pre_vertex_slice, post_vertex_slice,
                        in_edge.n_delay_stages, machine_time_step)
                    pre_slice_index += 1

        return memory_size

    def _get_size_of_synapse_information(
            self, synapse_information, pre_slices, pre_slice_index,
            post_slices, post_slice_index, pre_vertex_slice, post_vertex_slice,
            n_delay_stages, machine_time_step):

        memory_size = 0
        for synapse_info in synapse_information:
            undelayed_size, delayed_size = \
                self._synapse_io.get_sdram_usage_in_bytes(
                    synapse_info, pre_slices,
                    pre_slice_index, post_slices, post_slice_index,
                    pre_vertex_slice, post_vertex_slice,
                    n_delay_stages, self._population_table_type,
                    machine_time_step)

            memory_size = self._population_table_type\
                .get_next_allowed_address(memory_size)
            memory_size += undelayed_size
            memory_size = self._population_table_type\
                .get_next_allowed_address(memory_size)
            memory_size += delayed_size
        return memory_size

    def _get_synapse_dynamics_parameter_size(self, vertex_slice):
        """ Get the size of the synapse dynamics region
        """
        return self._synapse_dynamics.get_parameters_sdram_usage_in_bytes(
            vertex_slice.n_atoms, self._synapse_type.get_n_synapse_types())

    def get_sdram_usage_in_bytes(
            self, vertex_slice, in_edges, machine_time_step):
        return (
            self._get_synapse_params_size(vertex_slice) +
            self._get_synapse_dynamics_parameter_size(vertex_slice) +
            self._get_estimate_synaptic_blocks_size(
                vertex_slice, in_edges, machine_time_step) +
            self._population_table_type.get_master_population_table_size(
                vertex_slice, in_edges))

    def _reserve_memory_regions(
            self, spec, application_vertex, machine_vertex, vertex_slice,
            application_graph, machine_graph, all_syn_block_sz, graph_mapper):

        spec.reserve_memory_region(
            region=constants.POPULATION_BASED_REGIONS.SYNAPSE_PARAMS.value,
            size=self._get_synapse_params_size(vertex_slice),
            label='SynapseParams')

        master_pop_table_sz = \
            self._population_table_type.get_exact_master_population_table_size(
                machine_vertex, machine_graph, graph_mapper)
        if master_pop_table_sz > 0:
            spec.reserve_memory_region(
                region=constants.POPULATION_BASED_REGIONS.POPULATION_TABLE
                                                         .value,
                size=master_pop_table_sz, label='PopTable')
        if all_syn_block_sz > 0:
            spec.reserve_memory_region(
                region=constants.POPULATION_BASED_REGIONS.SYNAPTIC_MATRIX
                                                         .value,
                size=all_syn_block_sz, label='SynBlocks')

        synapse_dynamics_sz = \
            self._get_synapse_dynamics_parameter_size(vertex_slice)
        if synapse_dynamics_sz != 0:
            spec.reserve_memory_region(
                region=constants.POPULATION_BASED_REGIONS.SYNAPSE_DYNAMICS
                                                         .value,
                size=synapse_dynamics_sz, label='synapseDynamicsParams')

    def get_number_of_mallocs_used_by_dsg(self):
        return 4

    @staticmethod
    def _ring_buffer_expected_upper_bound(
            weight_mean, weight_std_dev, spikes_per_second,
            machine_timestep, n_synapses_in, sigma):
        """
        Provides expected upper bound on accumulated values in a ring buffer
        element.

        Requires an assessment of maximum Poisson input rate.

        Assumes knowledge of mean and SD of weight distribution, fan-in
        & timestep.

        All arguments should be assumed real values except n_synapses_in
        which will be an integer.

        weight_mean - Mean of weight distribution (in either nA or
                      microSiemens as required)
        weight_std_dev - SD of weight distribution
        spikes_per_second - Maximum expected Poisson rate in Hz
        machine_timestep - in us
        n_synapses_in - No of connected synapses
        sigma - How many SD above the mean to go for upper bound;
                a good starting choice is 5.0.  Given length of simulation we
                can set this for approximate number of saturation events

        """

        # E[ number of spikes ] in a timestep
        # x /1000000.0 = conversion between microsecond to second
        average_spikes_per_timestep = (
            float(n_synapses_in * spikes_per_second) *
            (float(machine_timestep) / 1000000.0))

        # Exact variance contribution from inherent Poisson variation
        poisson_variance = average_spikes_per_timestep * (weight_mean ** 2)

        # Upper end of range for Poisson summation required below
        # upper_bound needs to be an integer
        upper_bound = int(round(average_spikes_per_timestep +
                                constants.POSSION_SIGMA_SUMMATION_LIMIT *
                                math.sqrt(average_spikes_per_timestep)))

        # Closed-form exact solution for summation that gives the variance
        # contributed by weight distribution variation when modulated by
        # Poisson PDF.  Requires scipy.special for gamma and incomplete gamma
        # functions. Beware: incomplete gamma doesn't work the same as
        # Mathematica because (1) it's regularised and needs a further
        # multiplication and (2) it's actually the complement that is needed
        # i.e. 'gammaincc']

        weight_variance = 0.0

        if weight_std_dev > 0:

            lngamma = special.gammaln(1 + upper_bound)

            gammai = special.gammaincc(1 + upper_bound,
                                       average_spikes_per_timestep)

            big_ratio = (math.log(average_spikes_per_timestep) * upper_bound -
                         lngamma)

            if -701.0 < big_ratio < 701.0 and big_ratio != 0.0:

                log_weight_variance = (
                    -average_spikes_per_timestep +
                    math.log(average_spikes_per_timestep) +
                    2.0 * math.log(weight_std_dev) +
                    math.log(math.exp(average_spikes_per_timestep) * gammai -
                             math.exp(big_ratio)))

                weight_variance = math.exp(log_weight_variance)

        # upper bound calculation -> mean + n * SD
        return ((average_spikes_per_timestep * weight_mean) +
                (sigma * math.sqrt(poisson_variance + weight_variance)))

    def _get_ring_buffer_to_input_left_shifts(
            self, machine_vertex, machine_graph, graph_mapper, post_slices,
            post_slice_index, post_vertex_slice, machine_timestep,
            weight_scale):
        """ Get the scaling of the ring buffer to provide as much accuracy as\
            possible without too much overflow
        """
        weight_scale_squared = weight_scale * weight_scale
        n_synapse_types = self._synapse_type.get_n_synapse_types()
        running_totals = [RunningStats() for _ in range(n_synapse_types)]
        delay_running_totals = [RunningStats() for _ in range(n_synapse_types)]
        total_weights = numpy.zeros(n_synapse_types)
        biggest_weight = numpy.zeros(n_synapse_types)
        weights_signed = False
        rate_stats = [RunningStats() for _ in range(n_synapse_types)]

        for machine_edge in \
                machine_graph.get_edges_ending_at_vertex(machine_vertex):

            pre_vertex_slice = graph_mapper.get_slice(machine_edge.pre_vertex)
            app_edge = graph_mapper.get_application_edge(machine_edge)
            pre_slices = [
                graph_mapper.get_slice(internal_machine_vertex)
                for internal_machine_vertex in
                graph_mapper.get_machine_vertices(app_edge.pre_vertex)]
            pre_slice_index = pre_slices.index(pre_vertex_slice)
            if isinstance(app_edge, ProjectionApplicationEdge):
                for synapse_info in app_edge.synapse_information:
                    synapse_type = synapse_info.synapse_type
                    synapse_dynamics = synapse_info.synapse_dynamics
                    connector = synapse_info.connector
                    weight_mean = abs(synapse_dynamics.get_weight_mean(
                        connector, pre_slices, pre_slice_index,
                        post_slices, post_slice_index, pre_vertex_slice,
                        post_vertex_slice) * weight_scale)
                    n_connections = \
                        connector.get_n_connections_to_post_vertex_maximum(
                            pre_slices, pre_slice_index, post_slices,
                            post_slice_index, pre_vertex_slice,
                            post_vertex_slice)
                    weight_variance = abs(synapse_dynamics.get_weight_variance(
                        connector, pre_slices, pre_slice_index,
                        post_slices, post_slice_index, pre_vertex_slice,
                        post_vertex_slice) * weight_scale_squared)
                    running_totals[synapse_type].add_items(
                        weight_mean, weight_variance, n_connections)

                    delay_variance = synapse_dynamics.get_delay_variance(
                        connector, pre_slices, pre_slice_index,
                        post_slices, post_slice_index, pre_vertex_slice,
                        post_vertex_slice)
                    delay_running_totals[synapse_type].add_items(
                        0.0, delay_variance, n_connections)

                    weight_max = (synapse_dynamics.get_weight_maximum(
                        connector, pre_slices, pre_slice_index,
                        post_slices, post_slice_index, pre_vertex_slice,
                        post_vertex_slice) * weight_scale)
                    biggest_weight[synapse_type] = max(
                        biggest_weight[synapse_type], weight_max)

                    spikes_per_tick = max(
                        1.0,
                        self._spikes_per_second /
                        (1000000.0 / float(machine_timestep)))
                    spikes_per_second = self._spikes_per_second
                    if isinstance(app_edge.pre_vertex, SpikeSourcePoisson):
                        spikes_per_second = app_edge.pre_vertex.rate
                        if hasattr(spikes_per_second, "__getitem__"):
                            spikes_per_second = max(spikes_per_second)
                        elif isinstance(spikes_per_second, RandomDistribution):
                            spikes_per_second = \
                                utility_calls.get_maximum_probable_value(
                                    spikes_per_second,
                                    pre_vertex_slice.n_atoms)
                        prob = 1.0 - ((1.0 / 100.0) / pre_vertex_slice.n_atoms)
                        spikes_per_tick = (
                            spikes_per_second /
                            (1000000.0 / float(machine_timestep)))
                        spikes_per_tick = scipy.stats.poisson.ppf(
                            prob, spikes_per_tick)
                    rate_stats[synapse_type].add_items(
                        spikes_per_second, 0, n_connections)
                    total_weights[synapse_type] += spikes_per_tick * (
                        weight_max * n_connections)

                    if synapse_dynamics.are_weights_signed():
                        weights_signed = True

        max_weights = numpy.zeros(n_synapse_types)
        for synapse_type in range(n_synapse_types):
            stats = running_totals[synapse_type]
            rates = rate_stats[synapse_type]
            if delay_running_totals[synapse_type].variance == 0.0:
                max_weights[synapse_type] = total_weights[synapse_type]
            else:
                max_weights[synapse_type] = min(
                    self._ring_buffer_expected_upper_bound(
                        stats.mean, stats.standard_deviation,
                        rates.mean, machine_timestep, stats.n_items,
                        self._ring_buffer_sigma),
                    total_weights[synapse_type])
                max_weights[synapse_type] = max(
                    max_weights[synapse_type], biggest_weight[synapse_type])

        # Convert these to powers
        max_weight_powers = [0 if w <= 0
                             else int(math.ceil(max(0, math.log(w, 2))))
                             for w in max_weights]

        # If 2^max_weight_power equals the max weight, we have to add another
        # power, as range is 0 - (just under 2^max_weight_power)!
        max_weight_powers = [w + 1 if (2 ** w) <= a else w
                             for w, a in zip(max_weight_powers, max_weights)]

        # If we have synapse dynamics that uses signed weights,
        # Add another bit of shift to prevent overflows
        if weights_signed:
            max_weight_powers = [m + 1 for m in max_weight_powers]

        return max_weight_powers

    @staticmethod
    def _get_weight_scale(ring_buffer_to_input_left_shift):
        """ Return the amount to scale the weights by to convert them from \
            floating point values to 16-bit fixed point numbers which can be \
            shifted left by ring_buffer_to_input_left_shift to produce an\
            s1615 fixed point number
        """
        return float(math.pow(2, 16 - (ring_buffer_to_input_left_shift + 1)))

    def _write_synapse_parameters(
            self, spec, machine_vertex, machine_graph, graph_mapper,
            post_slices, post_slice_index, post_vertex_slice, input_type,
            machine_time_step):

        # Get the ring buffer shifts and scaling factors
        weight_scale = input_type.get_global_weight_scale()
        ring_buffer_shifts = self._get_ring_buffer_to_input_left_shifts(
            machine_vertex, machine_graph, graph_mapper, post_slices,
            post_slice_index, post_vertex_slice, machine_time_step,
            weight_scale)

        spec.switch_write_focus(
            region=constants.POPULATION_BASED_REGIONS.SYNAPSE_PARAMS.value)
        utility_calls.write_parameters_per_neuron(
            spec, post_vertex_slice,
            self._synapse_type.get_synapse_type_parameters())

        spec.write_array(ring_buffer_shifts)

        weight_scales = numpy.array([
            self._get_weight_scale(r) * weight_scale
            for r in ring_buffer_shifts])
        return weight_scales

    def _write_padding(
            self, spec, synaptic_matrix_region, next_block_start_address):
        next_block_allowed_address = self._population_table_type\
            .get_next_allowed_address(next_block_start_address)
        if next_block_allowed_address != next_block_start_address:

            # Pad out data file with the added alignment bytes:
            spec.comment("\nWriting population table required"
                         " padding\n")
            spec.switch_write_focus(synaptic_matrix_region)
            spec.set_register_value(
                register_id=15,
                data=next_block_allowed_address - next_block_start_address)
            spec.write_value(
                data=0xDD, repeats=15, repeats_is_register=True,
                data_type=DataType.UINT8)
            return next_block_allowed_address
        return next_block_start_address

    def _write_synaptic_matrix_and_master_population_table(
            self, spec, post_slices, post_slice_index, machine_vertex,
            post_vertex_slice, all_syn_block_sz, weight_scales,
            master_pop_table_region, synaptic_matrix_region, routing_info,
            graph_mapper, machine_graph, machine_time_step):
        """ Simultaneously generates both the master population table and
            the synaptic matrix.
        """
        spec.comment(
            "\nWriting Synaptic Matrix and Master Population Table:\n")

        # Track writes inside the synaptic matrix region:
        next_block_start_address = 0
        n_synapse_types = self._synapse_type.get_n_synapse_types()

        # Get the edges
        in_edges = machine_graph.get_edges_ending_at_vertex(machine_vertex)

        # Set up the master population table
        self._population_table_type.initialise_table(
            spec, master_pop_table_region)

        # Set up for single synapses - write the offset of the single synapses
        # initially 0
        single_synapses = list()
        spec.switch_write_focus(synaptic_matrix_region)
        spec.write_value(0)
        next_single_start_position = 0

        # For each machine_edge into the vertex, create a synaptic list
        for machine_edge in in_edges:

            app_edge = graph_mapper.get_application_edge(machine_edge)
            if isinstance(app_edge, ProjectionApplicationEdge):

                spec.comment("\nWriting matrix for machine_edge:{}\n".format(
                    machine_edge.label))

                pre_vertex_slice = \
                    graph_mapper.get_slice(machine_edge.pre_vertex)
                pre_slices = graph_mapper.get_slices(app_edge.pre_vertex)
                pre_slice_index = graph_mapper.get_machine_vertex_index(
                    machine_edge.pre_vertex)

                for synapse_info in app_edge.synapse_information:

                    (row_data, row_length, delayed_row_data,
                     delayed_row_length, delayed_source_ids, delay_stages) = \
                        self._synapse_io.get_synapses(
                            synapse_info, pre_slices, pre_slice_index,
                            post_slices, post_slice_index, pre_vertex_slice,
                            post_vertex_slice, app_edge.n_delay_stages,
                            self._population_table_type, n_synapse_types,
                            weight_scales, machine_time_step)

                    if app_edge.delay_edge is not None:
                        app_edge.delay_edge.pre_vertex.add_delays(
                            pre_vertex_slice, delayed_source_ids, delay_stages)
                    elif delayed_source_ids.size != 0:
                        raise Exception(
                            "Found delayed source ids but no delay "
                            "machine_edge for {}".format(app_edge.label))

                    if ((app_edge, synapse_info) in
                            self._pre_run_connection_holders):
                        holders = self._pre_run_connection_holders[
                            app_edge, synapse_info]
                        for connection_holder in holders:
                            connections = self._synapse_io.read_synapses(
                                synapse_info, pre_vertex_slice,
                                post_vertex_slice, row_length,
                                delayed_row_length, n_synapse_types,
                                weight_scales, row_data, delayed_row_data,
                                app_edge.n_delay_stages, machine_time_step)
                            connection_holder.add_connections(connections)
                            connection_holder.finish()

                    if len(row_data) > 0:
                        rinfo = routing_info.\
                            get_routing_info_for_edge(machine_edge)

                        if (row_length == 1 and isinstance(
                                synapse_info.connector, OneToOneConnector)):
                            single_rows = row_data.reshape(-1, 4)[:, 3]
                            single_synapses.append(single_rows)
                            self._population_table_type\
                                .update_master_population_table(
                                    spec, next_single_start_position, 1,
                                    rinfo.first_key_and_mask,
                                    master_pop_table_region, is_single=True)
                            next_single_start_position += len(single_rows) * 4
                        else:
                            next_block_start_address = self._write_padding(
                                spec, synaptic_matrix_region,
                                next_block_start_address)
                            spec.switch_write_focus(synaptic_matrix_region)
                            spec.write_array(row_data)
                            self._population_table_type\
                                .update_master_population_table(
                                    spec, next_block_start_address, row_length,
                                    rinfo.first_key_and_mask,
                                    master_pop_table_region)
                            next_block_start_address += len(row_data) * 4
                    del row_data

                    if next_block_start_address > all_syn_block_sz:
                        raise Exception(
                            "Too much synaptic memory has been written:"
                            " {} of {} ".format(
                                next_block_start_address, all_syn_block_sz))

                    if len(delayed_row_data) > 0:
                        rinfo = self._delay_key_index[
                            (app_edge.pre_vertex, pre_vertex_slice.lo_atom,
                             pre_vertex_slice.hi_atom)]

                        if (delayed_row_length == 1 and isinstance(
                                synapse_info.connector, OneToOneConnector)):
                            single_rows = delayed_row_data.reshape(-1, 4)[:, 3]
                            single_synapses.append(single_rows)
                            self._population_table_type\
                                .update_master_population_table(
                                    spec, next_single_start_position, 1,
                                    rinfo.first_key_and_mask,
                                    master_pop_table_region, is_single=True)
                            next_single_start_position += len(single_rows) * 4
                        else:
                            next_block_start_address = self._write_padding(
                                spec, synaptic_matrix_region,
                                next_block_start_address)
                            spec.switch_write_focus(synaptic_matrix_region)
                            spec.write_array(delayed_row_data)
                            self._population_table_type\
                                .update_master_population_table(
                                    spec, next_block_start_address,
                                    delayed_row_length,
                                    rinfo.first_key_and_mask,
                                    master_pop_table_region)
                            next_block_start_address += len(
                                delayed_row_data) * 4
                    del delayed_row_data

                    if next_block_start_address > all_syn_block_sz:
                        raise Exception(
                            "Too much synaptic memory has been written:"
                            " {} of {} ".format(
                                next_block_start_address, all_syn_block_sz))

        self._population_table_type.finish_master_pop_table(
            spec, master_pop_table_region)

        # Write the size and data of single synapses to the end of the region
        spec.switch_write_focus(synaptic_matrix_region)
        if len(single_synapses) > 0:
            single_data = numpy.concatenate(single_synapses)
            spec.write_value(len(single_data) * 4)
            spec.write_array(single_data)
        else:
            spec.write_value(0)

        # Write the position of the single synapses
        spec.set_write_pointer(0)
        spec.write_value(next_block_start_address)

    def write_data_spec(
            self, spec, application_vertex, post_vertex_slice, machine_vertex,
            placement, machine_graph, application_graph, routing_info,
            graph_mapper, input_type, machine_time_step):

        # Create an index of delay keys into this vertex
        for machine_edge in \
                machine_graph.get_edges_ending_at_vertex(machine_vertex):
            app_edge = graph_mapper.get_application_edge(machine_edge)
            if isinstance(app_edge.pre_vertex, DelayExtensionVertex):
                pre_vertex_slice = \
                    graph_mapper.get_slice(machine_edge.pre_vertex)
                self._delay_key_index[
                    (app_edge.pre_vertex.source_vertex,
                     pre_vertex_slice.lo_atom,
                     pre_vertex_slice.hi_atom)] = \
                    routing_info.get_routing_info_for_edge(machine_edge)

        post_slices = graph_mapper.get_slices(application_vertex)
        post_slice_index = \
            graph_mapper.get_machine_vertex_index(machine_vertex)

        # Reserve the memory
        in_edges = machine_graph.get_edges_ending_at_vertex(machine_vertex)
        all_syn_block_sz = self._get_exact_synaptic_blocks_size(
            post_slices, post_slice_index, post_vertex_slice, graph_mapper,
            in_edges, machine_time_step)
        self._reserve_memory_regions(
            spec, application_vertex, machine_vertex, post_vertex_slice,
            application_graph, machine_graph, all_syn_block_sz, graph_mapper)

        weight_scales = self._write_synapse_parameters(
            spec, machine_vertex, machine_graph, graph_mapper, post_slices,
            post_slice_index, post_vertex_slice, input_type, machine_time_step)

        self._write_synaptic_matrix_and_master_population_table(
            spec, post_slices, post_slice_index, machine_vertex,
            post_vertex_slice, all_syn_block_sz, weight_scales,
            constants.POPULATION_BASED_REGIONS.POPULATION_TABLE.value,
            constants.POPULATION_BASED_REGIONS.SYNAPTIC_MATRIX.value,
            routing_info, graph_mapper, machine_graph, machine_time_step)

        self._synapse_dynamics.write_parameters(
            spec, constants.POPULATION_BASED_REGIONS.SYNAPSE_DYNAMICS.value,
            machine_time_step, weight_scales)

        self._weight_scales[placement] = weight_scales

    def get_connections_from_machine(
            self, transceiver, placement, machine_edge, graph_mapper,
            routing_infos, synapse_info, machine_time_step):

        application_edge = graph_mapper.get_application_edge(
            machine_edge)
        if not isinstance(application_edge, ProjectionApplicationEdge):
            return None

        # Get details for extraction
        pre_vertex_slice = graph_mapper.get_slice(
            machine_edge.pre_vertex)
        post_vertex_slice = graph_mapper.get_slice(
            machine_edge.post_vertex)
        n_synapse_types = self._synapse_type.get_n_synapse_types()

        # Get the key for the pre_vertex
        key = routing_infos.get_first_key_for_edge(machine_edge)

        # Get the key for the delayed pre_vertex
        delayed_key = None
        if application_edge.delay_edge is not None:
            delayed_key = self._delay_key_index[
                (application_edge.pre_vertex, pre_vertex_slice.lo_atom,
                 pre_vertex_slice.hi_atom)].first_key

        # Get the block for the connections from the pre_vertex
        master_pop_table_address = \
            helpful_functions.locate_memory_region_for_placement(
                placement,
                constants.POPULATION_BASED_REGIONS.POPULATION_TABLE.value,
                transceiver)
        synaptic_matrix_address = \
            helpful_functions.locate_memory_region_for_placement(
                placement,
                constants.POPULATION_BASED_REGIONS.SYNAPTIC_MATRIX.value,
                transceiver)
        direct_synapses_address = (
            self._get_static_synaptic_matrix_sdram_requirements() +
            synaptic_matrix_address + struct.unpack_from(
                "<I", str(transceiver.read_memory(
                    placement.x, placement.y, synaptic_matrix_address, 4)))[0])
        indirect_synapses_address = synaptic_matrix_address + 4
        data, max_row_length = self._retrieve_synaptic_block(
            transceiver, placement, master_pop_table_address,
            indirect_synapses_address, direct_synapses_address,
            key, pre_vertex_slice.n_atoms, synapse_info.index)

        # Get the block for the connections from the delayed pre_vertex
        delayed_data = None
        delayed_max_row_length = 0
        if delayed_key is not None:
            delayed_data, delayed_max_row_length = \
                self._retrieve_synaptic_block(
                    transceiver, placement, master_pop_table_address,
                    indirect_synapses_address, direct_synapses_address,
                    delayed_key,
                    pre_vertex_slice.n_atoms * application_edge.n_delay_stages,
                    synapse_info.index)

        # Convert the blocks into connections
        return self._synapse_io.read_synapses(
            synapse_info, pre_vertex_slice, post_vertex_slice,
            max_row_length, delayed_max_row_length, n_synapse_types,
            self._weight_scales[placement], data, delayed_data,
            application_edge.n_delay_stages, machine_time_step)

    def _retrieve_synaptic_block(
            self, transceiver, placement, master_pop_table_address,
            indirect_synapses_address, direct_synapses_address,
            key, n_rows, index):
        """ Read in a synaptic block from a given processor and vertex on\
            the machine
        """

        # See if we have already got this block
        if (placement, key, index) in self._retrieved_blocks:
            return self._retrieved_blocks[(placement, key, index)]

        items = \
            self._population_table_type.extract_synaptic_matrix_data_location(
                key, master_pop_table_address, transceiver,
                placement.x, placement.y)
        if index >= len(items):
            return None, None

        max_row_length, synaptic_block_offset, is_single = items[index]

        block = None
        if max_row_length > 0 and synaptic_block_offset is not None:

            if not is_single:

                # calculate the synaptic block size in bytes
                synaptic_block_size = self._synapse_io.get_block_n_bytes(
                    max_row_length, n_rows)

                # read in the synaptic block
                block = transceiver.read_memory(
                    placement.x, placement.y,
                    indirect_synapses_address + synaptic_block_offset,
                    synaptic_block_size)

            else:
                # The data is one per row
                synaptic_block_size = n_rows * 4

                # read in the synaptic row data
                single_block = numpy.asarray(transceiver.read_memory(
                    placement.x, placement.y,
                    direct_synapses_address + (synaptic_block_offset * 4),
                    synaptic_block_size), dtype="uint8").view("uint32")

                # Convert the block into a set of rows
                numpy_block = numpy.zeros((n_rows, 4), dtype="uint32")
                numpy_block[:, 3] = single_block
                numpy_block[:, 1] = 1
                block = bytearray(numpy_block.tobytes())
                max_row_length = 1

        self._retrieved_blocks[(placement, key, index)] = (
            block, max_row_length)
        return block, max_row_length

    # inherited from AbstractProvidesIncomingPartitionConstraints
    def get_incoming_partition_constraints(self):
        return self._population_table_type.get_edge_constraints()

    def read_parameters_from_machine(
            self, transceiver, placement, vertex_slice):
        # locate sdram address to where the synapse parameters are stored
        synapse_region_sdram_address = \
            helpful_functions.locate_memory_region_for_placement(
                placement,
                constants.POPULATION_BASED_REGIONS.SYNAPSE_PARAMS.value,
                transceiver)

        # get size of synapse params
        size_of_region = (
            self._synapse_type.get_sdram_usage_per_neuron_in_bytes() *
            vertex_slice.n_atoms)

        # get data from the machine
        byte_array = transceiver.read_memory(
            placement.x, placement.y, synapse_region_sdram_address,
            size_of_region)

        synapse_params, _ = utility_calls.translate_parameters(
            self._synapse_type.get_synapse_type_parameter_types(),
            byte_array, 0, vertex_slice)
        self._synapse_type.set_synapse_type_parameters(
            synapse_params, vertex_slice)

    def regenerate_data_specification(
            self, spec, placement, machine_time_step, time_scale_factor,
            vertex_slice):
        spec.reserve_memory_region(
            region=constants.POPULATION_BASED_REGIONS.SYNAPSE_PARAMS.value,
            size=self._get_synapse_params_size(vertex_slice),
            label='SynapseParams')
        spec.switch_write_focus(
            region=constants.POPULATION_BASED_REGIONS.SYNAPSE_PARAMS.value)
        utility_calls.write_parameters_per_neuron(
            spec, vertex_slice,
            self._synapse_type.get_synapse_type_parameters())<|MERGE_RESOLUTION|>--- conflicted
+++ resolved
@@ -103,17 +103,10 @@
             pass
 
         # Otherwise, the dynamics must be equal
-<<<<<<< HEAD
         #elif not synapse_dynamics.is_same_as(self._synapse_dynamics):
         #    raise exceptions.SynapticConfigurationException(
         #        "Synapse dynamics must match exactly when using multiple edges"
         #        "to the same population")
-=======
-        elif not synapse_dynamics.is_same_as(self._synapse_dynamics):
-            raise SynapticConfigurationException(
-                "Synapse dynamics must match exactly when using multiple edges"
-                "to the same population")
->>>>>>> 1f66de30
 
     @property
     def synapse_type(self):
