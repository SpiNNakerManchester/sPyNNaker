--- conflicted
+++ resolved
@@ -886,46 +886,6 @@
 
             # read in the synaptic block
             if not is_single:
-<<<<<<< HEAD
-                # calculate the synaptic block size in bytes
-                synaptic_block_size = self._synapse_io.get_block_n_bytes(
-                    max_row_length, n_rows)
-
-                # read in the synaptic block
-                if using_extra_monitor_cores:
-                    block = data_receiver.get_data(
-                        sender_extra_monitor_core_placement,
-                        indirect_synapses_address + synaptic_block_offset,
-                        synaptic_block_size)
-                else:
-                    block = transceiver.read_memory(
-                        placement.x, placement.y,
-                        indirect_synapses_address + synaptic_block_offset,
-                        synaptic_block_size)
-
-            else:
-                # The data is one per row
-                synaptic_block_size = n_rows * 4
-
-                if using_extra_monitor_cores:
-                    # read in the synaptic row data
-                    single_block = numpy.asarray(data_receiver.get_data(
-                        sender_extra_monitor_core_placement,
-                        direct_synapses_address + synaptic_block_offset,
-                        synaptic_block_size), dtype="uint8").view("uint32")
-                else:
-                    single_block = numpy.asarray(transceiver.read_memory(
-                        placement.x, placement.y,
-                        direct_synapses_address + synaptic_block_offset,
-                        synaptic_block_size), dtype="uint8").view("uint32")
-
-                # Convert the block into a set of rows
-                numpy_block = numpy.zeros((n_rows, 4), dtype="uint32")
-                numpy_block[:, 3] = single_block
-                numpy_block[:, 1] = 1
-                block = bytearray(numpy_block.tobytes())
-                max_row_length = 1
-=======
                 block = self.__read_multiple_synaptic_blocks(
                     transceiver, data_receiver, placement, n_rows,
                     max_row_length,
@@ -938,7 +898,6 @@
                     direct_synapses_address + synaptic_block_offset,
                     using_extra_monitor_cores,
                     sender_extra_monitor_core_placement, fixed_routes)
->>>>>>> 3ea77694
 
             if using_extra_monitor_cores and handle_time_out_configuration:
                 data_receiver.unset_cores_for_data_streaming(
