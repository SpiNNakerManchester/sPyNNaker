# Copyright (c) 2017-2019 The University of Manchester
#
# This program is free software: you can redistribute it and/or modify
# it under the terms of the GNU General Public License as published by
# the Free Software Foundation, either version 3 of the License, or
# (at your option) any later version.
#
# This program is distributed in the hope that it will be useful,
# but WITHOUT ANY WARRANTY; without even the implied warranty of
# MERCHANTABILITY or FITNESS FOR A PARTICULAR PURPOSE.  See the
# GNU General Public License for more details.
#
# You should have received a copy of the GNU General Public License
# along with this program.  If not, see <http://www.gnu.org/licenses/>.
from spinn_front_end_common.utilities.constants import \
    MICRO_TO_SECOND_CONVERSION

from collections import defaultdict
import math
import struct
import numpy
import scipy.stats  # @UnresolvedImport
from scipy import special  # @UnresolvedImport
<<<<<<< HEAD
from spinn_utilities.helpful_functions import get_valid_components
from pacman.model.partitioner_interfaces.\
    abstract_controls_destination_of_edges import \
    AbstractControlsDestinationOfEdges
from pacman.model.partitioner_interfaces.\
    abstract_controls_source_of_edges import \
    AbstractControlsSourceOfEdges
=======
from pyNN.random import RandomDistribution
>>>>>>> 7cb4669c
from data_specification.enums import DataType
from spinn_front_end_common.utilities.helpful_functions import (
    locate_memory_region_for_placement)
from spinn_front_end_common.utilities.constants import BYTES_PER_WORD
from spynnaker.pyNN.models.neuron.generator_data import GeneratorData
from spynnaker.pyNN.models.neural_projections.connectors import (
    AbstractGenerateConnectorOnMachine)
from spynnaker.pyNN.models.neural_projections import ProjectionApplicationEdge
from .synapse_dynamics import (
    AbstractSynapseDynamicsStructural,
    AbstractGenerateOnMachine, SynapseDynamicsStructuralSTDP)
from spynnaker.pyNN.models.neuron.synapse_io import SynapseIORowBased
from spynnaker.pyNN.models.spike_source.spike_source_poisson_vertex import (
    SpikeSourcePoissonVertex)
from spynnaker.pyNN.models.utility_models.delays import DelayExtensionVertex
from spynnaker.pyNN.utilities.constants import (
    POPULATION_BASED_REGIONS, POSSION_SIGMA_SUMMATION_LIMIT)
from spynnaker.pyNN.utilities.utility_calls import (
    get_maximum_probable_value, get_n_bits)
from spynnaker.pyNN.utilities.running_stats import RunningStats
from spynnaker.pyNN.models.neuron.master_pop_table import (
    MasterPopTableAsBinarySearch)

TIME_STAMP_BYTES = BYTES_PER_WORD

# TODO: Make sure these values are correct (particularly CPU cycles)
_SYNAPSES_BASE_DTCM_USAGE_IN_BYTES = 7 * BYTES_PER_WORD
_SYNAPSES_BASE_SDRAM_USAGE_IN_BYTES = 0
_SYNAPSES_BASE_N_CPU_CYCLES_PER_NEURON = 10
_SYNAPSES_BASE_N_CPU_CYCLES = 8

# 4 for n_edges
# 8 for post_vertex_slice.lo_atom, post_vertex_slice.n_atoms
# 4 for n_synapse_types
# 4 for n_synapse_type_bits
# 4 for n_synapse_index_bits
_SYNAPSES_BASE_GENERATOR_SDRAM_USAGE_IN_BYTES = 6 * BYTES_PER_WORD

# Amount to scale synapse SDRAM estimate by to make sure the synapses fit
_SYNAPSE_SDRAM_OVERSCALE = 1.1

_ONE_WORD = struct.Struct("<I")


class SynapticManager(object):
    """ Deals with synapses
    """
    # pylint: disable=too-many-arguments, too-many-locals
    __slots__ = [
        "__delay_key_index",
        "__n_synapse_types",
        "__one_to_one_connection_dtcm_max_bytes",
        "__poptable_type",
        "__pre_run_connection_holders",
        "__retrieved_blocks",
        "__ring_buffer_sigma",
        "__spikes_per_second",
        "__synapse_dynamics",
        "__synapse_io",
        "__weight_scales",
        "__ring_buffer_shifts",
        "__gen_on_machine",
        "__max_row_info",
        "__synapse_indices",
        "_host_generated_block_addr",
        "_on_chip_generated_block_addr"]

    def __init__(self, n_synapse_types, ring_buffer_sigma, spikes_per_second,
                 config, population_table_type=None, synapse_io=None):
        self.__n_synapse_types = n_synapse_types
        self.__ring_buffer_sigma = ring_buffer_sigma
        self.__spikes_per_second = spikes_per_second

        # Get the type of population table
        self.__poptable_type = population_table_type
        if population_table_type is None:
            self.__poptable_type = MasterPopTableAsBinarySearch()

        # Get the synapse IO
        self.__synapse_io = synapse_io
        if synapse_io is None:
            self.__synapse_io = SynapseIORowBased()

        if self.__ring_buffer_sigma is None:
            self.__ring_buffer_sigma = config.getfloat(
                "Simulation", "ring_buffer_sigma")

        if self.__spikes_per_second is None:
            self.__spikes_per_second = config.getfloat(
                "Simulation", "spikes_per_second")

        # Prepare for dealing with STDP - there can only be one (non-static)
        # synapse dynamics per vertex at present
        self.__synapse_dynamics = None

        # Keep the details once computed to allow reading back
        self.__weight_scales = dict()
        self.__ring_buffer_shifts = None
        self.__delay_key_index = dict()
        self.__retrieved_blocks = dict()

        # A list of connection holders to be filled in pre-run, indexed by
        # the edge the connection is for
        self.__pre_run_connection_holders = defaultdict(list)

        # Limit the DTCM used by one-to-one connections
        self.__one_to_one_connection_dtcm_max_bytes = config.getint(
            "Simulation", "one_to_one_connection_dtcm_max_bytes")

        # Whether to generate on machine or not for a given vertex slice
        self.__gen_on_machine = dict()

        # A map of synapse information to maximum row / delayed row length and
        # size in bytes
        self.__max_row_info = dict()

        # A map of synapse information for each machine pre vertex to index
        self.__synapse_indices = dict()

        # Track writes inside the synaptic matrix region (to meet sizes):
        self._host_generated_block_addr = 0
        self._on_chip_generated_block_addr = 0

    @property
    def host_written_matrix_size(self):
        return self._host_generated_block_addr

    @property
    def on_chip_written_matrix_size(self):
        return (self._on_chip_generated_block_addr -
                self._host_generated_block_addr)

    @property
    def synapse_dynamics(self):
        return self.__synapse_dynamics

    def __combine_structural_stdp_dynamics(self, structural, stdp):
        return SynapseDynamicsStructuralSTDP(
            structural.partner_selection, structural.formation,
            structural.elimination,
            stdp.timing_dependence, stdp.weight_dependence,
            # voltage dependence is not supported
            None, stdp.dendritic_delay_fraction,
            structural.f_rew, structural.initial_weight,
            structural.initial_delay, structural.s_max, structural.seed)

    @synapse_dynamics.setter
    def synapse_dynamics(self, synapse_dynamics):

        if self.__synapse_dynamics is None:
            self.__synapse_dynamics = synapse_dynamics
        else:
            self.__synapse_dynamics = self.__synapse_dynamics.merge(
                synapse_dynamics)

    @property
    def ring_buffer_sigma(self):
        return self.__ring_buffer_sigma

    @ring_buffer_sigma.setter
    def ring_buffer_sigma(self, ring_buffer_sigma):
        self.__ring_buffer_sigma = ring_buffer_sigma

    @property
    def spikes_per_second(self):
        return self.__spikes_per_second

    @spikes_per_second.setter
    def spikes_per_second(self, spikes_per_second):
        self.__spikes_per_second = spikes_per_second

    def get_maximum_delay_supported_in_ms(self, machine_time_step):
        return self.__synapse_io.get_maximum_delay_supported_in_ms(
            machine_time_step)

    @property
    def vertex_executable_suffix(self):
        if self.__synapse_dynamics is None:
            return ""
        return self.__synapse_dynamics.get_vertex_executable_suffix()

    def add_pre_run_connection_holder(
            self, connection_holder, edge, synapse_info):
        self.__pre_run_connection_holders[edge, synapse_info].append(
            connection_holder)

    def get_connection_holders(self):
        return self.__pre_run_connection_holders

    def get_n_cpu_cycles(self):
        # TODO: Calculate this correctly
        return 0

    def get_dtcm_usage_in_bytes(self):
        # TODO: Calculate this correctly
        return 0

    def _get_synapse_params_size(self):
        return (_SYNAPSES_BASE_SDRAM_USAGE_IN_BYTES +
                (BYTES_PER_WORD * self.__n_synapse_types))

    def _get_static_synaptic_matrix_sdram_requirements(self):

        # 4 for address of direct addresses, and
        # 4 for the size of the direct addresses matrix in bytes
        return 2 * BYTES_PER_WORD

    def __get_max_row_info(
            self, synapse_info, post_vertex_slice, app_edge,
            machine_time_step):
        """ Get the maximum size of each row for a given slice of the vertex

        :rtype: MaxRowInfo
        """
        key = (synapse_info, post_vertex_slice.lo_atom,
               post_vertex_slice.hi_atom)
        if key not in self.__max_row_info:
            self.__max_row_info[key] = self.__synapse_io.get_max_row_info(
                synapse_info, post_vertex_slice,
                app_edge.n_delay_stages, self.__poptable_type,
                machine_time_step, app_edge)
        return self.__max_row_info[key]

    def _get_synaptic_blocks_size(
            self, post_vertex_slice, in_edges, machine_time_step):
        """ Get the size of the synaptic blocks in bytes
        """
        memory_size = self._get_static_synaptic_matrix_sdram_requirements()
        for in_edge in in_edges:
            if isinstance(in_edge, ProjectionApplicationEdge):
                for synapse_info in in_edge.synapse_information:
                    memory_size = self.__add_synapse_size(
                        memory_size, synapse_info, post_vertex_slice, in_edge,
                        machine_time_step)
        return int(memory_size * _SYNAPSE_SDRAM_OVERSCALE)

    def __add_synapse_size(self, memory_size, synapse_info, post_vertex_slice,
                           in_edge, machine_time_step):
        max_row_info = self.__get_max_row_info(
            synapse_info, post_vertex_slice, in_edge, machine_time_step)
        n_atoms = in_edge.pre_vertex.n_atoms
        memory_size = self.__poptable_type.get_next_allowed_address(
            memory_size)
        memory_size += max_row_info.undelayed_max_bytes * n_atoms
        memory_size = self.__poptable_type.get_next_allowed_address(
            memory_size)
        memory_size += (
            max_row_info.delayed_max_bytes * n_atoms * in_edge.n_delay_stages)
        return memory_size

    def _get_size_of_generator_information(self, in_edges):
        """ Get the size of the synaptic expander parameters
        """
        gen_on_machine = False
        size = 0
        for in_edge in in_edges:
            if isinstance(in_edge, ProjectionApplicationEdge):
                for synapse_info in in_edge.synapse_information:

                    # Get the number of likely vertices
                    max_atoms = in_edge.pre_vertex.get_max_atoms_per_core()
                    if in_edge.pre_vertex.n_atoms < max_atoms:
                        max_atoms = in_edge.pre_vertex.n_atoms
                    n_edge_vertices = int(math.ceil(
                        float(in_edge.pre_vertex.n_atoms) / float(max_atoms)))

                    # Get the size
                    connector = synapse_info.connector
                    dynamics = synapse_info.synapse_dynamics
                    connector_gen = isinstance(
                        connector, AbstractGenerateConnectorOnMachine) and \
                        connector.generate_on_machine(
                            synapse_info.weights, synapse_info.delays)
                    synapse_gen = isinstance(
                        dynamics, AbstractGenerateOnMachine)
                    if connector_gen and synapse_gen:
                        gen_on_machine = True
                        gen_size = sum((
                            GeneratorData.BASE_SIZE,
                            connector.gen_delay_params_size_in_bytes(
                                synapse_info.delays),
                            connector.gen_weight_params_size_in_bytes(
                                synapse_info.weights),
                            connector.gen_connector_params_size_in_bytes,
                            dynamics.gen_matrix_params_size_in_bytes
                        ))
                        size += gen_size * n_edge_vertices
        if gen_on_machine:
            size += _SYNAPSES_BASE_GENERATOR_SDRAM_USAGE_IN_BYTES
            size += self.__n_synapse_types * BYTES_PER_WORD
        return size

    def _get_synapse_dynamics_parameter_size(
            self, vertex_slice, application_graph, app_vertex):
        """ Get the size of the synapse dynamics region
        """
        if self.__synapse_dynamics is None:
            return 0

        # Does the size of the parameters area depend on presynaptic
        # connections in any way?
        if isinstance(self.__synapse_dynamics,
                      AbstractSynapseDynamicsStructural):
            return self.__synapse_dynamics\
                .get_structural_parameters_sdram_usage_in_bytes(
                     application_graph, app_vertex, vertex_slice.n_atoms,
                     self.__n_synapse_types)
        else:
            return self.__synapse_dynamics.get_parameters_sdram_usage_in_bytes(
                vertex_slice.n_atoms, self.__n_synapse_types)

    def get_sdram_usage_in_bytes(
            self, vertex_slice, machine_time_step, application_graph,
            app_vertex):
        in_edges = application_graph.get_edges_ending_at_vertex(app_vertex)
        return (
            self._get_synapse_params_size() +
            self._get_synapse_dynamics_parameter_size(
                vertex_slice, application_graph, app_vertex) +
            self._get_synaptic_blocks_size(
                vertex_slice, in_edges, machine_time_step) +
            self.__poptable_type.get_master_population_table_size(in_edges) +
            self._get_size_of_generator_information(in_edges))

    def _reserve_memory_regions(
            self, spec, machine_vertex, vertex_slice,
            machine_graph, all_syn_block_sz, graph_mapper,
            application_graph, application_vertex):
        spec.reserve_memory_region(
            region=POPULATION_BASED_REGIONS.SYNAPSE_PARAMS.value,
            size=self._get_synapse_params_size(),
            label='SynapseParams')

        master_pop_table_sz = \
            self.__poptable_type.get_exact_master_population_table_size(
                machine_vertex, machine_graph, graph_mapper)
        if master_pop_table_sz > 0:
            spec.reserve_memory_region(
                region=POPULATION_BASED_REGIONS.POPULATION_TABLE.value,
                size=master_pop_table_sz, label='PopTable')
        if all_syn_block_sz > 0:
            spec.reserve_memory_region(
                region=POPULATION_BASED_REGIONS.SYNAPTIC_MATRIX.value,
                size=all_syn_block_sz, label='SynBlocks')

        # return if not got a synapse dynamics
        if self.__synapse_dynamics is None:
            return

        synapse_dynamics_sz = \
            self.__synapse_dynamics.get_parameters_sdram_usage_in_bytes(
                vertex_slice.n_atoms, self.__n_synapse_types)
        if synapse_dynamics_sz != 0:
            spec.reserve_memory_region(
                region=POPULATION_BASED_REGIONS.SYNAPSE_DYNAMICS.value,
                size=synapse_dynamics_sz, label='synapseDynamicsParams')

        # if structural, create structural region
        if isinstance(
                self.__synapse_dynamics, AbstractSynapseDynamicsStructural):

            synapse_structural_dynamics_sz = (
                self.__synapse_dynamics.
                get_structural_parameters_sdram_usage_in_bytes(
                    application_graph, application_vertex,
                    vertex_slice.n_atoms, self.__n_synapse_types))

            if synapse_structural_dynamics_sz != 0:
                spec.reserve_memory_region(
                    region=POPULATION_BASED_REGIONS.STRUCTURAL_DYNAMICS.value,
                    size=synapse_structural_dynamics_sz,
                    label='synapseDynamicsStructuralParams')

    @staticmethod
    def _ring_buffer_expected_upper_bound(
            weight_mean, weight_std_dev, spikes_per_second,
            machine_timestep, n_synapses_in, sigma):
        """ Provides expected upper bound on accumulated values in a ring\
            buffer element.

        Requires an assessment of maximum Poisson input rate.

        Assumes knowledge of mean and SD of weight distribution, fan-in\
        and timestep.

        All arguments should be assumed real values except n_synapses_in\
        which will be an integer.

        :param weight_mean: Mean of weight distribution (in either nA or\
            microSiemens as required)
        :param weight_std_dev: SD of weight distribution
        :param spikes_per_second: Maximum expected Poisson rate in Hz
        :param machine_timestep: in us
        :param n_synapses_in: No of connected synapses
        :param sigma: How many SD above the mean to go for upper bound; a\
            good starting choice is 5.0. Given length of simulation we can\
            set this for approximate number of saturation events.
        """
        # E[ number of spikes ] in a timestep
        steps_per_second = MICRO_TO_SECOND_CONVERSION / machine_timestep
        average_spikes_per_timestep = (
            float(n_synapses_in * spikes_per_second) / steps_per_second)

        # Exact variance contribution from inherent Poisson variation
        poisson_variance = average_spikes_per_timestep * (weight_mean ** 2)

        # Upper end of range for Poisson summation required below
        # upper_bound needs to be an integer
        upper_bound = int(round(average_spikes_per_timestep +
                                POSSION_SIGMA_SUMMATION_LIMIT *
                                math.sqrt(average_spikes_per_timestep)))

        # Closed-form exact solution for summation that gives the variance
        # contributed by weight distribution variation when modulated by
        # Poisson PDF.  Requires scipy.special for gamma and incomplete gamma
        # functions. Beware: incomplete gamma doesn't work the same as
        # Mathematica because (1) it's regularised and needs a further
        # multiplication and (2) it's actually the complement that is needed
        # i.e. 'gammaincc']

        weight_variance = 0.0

        if weight_std_dev > 0:
            # pylint: disable=no-member
            lngamma = special.gammaln(1 + upper_bound)
            gammai = special.gammaincc(
                1 + upper_bound, average_spikes_per_timestep)

            big_ratio = (math.log(average_spikes_per_timestep) * upper_bound -
                         lngamma)

            if -701.0 < big_ratio < 701.0 and big_ratio != 0.0:
                log_weight_variance = (
                    -average_spikes_per_timestep +
                    math.log(average_spikes_per_timestep) +
                    2.0 * math.log(weight_std_dev) +
                    math.log(math.exp(average_spikes_per_timestep) * gammai -
                             math.exp(big_ratio)))
                weight_variance = math.exp(log_weight_variance)

        # upper bound calculation -> mean + n * SD
        return ((average_spikes_per_timestep * weight_mean) +
                (sigma * math.sqrt(poisson_variance + weight_variance)))

    def _get_ring_buffer_to_input_left_shifts(
            self, application_vertex, application_graph, machine_timestep,
            weight_scale):
        """ Get the scaling of the ring buffer to provide as much accuracy as\
            possible without too much overflow
        """
        weight_scale_squared = weight_scale * weight_scale
        n_synapse_types = self.__n_synapse_types
        running_totals = [RunningStats() for _ in range(n_synapse_types)]
        delay_running_totals = [RunningStats() for _ in range(n_synapse_types)]
        total_weights = numpy.zeros(n_synapse_types)
        biggest_weight = numpy.zeros(n_synapse_types)
        weights_signed = False
        rate_stats = [RunningStats() for _ in range(n_synapse_types)]
        steps_per_second = MICRO_TO_SECOND_CONVERSION / machine_timestep

        for app_edge in application_graph.get_edges_ending_at_vertex(
                application_vertex):
            if isinstance(app_edge, ProjectionApplicationEdge):
                for synapse_info in app_edge.synapse_information:
                    synapse_type = synapse_info.synapse_type
                    synapse_dynamics = synapse_info.synapse_dynamics
                    connector = synapse_info.connector

                    weight_mean = (
                        synapse_dynamics.get_weight_mean(
                            connector, synapse_info) * weight_scale)
                    n_connections = \
                        connector.get_n_connections_to_post_vertex_maximum(
                            synapse_info)
                    weight_variance = synapse_dynamics.get_weight_variance(
                        connector, synapse_info.weights) * weight_scale_squared
                    running_totals[synapse_type].add_items(
                        weight_mean, weight_variance, n_connections)

                    delay_variance = synapse_dynamics.get_delay_variance(
                        connector, synapse_info.delays)
                    delay_running_totals[synapse_type].add_items(
                        0.0, delay_variance, n_connections)

                    weight_max = (synapse_dynamics.get_weight_maximum(
                        connector, synapse_info) * weight_scale)
                    biggest_weight[synapse_type] = max(
                        biggest_weight[synapse_type], weight_max)

                    spikes_per_tick = max(
                        1.0, self.__spikes_per_second / steps_per_second)
                    spikes_per_second = self.__spikes_per_second
                    if isinstance(app_edge.pre_vertex,
                                  SpikeSourcePoissonVertex):
                        rate = app_edge.pre_vertex.max_rate
                        # If non-zero rate then use it; otherwise keep default
                        if rate != 0:
                            spikes_per_second = rate
                        if hasattr(spikes_per_second, "__getitem__"):
                            spikes_per_second = numpy.max(spikes_per_second)
                        elif isinstance(spikes_per_second, RandomDistribution):
                            spikes_per_second = get_maximum_probable_value(
                                spikes_per_second, app_edge.pre_vertex.n_atoms)
                        prob = 1.0 - (
                            (1.0 / 100.0) / app_edge.pre_vertex.n_atoms)
                        spikes_per_tick = spikes_per_second / steps_per_second
                        spikes_per_tick = scipy.stats.poisson.ppf(
                            prob, spikes_per_tick)
                    rate_stats[synapse_type].add_items(
                        spikes_per_second, 0, n_connections)
                    total_weights[synapse_type] += spikes_per_tick * (
                        weight_max * n_connections)

                    if synapse_dynamics.are_weights_signed():
                        weights_signed = True

        max_weights = numpy.zeros(n_synapse_types)
        for synapse_type in range(n_synapse_types):
            stats = running_totals[synapse_type]
            rates = rate_stats[synapse_type]
            if delay_running_totals[synapse_type].variance == 0.0:
                max_weights[synapse_type] = max(total_weights[synapse_type],
                                                biggest_weight[synapse_type])
            else:
                max_weights[synapse_type] = min(
                    self._ring_buffer_expected_upper_bound(
                        stats.mean, stats.standard_deviation, rates.mean,
                        machine_timestep, stats.n_items,
                        self.__ring_buffer_sigma),
                    total_weights[synapse_type])
                max_weights[synapse_type] = max(
                    max_weights[synapse_type], biggest_weight[synapse_type])

        # Convert these to powers
        max_weight_powers = (
            0 if w <= 0 else int(math.ceil(max(0, math.log(w, 2))))
            for w in max_weights)

        # If 2^max_weight_power equals the max weight, we have to add another
        # power, as range is 0 - (just under 2^max_weight_power)!
        max_weight_powers = (
            w + 1 if (2 ** w) <= a else w
            for w, a in zip(max_weight_powers, max_weights))

        # If we have synapse dynamics that uses signed weights,
        # Add another bit of shift to prevent overflows
        if weights_signed:
            max_weight_powers = (m + 1 for m in max_weight_powers)

        return list(max_weight_powers)

    @staticmethod
    def _get_weight_scale(ring_buffer_to_input_left_shift):
        """ Return the amount to scale the weights by to convert them from \
            floating point values to 16-bit fixed point numbers which can be \
            shifted left by ring_buffer_to_input_left_shift to produce an\
            s1615 fixed point number
        """
        return float(math.pow(2, 16 - (ring_buffer_to_input_left_shift + 1)))

    def _write_synapse_parameters(
            self, spec, ring_buffer_shifts, weight_scale):
        """Get the ring buffer shifts and scaling factors."""

        # Write the ring buffer shifts
        spec.switch_write_focus(POPULATION_BASED_REGIONS.SYNAPSE_PARAMS.value)
        spec.write_array(ring_buffer_shifts)

        # Return the weight scaling factors
        return numpy.array([
            self._get_weight_scale(r) * weight_scale
            for r in ring_buffer_shifts])

    def _write_padding(
            self, spec, synaptic_matrix_region, next_block_start_address):
        next_block_allowed_address = self.__poptable_type\
            .get_next_allowed_address(next_block_start_address)
        if next_block_allowed_address != next_block_start_address:

            # Pad out data file with the added alignment bytes:
            spec.comment("\nWriting population table required padding\n")
            spec.switch_write_focus(synaptic_matrix_region)
            spec.set_register_value(
                register_id=15,
                data=next_block_allowed_address - next_block_start_address)
            spec.write_repeated_value(
                data=0xDD, repeats=15, repeats_is_register=True,
                data_type=DataType.UINT8)
            return next_block_allowed_address
        return next_block_start_address

    def _write_synaptic_matrix_and_master_population_table(
            self, spec, post_slices, post_slice_index, machine_vertex,
            post_vertex_slice, all_syn_block_sz, weight_scales,
            master_pop_table_region, synaptic_matrix_region,
            direct_matrix_region, routing_info,
            graph_mapper, machine_graph, machine_time_step):
        """ Simultaneously generates both the master population table and
            the synaptic matrix.
        """
        spec.comment(
            "\nWriting Synaptic Matrix and Master Population Table:\n")

        # Track writes inside the synaptic matrix region:
        block_addr = 0

        # Get the edges
        in_edges = machine_graph.get_edges_ending_at_vertex(machine_vertex)

        # Set up the master population table
        self.__poptable_type.initialise_table()

        # Set up for single synapses - write the offset of the single synapses
        # initially 0
        single_synapses = list()
        spec.switch_write_focus(synaptic_matrix_region)
        single_addr = 0

        # Store a list of synapse info to be generated on the machine
        generate_on_machine = list()

        # For each machine edge in the vertex, create a synaptic list
        for machine_edge in in_edges:
            app_edge = graph_mapper.get_application_edge(machine_edge)
            if isinstance(app_edge, ProjectionApplicationEdge):
                spec.comment("\nWriting matrix for m_edge:{}\n".format(
                    machine_edge.label))

                if isinstance(
                        app_edge.pre_vertex, AbstractControlsSourceOfEdges):
                    pre_slices = app_edge.pre_vertex.get_out_going_slices()
                    pre_vertex_slice = app_edge.pre_vertex.get_pre_slice_for(
                        machine_edge.pre_vertex)
                else:
                    pre_slices = graph_mapper.get_slices(app_edge.pre_vertex)
                    pre_vertex_slice = graph_mapper.get_slice(
                        machine_edge.pre_vertex)

                pre_slice_idx = graph_mapper.get_machine_vertex_index(
                    machine_edge.pre_vertex)

                for synapse_info in app_edge.synapse_information:
                    rinfo = routing_info.get_routing_info_for_edge(
                        machine_edge)

                    # If connector is being built on SpiNNaker,
                    # compute matrix sizes only
                    connector = synapse_info.connector
                    dynamics = synapse_info.synapse_dynamics
                    if (isinstance(
                            connector, AbstractGenerateConnectorOnMachine) and
                            connector.generate_on_machine(
                                synapse_info.weights, synapse_info.delays) and
                            isinstance(dynamics, AbstractGenerateOnMachine) and
                            dynamics.generate_on_machine and
                            not self.__is_direct(
                                single_addr, connector, pre_vertex_slice,
                                post_vertex_slice, app_edge, synapse_info) and
                            not isinstance(
                                self.synapse_dynamics,
                                AbstractSynapseDynamicsStructural)):
                        generate_on_machine.append((
                            synapse_info, pre_slices, pre_vertex_slice,
                            pre_slice_idx, app_edge, rinfo))
                    else:
                        block_addr, single_addr, index = self.__write_block(
                            spec, synaptic_matrix_region, synapse_info,
                            pre_slices, pre_slice_idx, post_slices,
                            post_slice_index, pre_vertex_slice,
                            post_vertex_slice, app_edge,
                            self.__n_synapse_types, single_synapses,
                            weight_scales, machine_time_step, rinfo,
                            all_syn_block_sz, block_addr, single_addr,
                            machine_edge=machine_edge)
                        key = (synapse_info, pre_vertex_slice.lo_atom,
                               post_vertex_slice.lo_atom)
                        self.__synapse_indices[key] = index

        # Skip blocks that will be written on the machine, but add them
        # to the master population table
        generator_data = list()

        self._host_generated_block_addr = block_addr
        # numpy.random.shuffle(order)
        for gen_data in generate_on_machine:
            (synapse_info, pre_slices, pre_vertex_slice, pre_slice_index,
                app_edge, rinfo) = gen_data
            block_addr, index = self.__generate_on_chip_data(
                synapse_info, pre_slices, pre_slice_index, post_slices,
                post_slice_index, pre_vertex_slice, post_vertex_slice, rinfo,
                all_syn_block_sz, block_addr, machine_time_step, app_edge,
                generator_data)
            key = (synapse_info, pre_vertex_slice.lo_atom,
                   post_vertex_slice.lo_atom)
            self.__synapse_indices[key] = index
        self._on_chip_generated_block_addr = block_addr

        self.__poptable_type.finish_master_pop_table(
            spec, master_pop_table_region)

        # Write the size and data of single synapses to the direct region
        if single_synapses:
            single_data = numpy.concatenate(single_synapses)
            spec.reserve_memory_region(
                region=direct_matrix_region,
                size=(len(single_data) + 1) * BYTES_PER_WORD,
                label='DirectMatrix')
            spec.switch_write_focus(direct_matrix_region)
            spec.write_value(len(single_data) * BYTES_PER_WORD)
            spec.write_array(single_data)
        else:
            spec.reserve_memory_region(
                region=direct_matrix_region, size=BYTES_PER_WORD,
                label="DirectMatrix")
            spec.switch_write_focus(direct_matrix_region)
            spec.write_value(0)

        return generator_data

    def __generate_on_chip_data(
            self, synapse_info, pre_slices, pre_slice_index, post_slices,
            post_slice_index, pre_vertex_slice, post_vertex_slice, rinfo,
            all_syn_block_sz, block_addr, machine_time_step, app_edge,
            generator_data):
        """ Generate data for the synapse expander
        """

        # Get the size of the matrices that will be required
        max_row_info = self.__get_max_row_info(
            synapse_info, post_vertex_slice, app_edge, machine_time_step)

        # If delay edge exists, tell this about the data too, so it can
        # generate its own data
        if (max_row_info.delayed_max_n_synapses > 0 and
                app_edge.delay_edge is not None):
            app_edge.delay_edge.pre_vertex.add_generator_data(
                max_row_info.undelayed_max_n_synapses,
                max_row_info.delayed_max_n_synapses,
                pre_slices, pre_slice_index, post_slices, post_slice_index,
                pre_vertex_slice, post_vertex_slice, synapse_info,
                app_edge.n_delay_stages + 1, machine_time_step)
        elif max_row_info.delayed_max_n_synapses != 0:
            raise Exception(
                "Found delayed items but no delay "
                "machine edge for {}".format(app_edge.label))

        # Skip over the normal bytes but still write a master pop entry
        synaptic_matrix_offset = 0xFFFFFFFF
        index = None
        if max_row_info.undelayed_max_n_synapses:
            synaptic_matrix_offset = \
                self.__poptable_type.get_next_allowed_address(block_addr)
            index = self.__poptable_type.update_master_population_table(
                synaptic_matrix_offset, max_row_info.undelayed_max_words,
                rinfo.first_key_and_mask)
            n_bytes_undelayed = (
                max_row_info.undelayed_max_bytes * pre_vertex_slice.n_atoms)
            block_addr = synaptic_matrix_offset + n_bytes_undelayed

            # The synaptic matrix offset is in words for the generator
            synaptic_matrix_offset //= BYTES_PER_WORD
        elif rinfo is not None:
            index = self.__poptable_type.update_master_population_table(
                0, 0, rinfo.first_key_and_mask)

        if block_addr > all_syn_block_sz:
            raise Exception(
                "Too much synaptic memory has been written: {} of {} ".format(
                    block_addr, all_syn_block_sz))

        # Skip over the delayed bytes but still write a master pop entry
        delayed_synaptic_matrix_offset = 0xFFFFFFFF
        delay_rinfo = None
        n_delay_stages = 0
        delay_key = (app_edge.pre_vertex, pre_vertex_slice.lo_atom,
                     pre_vertex_slice.hi_atom)
        if delay_key in self.__delay_key_index:
            delay_rinfo = self.__delay_key_index[delay_key]
        d_index = None
        if max_row_info.delayed_max_n_synapses:
            n_delay_stages = app_edge.n_delay_stages
            delayed_synaptic_matrix_offset = \
                self.__poptable_type.get_next_allowed_address(
                    block_addr)
            d_index = self.__poptable_type.update_master_population_table(
                delayed_synaptic_matrix_offset, max_row_info.delayed_max_words,
                delay_rinfo.first_key_and_mask)
            n_bytes_delayed = (
                max_row_info.delayed_max_bytes * pre_vertex_slice.n_atoms *
                n_delay_stages)
            block_addr = delayed_synaptic_matrix_offset + n_bytes_delayed

            # The delayed synaptic matrix offset is in words for the generator
            delayed_synaptic_matrix_offset //= BYTES_PER_WORD
        elif delay_rinfo is not None:
            d_index = self.__poptable_type.update_master_population_table(
                0, 0, delay_rinfo.first_key_and_mask)

        if block_addr > all_syn_block_sz:
            raise Exception(
                "Too much synaptic memory has been written:"
                " {} of {} ".format(
                    block_addr, all_syn_block_sz))

        # Get additional data for the synapse expander
        generator_data.append(GeneratorData(
            synaptic_matrix_offset, delayed_synaptic_matrix_offset,
            max_row_info.undelayed_max_words, max_row_info.delayed_max_words,
            max_row_info.undelayed_max_n_synapses,
            max_row_info.delayed_max_n_synapses, pre_slices, pre_slice_index,
            post_slices, post_slice_index, pre_vertex_slice, post_vertex_slice,
            synapse_info, n_delay_stages + 1,
            machine_time_step))
        key = (post_vertex_slice.lo_atom, post_vertex_slice.hi_atom)
        self.__gen_on_machine[key] = True

        if index is not None and d_index is not None and index != d_index:
            raise Exception("Delay index {} and normal index {} do not match"
                            .format(d_index, index))
        return block_addr, index

    def __write_block(
            self, spec, synaptic_matrix_region, synapse_info, pre_slices,
            pre_slice_index, post_slices, post_slice_index, pre_vertex_slice,
            post_vertex_slice, app_edge, n_synapse_types, single_synapses,
            weight_scales, machine_time_step, rinfo, all_syn_block_sz,
            block_addr, single_addr, machine_edge):
        (row_data, row_length, delayed_row_data, delayed_row_length,
         delayed_source_ids, delay_stages) = self.__synapse_io.get_synapses(
             synapse_info, pre_slices, pre_slice_index, post_slices,
             post_slice_index, pre_vertex_slice, post_vertex_slice,
             app_edge.n_delay_stages, self.__poptable_type, n_synapse_types,
             weight_scales, machine_time_step,
             app_edge=app_edge, machine_edge=machine_edge)

        if app_edge.delay_edge is not None:
            app_edge.delay_edge.pre_vertex.add_delays(
                pre_vertex_slice, delayed_source_ids, delay_stages)
        elif delayed_source_ids.size != 0:
            raise Exception(
                "Found delayed source IDs but no delay "
                "machine edge for {}".format(app_edge.label))

        if (app_edge, synapse_info) in self.__pre_run_connection_holders:
            for conn_holder in self.__pre_run_connection_holders[
                    app_edge, synapse_info]:
                conn_holder.add_connections(self._read_synapses(
                    synapse_info, pre_vertex_slice, post_vertex_slice,
                    row_length, delayed_row_length, n_synapse_types,
                    weight_scales, row_data, delayed_row_data,
                    machine_time_step))
                conn_holder.finish()

        index = None
        if row_data.size:
            block_addr, single_addr, index = self.__write_row_data(
                spec, synapse_info.connector, pre_vertex_slice,
                post_vertex_slice, row_length, row_data, rinfo,
                single_synapses, synaptic_matrix_region, block_addr,
                single_addr, app_edge, synapse_info)
        elif rinfo is not None:
            index = self.__poptable_type.update_master_population_table(
                0, 0, rinfo.first_key_and_mask)
        del row_data

        if block_addr > all_syn_block_sz:
            raise Exception(
                "Too much synaptic memory has been written: {} of {} ".format(
                    block_addr, all_syn_block_sz))

        delay_rinfo = None
        delay_key = (app_edge.pre_vertex, pre_vertex_slice.lo_atom,
                     pre_vertex_slice.hi_atom)
        if delay_key in self.__delay_key_index:
            delay_rinfo = self.__delay_key_index[delay_key]
        d_index = None
        if delayed_row_data.size:
            block_addr, single_addr, d_index = self.__write_row_data(
                spec, synapse_info.connector, pre_vertex_slice,
                post_vertex_slice, delayed_row_length, delayed_row_data,
                delay_rinfo, single_synapses, synaptic_matrix_region,
                block_addr, single_addr, app_edge, synapse_info)
        elif delay_rinfo is not None:
            d_index = self.__poptable_type.update_master_population_table(
                0, 0, delay_rinfo.first_key_and_mask)
        del delayed_row_data

        if block_addr > all_syn_block_sz:
            raise Exception(
                "Too much synaptic memory has been written: {} of {} ".format(
                    block_addr, all_syn_block_sz))
        if d_index is not None and index is not None and index != d_index:
            raise Exception(
                "Delay index {} and normal index {} do not match".format(
                    d_index, index))
        return block_addr, single_addr, index

    def __is_direct(
            self, single_addr, connector, pre_vertex_slice, post_vertex_slice,
            app_edge, synapse_info):
        """ Determine if the given connection can be done with a "direct"\
            synaptic matrix - this must have an exactly 1 entry per row
        """
        return (
            app_edge.n_delay_stages == 0 and
            connector.use_direct_matrix(synapse_info) and
            (single_addr + (pre_vertex_slice.n_atoms * BYTES_PER_WORD) <=
                self.__one_to_one_connection_dtcm_max_bytes) and
            (pre_vertex_slice.lo_atom == post_vertex_slice.lo_atom) and
            (pre_vertex_slice.hi_atom == post_vertex_slice.hi_atom))

    def __write_row_data(
            self, spec, connector, pre_vertex_slice, post_vertex_slice,
            row_length, row_data, rinfo, single_synapses,
            synaptic_matrix_region, block_addr, single_addr, app_edge,
            synapse_info):
        if row_length == 1 and self.__is_direct(
                single_addr, connector, pre_vertex_slice, post_vertex_slice,
                app_edge, synapse_info):
            single_rows = row_data.reshape(-1, 4)[:, 3]
            single_synapses.append(single_rows)
            index = self.__poptable_type.update_master_population_table(
                single_addr, 1, rinfo.first_key_and_mask, is_single=True)
            single_addr += len(single_rows) * BYTES_PER_WORD
        else:
            block_addr = self._write_padding(
                spec, synaptic_matrix_region, block_addr)
            spec.switch_write_focus(synaptic_matrix_region)
            spec.write_array(row_data)
            index = self.__poptable_type.update_master_population_table(
                block_addr, row_length, rinfo.first_key_and_mask)
            block_addr += len(row_data) * BYTES_PER_WORD
        return block_addr, single_addr, index

    def _get_ring_buffer_shifts(
            self, application_vertex, application_graph, machine_timestep,
            weight_scale):
        """ Get the ring buffer shifts for this vertex
        """
        if self.__ring_buffer_shifts is None:
            self.__ring_buffer_shifts = \
                self._get_ring_buffer_to_input_left_shifts(
                    application_vertex, application_graph, machine_timestep,
                    weight_scale)
        return self.__ring_buffer_shifts

    def write_data_spec(
            self, spec, application_vertex, post_vertex_slice, machine_vertex,
            placement, machine_graph, application_graph, routing_info,
            graph_mapper, weight_scale, machine_time_step):

        # reset for this machine vertex
        self._host_generated_block_addr = 0
        self._on_chip_generated_block_addr = 0

        # Create an index of delay keys into this vertex
        for m_edge in machine_graph.get_edges_ending_at_vertex(machine_vertex):
            app_edge = graph_mapper.get_application_edge(m_edge)
            if isinstance(app_edge.pre_vertex, DelayExtensionVertex):
                pre_vertex_slice = graph_mapper.get_slice(
                    m_edge.pre_vertex)
                self.__delay_key_index[app_edge.pre_vertex.source_vertex,
                                       pre_vertex_slice.lo_atom,
                                       pre_vertex_slice.hi_atom] = \
                    routing_info.get_routing_info_for_edge(m_edge)

        if isinstance(application_vertex, AbstractControlsDestinationOfEdges):
            post_slices = application_vertex.get_in_coming_slices()
        else:
            post_slices = graph_mapper.get_slices(application_vertex)
        post_slice_idx = graph_mapper.get_machine_vertex_index(machine_vertex)

        # Reserve the memory
        in_edges = application_graph.get_edges_ending_at_vertex(
            application_vertex)
        all_syn_block_sz = self._get_synaptic_blocks_size(
            post_vertex_slice, in_edges, machine_time_step)
        self._reserve_memory_regions(
            spec, machine_vertex, post_vertex_slice, machine_graph,
            all_syn_block_sz, graph_mapper, application_graph,
            application_vertex)

        ring_buffer_shifts = self._get_ring_buffer_shifts(
            application_vertex, application_graph, machine_time_step,
            weight_scale)
        weight_scales = self._write_synapse_parameters(
            spec, ring_buffer_shifts, weight_scale)

        gen_data = self._write_synaptic_matrix_and_master_population_table(
            spec, post_slices, post_slice_idx, machine_vertex,
            post_vertex_slice, all_syn_block_sz, weight_scales,
            POPULATION_BASED_REGIONS.POPULATION_TABLE.value,
            POPULATION_BASED_REGIONS.SYNAPTIC_MATRIX.value,
            POPULATION_BASED_REGIONS.DIRECT_MATRIX.value,
            routing_info, graph_mapper, machine_graph, machine_time_step)

        if self.__synapse_dynamics is not None:
            self.__synapse_dynamics.write_parameters(
                spec, POPULATION_BASED_REGIONS.SYNAPSE_DYNAMICS.value,
                machine_time_step, weight_scales)

            if isinstance(self.__synapse_dynamics,
                          AbstractSynapseDynamicsStructural):
                self.__synapse_dynamics.write_structural_parameters(
                    spec, POPULATION_BASED_REGIONS.STRUCTURAL_DYNAMICS.value,
                    machine_time_step, weight_scales, application_graph,
                    application_vertex, post_vertex_slice, graph_mapper,
                    routing_info, self.__synapse_indices)

        self.__weight_scales[placement] = weight_scales

        self._write_on_machine_data_spec(
            spec, post_vertex_slice, weight_scales, gen_data)

    def clear_connection_cache(self):
        self.__retrieved_blocks = dict()

    def get_connections_from_machine(
            self, transceiver, placement, machine_edge, graph_mapper,
            routing_infos, synapse_info, machine_time_step,
            using_extra_monitor_cores, placements=None, monitor_api=None,
            monitor_cores=None, handle_time_out_configuration=True,
            fixed_routes=None, extra_monitor=None):
        app_edge = graph_mapper.get_application_edge(machine_edge)
        if not isinstance(app_edge, ProjectionApplicationEdge):
            return None

        # Get details for extraction
        pre_vertex_slice = graph_mapper.get_slice(machine_edge.pre_vertex)
        post_vertex_slice = graph_mapper.get_slice(machine_edge.post_vertex)

        # Get the key for the pre_vertex
        key = routing_infos.get_first_key_for_edge(machine_edge)

        # Get the key for the delayed pre_vertex
        delayed_key = None
        if app_edge.delay_edge is not None:
            delayed_key = self.__delay_key_index[
                app_edge.pre_vertex, pre_vertex_slice.lo_atom,
                pre_vertex_slice.hi_atom].first_key

        # Get the block for the connections from the pre_vertex
        synapse_key = (synapse_info, pre_vertex_slice.lo_atom,
                       post_vertex_slice.lo_atom)
        index = self.__synapse_indices[synapse_key]
        master_pop_table, direct_synapses, indirect_synapses = \
            self.__compute_addresses(transceiver, placement)
        data, max_row_length = self._retrieve_synaptic_block(
            transceiver, placement, master_pop_table, indirect_synapses,
            direct_synapses, key, pre_vertex_slice.n_atoms, index,
            using_extra_monitor_cores, placements, monitor_api,
            extra_monitor, monitor_cores, fixed_routes=fixed_routes)

        # Get the block for the connections from the delayed pre_vertex
        delayed_data = None
        delayed_max_row_len = 0
        if delayed_key is not None:
            delayed_data, delayed_max_row_len = self._retrieve_synaptic_block(
                transceiver, placement, master_pop_table, indirect_synapses,
                direct_synapses, delayed_key,
                pre_vertex_slice.n_atoms * app_edge.n_delay_stages,
                index, using_extra_monitor_cores, placements,
                monitor_api, extra_monitor, monitor_cores,
                handle_time_out_configuration, fixed_routes=fixed_routes)

        # Convert the blocks into connections
        return self._read_synapses(
            synapse_info, pre_vertex_slice, post_vertex_slice,
            max_row_length, delayed_max_row_len, self.__n_synapse_types,
            self.__weight_scales[placement], data, delayed_data,
            machine_time_step)

    def __compute_addresses(self, transceiver, placement):
        """ Helper for computing the addresses of the master pop table and\
            synaptic-matrix-related bits.
        """
        master_pop_table = locate_memory_region_for_placement(
            placement, POPULATION_BASED_REGIONS.POPULATION_TABLE.value,
            transceiver)
        synaptic_matrix = locate_memory_region_for_placement(
            placement, POPULATION_BASED_REGIONS.SYNAPTIC_MATRIX.value,
            transceiver)
        direct_synapses = locate_memory_region_for_placement(
            placement, POPULATION_BASED_REGIONS.DIRECT_MATRIX.value,
            transceiver) + BYTES_PER_WORD
        return master_pop_table, direct_synapses, synaptic_matrix

    def _extract_synaptic_matrix_data_location(
            self, key, master_pop_table_address, transceiver, placement):
        return self.__poptable_type.extract_synaptic_matrix_data_location(
            key, master_pop_table_address, transceiver,
            placement.x, placement.y)

    def _read_synapses(self, info, pre_slice, post_slice, max_row_length,
                       delayed_max_row_length, n_synapse_types, weight_scales,
                       data, delayed_data, timestep):
        return self.__synapse_io.read_synapses(
            info, pre_slice, post_slice, max_row_length,
            delayed_max_row_length, n_synapse_types, weight_scales, data,
            delayed_data, timestep)

    def _retrieve_synaptic_block(
            self, txrx, placement, master_pop_table_address,
            indirect_synapses_address, direct_synapses_address,
            key, n_rows, index, using_monitors, placements=None,
            monitor_api=None, extra_monitor=None, monitor_cores=None,
            handle_time_out_configuration=True, fixed_routes=None):
        """ Read in a synaptic block from a given processor and vertex on\
            the machine
        """
        # See if we have already got this block
        if (placement, key, index) in self.__retrieved_blocks:
            return self.__retrieved_blocks[placement, key, index]

        items = self._extract_synaptic_matrix_data_location(
            key, master_pop_table_address, txrx, placement)
        if index >= len(items):
            return None, None

        max_row_length, synaptic_block_offset, is_single = items[index]
        if max_row_length == 0:
            return None, None

        block = None
        if max_row_length > 0 and synaptic_block_offset is not None:
            # if exploiting the extra monitor cores, need to set the machine
            # for data extraction mode
            if using_monitors and handle_time_out_configuration:
                monitor_api.load_system_routing_tables(
                    txrx, monitor_cores, placements)
                monitor_api.set_cores_for_data_streaming(
                    txrx, monitor_cores, placements)

            # read in the synaptic block
            if not is_single:
                block = self.__read_multiple_synaptic_blocks(
                    txrx, monitor_api, placement, n_rows, max_row_length,
                    indirect_synapses_address + synaptic_block_offset,
                    using_monitors, extra_monitor, fixed_routes, placements)
            else:
                block, max_row_length = self.__read_single_synaptic_block(
                    txrx, monitor_api, placement, n_rows,
                    direct_synapses_address + synaptic_block_offset,
                    using_monitors, extra_monitor, fixed_routes, placements)

            if using_monitors and handle_time_out_configuration:
                monitor_api.unset_cores_for_data_streaming(
                    txrx, monitor_cores, placements)
                monitor_api.load_application_routing_tables(
                    txrx, monitor_cores, placements)

        self.__retrieved_blocks[placement, key, index] = \
            (block, max_row_length)
        return block, max_row_length

    def __read_multiple_synaptic_blocks(
            self, transceiver, monitor_api, placement, n_rows, max_row_length,
            address, using_monitors, extra_monitor, fixed_routes, placements):
        """ Read in an array of synaptic blocks.
        """
        # calculate the synaptic block size in bytes
        synaptic_block_size = self.__synapse_io.get_block_n_bytes(
            max_row_length, n_rows)

        # read in the synaptic block
        if using_monitors:
            extra_monitor.update_transaction_id_from_machine(transceiver)
            return monitor_api.get_data(
                extra_monitor,
                placements.get_placement_of_vertex(extra_monitor), address,
                synaptic_block_size, fixed_routes)
        return transceiver.read_memory(
            placement.x, placement.y, address, synaptic_block_size)

    @staticmethod
    def __read_single_synaptic_block(
            transceiver, data_receiver, placement, n_rows, address,
            using_monitors, extra_monitor, fixed_routes, placements):
        """ Read in a single synaptic block.
        """
        # The data is one per row
        synaptic_block_size = n_rows * BYTES_PER_WORD

        # read in the synaptic row data
        if using_monitors:
            extra_monitor.update_transaction_id_from_machine(transceiver)
            single_block = data_receiver.get_data(
                extra_monitor,
                placements.get_placement_of_vertex(extra_monitor),
                address, synaptic_block_size, fixed_routes)
        else:
            single_block = transceiver.read_memory(
                placement.x, placement.y, address, synaptic_block_size)

        # Convert the block into a set of rows
        numpy_block = numpy.zeros((n_rows, BYTES_PER_WORD), dtype="uint32")
        numpy_block[:, 3] = numpy.asarray(
            single_block, dtype="uint8").view("uint32")
        numpy_block[:, 1] = 1
        return bytearray(numpy_block.tobytes()), 1

    # inherited from AbstractProvidesIncomingPartitionConstraints
    def get_incoming_partition_constraints(self):
        return self.__poptable_type.get_edge_constraints()

    def _write_on_machine_data_spec(
            self, spec, post_vertex_slice, weight_scales, generator_data):
        """ Write the data spec for the synapse expander

        :param spec: The specification to write to
        :param post_vertex_slice: The slice of the vertex being written
        :param weight_scales: scaling of weights on each synapse
        """
        if not generator_data:
            return

        n_bytes = (
            _SYNAPSES_BASE_GENERATOR_SDRAM_USAGE_IN_BYTES +
            (self.__n_synapse_types * BYTES_PER_WORD))
        for data in generator_data:
            n_bytes += data.size

        spec.reserve_memory_region(
            region=POPULATION_BASED_REGIONS.CONNECTOR_BUILDER.value,
            size=n_bytes, label="ConnectorBuilderRegion")
        spec.switch_write_focus(
            region=POPULATION_BASED_REGIONS.CONNECTOR_BUILDER.value)

        spec.write_value(len(generator_data))
        spec.write_value(post_vertex_slice.lo_atom)
        spec.write_value(post_vertex_slice.n_atoms)
        spec.write_value(self.__n_synapse_types)
        spec.write_value(get_n_bits(self.__n_synapse_types))
        n_neuron_id_bits = get_n_bits(post_vertex_slice.n_atoms)
        spec.write_value(n_neuron_id_bits)
        for w in weight_scales:
            # if the weights are high enough and the population size large
            # enough, then weight_scales < 1 will result in a zero scale
            # if converted to an int, so this needs to be an S1615
            dtype = DataType.S1615
            if w > dtype.max:
                spec.write_value(data=dtype.max, data_type=dtype)
            else:
                spec.write_value(data=w, data_type=dtype)

        for data in generator_data:
            spec.write_array(data.gen_data)

    def gen_on_machine(self, vertex_slice):
        """ True if the synapses should be generated on the machine
        """
        key = (vertex_slice.lo_atom, vertex_slice.hi_atom)
        return self.__gen_on_machine.get(key, False)

    def reset_ring_buffer_shifts(self):
        self.__ring_buffer_shifts = None

    @property
    def changes_during_run(self):
        if self.__synapse_dynamics is None:
            return False
        return self.__synapse_dynamics.changes_during_run<|MERGE_RESOLUTION|>--- conflicted
+++ resolved
@@ -21,7 +21,6 @@
 import numpy
 import scipy.stats  # @UnresolvedImport
 from scipy import special  # @UnresolvedImport
-<<<<<<< HEAD
 from spinn_utilities.helpful_functions import get_valid_components
 from pacman.model.partitioner_interfaces.\
     abstract_controls_destination_of_edges import \
@@ -29,9 +28,7 @@
 from pacman.model.partitioner_interfaces.\
     abstract_controls_source_of_edges import \
     AbstractControlsSourceOfEdges
-=======
 from pyNN.random import RandomDistribution
->>>>>>> 7cb4669c
 from data_specification.enums import DataType
 from spinn_front_end_common.utilities.helpful_functions import (
     locate_memory_region_for_placement)
