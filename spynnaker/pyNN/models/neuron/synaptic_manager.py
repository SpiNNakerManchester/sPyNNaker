# Copyright (c) 2017-2019 The University of Manchester
#
# This program is free software: you can redistribute it and/or modify
# it under the terms of the GNU General Public License as published by
# the Free Software Foundation, either version 3 of the License, or
# (at your option) any later version.
#
# This program is distributed in the hope that it will be useful,
# but WITHOUT ANY WARRANTY; without even the implied warranty of
# MERCHANTABILITY or FITNESS FOR A PARTICULAR PURPOSE.  See the
# GNU General Public License for more details.
#
# You should have received a copy of the GNU General Public License
# along with this program.  If not, see <http://www.gnu.org/licenses/>.

import math
import numpy
from scipy import special  # @UnresolvedImport

from spinn_utilities.progress_bar import ProgressBar
from data_specification.enums import DataType
from spinn_utilities.config_holder import (
    get_config_float, get_config_int, get_config_bool)
from spinn_front_end_common.utilities.constants import (
    BYTES_PER_WORD, MICRO_TO_SECOND_CONVERSION)
from spinn_front_end_common.utilities.globals_variables import (
    machine_time_step)
from spynnaker.pyNN.models.neural_projections import ProjectionApplicationEdge
from spynnaker.pyNN.models.abstract_models import AbstractMaxSpikes
from spynnaker.pyNN.models.neuron.synapse_io import SynapseIORowBased
from spynnaker.pyNN.utilities.constants import (
    POPULATION_BASED_REGIONS, POSSION_SIGMA_SUMMATION_LIMIT)
from spynnaker.pyNN.utilities.utility_calls import (get_n_bits)
from spynnaker.pyNN.utilities.running_stats import RunningStats
from .synapse_dynamics import (
    AbstractSynapseDynamics, AbstractSynapseDynamicsStructural)
from .synaptic_matrices import SYNAPSES_BASE_GENERATOR_SDRAM_USAGE_IN_BYTES
from .synaptic_matrices import SynapticMatrices

TIME_STAMP_BYTES = BYTES_PER_WORD

# TODO: Make sure these values are correct (particularly CPU cycles)
_SYNAPSES_BASE_DTCM_USAGE_IN_BYTES = 7 * BYTES_PER_WORD

# 1 for drop late packets.
_SYNAPSES_BASE_SDRAM_USAGE_IN_BYTES = 1 * BYTES_PER_WORD
_SYNAPSES_BASE_N_CPU_CYCLES_PER_NEURON = 10
_SYNAPSES_BASE_N_CPU_CYCLES = 8


class SynapticManager(object):
    """ Deals with synapses
    """
    # pylint: disable=too-many-arguments, too-many-locals
    __slots__ = [
        # The number of synapse types
        "__n_synapse_types",
        # The maximum size of the direct or single synaptic matrix
        "__all_single_syn_sz",
        # The number of sigmas to use when calculating the ring buffer upper
        # bound
        "__ring_buffer_sigma",
        # The spikes-per-second to use for an incoming population that doesn't
        # specify this
        "__spikes_per_second",
        # The dynamics used by the synapses e.g. STDP, static etc.
        "__synapse_dynamics",
        # The reader and writer of synapses to and from SpiNNaker
        "__synapse_io",
        # A list of scale factors for the weights for each synapse type
        "__weight_scales",
        # A list of ring buffer shift values corresponding to the weight
        # scales; a left shift by this amount will do the multiplication by
        # the weight scale
        "__ring_buffer_shifts",
        # The actual synaptic matrix handling code, split for simplicity
        "__synaptic_matrices",
        # Determine whether spikes should be dropped if they arrive after the
        # end of a timestep
        "__drop_late_spikes",
        # Overridable (for testing only) region IDs
        "_synapse_params_region",
        "_pop_table_region",
        "_synaptic_matrix_region",
        "_synapse_dynamics_region",
        "_struct_dynamics_region",
        "_connector_builder_region",
        "_direct_matrix_region"]

    # TODO make this right
    FUDGE = 0

    # 1. address of direct addresses, 2. size of direct addresses matrix size
    STATIC_SYNAPSE_MATRIX_SDRAM_IN_BYTES = 2 * BYTES_PER_WORD

    NOT_EXACT_SLICES_ERROR_MESSAGE = (
        "The splitter {} is returning estimated slices during DSG. "
        "This is deemed an error. Please fix and try again")

    TOO_MUCH_WRITTEN_SYNAPTIC_DATA = (
        "Too much synaptic memory has been written: {} of {} ")

    INDEXS_DONT_MATCH_ERROR_MESSAGE = (
        "Delay index {} and normal index {} do not match")

    NO_DELAY_EDGE_FOR_SRC_IDS_MESSAGE = (
        "Found delayed source IDs but no delay machine edge for {}")

    def __init__(self, n_synapse_types, ring_buffer_sigma, spikes_per_second,
                 drop_late_spikes):
        """
        :param int n_synapse_types:
            number of synapse types on a neuron (e.g., 2 for excitatory and
            inhibitory)
        :param ring_buffer_sigma:
            How many SD above the mean to go for upper bound; a
            good starting choice is 5.0. Given length of simulation we can
            set this for approximate number of saturation events.
        :type ring_buffer_sigma: float or None
        :param spikes_per_second: Estimated spikes per second
        :type spikes_per_second: float or None
        :param bool drop_late_spikes: control flag for dropping late packets.
        """
        self.__n_synapse_types = n_synapse_types
        self.__ring_buffer_sigma = ring_buffer_sigma
        self.__spikes_per_second = spikes_per_second
        self.__drop_late_spikes = drop_late_spikes
        self._synapse_params_region = \
            POPULATION_BASED_REGIONS.SYNAPSE_PARAMS.value
        self._pop_table_region = \
            POPULATION_BASED_REGIONS.POPULATION_TABLE.value
        self._synaptic_matrix_region = \
            POPULATION_BASED_REGIONS.SYNAPTIC_MATRIX.value
        self._synapse_dynamics_region = \
            POPULATION_BASED_REGIONS.SYNAPSE_DYNAMICS.value
        self._struct_dynamics_region = \
            POPULATION_BASED_REGIONS.STRUCTURAL_DYNAMICS.value
        self._connector_builder_region = \
            POPULATION_BASED_REGIONS.CONNECTOR_BUILDER.value
        self._direct_matrix_region = \
            POPULATION_BASED_REGIONS.DIRECT_MATRIX.value

        # Create the synapse IO
        self.__synapse_io = SynapseIORowBased()

        if self.__ring_buffer_sigma is None:
            self.__ring_buffer_sigma = get_config_float(
                "Simulation", "ring_buffer_sigma")

        if self.__spikes_per_second is None:
            self.__spikes_per_second = get_config_float(
                "Simulation", "spikes_per_second")

        if self.__drop_late_spikes is None:
            self.__drop_late_spikes = get_config_bool(
                "Simulation", "drop_late_spikes")

        # Prepare for dealing with STDP - there can only be one (non-static)
        # synapse dynamics per vertex at present
        self.__synapse_dynamics = None

        # Keep the details once computed to allow reading back
        self.__weight_scales = None
        self.__ring_buffer_shifts = None

        # Limit the DTCM used by one-to-one connections
        self.__all_single_syn_sz = get_config_int(
            "Simulation", "one_to_one_connection_dtcm_max_bytes")

        # Post vertex slice to synaptic matrices
        self.__synaptic_matrices = dict()

    def __get_synaptic_matrices(self, post_vertex_slice):
        """ Get the synaptic matrices for a given slice of the vertex

        :param ~pacman.model.graphs.common.Slice post_vertex_slice:
            the slice of the vertex to get the matrices for
        :rtype: SynapticMatrices
        """
        # Use the cached version if possible
        if post_vertex_slice in self.__synaptic_matrices:
            return self.__synaptic_matrices[post_vertex_slice]

        # Otherwise generate new ones
        matrices = SynapticMatrices(
            post_vertex_slice, self.__n_synapse_types,
            self.__all_single_syn_sz, self.__synapse_io,
            self._synaptic_matrix_region, self._direct_matrix_region,
            self._pop_table_region)
        self.__synaptic_matrices[post_vertex_slice] = matrices
        return matrices

    def host_written_matrix_size(self, post_vertex_slice):
        """ The size of the matrix written by the host for a given\
            machine vertex

        :param post_vertex_slice: The slice of the vertex to get the size of
        :rtype: int
        """
        matrices = self.__get_synaptic_matrices(post_vertex_slice)
        return matrices.host_generated_block_addr

    def on_chip_written_matrix_size(self, post_vertex_slice):
        """ The size of the matrix that will be written on the machine for a\
            given machine vertex

        :param post_vertex_slice: The slice of the vertex to get the size of
        :rtype: int
        """
        matrices = self.__get_synaptic_matrices(post_vertex_slice)
        return (matrices.on_chip_generated_block_addr -
                matrices.host_generated_block_addr)

    @property
    def synapse_dynamics(self):
        """ The synapse dynamics used by the synapses e.g. plastic or static.\
            Settable.

        :rtype: AbstractSynapseDynamics or None
        """
        return self.__synapse_dynamics

    @property
    def drop_late_spikes(self):
        return self.__drop_late_spikes

    @synapse_dynamics.setter
    def synapse_dynamics(self, synapse_dynamics):
        """ Set the synapse dynamics.  Note that after setting, the dynamics\
            might not be the type set as it can be combined with the existing\
            dynamics in exciting ways.
        """
        if self.__synapse_dynamics is None:
            self.__synapse_dynamics = synapse_dynamics
        else:
            self.__synapse_dynamics = self.__synapse_dynamics.merge(
                synapse_dynamics)

    @property
    def ring_buffer_sigma(self):
        """ The sigma in the estimation of the maximum summed ring buffer\
            weights.  Settable.

        :rtype: float
        """
        return self.__ring_buffer_sigma

    @ring_buffer_sigma.setter
    def ring_buffer_sigma(self, ring_buffer_sigma):
        self.__ring_buffer_sigma = ring_buffer_sigma

    @property
    def spikes_per_second(self):
        """ The assumed maximum spikes per second of an incoming population.\
            Used when calculating the ring buffer weight scaling. Settable.

        :rtype: float
        """
        return self.__spikes_per_second

    @spikes_per_second.setter
    def spikes_per_second(self, spikes_per_second):
        self.__spikes_per_second = spikes_per_second

    @property
    def vertex_executable_suffix(self):
        """ The suffix of the executable name due to the type of synapses \
            in use.

        :rtype: str
        """
        if self.__synapse_dynamics is None:
            return ""
        return self.__synapse_dynamics.get_vertex_executable_suffix()

    def get_n_cpu_cycles(self):
        """
        :rtype: int
        """
        # TODO: Calculate this correctly
        return self.FUDGE

    def get_dtcm_usage_in_bytes(self):
        """
        :rtype: int
        """
        # TODO: Calculate this correctly
        return self.FUDGE

    def _get_synapse_params_size(self):
        """
        :rtype: int
        """
        return (_SYNAPSES_BASE_SDRAM_USAGE_IN_BYTES +
                (BYTES_PER_WORD * self.__n_synapse_types))

    def _get_synapse_dynamics_parameter_size(
            self, n_atoms, app_graph, app_vertex):
        """ Get the size of the synapse dynamics region

        :param int n_atoms: The number of atoms on the core
        :param ~.ApplicationGraph app_graph: The application graph
        :param ~.ApplicationVertex app_vertex: The application vertex
        :rtype: int
        """
        if self.__synapse_dynamics is None:
            return 0

        # Does the size of the parameters area depend on presynaptic
        # connections in any way?
        if isinstance(self.__synapse_dynamics,
                      AbstractSynapseDynamicsStructural):
            return self.__synapse_dynamics\
                .get_structural_parameters_sdram_usage_in_bytes(
                     app_graph, app_vertex, n_atoms)
        else:
            return self.__synapse_dynamics.get_parameters_sdram_usage_in_bytes(
                n_atoms, self.__n_synapse_types)

    def get_sdram_usage_in_bytes(
            self, post_vertex_slice, application_graph, app_vertex):
        """ Get the SDRAM usage of a slice of atoms of this vertex

        :param ~pacman.model.graphs.common.Slice post_vertex_slice:
            The slice of atoms to get the size of
        :param ~pacman.model.graphs.application.ApplicationGraph \
                application_graph: The application graph
        :param AbstractPopulationVertex app_vertex: The application vertex
        :rtype: int
        """
        in_edges = application_graph.get_edges_ending_at_vertex(app_vertex)
        matrices = self.__get_synaptic_matrices(post_vertex_slice)
        return (
            self._get_synapse_params_size() +
            self._get_synapse_dynamics_parameter_size(
                post_vertex_slice.n_atoms, application_graph, app_vertex) +
            matrices.size(in_edges))

    def _reserve_memory_regions(
            self, spec, vertex_slice, all_syn_block_sz, machine_graph,
            machine_vertex):
        """ Reserve memory regions for a core

        :param ~.DataSpecificationGenerator spec: The data spec to reserve in
        :param ~pacman.model.graphs.common.Slice vertex_slice:
            The slice of the vertex to allocate for
        :param int all_syn_block_sz: The memory to reserve for synapses
        :param ~pacman.model.graphs.machine.MachineGraph machine_graph:
            The machine graph
        :param ~pacman.model.graphs.machine.MachineVertex machine_vertex:
            The machine vertex
        """
        spec.reserve_memory_region(
            region=self._synapse_params_region,
            size=self._get_synapse_params_size(),
            label='SynapseParams')

        if all_syn_block_sz > 0:
            spec.reserve_memory_region(
                region=self._synaptic_matrix_region,
                size=all_syn_block_sz, label='SynBlocks')

        # return if not got a synapse dynamics
        if self.__synapse_dynamics is None:
            return

        synapse_dynamics_sz = \
            self.__synapse_dynamics.get_parameters_sdram_usage_in_bytes(
                vertex_slice.n_atoms, self.__n_synapse_types)
        if synapse_dynamics_sz != 0:
            spec.reserve_memory_region(
                region=self._synapse_dynamics_region,
                size=synapse_dynamics_sz, label='synapseDynamicsParams')

        # if structural, create structural region
        if isinstance(
                self.__synapse_dynamics, AbstractSynapseDynamicsStructural):

            synapse_structural_dynamics_sz = (
                self.__synapse_dynamics.
                get_structural_parameters_sdram_usage_in_bytes(
                    machine_graph, machine_vertex, vertex_slice.n_atoms))

            if synapse_structural_dynamics_sz != 0:
                spec.reserve_memory_region(
                    region=self._struct_dynamics_region,
                    size=synapse_structural_dynamics_sz,
                    label='synapseDynamicsStructuralParams')

    @staticmethod
    def _ring_buffer_expected_upper_bound(
            weight_mean, weight_std_dev, spikes_per_second, n_synapses_in,
            sigma):
        """ Provides expected upper bound on accumulated values in a ring\
            buffer element.

        Requires an assessment of maximum Poisson input rate.

        Assumes knowledge of mean and SD of weight distribution, fan-in
        and timestep.

        All arguments should be assumed real values except n_synapses_in
        which will be an integer.

        :param float weight_mean: Mean of weight distribution (in either nA or
            microSiemens as required)
        :param float weight_std_dev: SD of weight distribution
        :param float spikes_per_second: Maximum expected Poisson rate in Hz
        :param int n_synapses_in: No of connected synapses
        :param float sigma: How many SD above the mean to go for upper bound;
            a good starting choice is 5.0. Given length of simulation we can
            set this for approximate number of saturation events.
        :rtype: float
        """
        # E[ number of spikes ] in a timestep
        steps_per_second = (MICRO_TO_SECOND_CONVERSION /
<<<<<<< HEAD
                            get_config_int("Machine", "machine_time_step"))
=======
                            machine_time_step())
>>>>>>> 67bb04d0

        average_spikes_per_timestep = (
            float(n_synapses_in * spikes_per_second) / steps_per_second)

        # Exact variance contribution from inherent Poisson variation
        poisson_variance = average_spikes_per_timestep * (weight_mean ** 2)

        # Upper end of range for Poisson summation required below
        # upper_bound needs to be an integer
        upper_bound = int(round(average_spikes_per_timestep +
                                POSSION_SIGMA_SUMMATION_LIMIT *
                                math.sqrt(average_spikes_per_timestep)))

        # Closed-form exact solution for summation that gives the variance
        # contributed by weight distribution variation when modulated by
        # Poisson PDF.  Requires scipy.special for gamma and incomplete gamma
        # functions. Beware: incomplete gamma doesn't work the same as
        # Mathematica because (1) it's regularised and needs a further
        # multiplication and (2) it's actually the complement that is needed
        # i.e. 'gammaincc']

        weight_variance = 0.0

        if weight_std_dev > 0:
            # pylint: disable=no-member
            lngamma = special.gammaln(1 + upper_bound)
            gammai = special.gammaincc(
                1 + upper_bound, average_spikes_per_timestep)

            big_ratio = (math.log(average_spikes_per_timestep) * upper_bound -
                         lngamma)

            if -701.0 < big_ratio < 701.0 and big_ratio != 0.0:
                log_weight_variance = (
                    -average_spikes_per_timestep +
                    math.log(average_spikes_per_timestep) +
                    2.0 * math.log(weight_std_dev) +
                    math.log(math.exp(average_spikes_per_timestep) * gammai -
                             math.exp(big_ratio)))
                weight_variance = math.exp(log_weight_variance)

        # upper bound calculation -> mean + n * SD
        return ((average_spikes_per_timestep * weight_mean) +
                (sigma * math.sqrt(poisson_variance + weight_variance)))

    def _get_ring_buffer_to_input_left_shifts(
            self, machine_vertex, machine_graph, weight_scale):
        """ Get the scaling of the ring buffer to provide as much accuracy as\
            possible without too much overflow

        :param ~pacman.model.graphs.machine.MachineVertex machine_vertex:
        :param ~pacman.model.graphs.machine.MachineGraph machine_graph:
        :param float weight_scale:
        :rtype: list(int)
        """
        weight_scale_squared = weight_scale * weight_scale
        n_synapse_types = self.__n_synapse_types
        running_totals = [RunningStats() for _ in range(n_synapse_types)]
        delay_running_totals = [RunningStats() for _ in range(n_synapse_types)]
        total_weights = numpy.zeros(n_synapse_types)
        biggest_weight = numpy.zeros(n_synapse_types)
        weights_signed = False
        rate_stats = [RunningStats() for _ in range(n_synapse_types)]
        steps_per_second = (
                MICRO_TO_SECOND_CONVERSION /
<<<<<<< HEAD
                get_config_int("Machine", "machine_time_step"))
=======
                machine_time_step())
>>>>>>> 67bb04d0

        synapse_map = dict()
        for machine_edge in machine_graph.get_edges_ending_at_vertex(
                machine_vertex):
            if isinstance(machine_edge.app_edge, ProjectionApplicationEdge):
                for synapse_info in machine_edge.app_edge.synapse_information:
                    # Per synapse info we need any one of the edges
                    synapse_map[synapse_info] = machine_edge

        for synapse_info in synapse_map:
            synapse_type = synapse_info.synapse_type
            synapse_dynamics = synapse_info.synapse_dynamics
            connector = synapse_info.connector

            weight_mean = (
                synapse_dynamics.get_weight_mean(
                    connector, synapse_info) * weight_scale)
            n_connections = \
                connector.get_n_connections_to_post_vertex_maximum(
                    synapse_info)
            weight_variance = synapse_dynamics.get_weight_variance(
                connector, synapse_info.weights,
                synapse_info) * weight_scale_squared
            running_totals[synapse_type].add_items(
                weight_mean, weight_variance, n_connections)

            delay_variance = synapse_dynamics.get_delay_variance(
                connector, synapse_info.delays, synapse_info)
            delay_running_totals[synapse_type].add_items(
                0.0, delay_variance, n_connections)

            weight_max = (synapse_dynamics.get_weight_maximum(
                connector, synapse_info) * weight_scale)
            biggest_weight[synapse_type] = max(
                biggest_weight[synapse_type], weight_max)

            spikes_per_tick = max(
                1.0, self.__spikes_per_second / steps_per_second)
            spikes_per_second = self.__spikes_per_second
            pre_vertex = synapse_map[synapse_info].pre_vertex
            if isinstance(pre_vertex, AbstractMaxSpikes):
                rate = pre_vertex.max_spikes_per_second()
                if rate != 0:
                    spikes_per_second = rate
                spikes_per_tick = \
                    pre_vertex.max_spikes_per_ts()
            rate_stats[synapse_type].add_items(
                spikes_per_second, 0, n_connections)
            total_weights[synapse_type] += spikes_per_tick * (
                weight_max * n_connections)

            if synapse_dynamics.are_weights_signed():
                weights_signed = True

        max_weights = numpy.zeros(n_synapse_types)
        for synapse_type in range(n_synapse_types):
            if delay_running_totals[synapse_type].variance == 0.0:
                max_weights[synapse_type] = max(total_weights[synapse_type],
                                                biggest_weight[synapse_type])
            else:
                stats = running_totals[synapse_type]
                rates = rate_stats[synapse_type]
                max_weights[synapse_type] = min(
                    self._ring_buffer_expected_upper_bound(
                        stats.mean, stats.standard_deviation, rates.mean,
                        stats.n_items, self.__ring_buffer_sigma),
                    total_weights[synapse_type])
                max_weights[synapse_type] = max(
                    max_weights[synapse_type], biggest_weight[synapse_type])

        # Convert these to powers; we could use int.bit_length() for this if
        # they were integers, but they aren't...
        max_weight_powers = (
            0 if w <= 0 else int(math.ceil(max(0, math.log(w, 2))))
            for w in max_weights)

        # If 2^max_weight_power equals the max weight, we have to add another
        # power, as range is 0 - (just under 2^max_weight_power)!
        max_weight_powers = (
            w + 1 if (2 ** w) <= a else w
            for w, a in zip(max_weight_powers, max_weights))

        # If we have synapse dynamics that uses signed weights,
        # Add another bit of shift to prevent overflows
        if weights_signed:
            max_weight_powers = (m + 1 for m in max_weight_powers)

        return list(max_weight_powers)

    @staticmethod
    def __get_weight_scale(ring_buffer_to_input_left_shift):
        """ Return the amount to scale the weights by to convert them from \
            floating point values to 16-bit fixed point numbers which can be \
            shifted left by ring_buffer_to_input_left_shift to produce an\
            s1615 fixed point number

        :param int ring_buffer_to_input_left_shift:
        :rtype: float
        """
        return float(math.pow(2, 16 - (ring_buffer_to_input_left_shift + 1)))

    def __update_ring_buffer_shifts_and_weight_scales(
            self, machine_vertex, machine_graph, weight_scale):
        """ Update the ring buffer shifts and weight scales for this vertex

        :param ~pacman.model.graphs.machine.MachineVertex machine_vertex:
        :param ~pacman.model.graphs.machine.MachineGraph machine_graph:
        :param float weight_scale:
        """
        if self.__ring_buffer_shifts is None:
            self.__ring_buffer_shifts = \
                self._get_ring_buffer_to_input_left_shifts(
                    machine_vertex, machine_graph, weight_scale)
            self.__weight_scales = numpy.array([
                self.__get_weight_scale(r) * weight_scale
                for r in self.__ring_buffer_shifts])

    def write_data_spec(
            self, spec, application_vertex, post_vertex_slice, machine_vertex,
            machine_graph, application_graph, routing_info, weight_scale):
        """
        :param ~data_specification.DataSpecificationGenerator spec:
            The data specification to write to
        :param AbstractPopulationVertex application_vertex:
            The vertex owning the synapses
        :param ~pacman.model.graphs.common.Slice post_vertex_slice:
            The part of the vertex we're dealing with
        :param PopulationMachineVertex machine_vertex: The machine vertex
        :param ~pacman.model.graphs.machine.MachineGraph machine_graph:
            The graph containing the machine vertex
        :param ~pacman.model.graphs.application.ApplicationGraph \
                application_graph:
            The graph containing the application vertex
        :param ~pacman.model.routing_info.RoutingInfo routing_info:
            How messages are routed
        :param float weight_scale: How to scale the weights of the synapses
        """
        # Reserve the memory
        in_edges = application_graph.get_edges_ending_at_vertex(
            application_vertex)
        matrices = self.__get_synaptic_matrices(post_vertex_slice)
        all_syn_block_sz = matrices.synapses_size(in_edges)
        self._reserve_memory_regions(
            spec, post_vertex_slice, all_syn_block_sz, machine_graph,
            machine_vertex)

        self.__update_ring_buffer_shifts_and_weight_scales(
            machine_vertex, machine_graph, weight_scale)
        spec.switch_write_focus(self._synapse_params_region)
        # write the bool for deleting packets that were too late for a timer
        spec.write_value(int(self.__drop_late_spikes))
        # Write the ring buffer shifts
        spec.write_array(self.__ring_buffer_shifts)

        gen_data = matrices.write_synaptic_matrix_and_master_population_table(
            spec, machine_vertex, all_syn_block_sz, self.__weight_scales,
            routing_info, machine_graph)

        if self.__synapse_dynamics is not None:
            self.__synapse_dynamics.write_parameters(
                spec, self._synapse_dynamics_region,
                self.__weight_scales)

            if isinstance(self.__synapse_dynamics,
                          AbstractSynapseDynamicsStructural):
                self.__synapse_dynamics.write_structural_parameters(
                    spec, self._struct_dynamics_region, self.__weight_scales,
                    machine_graph, machine_vertex, routing_info, matrices)

        self._write_on_machine_data_spec(spec, post_vertex_slice, gen_data)

    def _write_on_machine_data_spec(
            self, spec, post_vertex_slice, generator_data):
        """ Write the data spec for the synapse expander

        :param ~.DataSpecificationGenerator spec:
            The specification to write to
        :param ~pacman.model.common.Slice post_vertex_slice:
            The slice of the vertex being written
        :param list(GeneratorData) generator_data:
        """
        if not generator_data:
            return

        n_bytes = (
            SYNAPSES_BASE_GENERATOR_SDRAM_USAGE_IN_BYTES +
            (self.__n_synapse_types * DataType.U3232.size))
        for data in generator_data:
            n_bytes += data.size

        spec.reserve_memory_region(
            region=self._connector_builder_region,
            size=n_bytes, label="ConnectorBuilderRegion")
        spec.switch_write_focus(self._connector_builder_region)

        spec.write_value(len(generator_data))
        spec.write_value(post_vertex_slice.lo_atom)
        spec.write_value(post_vertex_slice.n_atoms)
        spec.write_value(self.__n_synapse_types)
        spec.write_value(get_n_bits(self.__n_synapse_types))
        n_neuron_id_bits = get_n_bits(post_vertex_slice.n_atoms)
        spec.write_value(n_neuron_id_bits)
        for w in self.__weight_scales:
            # if the weights are high enough and the population size large
            # enough, then weight_scales < 1 will result in a zero scale
            # if converted to an int, so we use U3232 here instead (as there
            # can be scales larger than U1616.max in conductance-based models)
            dtype = DataType.U3232
            spec.write_value(data=min(w, dtype.max), data_type=dtype)

        for data in generator_data:
            spec.write_array(data.gen_data)

    def get_connections_from_machine(
            self, transceiver, placements, app_edge, synapse_info):
        """ Read the connections from the machine for a given projection

        :param ~spinnman.transciever.Transceiver transceiver:
            Used to read the data from the machine
        :param ~pacman.model.placements.Placements placements:
            Where the vertices are on the machine
        :param ProjectionApplicationEdge app_edge:
            The application edge of the projection
        :param SynapseInformation synapse_info:
            The synapse information of the projection
        :return: The connections from the machine, with dtype
            AbstractSynapseDynamics.NUMPY_CONNECTORS_DTYPE
        :rtype: ~numpy.ndarray
        """

        post_vertices = app_edge.post_vertex.machine_vertices

        # Start with something in the list so that concatenate works
        connections = [numpy.zeros(
                0, dtype=AbstractSynapseDynamics.NUMPY_CONNECTORS_DTYPE)]
        progress = ProgressBar(
            len(post_vertices),
            "Getting synaptic data between {} and {}".format(
                app_edge.pre_vertex.label, app_edge.post_vertex.label))
        for post_vertex in progress.over(post_vertices):
            post_slice = post_vertex.vertex_slice
            placement = placements.get_placement_of_vertex(post_vertex)
            matrix = self.__get_synaptic_matrices(post_slice)
            connections.extend(matrix.get_connections_from_machine(
                transceiver, placement, app_edge, synapse_info))
        return numpy.concatenate(connections)

    def gen_on_machine(self, post_vertex_slice):
        """ True if the synapses should be generated on the machine

        :param ~pacman.model.graphs.common.Slice post_vertex_slice:
            The slice of the vertex to determine the generation status of
        :rtype: bool
        """
        matrices = self.__get_synaptic_matrices(post_vertex_slice)
        return matrices.gen_on_machine

    def reset_ring_buffer_shifts(self):
        """ Reset the ring buffer shifts; needed if projection data changes
            between runs
        """
        self.__ring_buffer_shifts = None
        self.__weight_scales = None

    def clear_connection_cache(self):
        """ Flush the cache of connection information; needed for a second run
        """
        for matrices in self.__synaptic_matrices.values():
            matrices.clear_connection_cache()

    @property
    def changes_during_run(self):
        """ Whether the synapses being managed change during running.

        :rtype: bool
        """
        if self.__synapse_dynamics is None:
            return False
        return self.__synapse_dynamics.changes_during_run

    def read_generated_connection_holders(self, transceiver, placement):
        """ Fill in any pre-run connection holders for data which is generated
            on the machine, after it has been generated

        :param ~spinnman.transceiver.Transceiver transceiver:
            How to read the data from the machine
        :param ~pacman.model.placements.Placement placement:
            where the data is to be read from
        """
        matrices = self.__get_synaptic_matrices(placement.vertex.vertex_slice)
        matrices.read_generated_connection_holders(transceiver, placement)

    def clear_all_caches(self):
        """ Clears all cached data in the case that a reset requires remapping
            which might change things
        """
        # Clear the local caches
        self.clear_connection_cache()
        self.reset_ring_buffer_shifts()

        # We can simply reset this dict to reset everything downstream
        self.__synaptic_matrices = dict()<|MERGE_RESOLUTION|>--- conflicted
+++ resolved
@@ -414,11 +414,7 @@
         """
         # E[ number of spikes ] in a timestep
         steps_per_second = (MICRO_TO_SECOND_CONVERSION /
-<<<<<<< HEAD
-                            get_config_int("Machine", "machine_time_step"))
-=======
                             machine_time_step())
->>>>>>> 67bb04d0
 
         average_spikes_per_timestep = (
             float(n_synapses_in * spikes_per_second) / steps_per_second)
@@ -484,11 +480,7 @@
         rate_stats = [RunningStats() for _ in range(n_synapse_types)]
         steps_per_second = (
                 MICRO_TO_SECOND_CONVERSION /
-<<<<<<< HEAD
-                get_config_int("Machine", "machine_time_step"))
-=======
                 machine_time_step())
->>>>>>> 67bb04d0
 
         synapse_map = dict()
         for machine_edge in machine_graph.get_edges_ending_at_vertex(
