# Copyright (c) 2017-2019 The University of Manchester
#
# This program is free software: you can redistribute it and/or modify
# it under the terms of the GNU General Public License as published by
# the Free Software Foundation, either version 3 of the License, or
# (at your option) any later version.
#
# This program is distributed in the hope that it will be useful,
# but WITHOUT ANY WARRANTY; without even the implied warranty of
# MERCHANTABILITY or FITNESS FOR A PARTICULAR PURPOSE.  See the
# GNU General Public License for more details.
#
# You should have received a copy of the GNU General Public License
# along with this program.  If not, see <http://www.gnu.org/licenses/>.

try:
    from collections.abc import defaultdict
except ImportError:
    from collections import defaultdict
import math
import struct
import numpy
import scipy.stats  # @UnresolvedImport
from scipy import special  # @UnresolvedImport
from spinn_utilities.helpful_functions import get_valid_components
from data_specification.enums import DataType
from spinn_front_end_common.utilities.helpful_functions import (
    locate_memory_region_for_placement)
from spinn_front_end_common.utilities.globals_variables import get_simulator
from spynnaker.pyNN.models.neuron.generator_data import GeneratorData
from spynnaker.pyNN.models.neural_projections.connectors import (
    OneToOneConnector, AbstractGenerateConnectorOnMachine)
from spynnaker.pyNN.models.neural_projections import ProjectionApplicationEdge
from .synapse_dynamics import (
    AbstractSynapseDynamicsStructural,
    AbstractGenerateOnMachine, SynapseDynamicsStructuralSTDP)
from spynnaker.pyNN.models.neuron.synapse_io import SynapseIORowBased
from spynnaker.pyNN.models.spike_source.spike_source_poisson_vertex import (
    SpikeSourcePoissonVertex)
from spynnaker.pyNN.models.utility_models.delays import DelayExtensionVertex
from spynnaker.pyNN.utilities.constants import (
    POPULATION_BASED_REGIONS, POSSION_SIGMA_SUMMATION_LIMIT)
from spynnaker.pyNN.utilities.utility_calls import (
    get_maximum_probable_value, get_n_bits)
from spynnaker.pyNN.utilities.running_stats import RunningStats
from spynnaker.pyNN.models.neuron import master_pop_table_generators

TIME_STAMP_BYTES = 4

# TODO: Make sure these values are correct (particularly CPU cycles)
_SYNAPSES_BASE_DTCM_USAGE_IN_BYTES = 28
_SYNAPSES_BASE_SDRAM_USAGE_IN_BYTES = 0
_SYNAPSES_BASE_N_CPU_CYCLES_PER_NEURON = 10
_SYNAPSES_BASE_N_CPU_CYCLES = 8

_WORD_SIZE = 4

# 4 for n_edges
# 8 for post_vertex_slice.lo_atom, post_vertex_slice.n_atoms
# 4 for n_synapse_types
# 4 for n_synapse_type_bits
# 4 for n_synapse_index_bits
_SYNAPSES_BASE_GENERATOR_SDRAM_USAGE_IN_BYTES = (
    1 + 2 + 1 + 1 + 1) * _WORD_SIZE

# Amount to scale synapse SDRAM estimate by to make sure the synapses fit
_SYNAPSE_SDRAM_OVERSCALE = 1.1

_ONE_WORD = struct.Struct("<I")


class SynapticManager(object):
    """ Deals with synapses
    """
    # pylint: disable=too-many-arguments, too-many-locals
    __slots__ = [
        "__delay_key_index",
        "__n_synapse_types",
        "__one_to_one_connection_dtcm_max_bytes",
        "__poptable_type",
        "__pre_run_connection_holders",
        "__retrieved_blocks",
        "__ring_buffer_sigma",
        "__spikes_per_second",
        "__synapse_dynamics",
        "__synapse_io",
        "__weight_scales",
        "__ring_buffer_shifts",
        "__gen_on_machine",
        "__max_row_info",
        "__synapse_indices"]

    def __init__(self, n_synapse_types, ring_buffer_sigma, spikes_per_second,
                 config, population_table_type=None, synapse_io=None):
        self.__n_synapse_types = n_synapse_types
        self.__ring_buffer_sigma = ring_buffer_sigma
        self.__spikes_per_second = spikes_per_second

        # Get the type of population table
        self.__poptable_type = population_table_type
        if population_table_type is None:
            population_table_type = ("MasterPopTableAs" + config.get(
                "MasterPopTable", "generator"))
            algorithms = get_valid_components(
                master_pop_table_generators, "master_pop_table_as")
            self.__poptable_type = algorithms[population_table_type]()

        # Get the synapse IO
        self.__synapse_io = synapse_io
        if synapse_io is None:
            self.__synapse_io = SynapseIORowBased()

        if self.__ring_buffer_sigma is None:
            self.__ring_buffer_sigma = config.getfloat(
                "Simulation", "ring_buffer_sigma")

        if self.__spikes_per_second is None:
            self.__spikes_per_second = config.getfloat(
                "Simulation", "spikes_per_second")

        # Prepare for dealing with STDP - there can only be one (non-static)
        # synapse dynamics per vertex at present
        self.__synapse_dynamics = None

        # Keep the details once computed to allow reading back
        self.__weight_scales = dict()
        self.__ring_buffer_shifts = None
        self.__delay_key_index = dict()
        self.__retrieved_blocks = dict()

        # A list of connection holders to be filled in pre-run, indexed by
        # the edge the connection is for
        self.__pre_run_connection_holders = defaultdict(list)

        # Limit the DTCM used by one-to-one connections
        self.__one_to_one_connection_dtcm_max_bytes = config.getint(
            "Simulation", "one_to_one_connection_dtcm_max_bytes")

        # Whether to generate on machine or not for a given vertex slice
        self.__gen_on_machine = dict()

        # A map of synapse information to maximum row / delayed row length and
        # size in bytes
        self.__max_row_info = dict()

        # A map of synapse information for each machine pre vertex to index
        self.__synapse_indices = dict()

    @property
    def synapse_dynamics(self):
        return self.__synapse_dynamics

    def __combine_structural_stdp_dynamics(self, structural, stdp):
        return SynapseDynamicsStructuralSTDP(
            structural.partner_selection, structural.formation,
            structural.elimination,
            stdp.timing_dependence, stdp.weight_dependence,
            # voltage dependence is not supported
            None, stdp.dendritic_delay_fraction,
            structural.f_rew, structural.initial_weight,
            structural.initial_delay, structural.s_max, structural.seed)

    @synapse_dynamics.setter
    def synapse_dynamics(self, synapse_dynamics):

        if self.__synapse_dynamics is None:
            self.__synapse_dynamics = synapse_dynamics
        else:
            self.__synapse_dynamics = self.__synapse_dynamics.merge(
                synapse_dynamics)

    @property
    def ring_buffer_sigma(self):
        return self.__ring_buffer_sigma

    @ring_buffer_sigma.setter
    def ring_buffer_sigma(self, ring_buffer_sigma):
        self.__ring_buffer_sigma = ring_buffer_sigma

    @property
    def spikes_per_second(self):
        return self.__spikes_per_second

    @spikes_per_second.setter
    def spikes_per_second(self, spikes_per_second):
        self.__spikes_per_second = spikes_per_second

    def get_maximum_delay_supported_in_ms(self, machine_time_step):
        return self.__synapse_io.get_maximum_delay_supported_in_ms(
            machine_time_step)

    @property
    def vertex_executable_suffix(self):
        if self.__synapse_dynamics is None:
            return ""
        return self.__synapse_dynamics.get_vertex_executable_suffix()

    def add_pre_run_connection_holder(
            self, connection_holder, edge, synapse_info):
        self.__pre_run_connection_holders[edge, synapse_info].append(
            connection_holder)

    def get_connection_holders(self):
        return self.__pre_run_connection_holders

    def get_n_cpu_cycles(self):
        # TODO: Calculate this correctly
        return 0

    def get_dtcm_usage_in_bytes(self):
        # TODO: Calculate this correctly
        return 0

    def _get_synapse_params_size(self):
        return (_SYNAPSES_BASE_SDRAM_USAGE_IN_BYTES +
                (_WORD_SIZE * self.__n_synapse_types))

    def _get_static_synaptic_matrix_sdram_requirements(self):

        # 4 for address of direct addresses, and
        # 4 for the size of the direct addresses matrix in bytes
        return 2 * _WORD_SIZE

    def _get_max_row_info(
            self, synapse_info, post_vertex_slice, app_edge,
            machine_time_step):
        """ Get the maximum size of each row for a given slice of the vertex
        """
        key = (synapse_info, post_vertex_slice)
        if key not in self.__max_row_info:
            self.__max_row_info[key] = self.__synapse_io.get_max_row_info(
                synapse_info, post_vertex_slice,
                app_edge.n_delay_stages, self.__poptable_type,
                machine_time_step, app_edge)
        return self.__max_row_info[key]

    def _get_synaptic_blocks_size(
            self, post_vertex_slice, in_edges, machine_time_step):
        """ Get the size of the synaptic blocks in bytes
        """
        memory_size = self._get_static_synaptic_matrix_sdram_requirements()
        for in_edge in in_edges:
            if isinstance(in_edge, ProjectionApplicationEdge):
                for synapse_info in in_edge.synapse_information:
                    memory_size = self.__add_synapse_size(
                        memory_size, synapse_info, post_vertex_slice, in_edge,
                        machine_time_step)
        return int(memory_size * _SYNAPSE_SDRAM_OVERSCALE)

    def __add_synapse_size(self, memory_size, synapse_info, post_vertex_slice,
                           in_edge, machine_time_step):
        max_row_info = self._get_max_row_info(
            synapse_info, post_vertex_slice, in_edge, machine_time_step)
        n_atoms = in_edge.pre_vertex.n_atoms
        memory_size = self.__poptable_type.get_next_allowed_address(
            memory_size)
        memory_size += max_row_info.undelayed_max_bytes * n_atoms
        memory_size = self.__poptable_type.get_next_allowed_address(
            memory_size)
        memory_size += (
            max_row_info.delayed_max_bytes * n_atoms * in_edge.n_delay_stages)
        return memory_size

    def _get_size_of_generator_information(self, in_edges):
        """ Get the size of the synaptic expander parameters
        """
        gen_on_machine = False
        size = 0
        for in_edge in in_edges:
<<<<<<< HEAD
            if not isinstance(in_edge, ProjectionApplicationEdge):
                continue

            for synapse_info in in_edge.synapse_information:
                # Get the number of likely vertices
                max_atoms = in_edge.pre_vertex.get_max_atoms_per_core()
                if in_edge.pre_vertex.n_atoms < max_atoms:
                    max_atoms = in_edge.pre_vertex.n_atoms
                n_edge_vertices = int(math.ceil(
                    float(in_edge.pre_vertex.n_atoms) / float(max_atoms)))

                # Get the size
                connector = synapse_info.connector
                dynamics = synapse_info.synapse_dynamics
#                weights = synapse_info.weight
#                delays = synapse_info.delay
                connector_gen = isinstance(
                    connector, AbstractGenerateConnectorOnMachine) and \
                    connector.generate_on_machine(
                        synapse_info.weight, synapse_info.delay)
                synapse_gen = isinstance(dynamics, AbstractGenerateOnMachine)
                if connector_gen and synapse_gen:
                    gen_on_machine = True
                    gen_size = sum((
                        GeneratorData.BASE_SIZE,
                        connector.gen_delay_params_size_in_bytes(
                            synapse_info.delay),
                        connector.gen_weight_params_size_in_bytes(
                            synapse_info.weight),
                        connector.gen_connector_params_size_in_bytes,
                        dynamics.gen_matrix_params_size_in_bytes
                    ))
                    size += gen_size * n_edge_vertices
=======
            if isinstance(in_edge, ProjectionApplicationEdge):
                for synapse_info in in_edge.synapse_information:

                    # Get the number of likely vertices
                    max_atoms = in_edge.pre_vertex.get_max_atoms_per_core()
                    if in_edge.pre_vertex.n_atoms < max_atoms:
                        max_atoms = in_edge.pre_vertex.n_atoms
                    n_edge_vertices = int(math.ceil(
                        float(in_edge.pre_vertex.n_atoms) / float(max_atoms)))

                    # Get the size
                    connector = synapse_info.connector
                    dynamics = synapse_info.synapse_dynamics
                    connector_gen = isinstance(
                        connector, AbstractGenerateConnectorOnMachine) and \
                        connector.generate_on_machine(
                            synapse_info.weight, synapse_info.delay)
                    synapse_gen = isinstance(
                        dynamics, AbstractGenerateOnMachine)
                    if connector_gen and synapse_gen:
                        gen_on_machine = True
                        gen_size = sum((
                            GeneratorData.BASE_SIZE,
                            connector.gen_delay_params_size_in_bytes(
                                synapse_info.delay),
                            connector.gen_weight_params_size_in_bytes(
                                synapse_info.weight),
                            connector.gen_connector_params_size_in_bytes,
                            dynamics.gen_matrix_params_size_in_bytes
                        ))
                        size += gen_size * n_edge_vertices
>>>>>>> e3747bc8
        if gen_on_machine:
            size += _SYNAPSES_BASE_GENERATOR_SDRAM_USAGE_IN_BYTES
            size += self.__n_synapse_types * _WORD_SIZE
        return size

    def _get_synapse_dynamics_parameter_size(
<<<<<<< HEAD
            self, vertex_slice, in_edges=None):
=======
            self, vertex_slice, application_graph, app_vertex):
>>>>>>> e3747bc8
        """ Get the size of the synapse dynamics region
        """
        if self.__synapse_dynamics is None:
            return 0

        # Does the size of the parameters area depend on presynaptic
        # connections in any way?
        if isinstance(self.__synapse_dynamics,
                      AbstractSynapseDynamicsStructural):
            return self.__synapse_dynamics\
                .get_structural_parameters_sdram_usage_in_bytes(
                     application_graph, app_vertex, vertex_slice.n_atoms,
                     self.__n_synapse_types)
        else:
            return self.__synapse_dynamics.get_parameters_sdram_usage_in_bytes(
                vertex_slice.n_atoms, self.__n_synapse_types)

    def get_sdram_usage_in_bytes(
            self, vertex_slice, machine_time_step, application_graph,
            app_vertex):
        in_edges = application_graph.get_edges_ending_at_vertex(app_vertex)
        return (
            self._get_synapse_params_size() +
            self._get_synapse_dynamics_parameter_size(
<<<<<<< HEAD
                vertex_slice, in_edges=in_edges) +
=======
                vertex_slice, application_graph, app_vertex) +
>>>>>>> e3747bc8
            self._get_synaptic_blocks_size(
                vertex_slice, in_edges, machine_time_step) +
            self.__poptable_type.get_master_population_table_size(
                vertex_slice, in_edges) +
            self._get_size_of_generator_information(in_edges))

    def _reserve_memory_regions(
            self, spec, machine_vertex, vertex_slice,
<<<<<<< HEAD
            machine_graph, all_syn_block_sz):
=======
            machine_graph, all_syn_block_sz, graph_mapper,
            application_graph, application_vertex):
>>>>>>> e3747bc8
        spec.reserve_memory_region(
            region=POPULATION_BASED_REGIONS.SYNAPSE_PARAMS.value,
            size=self._get_synapse_params_size(),
            label='SynapseParams')

        master_pop_table_sz = \
            self.__poptable_type.get_exact_master_population_table_size(
                machine_vertex, machine_graph)
        if master_pop_table_sz > 0:
            spec.reserve_memory_region(
                region=POPULATION_BASED_REGIONS.POPULATION_TABLE.value,
                size=master_pop_table_sz, label='PopTable')
        if all_syn_block_sz > 0:
            spec.reserve_memory_region(
                region=POPULATION_BASED_REGIONS.SYNAPTIC_MATRIX.value,
                size=all_syn_block_sz, label='SynBlocks')

        synapse_dynamics_sz = self._get_synapse_dynamics_parameter_size(
<<<<<<< HEAD
            vertex_slice,
            machine_graph.get_edges_ending_at_vertex(machine_vertex))
=======
            vertex_slice, application_graph, application_vertex)
>>>>>>> e3747bc8
        if synapse_dynamics_sz != 0:
            spec.reserve_memory_region(
                region=POPULATION_BASED_REGIONS.SYNAPSE_DYNAMICS.value,
                size=synapse_dynamics_sz, label='synapseDynamicsParams')

    @staticmethod
    def _ring_buffer_expected_upper_bound(
            weight_mean, weight_std_dev, spikes_per_second,
            machine_timestep, n_synapses_in, sigma):
        """ Provides expected upper bound on accumulated values in a ring\
            buffer element.

        Requires an assessment of maximum Poisson input rate.

        Assumes knowledge of mean and SD of weight distribution, fan-in\
        and timestep.

        All arguments should be assumed real values except n_synapses_in\
        which will be an integer.

        :param weight_mean: Mean of weight distribution (in either nA or\
            microSiemens as required)
        :param weight_std_dev: SD of weight distribution
        :param spikes_per_second: Maximum expected Poisson rate in Hz
        :param machine_timestep: in us
        :param n_synapses_in: No of connected synapses
        :param sigma: How many SD above the mean to go for upper bound; a\
            good starting choice is 5.0. Given length of simulation we can\
            set this for approximate number of saturation events.
        """
        # E[ number of spikes ] in a timestep
        steps_per_second = 1000000.0 / machine_timestep
        average_spikes_per_timestep = (
            float(n_synapses_in * spikes_per_second) / steps_per_second)

        # Exact variance contribution from inherent Poisson variation
        poisson_variance = average_spikes_per_timestep * (weight_mean ** 2)

        # Upper end of range for Poisson summation required below
        # upper_bound needs to be an integer
        upper_bound = int(round(average_spikes_per_timestep +
                                POSSION_SIGMA_SUMMATION_LIMIT *
                                math.sqrt(average_spikes_per_timestep)))

        # Closed-form exact solution for summation that gives the variance
        # contributed by weight distribution variation when modulated by
        # Poisson PDF.  Requires scipy.special for gamma and incomplete gamma
        # functions. Beware: incomplete gamma doesn't work the same as
        # Mathematica because (1) it's regularised and needs a further
        # multiplication and (2) it's actually the complement that is needed
        # i.e. 'gammaincc']

        weight_variance = 0.0

        if weight_std_dev > 0:
            # pylint: disable=no-member
            lngamma = special.gammaln(1 + upper_bound)
            gammai = special.gammaincc(
                1 + upper_bound, average_spikes_per_timestep)

            big_ratio = (math.log(average_spikes_per_timestep) * upper_bound -
                         lngamma)

            if -701.0 < big_ratio < 701.0 and big_ratio != 0.0:
                log_weight_variance = (
                    -average_spikes_per_timestep +
                    math.log(average_spikes_per_timestep) +
                    2.0 * math.log(weight_std_dev) +
                    math.log(math.exp(average_spikes_per_timestep) * gammai -
                             math.exp(big_ratio)))
                weight_variance = math.exp(log_weight_variance)

        # upper bound calculation -> mean + n * SD
        return ((average_spikes_per_timestep * weight_mean) +
                (sigma * math.sqrt(poisson_variance + weight_variance)))

    def _get_ring_buffer_to_input_left_shifts(
            self, application_vertex, application_graph, machine_timestep,
            weight_scale):
        """ Get the scaling of the ring buffer to provide as much accuracy as\
            possible without too much overflow
        """
        weight_scale_squared = weight_scale * weight_scale
        n_synapse_types = self.__n_synapse_types
        running_totals = [RunningStats() for _ in range(n_synapse_types)]
        delay_running_totals = [RunningStats() for _ in range(n_synapse_types)]
        total_weights = numpy.zeros(n_synapse_types)
        biggest_weight = numpy.zeros(n_synapse_types)
        weights_signed = False
        rate_stats = [RunningStats() for _ in range(n_synapse_types)]
        steps_per_second = 1000000.0 / machine_timestep

        for app_edge in application_graph.get_edges_ending_at_vertex(
                application_vertex):
            if isinstance(app_edge, ProjectionApplicationEdge):
                for synapse_info in app_edge.synapse_information:
                    synapse_type = synapse_info.synapse_type
                    synapse_dynamics = synapse_info.synapse_dynamics
                    connector = synapse_info.connector

                    weight_mean = (
                        synapse_dynamics.get_weight_mean(
                            connector, synapse_info.weight) * weight_scale)
                    n_connections = \
                        connector.get_n_connections_to_post_vertex_maximum()
                    weight_variance = synapse_dynamics.get_weight_variance(
                        connector, synapse_info.weight) * weight_scale_squared
                    running_totals[synapse_type].add_items(
                        weight_mean, weight_variance, n_connections)

                    delay_variance = synapse_dynamics.get_delay_variance(
                        connector, synapse_info.delay)
                    delay_running_totals[synapse_type].add_items(
                        0.0, delay_variance, n_connections)

                    weight_max = (synapse_dynamics.get_weight_maximum(
                        connector, synapse_info.weight) * weight_scale)
                    biggest_weight[synapse_type] = max(
                        biggest_weight[synapse_type], weight_max)

                    spikes_per_tick = max(
                        1.0, self.__spikes_per_second / steps_per_second)
                    spikes_per_second = self.__spikes_per_second
                    if isinstance(app_edge.pre_vertex,
                                  SpikeSourcePoissonVertex):
                        rate = app_edge.pre_vertex.max_rate
                        # If non-zero rate then use it; otherwise keep default
                        if (rate != 0):
                            spikes_per_second = rate
                        if hasattr(spikes_per_second, "__getitem__"):
                            spikes_per_second = numpy.max(spikes_per_second)
                        elif get_simulator().is_a_pynn_random(
                                spikes_per_second):
                            spikes_per_second = get_maximum_probable_value(
                                spikes_per_second, app_edge.pre_vertex.n_atoms)
                        prob = 1.0 - (
                            (1.0 / 100.0) / app_edge.pre_vertex.n_atoms)
                        spikes_per_tick = spikes_per_second / steps_per_second
                        spikes_per_tick = scipy.stats.poisson.ppf(
                            prob, spikes_per_tick)
                    rate_stats[synapse_type].add_items(
                        spikes_per_second, 0, n_connections)
                    total_weights[synapse_type] += spikes_per_tick * (
                        weight_max * n_connections)

                    if synapse_dynamics.are_weights_signed():
                        weights_signed = True

        max_weights = numpy.zeros(n_synapse_types)
        for synapse_type in range(n_synapse_types):
            stats = running_totals[synapse_type]
            rates = rate_stats[synapse_type]
            if delay_running_totals[synapse_type].variance == 0.0:
                max_weights[synapse_type] = max(total_weights[synapse_type],
                                                biggest_weight[synapse_type])
            else:
                max_weights[synapse_type] = min(
                    self._ring_buffer_expected_upper_bound(
                        stats.mean, stats.standard_deviation, rates.mean,
                        machine_timestep, stats.n_items,
                        self.__ring_buffer_sigma),
                    total_weights[synapse_type])
                max_weights[synapse_type] = max(
                    max_weights[synapse_type], biggest_weight[synapse_type])

        # Convert these to powers
        max_weight_powers = (
            0 if w <= 0 else int(math.ceil(max(0, math.log(w, 2))))
            for w in max_weights)

        # If 2^max_weight_power equals the max weight, we have to add another
        # power, as range is 0 - (just under 2^max_weight_power)!
        max_weight_powers = (
            w + 1 if (2 ** w) <= a else w
            for w, a in zip(max_weight_powers, max_weights))

        # If we have synapse dynamics that uses signed weights,
        # Add another bit of shift to prevent overflows
        if weights_signed:
            max_weight_powers = (m + 1 for m in max_weight_powers)

        return list(max_weight_powers)

    @staticmethod
    def _get_weight_scale(ring_buffer_to_input_left_shift):
        """ Return the amount to scale the weights by to convert them from \
            floating point values to 16-bit fixed point numbers which can be \
            shifted left by ring_buffer_to_input_left_shift to produce an\
            s1615 fixed point number
        """
        return float(math.pow(2, 16 - (ring_buffer_to_input_left_shift + 1)))

    def _write_synapse_parameters(
            self, spec, ring_buffer_shifts, weight_scale):
        """Get the ring buffer shifts and scaling factors."""

        # Write the ring buffer shifts
        spec.switch_write_focus(POPULATION_BASED_REGIONS.SYNAPSE_PARAMS.value)
        spec.write_array(ring_buffer_shifts)

        # Return the weight scaling factors
        return numpy.array([
            self._get_weight_scale(r) * weight_scale
            for r in ring_buffer_shifts])

    def _write_padding(
            self, spec, synaptic_matrix_region, next_block_start_address):
        next_block_allowed_address = self.__poptable_type\
            .get_next_allowed_address(next_block_start_address)
        if next_block_allowed_address != next_block_start_address:

            # Pad out data file with the added alignment bytes:
            spec.comment("\nWriting population table required padding\n")
            spec.switch_write_focus(synaptic_matrix_region)
            spec.set_register_value(
                register_id=15,
                data=next_block_allowed_address - next_block_start_address)
            spec.write_repeated_value(
                data=0xDD, repeats=15, repeats_is_register=True,
                data_type=DataType.UINT8)
            return next_block_allowed_address
        return next_block_start_address

    def _write_synaptic_matrix_and_master_population_table(
            self, spec, post_slices, post_slice_index, machine_vertex,
            post_vertex_slice, all_syn_block_sz, weight_scales,
            master_pop_table_region, synaptic_matrix_region,
            direct_matrix_region, routing_info, machine_graph,
            machine_time_step):
        """ Simultaneously generates both the master population table and
            the synaptic matrix.
        """
        spec.comment(
            "\nWriting Synaptic Matrix and Master Population Table:\n")

        # Track writes inside the synaptic matrix region:
        block_addr = 0

        # Get the edges
        in_edges = machine_graph.get_edges_ending_at_vertex(machine_vertex)

        # Set up the master population table
        self.__poptable_type.initialise_table()

        # Set up for single synapses - write the offset of the single synapses
        # initially 0
        single_synapses = list()
        spec.switch_write_focus(synaptic_matrix_region)
        single_addr = 0

        # Store a list of synapse info to be generated on the machine
        generate_on_machine = list()

        # For each machine edge in the vertex, create a synaptic list
        for machine_edge in in_edges:
            app_edge = machine_edge.app_edge
            if isinstance(app_edge, ProjectionApplicationEdge):
                spec.comment("\nWriting matrix for m_edge:{}\n".format(
                    machine_edge.label))

                pre_vertex = machine_edge.pre_vertex
                pre_vertex_slice = pre_vertex.vertex_slice
                pre_slices = app_edge.pre_vertex.vertex_slices
                pre_slice_index = pre_vertex.index

                for synapse_info in app_edge.synapse_information:
                    rinfo = routing_info.get_routing_info_for_edge(
                        machine_edge)

                    # If connector is being built on SpiNNaker,
                    # compute matrix sizes only
                    connector = synapse_info.connector
                    dynamics = synapse_info.synapse_dynamics
                    if (isinstance(
                            connector, AbstractGenerateConnectorOnMachine) and
                            connector.generate_on_machine(
                                synapse_info.weight, synapse_info.delay) and
                            isinstance(dynamics, AbstractGenerateOnMachine) and
                            dynamics.generate_on_machine and
                            not self.__is_direct(
                                single_addr, connector, pre_vertex_slice,
                                post_vertex_slice, app_edge) and
                            not isinstance(
                                self.synapse_dynamics,
                                AbstractSynapseDynamicsStructural)):
                        generate_on_machine.append((
                            synapse_info, pre_slices, pre_vertex_slice,
                            pre_slice_index, app_edge, rinfo))
                    else:
                        block_addr, single_addr, index = self.__write_block(
                            spec, synaptic_matrix_region, synapse_info,
                            pre_slices, pre_slice_index, post_slices,
                            post_slice_index, pre_vertex_slice,
                            post_vertex_slice, app_edge,
                            self.__n_synapse_types,
                            single_synapses, master_pop_table_region,
                            weight_scales, machine_time_step, rinfo,
                            all_syn_block_sz, block_addr, single_addr,
                            machine_edge=machine_edge)
                        self.__synapse_indices[
                            synapse_info, pre_vertex_slice] = index

        # Skip blocks that will be written on the machine, but add them
        # to the master population table
        generator_data = list()
        for gen_data in generate_on_machine:
            (synapse_info, pre_slices, pre_vertex_slice, pre_slice_index,
                app_edge, rinfo) = gen_data
            block_addr, index = self.__generate_on_chip_data(
                spec, synapse_info, pre_slices, pre_slice_index, post_slices,
                post_slice_index, pre_vertex_slice, post_vertex_slice,
                master_pop_table_region, rinfo, all_syn_block_sz, block_addr,
                machine_time_step, app_edge, generator_data)
            self.__synapse_indices[synapse_info, pre_vertex_slice] = index

        self.__poptable_type.finish_master_pop_table(
            spec, master_pop_table_region)

        # Write the size and data of single synapses to the direct region
        if single_synapses:
            single_data = numpy.concatenate(single_synapses)
            spec.reserve_memory_region(
                region=direct_matrix_region,
                size=(len(single_data) * _WORD_SIZE) + _WORD_SIZE,
                label='DirectMatrix')
            spec.switch_write_focus(direct_matrix_region)
            spec.write_value(len(single_data) * _WORD_SIZE)
            spec.write_array(single_data)
        else:
            spec.reserve_memory_region(
                region=direct_matrix_region, size=_WORD_SIZE,
                label="DirectMatrix")
            spec.switch_write_focus(direct_matrix_region)
            spec.write_value(0)

        return generator_data

    def __generate_on_chip_data(
            self, spec, synapse_info, pre_slices,
            pre_slice_index, post_slices, post_slice_index, pre_vertex_slice,
            post_vertex_slice, master_pop_table_region, rinfo,
            all_syn_block_sz, block_addr, machine_time_step,
            app_edge, generator_data):
        """ Generate data for the synapse expander
        """

        # Get the size of the matrices that will be required
        max_row_info = self._get_max_row_info(
            synapse_info, post_vertex_slice, app_edge, machine_time_step)

        # If delay edge exists, tell this about the data too, so it can
        # generate its own data
        if (max_row_info.delayed_max_n_synapses > 0 and
                app_edge.delay_edge is not None):
            app_edge.delay_edge.pre_vertex.add_generator_data(
                max_row_info.undelayed_max_n_synapses,
                max_row_info.delayed_max_n_synapses,
                pre_slices, pre_slice_index, post_slices, post_slice_index,
                pre_vertex_slice, post_vertex_slice, synapse_info,
                app_edge.n_delay_stages + 1, machine_time_step)
        elif max_row_info.delayed_max_n_synapses != 0:
            raise Exception(
                "Found delayed items but no delay "
                "machine edge for {}".format(app_edge.label))

        # Skip over the normal bytes but still write a master pop entry
        synaptic_matrix_offset = 0xFFFFFFFF
        index = None
        if max_row_info.undelayed_max_n_synapses:
            synaptic_matrix_offset = \
                self.__poptable_type.get_next_allowed_address(block_addr)
            index = self.__poptable_type.update_master_population_table(
                spec, synaptic_matrix_offset,
                max_row_info.undelayed_max_words,
                rinfo.first_key_and_mask, master_pop_table_region)
            n_bytes_undelayed = (
                max_row_info.undelayed_max_bytes * pre_vertex_slice.n_atoms)
            block_addr = synaptic_matrix_offset + n_bytes_undelayed

            # The synaptic matrix offset is in words for the generator
            synaptic_matrix_offset = synaptic_matrix_offset // _WORD_SIZE
        elif rinfo is not None:
            index = self.__poptable_type.update_master_population_table(
                spec, 0, 0, rinfo.first_key_and_mask, master_pop_table_region)

        if block_addr > all_syn_block_sz:
            raise Exception(
                "Too much synaptic memory has been written: {} of {} ".format(
                    block_addr, all_syn_block_sz))

        # Skip over the delayed bytes but still write a master pop entry
        delayed_synaptic_matrix_offset = 0xFFFFFFFF
        n_delay_stages = 0
        delay_rinfo = self.__delay_key_index.get(
            (app_edge.pre_vertex, pre_vertex_slice), None)
        d_index = None
        if max_row_info.delayed_max_n_synapses:
            n_delay_stages = app_edge.n_delay_stages
            delayed_synaptic_matrix_offset = \
                self.__poptable_type.get_next_allowed_address(
                    block_addr)
            d_index = self.__poptable_type.update_master_population_table(
                spec, delayed_synaptic_matrix_offset,
                max_row_info.delayed_max_words,
                delay_rinfo.first_key_and_mask, master_pop_table_region)
            n_bytes_delayed = (
                max_row_info.delayed_max_bytes * pre_vertex_slice.n_atoms *
                n_delay_stages)
            block_addr = delayed_synaptic_matrix_offset + n_bytes_delayed

            # The delayed synaptic matrix offset is in words for the generator
            delayed_synaptic_matrix_offset = \
                delayed_synaptic_matrix_offset // _WORD_SIZE
        elif delay_rinfo is not None:
            d_index = self.__poptable_type.update_master_population_table(
                spec, 0, 0, delay_rinfo.first_key_and_mask,
                master_pop_table_region)

        if block_addr > all_syn_block_sz:
            raise Exception(
                "Too much synaptic memory has been written:"
                " {} of {} ".format(
                    block_addr, all_syn_block_sz))

        # Get additional data for the synapse expander
        generator_data.append(GeneratorData(
            synaptic_matrix_offset, delayed_synaptic_matrix_offset,
            max_row_info.undelayed_max_words, max_row_info.delayed_max_words,
            max_row_info.undelayed_max_n_synapses,
            max_row_info.delayed_max_n_synapses, pre_slices, pre_slice_index,
            post_slices, post_slice_index, pre_vertex_slice, post_vertex_slice,
            synapse_info, n_delay_stages + 1,
            machine_time_step))
        self.__gen_on_machine[post_vertex_slice] = True

        if index is not None and d_index is not None and index != d_index:
            raise Exception("Delay index {} and normal index {} do not match"
                            .format(d_index, index))
        return block_addr, index

    def __write_block(
            self, spec, synaptic_matrix_region, synapse_info, pre_slices,
            pre_slice_index, post_slices, post_slice_index, pre_vertex_slice,
            post_vertex_slice, app_edge, n_synapse_types, single_synapses,
            master_pop_table_region, weight_scales, machine_time_step,
            rinfo, all_syn_block_sz, block_addr, single_addr,
            machine_edge):
        (row_data, row_length, delayed_row_data, delayed_row_length,
         delayed_source_ids, delay_stages) = self.__synapse_io.get_synapses(
             synapse_info, pre_slices, pre_slice_index, post_slices,
             post_slice_index, pre_vertex_slice, post_vertex_slice,
             app_edge.n_delay_stages, self.__poptable_type, n_synapse_types,
             weight_scales, machine_time_step,
             app_edge=app_edge, machine_edge=machine_edge)

        if app_edge.delay_edge is not None:
            app_edge.delay_edge.pre_vertex.add_delays(
                pre_vertex_slice, delayed_source_ids, delay_stages)
        elif delayed_source_ids.size != 0:
            raise Exception(
                "Found delayed source IDs but no delay "
                "machine edge for {}".format(app_edge.label))

        if (app_edge, synapse_info) in self.__pre_run_connection_holders:
            for conn_holder in self.__pre_run_connection_holders[
                    app_edge, synapse_info]:
                conn_holder.add_connections(self._read_synapses(
                    synapse_info, pre_vertex_slice, post_vertex_slice,
                    row_length, delayed_row_length, n_synapse_types,
                    weight_scales, row_data, delayed_row_data,
                    app_edge.n_delay_stages, machine_time_step))
                conn_holder.finish()

        index = None
        if row_data.size:
            block_addr, single_addr, index = self.__write_row_data(
                spec, synapse_info.connector, pre_vertex_slice,
                post_vertex_slice, row_length, row_data, rinfo,
                single_synapses, master_pop_table_region,
                synaptic_matrix_region, block_addr, single_addr, app_edge)
        elif rinfo is not None:
            index = self.__poptable_type.update_master_population_table(
                spec, 0, 0, rinfo.first_key_and_mask, master_pop_table_region)
        del row_data

        if block_addr > all_syn_block_sz:
            raise Exception(
                "Too much synaptic memory has been written: {} of {} ".format(
                    block_addr, all_syn_block_sz))

        delay_rinfo = self.__delay_key_index.get(
            (app_edge.pre_vertex, pre_vertex_slice), None)
        d_index = None
        if delayed_row_data.size:
            block_addr, single_addr, d_index = self.__write_row_data(
                spec, synapse_info.connector, pre_vertex_slice,
                post_vertex_slice, delayed_row_length, delayed_row_data,
                delay_rinfo, single_synapses, master_pop_table_region,
                synaptic_matrix_region, block_addr, single_addr, app_edge)
        elif delay_rinfo is not None:
            d_index = self.__poptable_type.update_master_population_table(
                spec, 0, 0, delay_rinfo.first_key_and_mask,
                master_pop_table_region)
        del delayed_row_data

        if block_addr > all_syn_block_sz:
            raise Exception(
                "Too much synaptic memory has been written: {} of {} ".format(
                    block_addr, all_syn_block_sz))
        if d_index is not None and index is not None and index != d_index:
            raise Exception(
                "Delay index {} and normal index {} do not match".format(
                    d_index, index))
        return block_addr, single_addr, index

    def __is_direct(
            self, single_addr, connector, pre_vertex_slice, post_vertex_slice,
            app_edge):
        """ Determine if the given connection can be done with a "direct"\
            synaptic matrix - this must have an exactly 1 entry per row
        """
        return (
            app_edge.n_delay_stages == 0 and
            isinstance(connector, OneToOneConnector) and
            (single_addr + (pre_vertex_slice.n_atoms * _WORD_SIZE) <=
                self.__one_to_one_connection_dtcm_max_bytes) and
            (pre_vertex_slice.lo_atom == post_vertex_slice.lo_atom) and
            (pre_vertex_slice.hi_atom == post_vertex_slice.hi_atom))

    def __write_row_data(
            self, spec, connector, pre_vertex_slice, post_vertex_slice,
            row_length, row_data, rinfo, single_synapses,
            master_pop_table_region, synaptic_matrix_region,
            block_addr, single_addr, app_edge):
        if row_length == 1 and self.__is_direct(
                single_addr, connector, pre_vertex_slice, post_vertex_slice,
                app_edge):
            single_rows = row_data.reshape(-1, 4)[:, 3]
            single_synapses.append(single_rows)
            index = self.__poptable_type.update_master_population_table(
                spec, single_addr, 1, rinfo.first_key_and_mask,
                master_pop_table_region, is_single=True)
            single_addr += len(single_rows) * _WORD_SIZE
        else:
            block_addr = self._write_padding(
                spec, synaptic_matrix_region, block_addr)
            spec.switch_write_focus(synaptic_matrix_region)
            spec.write_array(row_data)
            index = self.__poptable_type.update_master_population_table(
                spec, block_addr, row_length,
                rinfo.first_key_and_mask, master_pop_table_region)
            block_addr += len(row_data) * _WORD_SIZE
        return block_addr, single_addr, index

    def _get_ring_buffer_shifts(
            self, application_vertex, application_graph, machine_timestep,
            weight_scale):
        """ Get the ring buffer shifts for this vertex
        """
        if self.__ring_buffer_shifts is None:
            self.__ring_buffer_shifts = \
                self._get_ring_buffer_to_input_left_shifts(
                    application_vertex, application_graph, machine_timestep,
                    weight_scale)
        return self.__ring_buffer_shifts

    def write_data_spec(
            self, spec, application_vertex, post_vertex_slice, machine_vertex,
            placement, machine_graph, application_graph, routing_info,
            weight_scale, machine_time_step):
        # Create an index of delay keys into this vertex
        for m_edge in machine_graph.get_edges_ending_at_vertex(machine_vertex):
            app_edge = m_edge.app_edge
            if isinstance(app_edge.pre_vertex, DelayExtensionVertex):
                self.__delay_key_index[app_edge.pre_vertex.source_vertex,
                                       m_edge.pre_vertex.vertex_slice] = \
                    routing_info.get_routing_info_for_edge(m_edge)

        post_slices = application_vertex.vertex_slices
        post_slice_idx = machine_vertex.index

        # Reserve the memory
        in_edges = application_graph.get_edges_ending_at_vertex(
            application_vertex)
        all_syn_block_sz = self._get_synaptic_blocks_size(
            post_vertex_slice, in_edges, machine_time_step)
        self._reserve_memory_regions(
            spec, machine_vertex, post_vertex_slice, machine_graph,
<<<<<<< HEAD
            all_syn_block_sz)
=======
            all_syn_block_sz, graph_mapper, application_graph,
            application_vertex)
>>>>>>> e3747bc8

        ring_buffer_shifts = self._get_ring_buffer_shifts(
            application_vertex, application_graph, machine_time_step,
            weight_scale)
        weight_scales = self._write_synapse_parameters(
            spec, ring_buffer_shifts, weight_scale)

        gen_data = self._write_synaptic_matrix_and_master_population_table(
            spec, post_slices, post_slice_idx, machine_vertex,
            post_vertex_slice, all_syn_block_sz, weight_scales,
            POPULATION_BASED_REGIONS.POPULATION_TABLE.value,
            POPULATION_BASED_REGIONS.SYNAPTIC_MATRIX.value,
            POPULATION_BASED_REGIONS.DIRECT_MATRIX.value,
            routing_info, machine_graph, machine_time_step)

<<<<<<< HEAD
        if isinstance(self.__synapse_dynamics,
                      AbstractSynapseDynamicsStructural):
            self.__synapse_dynamics.write_parameters(
                spec,
                POPULATION_BASED_REGIONS.SYNAPSE_DYNAMICS.value,
                machine_time_step, weight_scales,
                application_graph=application_graph,
                machine_graph=machine_graph,
                app_vertex=application_vertex, post_slice=post_vertex_slice,
                machine_vertex=machine_vertex, routing_info=routing_info)
        else:
            self.__synapse_dynamics.write_parameters(
                spec,
                POPULATION_BASED_REGIONS.SYNAPSE_DYNAMICS.value,
                machine_time_step, weight_scales)
=======
        if self.__synapse_dynamics is not None:
            if isinstance(self.__synapse_dynamics,
                          AbstractSynapseDynamicsStructural):
                self.__synapse_dynamics.write_structural_parameters(
                    spec, POPULATION_BASED_REGIONS.SYNAPSE_DYNAMICS.value,
                    machine_time_step, weight_scales, application_graph,
                    application_vertex, post_vertex_slice, graph_mapper,
                    routing_info, self.__synapse_indices)
            else:
                self.__synapse_dynamics.write_parameters(
                    spec,
                    POPULATION_BASED_REGIONS.SYNAPSE_DYNAMICS.value,
                    machine_time_step, weight_scales)
>>>>>>> e3747bc8

        self.__weight_scales[placement] = weight_scales

        self._write_on_machine_data_spec(
            spec, post_vertex_slice, weight_scales, gen_data)

    def clear_connection_cache(self):
        self.__retrieved_blocks = dict()

    def get_connections_from_machine(
            self, transceiver, placement, machine_edge,
            routing_infos, synapse_info, machine_time_step,
            using_extra_monitor_cores, placements=None, monitor_api=None,
            monitor_placement=None, monitor_cores=None,
            handle_time_out_configuration=True, fixed_routes=None):
        app_edge = machine_edge.app_edge
        if not isinstance(app_edge, ProjectionApplicationEdge):
            return None

        # Get details for extraction
        pre_vertex_slice = machine_edge.pre_vertex.vertex_slice
        post_vertex_slice = machine_edge.post_vertex.vertex_slice

        # Get the key for the pre_vertex
        key = routing_infos.get_first_key_for_edge(machine_edge)

        # Get the key for the delayed pre_vertex
        delayed_key = None
        if app_edge.delay_edge is not None:
            delayed_key = self.__delay_key_index[
                app_edge.pre_vertex, pre_vertex_slice].first_key

        # Get the block for the connections from the pre_vertex
        index = self.__synapse_indices[synapse_info, pre_vertex_slice]
        master_pop_table, direct_synapses, indirect_synapses = \
            self.__compute_addresses(transceiver, placement)
        data, max_row_length = self._retrieve_synaptic_block(
            transceiver, placement, master_pop_table, indirect_synapses,
            direct_synapses, key, pre_vertex_slice.n_atoms, index,
            using_extra_monitor_cores, placements, monitor_api,
            monitor_placement, monitor_cores, fixed_routes)

        # Get the block for the connections from the delayed pre_vertex
        delayed_data = None
        delayed_max_row_len = 0
        if delayed_key is not None:
            delayed_data, delayed_max_row_len = self._retrieve_synaptic_block(
                transceiver, placement, master_pop_table, indirect_synapses,
                direct_synapses, delayed_key,
                pre_vertex_slice.n_atoms * app_edge.n_delay_stages,
                index, using_extra_monitor_cores, placements,
                monitor_api, monitor_placement, monitor_cores,
                handle_time_out_configuration, fixed_routes)

        # Convert the blocks into connections
        return self._read_synapses(
            synapse_info, pre_vertex_slice, post_vertex_slice,
            max_row_length, delayed_max_row_len, self.__n_synapse_types,
            self.__weight_scales[placement], data, delayed_data,
            app_edge.n_delay_stages, machine_time_step)

    def __compute_addresses(self, transceiver, placement):
        """ Helper for computing the addresses of the master pop table and\
            synaptic-matrix-related bits.
        """
        master_pop_table = locate_memory_region_for_placement(
            placement, POPULATION_BASED_REGIONS.POPULATION_TABLE.value,
            transceiver)
        synaptic_matrix = locate_memory_region_for_placement(
            placement, POPULATION_BASED_REGIONS.SYNAPTIC_MATRIX.value,
            transceiver)
        direct_synapses = locate_memory_region_for_placement(
            placement, POPULATION_BASED_REGIONS.DIRECT_MATRIX.value,
            transceiver) + _WORD_SIZE
        return master_pop_table, direct_synapses, synaptic_matrix

    def _extract_synaptic_matrix_data_location(
            self, key, master_pop_table_address, transceiver, placement):
        return self.__poptable_type.extract_synaptic_matrix_data_location(
            key, master_pop_table_address, transceiver,
            placement.x, placement.y)

    def _read_synapses(self, info, pre_slice, post_slice, max_row_length,
                       delayed_max_row_length, n_synapse_types, weight_scales,
                       data, delayed_data, n_delays, timestep):
        return self.__synapse_io.read_synapses(
            info, pre_slice, post_slice, max_row_length,
            delayed_max_row_length, n_synapse_types, weight_scales, data,
            delayed_data, n_delays, timestep)

    def _retrieve_synaptic_block(
            self, txrx, placement, master_pop_table_address,
            indirect_synapses_address, direct_synapses_address,
            key, n_rows, index, using_monitors, placements=None,
            monitor_api=None, monitor_placement=None, monitor_cores=None,
            handle_time_out_configuration=True, fixed_routes=None):
        """ Read in a synaptic block from a given processor and vertex on\
            the machine
        """
        # See if we have already got this block
        if (placement, key, index) in self.__retrieved_blocks:
            return self.__retrieved_blocks[placement, key, index]

        items = self._extract_synaptic_matrix_data_location(
            key, master_pop_table_address, txrx, placement)
        if index >= len(items):
            return None, None

        max_row_length, synaptic_block_offset, is_single = items[index]
        if max_row_length == 0:
            return None, None

        block = None
        if max_row_length > 0 and synaptic_block_offset is not None:
            # if exploiting the extra monitor cores, need to set the machine
            # for data extraction mode
            if using_monitors and handle_time_out_configuration:
                monitor_api.set_cores_for_data_streaming(
                    txrx, monitor_cores, placements)

            # read in the synaptic block
            if not is_single:
                block = self.__read_multiple_synaptic_blocks(
                    txrx, monitor_api, placement, n_rows, max_row_length,
                    indirect_synapses_address + synaptic_block_offset,
                    using_monitors, monitor_placement, fixed_routes)
            else:
                block, max_row_length = self.__read_single_synaptic_block(
                    txrx, monitor_api, placement, n_rows,
                    direct_synapses_address + synaptic_block_offset,
                    using_monitors, monitor_placement, fixed_routes)

            if using_monitors and handle_time_out_configuration:
                monitor_api.unset_cores_for_data_streaming(
                    txrx, monitor_cores, placements)

        self.__retrieved_blocks[placement, key, index] = \
            (block, max_row_length)
        return block, max_row_length

    def __read_multiple_synaptic_blocks(
            self, transceiver, monitor_api, placement, n_rows, max_row_length,
            address, using_monitors, monitor_placement, fixed_routes):
        """ Read in an array of synaptic blocks.
        """
        # calculate the synaptic block size in bytes
        synaptic_block_size = self.__synapse_io.get_block_n_bytes(
            max_row_length, n_rows)

        # read in the synaptic block
        if using_monitors:
            return monitor_api.get_data(
                monitor_placement, address, synaptic_block_size, fixed_routes)
        return transceiver.read_memory(
            placement.x, placement.y, address, synaptic_block_size)

    def __read_single_synaptic_block(
            self, transceiver, data_receiver, placement, n_rows, address,
            using_monitors, monitor_placement, fixed_routes):
        """ Read in a single synaptic block.
        """
        # The data is one per row
        synaptic_block_size = n_rows * _WORD_SIZE

        # read in the synaptic row data
        if using_monitors:
            single_block = data_receiver.get_data(
                monitor_placement, address, synaptic_block_size, fixed_routes)
        else:
            single_block = transceiver.read_memory(
                placement.x, placement.y, address, synaptic_block_size)

        # Convert the block into a set of rows
        numpy_block = numpy.zeros((n_rows, 4), dtype="uint32")
        numpy_block[:, 3] = numpy.asarray(
            single_block, dtype="uint8").view("uint32")
        numpy_block[:, 1] = 1
        return bytearray(numpy_block.tobytes()), 1

    # inherited from AbstractProvidesIncomingPartitionConstraints
    def get_incoming_partition_constraints(self):
        return self.__poptable_type.get_edge_constraints()

    def _write_on_machine_data_spec(
            self, spec, post_vertex_slice, weight_scales, generator_data):
        """ Write the data spec for the synapse expander

        :param spec: The specification to write to
        :param post_vertex_slice: The slice of the vertex being written
        :param weight_scales: scaling of weights on each synapse
        """
        if not generator_data:
            return

        n_bytes = (
            _SYNAPSES_BASE_GENERATOR_SDRAM_USAGE_IN_BYTES +
            (self.__n_synapse_types * _WORD_SIZE))
        for data in generator_data:
            n_bytes += data.size

        spec.reserve_memory_region(
            region=POPULATION_BASED_REGIONS.CONNECTOR_BUILDER.value,
            size=n_bytes, label="ConnectorBuilderRegion")
        spec.switch_write_focus(
            region=POPULATION_BASED_REGIONS.CONNECTOR_BUILDER.value)

        spec.write_value(len(generator_data))
        spec.write_value(post_vertex_slice.lo_atom)
        spec.write_value(post_vertex_slice.n_atoms)
        spec.write_value(self.__n_synapse_types)
        spec.write_value(get_n_bits(self.__n_synapse_types))
        n_neuron_id_bits = get_n_bits(post_vertex_slice.n_atoms)
        spec.write_value(n_neuron_id_bits)
        for w in weight_scales:
            spec.write_value(int(w), data_type=DataType.INT32)

        for data in generator_data:
            spec.write_array(data.gen_data)

    def gen_on_machine(self, vertex_slice):
        """ True if the synapses should be generated on the machine
        """
<<<<<<< HEAD
        return self.__gen_on_machine.get(vertex_slice, False)
=======
        key = (vertex_slice.lo_atom, vertex_slice.hi_atom)
        return self.__gen_on_machine.get(key, False)

    @property
    def changes_during_run(self):
        if self.__synapse_dynamics is None:
            return False
        return self.__synapse_dynamics.changes_during_run
>>>>>>> e3747bc8
<|MERGE_RESOLUTION|>--- conflicted
+++ resolved
@@ -267,7 +267,6 @@
         gen_on_machine = False
         size = 0
         for in_edge in in_edges:
-<<<<<<< HEAD
             if not isinstance(in_edge, ProjectionApplicationEdge):
                 continue
 
@@ -282,13 +281,12 @@
                 # Get the size
                 connector = synapse_info.connector
                 dynamics = synapse_info.synapse_dynamics
-#                weights = synapse_info.weight
-#                delays = synapse_info.delay
                 connector_gen = isinstance(
                     connector, AbstractGenerateConnectorOnMachine) and \
                     connector.generate_on_machine(
                         synapse_info.weight, synapse_info.delay)
-                synapse_gen = isinstance(dynamics, AbstractGenerateOnMachine)
+                synapse_gen = isinstance(
+                    dynamics, AbstractGenerateOnMachine)
                 if connector_gen and synapse_gen:
                     gen_on_machine = True
                     gen_size = sum((
@@ -301,50 +299,13 @@
                         dynamics.gen_matrix_params_size_in_bytes
                     ))
                     size += gen_size * n_edge_vertices
-=======
-            if isinstance(in_edge, ProjectionApplicationEdge):
-                for synapse_info in in_edge.synapse_information:
-
-                    # Get the number of likely vertices
-                    max_atoms = in_edge.pre_vertex.get_max_atoms_per_core()
-                    if in_edge.pre_vertex.n_atoms < max_atoms:
-                        max_atoms = in_edge.pre_vertex.n_atoms
-                    n_edge_vertices = int(math.ceil(
-                        float(in_edge.pre_vertex.n_atoms) / float(max_atoms)))
-
-                    # Get the size
-                    connector = synapse_info.connector
-                    dynamics = synapse_info.synapse_dynamics
-                    connector_gen = isinstance(
-                        connector, AbstractGenerateConnectorOnMachine) and \
-                        connector.generate_on_machine(
-                            synapse_info.weight, synapse_info.delay)
-                    synapse_gen = isinstance(
-                        dynamics, AbstractGenerateOnMachine)
-                    if connector_gen and synapse_gen:
-                        gen_on_machine = True
-                        gen_size = sum((
-                            GeneratorData.BASE_SIZE,
-                            connector.gen_delay_params_size_in_bytes(
-                                synapse_info.delay),
-                            connector.gen_weight_params_size_in_bytes(
-                                synapse_info.weight),
-                            connector.gen_connector_params_size_in_bytes,
-                            dynamics.gen_matrix_params_size_in_bytes
-                        ))
-                        size += gen_size * n_edge_vertices
->>>>>>> e3747bc8
         if gen_on_machine:
             size += _SYNAPSES_BASE_GENERATOR_SDRAM_USAGE_IN_BYTES
             size += self.__n_synapse_types * _WORD_SIZE
         return size
 
     def _get_synapse_dynamics_parameter_size(
-<<<<<<< HEAD
-            self, vertex_slice, in_edges=None):
-=======
             self, vertex_slice, application_graph, app_vertex):
->>>>>>> e3747bc8
         """ Get the size of the synapse dynamics region
         """
         if self.__synapse_dynamics is None:
@@ -369,11 +330,7 @@
         return (
             self._get_synapse_params_size() +
             self._get_synapse_dynamics_parameter_size(
-<<<<<<< HEAD
-                vertex_slice, in_edges=in_edges) +
-=======
                 vertex_slice, application_graph, app_vertex) +
->>>>>>> e3747bc8
             self._get_synaptic_blocks_size(
                 vertex_slice, in_edges, machine_time_step) +
             self.__poptable_type.get_master_population_table_size(
@@ -381,13 +338,8 @@
             self._get_size_of_generator_information(in_edges))
 
     def _reserve_memory_regions(
-            self, spec, machine_vertex, vertex_slice,
-<<<<<<< HEAD
-            machine_graph, all_syn_block_sz):
-=======
-            machine_graph, all_syn_block_sz, graph_mapper,
-            application_graph, application_vertex):
->>>>>>> e3747bc8
+            self, spec, machine_vertex, vertex_slice, machine_graph,
+            all_syn_block_sz, application_graph, application_vertex):
         spec.reserve_memory_region(
             region=POPULATION_BASED_REGIONS.SYNAPSE_PARAMS.value,
             size=self._get_synapse_params_size(),
@@ -406,12 +358,7 @@
                 size=all_syn_block_sz, label='SynBlocks')
 
         synapse_dynamics_sz = self._get_synapse_dynamics_parameter_size(
-<<<<<<< HEAD
-            vertex_slice,
-            machine_graph.get_edges_ending_at_vertex(machine_vertex))
-=======
             vertex_slice, application_graph, application_vertex)
->>>>>>> e3747bc8
         if synapse_dynamics_sz != 0:
             spec.reserve_memory_region(
                 region=POPULATION_BASED_REGIONS.SYNAPSE_DYNAMICS.value,
@@ -1000,12 +947,7 @@
             post_vertex_slice, in_edges, machine_time_step)
         self._reserve_memory_regions(
             spec, machine_vertex, post_vertex_slice, machine_graph,
-<<<<<<< HEAD
-            all_syn_block_sz)
-=======
-            all_syn_block_sz, graph_mapper, application_graph,
-            application_vertex)
->>>>>>> e3747bc8
+            all_syn_block_sz, application_graph, application_vertex)
 
         ring_buffer_shifts = self._get_ring_buffer_shifts(
             application_vertex, application_graph, machine_time_step,
@@ -1021,37 +963,19 @@
             POPULATION_BASED_REGIONS.DIRECT_MATRIX.value,
             routing_info, machine_graph, machine_time_step)
 
-<<<<<<< HEAD
-        if isinstance(self.__synapse_dynamics,
-                      AbstractSynapseDynamicsStructural):
-            self.__synapse_dynamics.write_parameters(
-                spec,
-                POPULATION_BASED_REGIONS.SYNAPSE_DYNAMICS.value,
-                machine_time_step, weight_scales,
-                application_graph=application_graph,
-                machine_graph=machine_graph,
-                app_vertex=application_vertex, post_slice=post_vertex_slice,
-                machine_vertex=machine_vertex, routing_info=routing_info)
-        else:
-            self.__synapse_dynamics.write_parameters(
-                spec,
-                POPULATION_BASED_REGIONS.SYNAPSE_DYNAMICS.value,
-                machine_time_step, weight_scales)
-=======
         if self.__synapse_dynamics is not None:
             if isinstance(self.__synapse_dynamics,
                           AbstractSynapseDynamicsStructural):
                 self.__synapse_dynamics.write_structural_parameters(
                     spec, POPULATION_BASED_REGIONS.SYNAPSE_DYNAMICS.value,
                     machine_time_step, weight_scales, application_graph,
-                    application_vertex, post_vertex_slice, graph_mapper,
+                    application_vertex, post_vertex_slice,
                     routing_info, self.__synapse_indices)
             else:
                 self.__synapse_dynamics.write_parameters(
                     spec,
                     POPULATION_BASED_REGIONS.SYNAPSE_DYNAMICS.value,
                     machine_time_step, weight_scales)
->>>>>>> e3747bc8
 
         self.__weight_scales[placement] = weight_scales
 
@@ -1274,15 +1198,10 @@
     def gen_on_machine(self, vertex_slice):
         """ True if the synapses should be generated on the machine
         """
-<<<<<<< HEAD
         return self.__gen_on_machine.get(vertex_slice, False)
-=======
-        key = (vertex_slice.lo_atom, vertex_slice.hi_atom)
-        return self.__gen_on_machine.get(key, False)
 
     @property
     def changes_during_run(self):
         if self.__synapse_dynamics is None:
             return False
-        return self.__synapse_dynamics.changes_during_run
->>>>>>> e3747bc8
+        return self.__synapse_dynamics.changes_during_run