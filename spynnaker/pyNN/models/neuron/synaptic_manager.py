import math
import scipy.stats  # @UnresolvedImport
import struct
import sys
from collections import defaultdict
from scipy import special  # @UnresolvedImport
import numpy

<<<<<<< HEAD
# pacman imports
from pacman.model.abstract_classes.abstract_has_global_max_atoms import \
    AbstractHasGlobalMaxAtoms
from pacman.model.graphs.common.slice import Slice
=======
# pacmna imports
from pacman.model.abstract_classes import AbstractHasGlobalMaxAtoms
from pacman.model.graphs.common import Slice
>>>>>>> a9261ff6

# spinn utils
from spinn_utilities.helpful_functions import get_valid_components

# fec
from spinn_front_end_common.utilities.helpful_functions \
    import locate_memory_region_for_placement
from spinn_front_end_common.utilities.globals_variables import get_simulator

# dsg
from data_specification.enums import DataType

# spynnaker
from spynnaker.pyNN.exceptions import SynapticConfigurationException
from spynnaker.pyNN.models.neural_projections.connectors \
    import OneToOneConnector
from spynnaker.pyNN.models.neural_projections import ProjectionApplicationEdge
from spynnaker.pyNN.models.neuron import master_pop_table_generators
from spynnaker.pyNN.models.neuron.synapse_dynamics import SynapseDynamicsStatic
from spynnaker.pyNN.models.neuron.synapse_io import SynapseIORowBased
from spynnaker.pyNN.models.spike_source import SpikeSourcePoisson
from spynnaker.pyNN.models.utility_models import DelayExtensionVertex
from spynnaker.pyNN.utilities.constants \
    import POPULATION_BASED_REGIONS, POSSION_SIGMA_SUMMATION_LIMIT
from spynnaker.pyNN.utilities.utility_calls \
    import get_maximum_probable_value, write_parameters_per_neuron, \
    translate_parameters
from spynnaker.pyNN.utilities.running_stats import RunningStats

from spynnaker.pyNN.models.neuron.synapse_dynamics.synapse_dynamics_structural import \
    SynapseDynamicsStructural

# TODO: Make sure these values are correct (particularly CPU cycles)
_SYNAPSES_BASE_DTCM_USAGE_IN_BYTES = 28
_SYNAPSES_BASE_SDRAM_USAGE_IN_BYTES = 0
_SYNAPSES_BASE_N_CPU_CYCLES_PER_NEURON = 10
_SYNAPSES_BASE_N_CPU_CYCLES = 8

# Amount to scale synapse SDRAM estimate by to make sure the synapses fit
_SYNAPSE_SDRAM_OVERSCALE = 1.1


class SynapticManager(object):
    """ Deals with synapses
    """

    def __init__(self, synapse_type, ring_buffer_sigma,
                 spikes_per_second, config, population_table_type=None,
                 synapse_io=None):
        self._synapse_type = synapse_type
        self._ring_buffer_sigma = ring_buffer_sigma
        self._spikes_per_second = spikes_per_second

        # Get the type of population table
        self._poptable_type = population_table_type
        if population_table_type is None:
            population_table_type = ("MasterPopTableAs" + config.get(
                "MasterPopTable", "generator"))
            algorithms = get_valid_components(
                master_pop_table_generators, "master_pop_table_as")
            self._poptable_type = algorithms[population_table_type]()

        # Get the synapse IO
        self._synapse_io = synapse_io
        if synapse_io is None:
            self._synapse_io = SynapseIORowBased()

        if self._ring_buffer_sigma is None:
            self._ring_buffer_sigma = config.getfloat(
                "Simulation", "ring_buffer_sigma")

        if self._spikes_per_second is None:
            self._spikes_per_second = config.getfloat(
                "Simulation", "spikes_per_second")

        # Prepare for dealing with STDP - there can only be one (non-static)
        # synapse dynamics per vertex at present
        self._synapse_dynamics = SynapseDynamicsStatic()

        # Keep the details once computed to allow reading back
        self._weight_scales = dict()
        self._delay_key_index = dict()
        self._retrieved_blocks = dict()

        # A list of connection holders to be filled in pre-run, indexed by
        # the edge the connection is for
        self._pre_run_connection_holders = defaultdict(list)

        # Limit the DTCM used by one-to-one connections
        self._one_to_one_connection_dtcm_max_bytes = config.getint(
            "Simulation", "one_to_one_connection_dtcm_max_bytes")

    @property
    def synapse_dynamics(self):
        return self._synapse_dynamics

    @synapse_dynamics.setter
    def synapse_dynamics(self, synapse_dynamics):

        # We can always override static dynamics or None
        if isinstance(self._synapse_dynamics, SynapseDynamicsStatic):
            self._synapse_dynamics = synapse_dynamics

        # We can ignore a static dynamics trying to overwrite a plastic one
        elif isinstance(synapse_dynamics, SynapseDynamicsStatic):
            pass

        # Otherwise, the dynamics must be equal
        elif not synapse_dynamics.is_same_as(self._synapse_dynamics):
            raise SynapticConfigurationException(
                "Synapse dynamics must match exactly when using multiple edges"
                "to the same population")

    @property
    def synapse_type(self):
        return self._synapse_type

    @property
    def ring_buffer_sigma(self):
        return self._ring_buffer_sigma

    @ring_buffer_sigma.setter
    def ring_buffer_sigma(self, ring_buffer_sigma):
        self._ring_buffer_sigma = ring_buffer_sigma

    @property
    def spikes_per_second(self):
        return self._spikes_per_second

    @spikes_per_second.setter
    def spikes_per_second(self, spikes_per_second):
        self._spikes_per_second = spikes_per_second

    def get_maximum_delay_supported_in_ms(self, machine_time_step):
        return self._synapse_io.get_maximum_delay_supported_in_ms(
            machine_time_step)

    @property
    def vertex_executable_suffix(self):
        return self._synapse_dynamics.get_vertex_executable_suffix()

    def add_pre_run_connection_holder(
            self, connection_holder, edge, synapse_info):
        self._pre_run_connection_holders[edge, synapse_info].append(
            connection_holder)

    def get_n_cpu_cycles(self):
        # TODO: Calculate this correctly
        return 0

    def get_dtcm_usage_in_bytes(self):
        # TODO: Calculate this correctly
        return 0

    def _get_synapse_params_size(self, vertex_slice):
        per_neuron_usage = (
            self._synapse_type.get_sdram_usage_per_neuron_in_bytes())
        return (_SYNAPSES_BASE_SDRAM_USAGE_IN_BYTES +
                (per_neuron_usage * vertex_slice.n_atoms) +
                (4 * self._synapse_type.get_n_synapse_types()))

    def _get_static_synaptic_matrix_sdram_requirements(self):

        # 4 for address of direct addresses, and
        # 4 for the size of the direct addresses matrix in bytes
        return 8

    def _get_exact_synaptic_blocks_size(
            self, post_slices, post_slice_index, post_vertex_slice,
            graph_mapper, in_edges, machine_time_step):
        """ Get the exact size all of the synaptic blocks
        """

        memory_size = self._get_static_synaptic_matrix_sdram_requirements()

        # Go through the edges and add up the memory
        for machine_edge in in_edges:
            application_edge = graph_mapper.get_application_edge(machine_edge)
            if isinstance(application_edge, ProjectionApplicationEdge):
                # Add on the size of the tables to be generated
                pre_vertex_slice = graph_mapper.get_slice(
                    machine_edge.pre_vertex)
                pre_slices = \
                    graph_mapper.get_slices(application_edge.pre_vertex)
                pre_slice_index = graph_mapper.get_machine_vertex_index(
                    machine_edge.pre_vertex)

                memory_size += self._get_size_of_synapse_information(
                    application_edge.synapse_information, pre_slices,
                    pre_slice_index, post_slices, post_slice_index,
                    pre_vertex_slice, post_vertex_slice,
                    application_edge.n_delay_stages, machine_time_step)

        return memory_size

    def _get_estimate_synaptic_blocks_size(
            self, post_vertex_slice, in_edges, machine_time_step):
        """ Get an estimate of the synaptic blocks memory size
        """

        memory_size = self._get_static_synaptic_matrix_sdram_requirements()

        for in_edge in in_edges:
            if isinstance(in_edge, ProjectionApplicationEdge):

                # Get an estimate of the number of post vertices by
                # assuming that all of them are the same size as this one
                post_slices = [Slice(
                    lo_atom, min(
                        in_edge.post_vertex.n_atoms,
                        lo_atom + post_vertex_slice.n_atoms - 1))
                               for lo_atom in range(
                        0, in_edge.post_vertex.n_atoms,
                        post_vertex_slice.n_atoms)]
                post_slice_index = int(math.floor(
                    float(post_vertex_slice.lo_atom) /
                    float(post_vertex_slice.n_atoms)))

                # Get an estimate of the number of pre-vertices - clearly
                # this will not be correct if the SDRAM usage is high!
                n_atoms_per_machine_vertex = sys.maxint
                if isinstance(in_edge.pre_vertex, AbstractHasGlobalMaxAtoms):
                    n_atoms_per_machine_vertex = \
                        in_edge.pre_vertex.get_max_atoms_per_core()
                if in_edge.pre_vertex.n_atoms < n_atoms_per_machine_vertex:
                    n_atoms_per_machine_vertex = in_edge.pre_vertex.n_atoms

<<<<<<< HEAD
                pre_slices = [Slice(
                    lo_atom, min(
                        in_edge.pre_vertex.n_atoms,
                        lo_atom + n_atoms_per_machine_vertex - 1))
                              for lo_atom in range(
                        0, in_edge.pre_vertex.n_atoms,
                        n_atoms_per_machine_vertex)]

=======
                pre_slices = [Slice(0, in_edge.pre_vertex.n_atoms - 1)]
>>>>>>> a9261ff6
                pre_slice_index = 0
                memory_size += self._get_size_of_synapse_information(
                    in_edge.synapse_information, pre_slices,
                    pre_slice_index, post_slices, post_slice_index,
                    pre_slices[pre_slice_index], post_vertex_slice,
                    in_edge.n_delay_stages, machine_time_step)

        return memory_size * _SYNAPSE_SDRAM_OVERSCALE

    def _get_size_of_synapse_information(
            self, synapse_information, pre_slices, pre_slice_index,
            post_slices, post_slice_index, pre_vertex_slice, post_vertex_slice,
            n_delay_stages, machine_time_step):
        memory_size = 0
        for synapse_info in synapse_information:
            undelayed_size, delayed_size = \
                self._synapse_io.get_sdram_usage_in_bytes(
                    synapse_info, pre_slices,
                    pre_slice_index, post_slices, post_slice_index,
                    pre_vertex_slice, post_vertex_slice,
                    n_delay_stages, self._poptable_type,
                    machine_time_step)

<<<<<<< HEAD
            memory_size = self._population_table_type \
                .get_next_allowed_address(memory_size)
            memory_size += undelayed_size
            memory_size = self._population_table_type \
                .get_next_allowed_address(memory_size)
=======
            memory_size = self._poptable_type.get_next_allowed_address(
                memory_size)
            memory_size += undelayed_size
            memory_size = self._poptable_type.get_next_allowed_address(
                memory_size)
>>>>>>> a9261ff6
            memory_size += delayed_size
        return memory_size

    def _get_synapse_dynamics_parameter_size(self, vertex_slice,
                                             in_edges=None):
        """ Get the size of the synapse dynamics region
        """
        # Does the size of the parameters area depend on presynaptic connections in any way?
        try:
            # Yes!
            return self._synapse_dynamics.get_parameters_sdram_usage_in_bytes(
                vertex_slice.n_atoms, self._synapse_type.get_n_synapse_types(),
                in_edges=in_edges)
        except TypeError:
            # No!
            return self._synapse_dynamics.get_parameters_sdram_usage_in_bytes(
                vertex_slice.n_atoms, self._synapse_type.get_n_synapse_types())

    def get_sdram_usage_in_bytes(
            self, vertex_slice, in_edges, machine_time_step):
        return (
            self._get_synapse_params_size(vertex_slice) +
            self._get_synapse_dynamics_parameter_size(vertex_slice,
                                                      in_edges=in_edges) +
            self._get_estimate_synaptic_blocks_size(
                vertex_slice, in_edges, machine_time_step) +
            self._poptable_type.get_master_population_table_size(
                vertex_slice, in_edges))

    def _reserve_memory_regions(
            self, spec, machine_vertex, vertex_slice,
            machine_graph, all_syn_block_sz, graph_mapper):

        spec.reserve_memory_region(
            region=POPULATION_BASED_REGIONS.SYNAPSE_PARAMS.value,
            size=self._get_synapse_params_size(vertex_slice),
            label='SynapseParams')

        master_pop_table_sz = \
            self._poptable_type.get_exact_master_population_table_size(
                machine_vertex, machine_graph, graph_mapper)
        if master_pop_table_sz > 0:
            spec.reserve_memory_region(
<<<<<<< HEAD
                region=constants.POPULATION_BASED_REGIONS.POPULATION_TABLE
                    .value,
                size=master_pop_table_sz, label='PopTable')
        if all_syn_block_sz > 0:
            spec.reserve_memory_region(
                region=constants.POPULATION_BASED_REGIONS.SYNAPTIC_MATRIX
                    .value,
=======
                region=POPULATION_BASED_REGIONS.POPULATION_TABLE.value,
                size=master_pop_table_sz, label='PopTable')
        if all_syn_block_sz > 0:
            spec.reserve_memory_region(
                region=POPULATION_BASED_REGIONS.SYNAPTIC_MATRIX.value,
>>>>>>> a9261ff6
                size=all_syn_block_sz, label='SynBlocks')

        synapse_dynamics_sz = \
            self._get_synapse_dynamics_parameter_size(
                vertex_slice,
                machine_graph.get_edges_ending_at_vertex(machine_vertex))
        if synapse_dynamics_sz != 0:
            spec.reserve_memory_region(
<<<<<<< HEAD
                region=constants.POPULATION_BASED_REGIONS.SYNAPSE_DYNAMICS
                    .value,
=======
                region=POPULATION_BASED_REGIONS.SYNAPSE_DYNAMICS.value,
>>>>>>> a9261ff6
                size=synapse_dynamics_sz, label='synapseDynamicsParams')

    def get_number_of_mallocs_used_by_dsg(self):
        return 4

    @staticmethod
    def _ring_buffer_expected_upper_bound(
            weight_mean, weight_std_dev, spikes_per_second,
            machine_timestep, n_synapses_in, sigma):
        """
        Provides expected upper bound on accumulated values in a ring buffer
        element.

        Requires an assessment of maximum Poisson input rate.

        Assumes knowledge of mean and SD of weight distribution, fan-in
        & timestep.

        All arguments should be assumed real values except n_synapses_in
        which will be an integer.

        weight_mean - Mean of weight distribution (in either nA or
                      microSiemens as required)
        weight_std_dev - SD of weight distribution
        spikes_per_second - Maximum expected Poisson rate in Hz
        machine_timestep - in us
        n_synapses_in - No of connected synapses
        sigma - How many SD above the mean to go for upper bound;
                a good starting choice is 5.0.  Given length of simulation we
                can set this for approximate number of saturation events

        """

        # E[ number of spikes ] in a timestep
        # x /1000000.0 = conversion between microsecond to second
        average_spikes_per_timestep = (
            float(n_synapses_in * spikes_per_second) *
            (float(machine_timestep) / 1000000.0))

        # Exact variance contribution from inherent Poisson variation
        poisson_variance = average_spikes_per_timestep * (weight_mean ** 2)

        # Upper end of range for Poisson summation required below
        # upper_bound needs to be an integer
        upper_bound = int(round(average_spikes_per_timestep +
                                POSSION_SIGMA_SUMMATION_LIMIT *
                                math.sqrt(average_spikes_per_timestep)))

        # Closed-form exact solution for summation that gives the variance
        # contributed by weight distribution variation when modulated by
        # Poisson PDF.  Requires scipy.special for gamma and incomplete gamma
        # functions. Beware: incomplete gamma doesn't work the same as
        # Mathematica because (1) it's regularised and needs a further
        # multiplication and (2) it's actually the complement that is needed
        # i.e. 'gammaincc']

        weight_variance = 0.0

        if weight_std_dev > 0:
            lngamma = special.gammaln(1 + upper_bound)
            gammai = special.gammaincc(
                1 + upper_bound, average_spikes_per_timestep)

            big_ratio = (math.log(average_spikes_per_timestep) * upper_bound -
                         lngamma)

            if -701.0 < big_ratio < 701.0 and big_ratio != 0.0:
                log_weight_variance = (
                    -average_spikes_per_timestep +
                    math.log(average_spikes_per_timestep) +
                    2.0 * math.log(weight_std_dev) +
                    math.log(math.exp(average_spikes_per_timestep) * gammai -
                             math.exp(big_ratio)))
                weight_variance = math.exp(log_weight_variance)

        # upper bound calculation -> mean + n * SD
        return ((average_spikes_per_timestep * weight_mean) +
                (sigma * math.sqrt(poisson_variance + weight_variance)))

    def _get_ring_buffer_to_input_left_shifts(
            self, machine_vertex, machine_graph, graph_mapper, post_slices,
            post_slice_index, post_vertex_slice, machine_timestep,
            weight_scale):
        """ Get the scaling of the ring buffer to provide as much accuracy as\
            possible without too much overflow
        """
        weight_scale_squared = weight_scale * weight_scale
        n_synapse_types = self._synapse_type.get_n_synapse_types()
        running_totals = [RunningStats() for _ in range(n_synapse_types)]
        delay_running_totals = [RunningStats() for _ in range(n_synapse_types)]
        total_weights = numpy.zeros(n_synapse_types)
        biggest_weight = numpy.zeros(n_synapse_types)
        weights_signed = False
        rate_stats = [RunningStats() for _ in range(n_synapse_types)]

        for m_edge in machine_graph.get_edges_ending_at_vertex(machine_vertex):

            pre_vertex_slice = graph_mapper.get_slice(m_edge.pre_vertex)
            app_edge = graph_mapper.get_application_edge(m_edge)
            pre_slices = [
                graph_mapper.get_slice(internal_machine_vertex)
                for internal_machine_vertex in
                graph_mapper.get_machine_vertices(app_edge.pre_vertex)]
            pre_slice_index = pre_slices.index(pre_vertex_slice)
            if isinstance(app_edge, ProjectionApplicationEdge):
                for synapse_info in app_edge.synapse_information:
                    synapse_type = synapse_info.synapse_type
                    synapse_dynamics = synapse_info.synapse_dynamics
                    connector = synapse_info.connector
                    weight_mean = abs(synapse_dynamics.get_weight_mean(
                        connector, pre_slices, pre_slice_index,
                        post_slices, post_slice_index, pre_vertex_slice,
                        post_vertex_slice) * weight_scale)
                    n_connections = \
                        connector.get_n_connections_to_post_vertex_maximum(
                            pre_slices, pre_slice_index, post_slices,
                            post_slice_index, pre_vertex_slice,
                            post_vertex_slice)
                    weight_variance = abs(synapse_dynamics.get_weight_variance(
                        connector, pre_slices, pre_slice_index,
                        post_slices, post_slice_index, pre_vertex_slice,
                        post_vertex_slice) * weight_scale_squared)
                    running_totals[synapse_type].add_items(
                        weight_mean, weight_variance, n_connections)

                    delay_variance = synapse_dynamics.get_delay_variance(
                        connector, pre_slices, pre_slice_index,
                        post_slices, post_slice_index, pre_vertex_slice,
                        post_vertex_slice)
                    delay_running_totals[synapse_type].add_items(
                        0.0, delay_variance, n_connections)

                    weight_max = (synapse_dynamics.get_weight_maximum(
                        connector, pre_slices, pre_slice_index,
                        post_slices, post_slice_index, pre_vertex_slice,
                        post_vertex_slice) * weight_scale)
                    biggest_weight[synapse_type] = max(
                        biggest_weight[synapse_type], weight_max)

                    spikes_per_tick = max(
                        1.0,
                        self._spikes_per_second /
                        (1000000.0 / float(machine_timestep)))
                    spikes_per_second = self._spikes_per_second
                    if isinstance(app_edge.pre_vertex, SpikeSourcePoisson):
                        spikes_per_second = app_edge.pre_vertex.rate
                        if hasattr(spikes_per_second, "__getitem__"):
                            spikes_per_second = max(spikes_per_second)
<<<<<<< HEAD
                        elif globals_variables.get_simulator(). \
                                is_a_pynn_random(spikes_per_second):
                            spikes_per_second = \
                                utility_calls.get_maximum_probable_value(
                                    spikes_per_second,
                                    pre_vertex_slice.n_atoms)
=======
                        elif get_simulator().is_a_pynn_random(
                                spikes_per_second):
                            spikes_per_second = get_maximum_probable_value(
                                spikes_per_second, pre_vertex_slice.n_atoms)
>>>>>>> a9261ff6
                        prob = 1.0 - ((1.0 / 100.0) / pre_vertex_slice.n_atoms)
                        spikes_per_tick = (
                            spikes_per_second /
                            (1000000.0 / float(machine_timestep)))
                        spikes_per_tick = scipy.stats.poisson.ppf(
                            prob, spikes_per_tick)
                    rate_stats[synapse_type].add_items(
                        spikes_per_second, 0, n_connections)
                    total_weights[synapse_type] += spikes_per_tick * (
                        weight_max * n_connections)

                    if synapse_dynamics.are_weights_signed():
                        weights_signed = True

        max_weights = numpy.zeros(n_synapse_types)
        for synapse_type in range(n_synapse_types):
            stats = running_totals[synapse_type]
            rates = rate_stats[synapse_type]
            if delay_running_totals[synapse_type].variance == 0.0:
                max_weights[synapse_type] = total_weights[synapse_type]
            else:
                max_weights[synapse_type] = min(
                    self._ring_buffer_expected_upper_bound(
                        stats.mean, stats.standard_deviation,
                        rates.mean, machine_timestep, stats.n_items,
                        self._ring_buffer_sigma),
                    total_weights[synapse_type])
                max_weights[synapse_type] = max(
                    max_weights[synapse_type], biggest_weight[synapse_type])

        # Convert these to powers
        max_weight_powers = (0 if w <= 0
                             else int(math.ceil(max(0, math.log(w, 2))))
                             for w in max_weights)

        # If 2^max_weight_power equals the max weight, we have to add another
        # power, as range is 0 - (just under 2^max_weight_power)!
        max_weight_powers = (w + 1 if (2 ** w) <= a else w
                             for w, a in zip(max_weight_powers, max_weights))

        # If we have synapse dynamics that uses signed weights,
        # Add another bit of shift to prevent overflows
        if weights_signed:
            max_weight_powers = (m + 1 for m in max_weight_powers)

        return list(max_weight_powers)

    @staticmethod
    def _get_weight_scale(ring_buffer_to_input_left_shift):
        """ Return the amount to scale the weights by to convert them from \
            floating point values to 16-bit fixed point numbers which can be \
            shifted left by ring_buffer_to_input_left_shift to produce an\
            s1615 fixed point number
        """
        return float(math.pow(2, 16 - (ring_buffer_to_input_left_shift + 1)))

    def _write_synapse_parameters(
            self, spec, machine_vertex, machine_graph, graph_mapper,
            post_slices, post_slice_index, post_vertex_slice, input_type,
            machine_time_step):

        # Get the ring buffer shifts and scaling factors
        weight_scale = input_type.get_global_weight_scale()
        ring_buffer_shifts = self._get_ring_buffer_to_input_left_shifts(
            machine_vertex, machine_graph, graph_mapper, post_slices,
            post_slice_index, post_vertex_slice, machine_time_step,
            weight_scale)

        spec.switch_write_focus(POPULATION_BASED_REGIONS.SYNAPSE_PARAMS.value)
        write_parameters_per_neuron(
            spec, post_vertex_slice,
            self._synapse_type.get_synapse_type_parameters())

        spec.write_array(ring_buffer_shifts)

        weight_scales = numpy.array([
                                        self._get_weight_scale(
                                            r) * weight_scale
                                        for r in ring_buffer_shifts])
        return weight_scales

    def _write_padding(
            self, spec, synaptic_matrix_region, next_block_start_address):
<<<<<<< HEAD
        next_block_allowed_address = self._population_table_type \
=======
        next_block_allowed_address = self._poptable_type\
>>>>>>> a9261ff6
            .get_next_allowed_address(next_block_start_address)
        if next_block_allowed_address != next_block_start_address:
            # Pad out data file with the added alignment bytes:
            spec.comment("\nWriting population table required"
                         " padding\n")
            spec.switch_write_focus(synaptic_matrix_region)
            spec.set_register_value(
                register_id=15,
                data=next_block_allowed_address - next_block_start_address)
            spec.write_value(
                data=0xDD, repeats=15, repeats_is_register=True,
                data_type=DataType.UINT8)
            return next_block_allowed_address
        return next_block_start_address

    def _write_synaptic_matrix_and_master_population_table(
            self, spec, post_slices, post_slice_index, machine_vertex,
            post_vertex_slice, all_syn_block_sz, weight_scales,
            master_pop_table_region, synaptic_matrix_region, routing_info,
            graph_mapper, machine_graph, machine_time_step):
        """ Simultaneously generates both the master population table and
            the synaptic matrix.
        """
        spec.comment(
            "\nWriting Synaptic Matrix and Master Population Table:\n")

        # Track writes inside the synaptic matrix region:
        next_block_start_address = 0
        n_synapse_types = self._synapse_type.get_n_synapse_types()

        # Get the edges
        in_edges = machine_graph.get_edges_ending_at_vertex(machine_vertex)

        # Set up the master population table
        self._poptable_type.initialise_table(spec, master_pop_table_region)

        # Set up for single synapses - write the offset of the single synapses
        # initially 0
        single_synapses = list()
        spec.switch_write_focus(synaptic_matrix_region)
        spec.write_value(0)
        next_single_start_position = 0

        # For each machine edge in the vertex, create a synaptic list
        for m_edge in in_edges:
            app_edge = graph_mapper.get_application_edge(m_edge)
            if isinstance(app_edge, ProjectionApplicationEdge):
                spec.comment("\nWriting matrix for m_edge:{}\n".format(
                    m_edge.label))

                pre_vertex_slice = graph_mapper.get_slice(m_edge.pre_vertex)
                pre_slices = graph_mapper.get_slices(app_edge.pre_vertex)
                pre_slice_idx = graph_mapper.get_machine_vertex_index(
                    m_edge.pre_vertex)

                for synapse_info in app_edge.synapse_information:

                    (row_data, row_length, delayed_row_data,
                     delayed_row_length, delayed_source_ids, delay_stages) = \
                        self._synapse_io.get_synapses(
                            synapse_info, pre_slices, pre_slice_idx,
                            post_slices, post_slice_index, pre_vertex_slice,
                            post_vertex_slice, app_edge.n_delay_stages,
<<<<<<< HEAD
                            self._population_table_type, n_synapse_types,
                            weight_scales, machine_time_step,
                            app_edge, machine_edge)
=======
                            self._poptable_type, n_synapse_types,
                            weight_scales, machine_time_step)
>>>>>>> a9261ff6

                    if app_edge.delay_edge is not None:
                        app_edge.delay_edge.pre_vertex.add_delays(
                            pre_vertex_slice, delayed_source_ids, delay_stages)
                    elif delayed_source_ids.size != 0:
                        raise Exception(
                            "Found delayed source ids but no delay "
                            "machine edge for {}".format(app_edge.label))

                    if ((app_edge, synapse_info) in
                            self._pre_run_connection_holders):
                        holders = self._pre_run_connection_holders[
                            app_edge, synapse_info]
                        for connection_holder in holders:
                            connections = self._synapse_io.read_synapses(
                                synapse_info, pre_vertex_slice,
                                post_vertex_slice, row_length,
                                delayed_row_length, n_synapse_types,
                                weight_scales, row_data, delayed_row_data,
                                app_edge.n_delay_stages, machine_time_step)
                            connection_holder.add_connections(connections)
                            connection_holder.finish()

                    rinfo = routing_info.get_routing_info_for_edge(
                        m_edge)
                    if len(row_data) > 0:
                        if (row_length == 1 and isinstance(
                                synapse_info.connector, OneToOneConnector) and
                                (next_single_start_position + len(row_data)) <=
                                self._one_to_one_connection_dtcm_max_bytes):
                            single_rows = row_data.reshape(-1, 4)[:, 3]
                            single_synapses.append(single_rows)
<<<<<<< HEAD
                            self._population_table_type \
                                .update_master_population_table(
=======
                            self._poptable_type.update_master_population_table(
>>>>>>> a9261ff6
                                spec, next_single_start_position, 1,
                                rinfo.first_key_and_mask,
                                master_pop_table_region, is_single=True)
                            next_single_start_position += len(single_rows) * 4
                        else:
                            next_block_start_address = self._write_padding(
                                spec, synaptic_matrix_region,
                                next_block_start_address)
                            spec.switch_write_focus(synaptic_matrix_region)
                            spec.write_array(row_data)
<<<<<<< HEAD
                            self._population_table_type \
                                .update_master_population_table(
=======
                            self._poptable_type.update_master_population_table(
>>>>>>> a9261ff6
                                spec, next_block_start_address, row_length,
                                rinfo.first_key_and_mask,
                                master_pop_table_region)
                            next_block_start_address += len(row_data) * 4
                    elif rinfo is not None:
<<<<<<< HEAD
                        self._population_table_type \
                            .update_master_population_table(
=======
                        self._poptable_type.update_master_population_table(
>>>>>>> a9261ff6
                            spec, 0, 0, rinfo.first_key_and_mask,
                            master_pop_table_region)
                    del row_data

                    if next_block_start_address > all_syn_block_sz:
                        raise Exception(
                            "Too much synaptic memory has been written:"
                            " {} of {} ".format(
                                next_block_start_address, all_syn_block_sz))

                    rinfo = None
                    delay_key = (
                        app_edge.pre_vertex, pre_vertex_slice.lo_atom,
                        pre_vertex_slice.hi_atom)
                    if delay_key in self._delay_key_index:
                        rinfo = self._delay_key_index[delay_key]
                    if len(delayed_row_data) > 0:

                        if (delayed_row_length == 1 and isinstance(
                                synapse_info.connector, OneToOneConnector) and
                                (next_single_start_position +
                                 len(delayed_row_data)) <=
                                self._one_to_one_connection_dtcm_max_bytes):
                            single_rows = delayed_row_data.reshape(-1, 4)[:, 3]
                            single_synapses.append(single_rows)
<<<<<<< HEAD
                            self._population_table_type \
                                .update_master_population_table(
=======
                            self._poptable_type.update_master_population_table(
>>>>>>> a9261ff6
                                spec, next_single_start_position, 1,
                                rinfo.first_key_and_mask,
                                master_pop_table_region, is_single=True)
                            next_single_start_position += len(single_rows) * 4
                        else:
                            next_block_start_address = self._write_padding(
                                spec, synaptic_matrix_region,
                                next_block_start_address)
                            spec.switch_write_focus(synaptic_matrix_region)
                            spec.write_array(delayed_row_data)
<<<<<<< HEAD
                            self._population_table_type \
                                .update_master_population_table(
                                spec, next_block_start_address,
                                delayed_row_length,
                                rinfo.first_key_and_mask,
=======
                            self._poptable_type.update_master_population_table(
                                spec, next_block_start_address,
                                delayed_row_length, rinfo.first_key_and_mask,
>>>>>>> a9261ff6
                                master_pop_table_region)
                            next_block_start_address += len(
                                delayed_row_data) * 4
                    elif rinfo is not None:
<<<<<<< HEAD
                        self._population_table_type \
                            .update_master_population_table(
=======
                        self._poptable_type.update_master_population_table(
>>>>>>> a9261ff6
                            spec, 0, 0, rinfo.first_key_and_mask,
                            master_pop_table_region)
                    del delayed_row_data

                    if next_block_start_address > all_syn_block_sz:
                        raise Exception(
                            "Too much synaptic memory has been written:"
                            " {} of {} ".format(
                                next_block_start_address, all_syn_block_sz))

        self._poptable_type.finish_master_pop_table(
            spec, master_pop_table_region)

        # Write the size and data of single synapses to the end of the region
        spec.switch_write_focus(synaptic_matrix_region)
        if len(single_synapses) > 0:
            single_data = numpy.concatenate(single_synapses)
            spec.write_value(len(single_data) * 4)
            spec.write_array(single_data)
        else:
            spec.write_value(0)

        # Write the position of the single synapses
        spec.set_write_pointer(0)
        spec.write_value(next_block_start_address)

    def write_data_spec(
            self, spec, application_vertex, post_vertex_slice, machine_vertex,
            placement, machine_graph, application_graph, routing_info,
            graph_mapper, input_type, machine_time_step):

        # Create an index of delay keys into this vertex
        for m_edge in machine_graph.get_edges_ending_at_vertex(machine_vertex):
            app_edge = graph_mapper.get_application_edge(m_edge)
            if isinstance(app_edge.pre_vertex, DelayExtensionVertex):
                pre_vertex_slice = graph_mapper.get_slice(
                    m_edge.pre_vertex)
                self._delay_key_index[app_edge.pre_vertex.source_vertex,
                                      pre_vertex_slice.lo_atom,
                                      pre_vertex_slice.hi_atom] = \
                    routing_info.get_routing_info_for_edge(m_edge)

        post_slices = graph_mapper.get_slices(application_vertex)
        post_slice_idx = graph_mapper.get_machine_vertex_index(machine_vertex)

        # Reserve the memory
        in_edges = machine_graph.get_edges_ending_at_vertex(machine_vertex)
        all_syn_block_sz = self._get_exact_synaptic_blocks_size(
            post_slices, post_slice_idx, post_vertex_slice, graph_mapper,
            in_edges, machine_time_step)
        self._reserve_memory_regions(
            spec, machine_vertex, post_vertex_slice, machine_graph,
            all_syn_block_sz, graph_mapper)

        weight_scales = self._write_synapse_parameters(
            spec, machine_vertex, machine_graph, graph_mapper, post_slices,
            post_slice_idx, post_vertex_slice, input_type, machine_time_step)

        self._write_synaptic_matrix_and_master_population_table(
            spec, post_slices, post_slice_idx, machine_vertex,
            post_vertex_slice, all_syn_block_sz, weight_scales,
            POPULATION_BASED_REGIONS.POPULATION_TABLE.value,
            POPULATION_BASED_REGIONS.SYNAPTIC_MATRIX.value,
            routing_info, graph_mapper, machine_graph, machine_time_step)

<<<<<<< HEAD
        if isinstance(self._synapse_dynamics, SynapseDynamicsStructural):
            self._synapse_dynamics.write_parameters(
                spec,
                constants.POPULATION_BASED_REGIONS.SYNAPSE_DYNAMICS.value,
                machine_time_step, weight_scales,
                application_graph=application_graph,
                machine_graph=machine_graph,
                app_vertex=application_vertex, post_slice=post_vertex_slice,
                machine_vertex=machine_vertex,
                graph_mapper=graph_mapper, routing_info=routing_info)
        else:
            self._synapse_dynamics.write_parameters(
                spec,
                constants.POPULATION_BASED_REGIONS.SYNAPSE_DYNAMICS.value,
                machine_time_step, weight_scales)
=======
        self._synapse_dynamics.write_parameters(
            spec, POPULATION_BASED_REGIONS.SYNAPSE_DYNAMICS.value,
            machine_time_step, weight_scales)
>>>>>>> a9261ff6

        self._weight_scales[placement] = weight_scales

    def clear_connection_cache(self):
        self._retrieved_blocks = dict()

    def get_connections_from_machine(
            self, transceiver, placement, machine_edge, graph_mapper,
            routing_infos, synapse_info, machine_time_step):
        app_edge = graph_mapper.get_application_edge(machine_edge)
        if not isinstance(app_edge, ProjectionApplicationEdge):
            return None

        # Get details for extraction
        pre_vertex_slice = graph_mapper.get_slice(
            machine_edge.pre_vertex)
        post_vertex_slice = graph_mapper.get_slice(
            machine_edge.post_vertex)
        n_synapse_types = self._synapse_type.get_n_synapse_types()

        # Get the key for the pre_vertex
        key = routing_infos.get_first_key_for_edge(machine_edge)

        # Get the key for the delayed pre_vertex
        delayed_key = None
        if app_edge.delay_edge is not None:
            delayed_key = self._delay_key_index[
                (app_edge.pre_vertex, pre_vertex_slice.lo_atom,
                 pre_vertex_slice.hi_atom)].first_key

        # Get the block for the connections from the pre_vertex
        master_pop_table_address = locate_memory_region_for_placement(
            placement, POPULATION_BASED_REGIONS.POPULATION_TABLE.value,
            transceiver)
        synaptic_matrix_address = locate_memory_region_for_placement(
            placement, POPULATION_BASED_REGIONS.SYNAPTIC_MATRIX.value,
            transceiver)
        direct_synapses_address = (
            self._get_static_synaptic_matrix_sdram_requirements() +
            synaptic_matrix_address + struct.unpack_from(
                "<I", str(transceiver.read_memory(
                    placement.x, placement.y, synaptic_matrix_address, 4)))[0])
        indirect_synapses_address = synaptic_matrix_address + 4
        data, max_row_length = self._retrieve_synaptic_block(
            transceiver, placement, master_pop_table_address,
            indirect_synapses_address, direct_synapses_address,
            key, pre_vertex_slice.n_atoms, synapse_info.index)

        # Get the block for the connections from the delayed pre_vertex
        delayed_data = None
        delayed_max_row_len = 0
        if delayed_key is not None:
            delayed_data, delayed_max_row_len = self._retrieve_synaptic_block(
                transceiver, placement, master_pop_table_address,
                indirect_synapses_address, direct_synapses_address,
                delayed_key,
                pre_vertex_slice.n_atoms * app_edge.n_delay_stages,
                synapse_info.index)

        # Convert the blocks into connections
        return self._synapse_io.read_synapses(
            synapse_info, pre_vertex_slice, post_vertex_slice,
            max_row_length, delayed_max_row_len, n_synapse_types,
            self._weight_scales[placement], data, delayed_data,
            app_edge.n_delay_stages, machine_time_step)

    def _retrieve_synaptic_block(
            self, transceiver, placement, master_pop_table_address,
            indirect_synapses_address, direct_synapses_address,
            key, n_rows, index):
        """ Read in a synaptic block from a given processor and vertex on\
            the machine
        """

        # See if we have already got this block
        if (placement, key, index) in self._retrieved_blocks:
            return self._retrieved_blocks[placement, key, index]

        items = self._poptable_type.extract_synaptic_matrix_data_location(
            key, master_pop_table_address, transceiver,
            placement.x, placement.y)
        if index >= len(items):
            return None, None

        max_row_length, synaptic_block_offset, is_single = items[index]
        if max_row_length == 0:
            return None, None

        block = None
        if max_row_length > 0 and synaptic_block_offset is not None:

            if not is_single:
                # calculate the synaptic block size in bytes
                synaptic_block_size = self._synapse_io.get_block_n_bytes(
                    max_row_length, n_rows)

                # read in the synaptic block
                block = transceiver.read_memory(
                    placement.x, placement.y,
                    indirect_synapses_address + synaptic_block_offset,
                    synaptic_block_size)

            else:
                # The data is one per row
                synaptic_block_size = n_rows * 4

                # read in the synaptic row data
                single_block = numpy.asarray(transceiver.read_memory(
                    placement.x, placement.y,
                    direct_synapses_address + synaptic_block_offset,
                    synaptic_block_size), dtype="uint8").view("uint32")

                # Convert the block into a set of rows
                numpy_block = numpy.zeros((n_rows, 4), dtype="uint32")
                numpy_block[:, 3] = single_block
                numpy_block[:, 1] = 1
                block = bytearray(numpy_block.tobytes())
                max_row_length = 1

        self._retrieved_blocks[placement, key, index] = (block, max_row_length)
        return block, max_row_length

    # inherited from AbstractProvidesIncomingPartitionConstraints
    def get_incoming_partition_constraints(self):
        return self._poptable_type.get_edge_constraints()

    def read_parameters_from_machine(
            self, transceiver, placement, vertex_slice):
        # locate sdram address to where the synapse parameters are stored
        synapse_region_sdram_address = locate_memory_region_for_placement(
            placement, POPULATION_BASED_REGIONS.SYNAPSE_PARAMS.value,
            transceiver)

        # get size of synapse params
        size_of_region = (
            self._synapse_type.get_sdram_usage_per_neuron_in_bytes() *
            vertex_slice.n_atoms)

        # get data from the machine
        byte_array = transceiver.read_memory(
            placement.x, placement.y, synapse_region_sdram_address,
            size_of_region)

        synapse_params, _ = translate_parameters(
            self._synapse_type.get_synapse_type_parameter_types(),
            byte_array, 0, vertex_slice)
        self._synapse_type.set_synapse_type_parameters(
            synapse_params, vertex_slice)

    def regenerate_data_specification(
            self, spec,
            placement, machine_time_step, time_scale_factor,  # @UnusedVariable
            vertex_slice):
        spec.reserve_memory_region(
            region=POPULATION_BASED_REGIONS.SYNAPSE_PARAMS.value,
            size=self._get_synapse_params_size(vertex_slice),
            label='SynapseParams')
        spec.switch_write_focus(POPULATION_BASED_REGIONS.SYNAPSE_PARAMS.value)
        write_parameters_per_neuron(
            spec, vertex_slice,
            self._synapse_type.get_synapse_type_parameters())<|MERGE_RESOLUTION|>--- conflicted
+++ resolved
@@ -6,16 +6,9 @@
 from scipy import special  # @UnresolvedImport
 import numpy
 
-<<<<<<< HEAD
-# pacman imports
-from pacman.model.abstract_classes.abstract_has_global_max_atoms import \
-    AbstractHasGlobalMaxAtoms
-from pacman.model.graphs.common.slice import Slice
-=======
-# pacmna imports
+# PACMAN imports
 from pacman.model.abstract_classes import AbstractHasGlobalMaxAtoms
 from pacman.model.graphs.common import Slice
->>>>>>> a9261ff6
 
 # spinn utils
 from spinn_utilities.helpful_functions import get_valid_components
@@ -243,18 +236,7 @@
                 if in_edge.pre_vertex.n_atoms < n_atoms_per_machine_vertex:
                     n_atoms_per_machine_vertex = in_edge.pre_vertex.n_atoms
 
-<<<<<<< HEAD
-                pre_slices = [Slice(
-                    lo_atom, min(
-                        in_edge.pre_vertex.n_atoms,
-                        lo_atom + n_atoms_per_machine_vertex - 1))
-                              for lo_atom in range(
-                        0, in_edge.pre_vertex.n_atoms,
-                        n_atoms_per_machine_vertex)]
-
-=======
                 pre_slices = [Slice(0, in_edge.pre_vertex.n_atoms - 1)]
->>>>>>> a9261ff6
                 pre_slice_index = 0
                 memory_size += self._get_size_of_synapse_information(
                     in_edge.synapse_information, pre_slices,
@@ -278,19 +260,11 @@
                     n_delay_stages, self._poptable_type,
                     machine_time_step)
 
-<<<<<<< HEAD
-            memory_size = self._population_table_type \
-                .get_next_allowed_address(memory_size)
-            memory_size += undelayed_size
-            memory_size = self._population_table_type \
-                .get_next_allowed_address(memory_size)
-=======
             memory_size = self._poptable_type.get_next_allowed_address(
                 memory_size)
             memory_size += undelayed_size
             memory_size = self._poptable_type.get_next_allowed_address(
                 memory_size)
->>>>>>> a9261ff6
             memory_size += delayed_size
         return memory_size
 
@@ -334,21 +308,11 @@
                 machine_vertex, machine_graph, graph_mapper)
         if master_pop_table_sz > 0:
             spec.reserve_memory_region(
-<<<<<<< HEAD
-                region=constants.POPULATION_BASED_REGIONS.POPULATION_TABLE
-                    .value,
-                size=master_pop_table_sz, label='PopTable')
-        if all_syn_block_sz > 0:
-            spec.reserve_memory_region(
-                region=constants.POPULATION_BASED_REGIONS.SYNAPTIC_MATRIX
-                    .value,
-=======
                 region=POPULATION_BASED_REGIONS.POPULATION_TABLE.value,
                 size=master_pop_table_sz, label='PopTable')
         if all_syn_block_sz > 0:
             spec.reserve_memory_region(
                 region=POPULATION_BASED_REGIONS.SYNAPTIC_MATRIX.value,
->>>>>>> a9261ff6
                 size=all_syn_block_sz, label='SynBlocks')
 
         synapse_dynamics_sz = \
@@ -357,12 +321,7 @@
                 machine_graph.get_edges_ending_at_vertex(machine_vertex))
         if synapse_dynamics_sz != 0:
             spec.reserve_memory_region(
-<<<<<<< HEAD
-                region=constants.POPULATION_BASED_REGIONS.SYNAPSE_DYNAMICS
-                    .value,
-=======
                 region=POPULATION_BASED_REGIONS.SYNAPSE_DYNAMICS.value,
->>>>>>> a9261ff6
                 size=synapse_dynamics_sz, label='synapseDynamicsParams')
 
     def get_number_of_mallocs_used_by_dsg(self):
@@ -511,19 +470,10 @@
                         spikes_per_second = app_edge.pre_vertex.rate
                         if hasattr(spikes_per_second, "__getitem__"):
                             spikes_per_second = max(spikes_per_second)
-<<<<<<< HEAD
-                        elif globals_variables.get_simulator(). \
-                                is_a_pynn_random(spikes_per_second):
-                            spikes_per_second = \
-                                utility_calls.get_maximum_probable_value(
-                                    spikes_per_second,
-                                    pre_vertex_slice.n_atoms)
-=======
                         elif get_simulator().is_a_pynn_random(
                                 spikes_per_second):
                             spikes_per_second = get_maximum_probable_value(
                                 spikes_per_second, pre_vertex_slice.n_atoms)
->>>>>>> a9261ff6
                         prob = 1.0 - ((1.0 / 100.0) / pre_vertex_slice.n_atoms)
                         spikes_per_tick = (
                             spikes_per_second /
@@ -600,18 +550,13 @@
         spec.write_array(ring_buffer_shifts)
 
         weight_scales = numpy.array([
-                                        self._get_weight_scale(
-                                            r) * weight_scale
-                                        for r in ring_buffer_shifts])
+            self._get_weight_scale(r) * weight_scale
+            for r in ring_buffer_shifts])
         return weight_scales
 
     def _write_padding(
             self, spec, synaptic_matrix_region, next_block_start_address):
-<<<<<<< HEAD
-        next_block_allowed_address = self._population_table_type \
-=======
         next_block_allowed_address = self._poptable_type\
->>>>>>> a9261ff6
             .get_next_allowed_address(next_block_start_address)
         if next_block_allowed_address != next_block_start_address:
             # Pad out data file with the added alignment bytes:
@@ -675,14 +620,9 @@
                             synapse_info, pre_slices, pre_slice_idx,
                             post_slices, post_slice_index, pre_vertex_slice,
                             post_vertex_slice, app_edge.n_delay_stages,
-<<<<<<< HEAD
-                            self._population_table_type, n_synapse_types,
+                            self._poptable_type, n_synapse_types,
                             weight_scales, machine_time_step,
-                            app_edge, machine_edge)
-=======
-                            self._poptable_type, n_synapse_types,
-                            weight_scales, machine_time_step)
->>>>>>> a9261ff6
+                            app_edge, machine_edge=m_edge)
 
                     if app_edge.delay_edge is not None:
                         app_edge.delay_edge.pre_vertex.add_delays(
@@ -715,12 +655,7 @@
                                 self._one_to_one_connection_dtcm_max_bytes):
                             single_rows = row_data.reshape(-1, 4)[:, 3]
                             single_synapses.append(single_rows)
-<<<<<<< HEAD
-                            self._population_table_type \
-                                .update_master_population_table(
-=======
                             self._poptable_type.update_master_population_table(
->>>>>>> a9261ff6
                                 spec, next_single_start_position, 1,
                                 rinfo.first_key_and_mask,
                                 master_pop_table_region, is_single=True)
@@ -731,23 +666,13 @@
                                 next_block_start_address)
                             spec.switch_write_focus(synaptic_matrix_region)
                             spec.write_array(row_data)
-<<<<<<< HEAD
-                            self._population_table_type \
-                                .update_master_population_table(
-=======
                             self._poptable_type.update_master_population_table(
->>>>>>> a9261ff6
                                 spec, next_block_start_address, row_length,
                                 rinfo.first_key_and_mask,
                                 master_pop_table_region)
                             next_block_start_address += len(row_data) * 4
                     elif rinfo is not None:
-<<<<<<< HEAD
-                        self._population_table_type \
-                            .update_master_population_table(
-=======
                         self._poptable_type.update_master_population_table(
->>>>>>> a9261ff6
                             spec, 0, 0, rinfo.first_key_and_mask,
                             master_pop_table_region)
                     del row_data
@@ -773,12 +698,7 @@
                                 self._one_to_one_connection_dtcm_max_bytes):
                             single_rows = delayed_row_data.reshape(-1, 4)[:, 3]
                             single_synapses.append(single_rows)
-<<<<<<< HEAD
-                            self._population_table_type \
-                                .update_master_population_table(
-=======
                             self._poptable_type.update_master_population_table(
->>>>>>> a9261ff6
                                 spec, next_single_start_position, 1,
                                 rinfo.first_key_and_mask,
                                 master_pop_table_region, is_single=True)
@@ -789,27 +709,14 @@
                                 next_block_start_address)
                             spec.switch_write_focus(synaptic_matrix_region)
                             spec.write_array(delayed_row_data)
-<<<<<<< HEAD
-                            self._population_table_type \
-                                .update_master_population_table(
-                                spec, next_block_start_address,
-                                delayed_row_length,
-                                rinfo.first_key_and_mask,
-=======
                             self._poptable_type.update_master_population_table(
                                 spec, next_block_start_address,
                                 delayed_row_length, rinfo.first_key_and_mask,
->>>>>>> a9261ff6
                                 master_pop_table_region)
                             next_block_start_address += len(
                                 delayed_row_data) * 4
                     elif rinfo is not None:
-<<<<<<< HEAD
-                        self._population_table_type \
-                            .update_master_population_table(
-=======
                         self._poptable_type.update_master_population_table(
->>>>>>> a9261ff6
                             spec, 0, 0, rinfo.first_key_and_mask,
                             master_pop_table_region)
                     del delayed_row_data
@@ -875,11 +782,10 @@
             POPULATION_BASED_REGIONS.SYNAPTIC_MATRIX.value,
             routing_info, graph_mapper, machine_graph, machine_time_step)
 
-<<<<<<< HEAD
         if isinstance(self._synapse_dynamics, SynapseDynamicsStructural):
             self._synapse_dynamics.write_parameters(
                 spec,
-                constants.POPULATION_BASED_REGIONS.SYNAPSE_DYNAMICS.value,
+                POPULATION_BASED_REGIONS.SYNAPSE_DYNAMICS.value,
                 machine_time_step, weight_scales,
                 application_graph=application_graph,
                 machine_graph=machine_graph,
@@ -889,13 +795,8 @@
         else:
             self._synapse_dynamics.write_parameters(
                 spec,
-                constants.POPULATION_BASED_REGIONS.SYNAPSE_DYNAMICS.value,
+                POPULATION_BASED_REGIONS.SYNAPSE_DYNAMICS.value,
                 machine_time_step, weight_scales)
-=======
-        self._synapse_dynamics.write_parameters(
-            spec, POPULATION_BASED_REGIONS.SYNAPSE_DYNAMICS.value,
-            machine_time_step, weight_scales)
->>>>>>> a9261ff6
 
         self._weight_scales[placement] = weight_scales
 
