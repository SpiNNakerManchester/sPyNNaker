# Copyright (c) 2017-2019 The University of Manchester
#
# This program is free software: you can redistribute it and/or modify
# it under the terms of the GNU General Public License as published by
# the Free Software Foundation, either version 3 of the License, or
# (at your option) any later version.
#
# This program is distributed in the hope that it will be useful,
# but WITHOUT ANY WARRANTY; without even the implied warranty of
# MERCHANTABILITY or FITNESS FOR A PARTICULAR PURPOSE.  See the
# GNU General Public License for more details.
#
# You should have received a copy of the GNU General Public License
# along with this program.  If not, see <http://www.gnu.org/licenses/>.

import math
import struct
import numpy
from scipy import special  # @UnresolvedImport
from six import itervalues

from spinn_utilities.progress_bar import ProgressBar

from data_specification.enums import DataType

from spinn_front_end_common.utilities.constants import (
    BYTES_PER_WORD, MICRO_TO_SECOND_CONVERSION)

from spynnaker.pyNN.models.neural_projections import ProjectionApplicationEdge
from spynnaker.pyNN.models.abstract_models import AbstractMaxSpikes
from spynnaker.pyNN.models.neuron.synapse_io import SynapseIORowBased
from spynnaker.pyNN.utilities.constants import (
    POPULATION_BASED_REGIONS, POSSION_SIGMA_SUMMATION_LIMIT)
from spynnaker.pyNN.utilities.utility_calls import (get_n_bits)
from spynnaker.pyNN.utilities.running_stats import RunningStats

from .synapse_dynamics import (
    AbstractSynapseDynamics, AbstractSynapseDynamicsStructural)
from .synaptic_matrices import SYNAPSES_BASE_GENERATOR_SDRAM_USAGE_IN_BYTES
from .synaptic_matrices import SynapticMatrices

TIME_STAMP_BYTES = BYTES_PER_WORD

# TODO: Make sure these values are correct (particularly CPU cycles)
_SYNAPSES_BASE_DTCM_USAGE_IN_BYTES = 7 * BYTES_PER_WORD

# 1 for drop late packets.
_SYNAPSES_BASE_SDRAM_USAGE_IN_BYTES = 1 * BYTES_PER_WORD
_SYNAPSES_BASE_N_CPU_CYCLES_PER_NEURON = 10
_SYNAPSES_BASE_N_CPU_CYCLES = 8

# Struct to read or write a word
_ONE_WORD = struct.Struct("<I")


class SynapticManager(object):
    """ Deals with synapses
    """
    # pylint: disable=too-many-arguments, too-many-locals
    __slots__ = [
        # The number of synapse types
        "__n_synapse_types",
        # The maximum size of the direct or single synaptic matrix
        "__all_single_syn_sz",
        # The number of sigmas to use when calculating the ring buffer upper
        # bound
        "__ring_buffer_sigma",
        # The spikes-per-second to use for an incoming population that doesn't
        # specify this
        "__spikes_per_second",
        # The dynamics used by the synapses e.g. STDP, static etc.
        "__synapse_dynamics",
        # The reader and writer of synapses to and from SpiNNaker
        "__synapse_io",
        # A list of scale factors for the weights for each synapse type
        "__weight_scales",
        # A list of ring buffer shift values corresponding to the weight
        # scales; a left shift by this amount will do the multiplication by
        # the weight scale
        "__ring_buffer_shifts",
        # The actual synaptic matrix handling code, split for simplicity
        "__synaptic_matrices",
        # Determine whether spikes should be dropped if they arrive after the
        # end of a timestep
        "__drop_late_spikes",
        # Overridable (for testing only) region IDs
        "_synapse_params_region",
        "_pop_table_region",
        "_synaptic_matrix_region",
        "_synapse_dynamics_region",
        "_struct_dynamics_region",
        "_connector_builder_region",
        "_direct_matrix_region"]

    # TODO make this right
    FUDGE = 0

    # 1. address of direct addresses, 2. size of direct addresses matrix size
    STATIC_SYNAPSE_MATRIX_SDRAM_IN_BYTES = 2 * BYTES_PER_WORD

    NOT_EXACT_SLICES_ERROR_MESSAGE = (
        "The splitter {} is returning estimated slices during DSG. "
        "This is deemed an error. Please fix and try again")

    TOO_MUCH_WRITTEN_SYNAPTIC_DATA = (
        "Too much synaptic memory has been written: {} of {} ")

    INDEXS_DONT_MATCH_ERROR_MESSAGE = (
        "Delay index {} and normal index {} do not match")

    NO_DELAY_EDGE_FOR_SRC_IDS_MESSAGE = (
        "Found delayed source IDs but no delay machine edge for {}")

    def __init__(self, n_synapse_types, ring_buffer_sigma, spikes_per_second,
                 config, drop_late_spikes):
        """
        :param int n_synapse_types:
            number of synapse types on a neuron (e.g., 2 for excitatory and
            inhibitory)
        :param ring_buffer_sigma:
            How many SD above the mean to go for upper bound; a
            good starting choice is 5.0. Given length of simulation we can
            set this for approximate number of saturation events.
        :type ring_buffer_sigma: float or None
        :param spikes_per_second: Estimated spikes per second
        :type spikes_per_second: float or None
        :param ~configparser.RawConfigParser config: The system configuration
        :param bool drop_late_spikes: control flag for dropping late packets.
        """
        self.__n_synapse_types = n_synapse_types
        self.__ring_buffer_sigma = ring_buffer_sigma
        self.__spikes_per_second = spikes_per_second
        self.__drop_late_spikes = drop_late_spikes
        self._synapse_params_region = \
            POPULATION_BASED_REGIONS.SYNAPSE_PARAMS.value
        self._pop_table_region = \
            POPULATION_BASED_REGIONS.POPULATION_TABLE.value
        self._synaptic_matrix_region = \
            POPULATION_BASED_REGIONS.SYNAPTIC_MATRIX.value
        self._synapse_dynamics_region = \
            POPULATION_BASED_REGIONS.SYNAPSE_DYNAMICS.value
        self._struct_dynamics_region = \
            POPULATION_BASED_REGIONS.STRUCTURAL_DYNAMICS.value
        self._connector_builder_region = \
            POPULATION_BASED_REGIONS.CONNECTOR_BUILDER.value
        self._direct_matrix_region = \
            POPULATION_BASED_REGIONS.DIRECT_MATRIX.value

        # Create the synapse IO
        self.__synapse_io = SynapseIORowBased()

        if self.__ring_buffer_sigma is None:
            self.__ring_buffer_sigma = config.getfloat(
                "Simulation", "ring_buffer_sigma")

        if self.__spikes_per_second is None:
            self.__spikes_per_second = config.getfloat(
                "Simulation", "spikes_per_second")

        if self.__drop_late_spikes is None:
            self.__drop_late_spikes = config.getboolean(
                "Simulation", "drop_late_spikes")

        # Prepare for dealing with STDP - there can only be one (non-static)
        # synapse dynamics per vertex at present
        self.__synapse_dynamics = None

        # Keep the details once computed to allow reading back
        self.__weight_scales = None
        self.__ring_buffer_shifts = None

        # Limit the DTCM used by one-to-one connections
        self.__all_single_syn_sz = config.getint(
            "Simulation", "one_to_one_connection_dtcm_max_bytes")

        # Post vertex slice to synaptic matrices
        self.__synaptic_matrices = dict()

    def __get_synaptic_matrices(self, post_vertex_slice):
        """ Get the synaptic matrices for a given slice of the vertex

        :param ~pacman.model.graphs.common.Slice post_vertex_slice:
            the slice of the vertex to get the matrices for
        :rtype: SynapticMatrices
        """
        # Use the cached version if possible
        if post_vertex_slice in self.__synaptic_matrices:
            return self.__synaptic_matrices[post_vertex_slice]

        # Otherwise generate new ones
        matrices = SynapticMatrices(
            post_vertex_slice, self.__n_synapse_types,
            self.__all_single_syn_sz, self.__synapse_io,
            self._synaptic_matrix_region, self._direct_matrix_region,
            self._pop_table_region)
        self.__synaptic_matrices[post_vertex_slice] = matrices
        return matrices

    def host_written_matrix_size(self, post_vertex_slice):
        """ The size of the matrix written by the host for a given\
            machine vertex

        :param post_vertex_slice: The slice of the vertex to get the size of
        :rtype: int
        """
        matrices = self.__get_synaptic_matrices(post_vertex_slice)
        return matrices.host_generated_block_addr

    def on_chip_written_matrix_size(self, post_vertex_slice):
        """ The size of the matrix that will be written on the machine for a\
            given machine vertex

        :param post_vertex_slice: The slice of the vertex to get the size of
        :rtype: int
        """
        matrices = self.__get_synaptic_matrices(post_vertex_slice)
        return (matrices.on_chip_generated_block_addr -
                matrices.host_generated_block_addr)

    @property
    def synapse_dynamics(self):
        """ The synapse dynamics used by the synapses e.g. plastic or static.\
            Settable.

        :rtype: AbstractSynapseDynamics or None
        """
        return self.__synapse_dynamics

    @property
    def drop_late_spikes(self):
        return self.__drop_late_spikes

    @synapse_dynamics.setter
    def synapse_dynamics(self, synapse_dynamics):
        """ Set the synapse dynamics.  Note that after setting, the dynamics\
            might not be the type set as it can be combined with the existing\
            dynamics in exciting ways.
        """
        if self.__synapse_dynamics is None:
            self.__synapse_dynamics = synapse_dynamics
        else:
            self.__synapse_dynamics = self.__synapse_dynamics.merge(
                synapse_dynamics)

    @property
    def ring_buffer_sigma(self):
        """ The sigma in the estimation of the maximum summed ring buffer\
            weights.  Settable.

        :rtype: float
        """
        return self.__ring_buffer_sigma

    @ring_buffer_sigma.setter
    def ring_buffer_sigma(self, ring_buffer_sigma):
        self.__ring_buffer_sigma = ring_buffer_sigma

    @property
    def spikes_per_second(self):
        """ The assumed maximum spikes per second of an incoming population.\
            Used when calculating the ring buffer weight scaling. Settable.

        :rtype: float
        """
        return self.__spikes_per_second

    @spikes_per_second.setter
    def spikes_per_second(self, spikes_per_second):
        self.__spikes_per_second = spikes_per_second

    @property
    def vertex_executable_suffix(self):
        """ The suffix of the executable name due to the type of synapses \
            in use.

        :rtype: str
        """
        if self.__synapse_dynamics is None:
            return ""
        return self.__synapse_dynamics.get_vertex_executable_suffix()

    def get_n_cpu_cycles(self):
        """
        :rtype: int
        """
        # TODO: Calculate this correctly
        return self.FUDGE

    def get_dtcm_usage_in_bytes(self):
        """
        :rtype: int
        """
        # TODO: Calculate this correctly
        return self.FUDGE

    def _get_synapse_params_size(self):
        """
        :rtype: int
        """
        return (_SYNAPSES_BASE_SDRAM_USAGE_IN_BYTES +
                (BYTES_PER_WORD * self.__n_synapse_types))

    def _get_synapse_dynamics_parameter_size(
            self, n_atoms, app_graph, app_vertex):
        """ Get the size of the synapse dynamics region

        :param int n_atoms: The number of atoms on the core
        :param ~.ApplicationGraph app_graph: The application graph
        :param ~.ApplicationVertex app_vertex: The application vertex
        :rtype: int
        """
        if self.__synapse_dynamics is None:
            return 0

        # Does the size of the parameters area depend on presynaptic
        # connections in any way?
        if isinstance(self.__synapse_dynamics,
                      AbstractSynapseDynamicsStructural):
            return self.__synapse_dynamics\
                .get_structural_parameters_sdram_usage_in_bytes(
                     app_graph, app_vertex, n_atoms)
        else:
            return self.__synapse_dynamics.get_parameters_sdram_usage_in_bytes(
                n_atoms, self.__n_synapse_types)

    def get_sdram_usage_in_bytes(
            self, post_vertex_slice, application_graph, app_vertex):
        """ Get the SDRAM usage of a slice of atoms of this vertex

        :param ~pacman.model.graphs.common.Slice post_vertex_slice:
            The slice of atoms to get the size of
        :param ~pacman.model.graphs.application.ApplicationGraph \
                application_graph: The application graph
        :param AbstractPopulationVertex app_vertex: The application vertex
        :rtype: int
        """
        in_edges = application_graph.get_edges_ending_at_vertex(app_vertex)
        matrices = self.__get_synaptic_matrices(post_vertex_slice)
        return (
            self._get_synapse_params_size() +
            self._get_synapse_dynamics_parameter_size(
                post_vertex_slice.n_atoms, application_graph, app_vertex) +
            matrices.size(in_edges))

    def _reserve_memory_regions(
            self, spec, vertex_slice, all_syn_block_sz, machine_graph,
            machine_vertex):
        """ Reserve memory regions for a core

        :param ~.DataSpecificationGenerator spec: The data spec to reserve in
        :param ~pacman.model.graphs.common.Slice vertex_slice:
            The slice of the vertex to allocate for
        :param int all_syn_block_sz: The memory to reserve for synapses
        :param ~pacman.model.graphs.machine.MachineGraph machine_graph:
            The machine graph
        :param ~pacman.model.graphs.machine.MachineVertex machine_vertex:
            The machine vertex
        """
        spec.reserve_memory_region(
            region=self._synapse_params_region,
            size=self._get_synapse_params_size(),
            label='SynapseParams')

        if all_syn_block_sz > 0:
            spec.reserve_memory_region(
                region=self._synaptic_matrix_region,
                size=all_syn_block_sz, label='SynBlocks')

        # return if not got a synapse dynamics
        if self.__synapse_dynamics is None:
            return

        synapse_dynamics_sz = \
            self.__synapse_dynamics.get_parameters_sdram_usage_in_bytes(
                vertex_slice.n_atoms, self.__n_synapse_types)
        if synapse_dynamics_sz != 0:
            spec.reserve_memory_region(
                region=self._synapse_dynamics_region,
                size=synapse_dynamics_sz, label='synapseDynamicsParams')

        # if structural, create structural region
        if isinstance(
                self.__synapse_dynamics, AbstractSynapseDynamicsStructural):

            synapse_structural_dynamics_sz = (
                self.__synapse_dynamics.
                get_structural_parameters_sdram_usage_in_bytes(
                    machine_graph, machine_vertex, vertex_slice.n_atoms))

            if synapse_structural_dynamics_sz != 0:
                spec.reserve_memory_region(
                    region=self._struct_dynamics_region,
                    size=synapse_structural_dynamics_sz,
                    label='synapseDynamicsStructuralParams')

    @staticmethod
    def _ring_buffer_expected_upper_bound(
            weight_mean, weight_std_dev, spikes_per_second,
            machine_timestep, n_synapses_in, sigma):
        """ Provides expected upper bound on accumulated values in a ring\
            buffer element.

        Requires an assessment of maximum Poisson input rate.

        Assumes knowledge of mean and SD of weight distribution, fan-in
        and timestep.

        All arguments should be assumed real values except n_synapses_in
        which will be an integer.

        :param float weight_mean: Mean of weight distribution (in either nA or
            microSiemens as required)
        :param float weight_std_dev: SD of weight distribution
        :param float spikes_per_second: Maximum expected Poisson rate in Hz
        :param int machine_timestep: in us
        :param int n_synapses_in: No of connected synapses
        :param float sigma: How many SD above the mean to go for upper bound;
            a good starting choice is 5.0. Given length of simulation we can
            set this for approximate number of saturation events.
        :rtype: float
        """
        # E[ number of spikes ] in a timestep
        steps_per_second = MICRO_TO_SECOND_CONVERSION / machine_timestep
        average_spikes_per_timestep = (
            float(n_synapses_in * spikes_per_second) / steps_per_second)

        # Exact variance contribution from inherent Poisson variation
        poisson_variance = average_spikes_per_timestep * (weight_mean ** 2)

        # Upper end of range for Poisson summation required below
        # upper_bound needs to be an integer
        upper_bound = int(round(average_spikes_per_timestep +
                                POSSION_SIGMA_SUMMATION_LIMIT *
                                math.sqrt(average_spikes_per_timestep)))

        # Closed-form exact solution for summation that gives the variance
        # contributed by weight distribution variation when modulated by
        # Poisson PDF.  Requires scipy.special for gamma and incomplete gamma
        # functions. Beware: incomplete gamma doesn't work the same as
        # Mathematica because (1) it's regularised and needs a further
        # multiplication and (2) it's actually the complement that is needed
        # i.e. 'gammaincc']

        weight_variance = 0.0

        if weight_std_dev > 0:
            # pylint: disable=no-member
            lngamma = special.gammaln(1 + upper_bound)
            gammai = special.gammaincc(
                1 + upper_bound, average_spikes_per_timestep)

            big_ratio = (math.log(average_spikes_per_timestep) * upper_bound -
                         lngamma)

            if -701.0 < big_ratio < 701.0 and big_ratio != 0.0:
                log_weight_variance = (
                    -average_spikes_per_timestep +
                    math.log(average_spikes_per_timestep) +
                    2.0 * math.log(weight_std_dev) +
                    math.log(math.exp(average_spikes_per_timestep) * gammai -
                             math.exp(big_ratio)))
                weight_variance = math.exp(log_weight_variance)

        # upper bound calculation -> mean + n * SD
        return ((average_spikes_per_timestep * weight_mean) +
                (sigma * math.sqrt(poisson_variance + weight_variance)))

    def _get_ring_buffer_to_input_left_shifts(
            self, machine_vertex, machine_graph, machine_timestep,
            weight_scale):
        """ Get the scaling of the ring buffer to provide as much accuracy as\
            possible without too much overflow

        :param ~pacman.model.graphs.machine.MachineVertex machine_vertex:
        :param ~pacman.model.graphs.machine.MachineGraph machine_graph:
        :param int machine_timestep:
        :param float weight_scale:
        :rtype: list(int)
        """
        weight_scale_squared = weight_scale * weight_scale
        n_synapse_types = self.__n_synapse_types
        running_totals = [RunningStats() for _ in range(n_synapse_types)]
        delay_running_totals = [RunningStats() for _ in range(n_synapse_types)]
        total_weights = numpy.zeros(n_synapse_types)
        biggest_weight = numpy.zeros(n_synapse_types)
        weights_signed = False
        rate_stats = [RunningStats() for _ in range(n_synapse_types)]
        steps_per_second = MICRO_TO_SECOND_CONVERSION / machine_timestep

        synapse_map = dict()
        for machine_edge in machine_graph.get_edges_ending_at_vertex(
                machine_vertex):
            if isinstance(machine_edge.app_edge, ProjectionApplicationEdge):
                for synapse_info in machine_edge.app_edge.synapse_information:
                    # Per synapse info we need any one of the edges
                    synapse_map[synapse_info] = machine_edge

        for synapse_info in synapse_map:
            synapse_type = synapse_info.synapse_type
            synapse_dynamics = synapse_info.synapse_dynamics
            connector = synapse_info.connector

            weight_mean = (
                synapse_dynamics.get_weight_mean(
                    connector, synapse_info) * weight_scale)
            n_connections = \
                connector.get_n_connections_to_post_vertex_maximum(
                    synapse_info)
            weight_variance = synapse_dynamics.get_weight_variance(
                connector, synapse_info.weights) * weight_scale_squared
            running_totals[synapse_type].add_items(
                weight_mean, weight_variance, n_connections)

            delay_variance = synapse_dynamics.get_delay_variance(
                connector, synapse_info.delays)
            delay_running_totals[synapse_type].add_items(
                0.0, delay_variance, n_connections)

            weight_max = (synapse_dynamics.get_weight_maximum(
                connector, synapse_info) * weight_scale)
            biggest_weight[synapse_type] = max(
                biggest_weight[synapse_type], weight_max)

            spikes_per_tick = max(
                1.0, self.__spikes_per_second / steps_per_second)
            spikes_per_second = self.__spikes_per_second
            pre_vertex = synapse_map[synapse_info].pre_vertex
            if isinstance(pre_vertex, AbstractMaxSpikes):
                rate = pre_vertex.max_spikes_per_second()
                if rate != 0:
                    spikes_per_second = rate
                spikes_per_tick = \
                    pre_vertex.max_spikes_per_ts(machine_timestep)
            rate_stats[synapse_type].add_items(
                spikes_per_second, 0, n_connections)
            total_weights[synapse_type] += spikes_per_tick * (
                weight_max * n_connections)

            if synapse_dynamics.are_weights_signed():
                weights_signed = True

        max_weights = numpy.zeros(n_synapse_types)
        for synapse_type in range(n_synapse_types):
            if delay_running_totals[synapse_type].variance == 0.0:
                max_weights[synapse_type] = max(total_weights[synapse_type],
                                                biggest_weight[synapse_type])
            else:
                stats = running_totals[synapse_type]
                rates = rate_stats[synapse_type]
                max_weights[synapse_type] = min(
                    self._ring_buffer_expected_upper_bound(
                        stats.mean, stats.standard_deviation, rates.mean,
                        machine_timestep, stats.n_items,
                        self.__ring_buffer_sigma),
                    total_weights[synapse_type])
                max_weights[synapse_type] = max(
                    max_weights[synapse_type], biggest_weight[synapse_type])

        # Convert these to powers; we could use int.bit_length() for this if
        # they were integers, but they aren't...
        max_weight_powers = (
            0 if w <= 0 else int(math.ceil(max(0, math.log(w, 2))))
            for w in max_weights)

        # If 2^max_weight_power equals the max weight, we have to add another
        # power, as range is 0 - (just under 2^max_weight_power)!
        max_weight_powers = (
            w + 1 if (2 ** w) <= a else w
            for w, a in zip(max_weight_powers, max_weights))

        # If we have synapse dynamics that uses signed weights,
        # Add another bit of shift to prevent overflows
        if weights_signed:
            max_weight_powers = (m + 1 for m in max_weight_powers)

        return list(max_weight_powers)

    @staticmethod
    def __get_weight_scale(ring_buffer_to_input_left_shift):
        """ Return the amount to scale the weights by to convert them from \
            floating point values to 16-bit fixed point numbers which can be \
            shifted left by ring_buffer_to_input_left_shift to produce an\
            s1615 fixed point number

        :param int ring_buffer_to_input_left_shift:
        :rtype: float
        """
        return float(math.pow(2, 16 - (ring_buffer_to_input_left_shift + 1)))

    def __update_ring_buffer_shifts_and_weight_scales(
            self, machine_vertex, machine_graph, machine_time_step,
            weight_scale):
        """ Update the ring buffer shifts and weight scales for this vertex

        :param ~pacman.model.graphs.machine.MachineVertex machine_vertex:
        :param ~pacman.model.graphs.machine.MachineGraph machine_graph:
        :param float machine_time_step:
        :param float weight_scale:
        """
        if self.__ring_buffer_shifts is None:
            self.__ring_buffer_shifts = \
                self._get_ring_buffer_to_input_left_shifts(
                    machine_vertex, machine_graph, machine_time_step,
                    weight_scale)
            self.__weight_scales = numpy.array([
                self.__get_weight_scale(r) * weight_scale
                for r in self.__ring_buffer_shifts])

    def write_data_spec(
            self, spec, application_vertex, post_vertex_slice, machine_vertex,
            machine_graph, application_graph, routing_info, weight_scale,
            machine_time_step):
        """
        :param ~data_specification.DataSpecificationGenerator spec:
            The data specification to write to
<<<<<<< HEAD
        :param application_graph: the app graph
        :type application_graph:
            ~pacman.model.graphs.application_graph.ApplicationGraph
=======
>>>>>>> 725e5774
        :param AbstractPopulationVertex application_vertex:
            The vertex owning the synapses
        :param ~pacman.model.graphs.common.Slice post_vertex_slice:
            The part of the vertex we're dealing with
        :param PopulationMachineVertex machine_vertex: The machine vertex
        :param ~pacman.model.graphs.machine.MachineGraph machine_graph:
            The graph containing the machine vertex
        :param ~pacman.model.graphs.application.ApplicationGraph \
                application_graph:
            The graph containing the application vertex
        :param ~pacman.model.routing_info.RoutingInfo routing_info:
            How messages are routed
        :param float weight_scale: How to scale the weights of the synapses
        :param float machine_time_step:
        """

        # Reserve the memory
        in_edges = application_graph.get_edges_ending_at_vertex(
            application_vertex)
        matrices = self.__get_synaptic_matrices(post_vertex_slice)
        all_syn_block_sz = matrices.synapses_size(in_edges)
        self._reserve_memory_regions(
            spec, post_vertex_slice, all_syn_block_sz, machine_graph,
            machine_vertex)

        self.__update_ring_buffer_shifts_and_weight_scales(
            machine_vertex, machine_graph, machine_time_step, weight_scale)
        spec.switch_write_focus(self._synapse_params_region)
        # write the bool for deleting packets that were too late for a timer
        spec.write_value(int(self.__drop_late_spikes))
        # Write the ring buffer shifts
        spec.write_array(self.__ring_buffer_shifts)

        gen_data = matrices.write_synaptic_matrix_and_master_population_table(
            spec, machine_vertex, all_syn_block_sz, self.__weight_scales,
            routing_info, machine_graph, machine_time_step)

        if self.__synapse_dynamics is not None:
            self.__synapse_dynamics.write_parameters(
                spec, self._synapse_dynamics_region,
                machine_time_step, self.__weight_scales)

            if isinstance(self.__synapse_dynamics,
                          AbstractSynapseDynamicsStructural):
                self.__synapse_dynamics.write_structural_parameters(
                    spec, self._struct_dynamics_region, machine_time_step,
                    self.__weight_scales, machine_graph, machine_vertex,
                    routing_info, matrices)

        self._write_on_machine_data_spec(spec, post_vertex_slice, gen_data)

    def _write_on_machine_data_spec(
            self, spec, post_vertex_slice, generator_data):
        """ Write the data spec for the synapse expander

        :param ~.DataSpecificationGenerator spec:
            The specification to write to
        :param ~pacman.model.common.Slice post_vertex_slice:
            The slice of the vertex being written
        :param list(GeneratorData) generator_data:
        """
        if not generator_data:
            return

        n_bytes = (
            SYNAPSES_BASE_GENERATOR_SDRAM_USAGE_IN_BYTES +
            (self.__n_synapse_types * DataType.U3232.size))
        for data in generator_data:
            n_bytes += data.size

        spec.reserve_memory_region(
            region=self._connector_builder_region,
            size=n_bytes, label="ConnectorBuilderRegion")
        spec.switch_write_focus(self._connector_builder_region)

        spec.write_value(len(generator_data))
        spec.write_value(post_vertex_slice.lo_atom)
        spec.write_value(post_vertex_slice.n_atoms)
        spec.write_value(self.__n_synapse_types)
        spec.write_value(get_n_bits(self.__n_synapse_types))
        n_neuron_id_bits = get_n_bits(post_vertex_slice.n_atoms)
        spec.write_value(n_neuron_id_bits)
        for w in self.__weight_scales:
            # if the weights are high enough and the population size large
            # enough, then weight_scales < 1 will result in a zero scale
            # if converted to an int, so we use U3232 here instead (as there
            # can be scales larger than U1616.max in conductance-based models)
            dtype = DataType.U3232
            spec.write_value(data=min(w, dtype.max), data_type=dtype)

        for data in generator_data:
            spec.write_array(data.gen_data)

    def get_connections_from_machine(
            self, transceiver, placements, app_edge, synapse_info):
        """ Read the connections from the machine for a given projection

        :param ~spinnman.transciever.Transceiver transceiver:
            Used to read the data from the machine
        :param ~pacman.model.placements.Placements placements:
            Where the vertices are on the machine
        :param ProjectionApplicationEdge app_edge:
            The application edge of the projection
        :param SynapseInformation synapse_info:
            The synapse information of the projection
        :return: The connections from the machine, with dtype
            AbstractSynapseDynamics.NUMPY_CONNECTORS_DTYPE
        :rtype: ~numpy.ndarray
        """

        post_vertices = app_edge.post_vertex.machine_vertices

        # Start with something in the list so that concatenate works
        connections = [numpy.zeros(
                0, dtype=AbstractSynapseDynamics.NUMPY_CONNECTORS_DTYPE)]
        progress = ProgressBar(
            len(post_vertices),
            "Getting synaptic data between {} and {}".format(
                app_edge.pre_vertex.label, app_edge.post_vertex.label))
        for post_vertex in progress.over(post_vertices):
            post_slice = post_vertex.vertex_slice
            placement = placements.get_placement_of_vertex(post_vertex)
            matrix = self.__get_synaptic_matrices(post_slice)
            connections.extend(matrix.get_connections_from_machine(
                transceiver, placement, app_edge, synapse_info))
        return numpy.concatenate(connections)

    def gen_on_machine(self, post_vertex_slice):
        """ True if the synapses should be generated on the machine

        :param ~pacman.model.graphs.common.Slice post_vertex_slice:
            The slice of the vertex to determine the generation status of
        :rtype: bool
        """
        matrices = self.__get_synaptic_matrices(post_vertex_slice)
        return matrices.gen_on_machine

    def reset_ring_buffer_shifts(self):
        """ Reset the ring buffer shifts; needed if projection data changes
            between runs
        """
        self.__ring_buffer_shifts = None
        self.__weight_scales = None

    def clear_connection_cache(self):
        """ Flush the cache of connection information; needed for a second run
        """
        for matrices in itervalues(self.__synaptic_matrices):
            matrices.clear_connection_cache()

    @property
    def changes_during_run(self):
        """ Whether the synapses being managed change during running.

        :rtype: bool
        """
        if self.__synapse_dynamics is None:
            return False
        return self.__synapse_dynamics.changes_during_run

    def read_generated_connection_holders(self, transceiver, placement):
        """ Fill in any pre-run connection holders for data which is generated
            on the machine, after it has been generated

        :param ~spinnman.transceiver.Transceiver transceiver:
            How to read the data from the machine
        :param ~pacman.model.placements.Placement placement:
            where the data is to be read from
        """
        matrices = self.__get_synaptic_matrices(placement.vertex.vertex_slice)
        matrices.read_generated_connection_holders(transceiver, placement)

    def clear_all_caches(self):
        """ Clears all cached data in the case that a reset requires remapping
            which might change things
        """
        # Clear the local caches
        self.clear_connection_cache()
        self.reset_ring_buffer_shifts()

        # We can simply reset this dict to reset everything downstream
        self.__synaptic_matrices = dict()<|MERGE_RESOLUTION|>--- conflicted
+++ resolved
@@ -613,12 +613,9 @@
         """
         :param ~data_specification.DataSpecificationGenerator spec:
             The data specification to write to
-<<<<<<< HEAD
         :param application_graph: the app graph
         :type application_graph:
             ~pacman.model.graphs.application_graph.ApplicationGraph
-=======
->>>>>>> 725e5774
         :param AbstractPopulationVertex application_vertex:
             The vertex owning the synapses
         :param ~pacman.model.graphs.common.Slice post_vertex_slice:
