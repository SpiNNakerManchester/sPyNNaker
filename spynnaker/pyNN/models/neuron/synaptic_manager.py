--- conflicted
+++ resolved
@@ -96,13 +96,10 @@
         "__synapse_indices",
         "_host_generated_block_addr",
         "_on_chip_generated_block_addr"]
-<<<<<<< HEAD
 
     def __init__(
             self, n_synapse_types, ring_buffer_sigma, spikes_per_second,
             config, population_table_type=None, synapse_io=None):
-=======
->>>>>>> faacb317
 
         self.__n_synapse_types = n_synapse_types
         self.__ring_buffer_sigma = ring_buffer_sigma
@@ -965,14 +962,10 @@
     def write_data_spec(
             self, spec, application_vertex, post_vertex_slice, machine_vertex,
             placement, machine_graph, application_graph, routing_info,
-<<<<<<< HEAD
             graph_mapper, weight_scale, machine_time_step, synapse_region,
             population_table_region, synaptic_matrix_region,
             direct_matrix_region, synapse_dynamics_region,
             connection_builder_region):
-=======
-            graph_mapper, weight_scale, machine_time_step):
->>>>>>> faacb317
 
         # reset for this machine vertex
         self._host_generated_block_addr = 0
