--- conflicted
+++ resolved
@@ -1,11 +1,5 @@
-<<<<<<< HEAD
 from pacman.model.routing_info.base_key_and_mask import BaseKeyAndMask
 from six import iteritems
-try:
-    from collections.abc import defaultdict
-except ImportError:
-    from collections import defaultdict
-=======
 # Copyright (c) 2017-2019 The University of Manchester
 #
 # This program is free software: you can redistribute it and/or modify
@@ -22,7 +16,6 @@
 # along with this program.  If not, see <http://www.gnu.org/licenses/>.
 
 from collections import defaultdict
->>>>>>> d3f7f3d3
 import math
 import struct
 import numpy
@@ -50,11 +43,11 @@
 from spynnaker.pyNN.utilities.utility_calls import (
     get_maximum_probable_value, get_n_bits)
 from spynnaker.pyNN.utilities.running_stats import RunningStats
-<<<<<<< HEAD
+from spynnaker.pyNN.models.neuron import master_pop_table_generators
+from spynnaker.pyNN.models.neural_projections.connectors import (
+    OneToOneConnector)
+from spynnaker.pyNN.models.neuron.synapse_dynamics import SynapseDynamicsStatic
 from .key_space_tracker import KeySpaceTracker
-=======
-from spynnaker.pyNN.models.neuron import master_pop_table_generators
->>>>>>> d3f7f3d3
 
 TIME_STAMP_BYTES = BYTES_PER_WORD
 
@@ -634,7 +627,6 @@
         # For each machine edge in the vertex, create a synaptic list
         for app_edge, m_edges in iteritems(in_edges_by_app_edge):
 
-<<<<<<< HEAD
             spec.comment("\nWriting matrix for edge:{}\n".format(
                 app_edge.label))
             app_key_info = self.__app_key_and_mask(
@@ -642,17 +634,9 @@
             d_app_key_info = self.__delay_app_key_and_mask(
                 graph_mapper, m_edges, app_edge, key_space_tracker)
             pre_slices = graph_mapper.get_slices(app_edge.pre_vertex)
-=======
-                pre_vertex_slice = graph_mapper.get_slice(
-                    machine_edge.pre_vertex)
-                pre_slices = graph_mapper.get_slices(app_edge.pre_vertex)
-                pre_slice_index = graph_mapper.get_machine_vertex_index(
-                    machine_edge.pre_vertex)
->>>>>>> d3f7f3d3
 
             for synapse_info in app_edge.synapse_information:
 
-<<<<<<< HEAD
                 connector = synapse_info.connector
                 dynamics = synapse_info.synapse_dynamics
 
@@ -660,12 +644,15 @@
                 if (isinstance(
                         connector, AbstractGenerateConnectorOnMachine) and
                         connector.generate_on_machine(
-                            synapse_info.weight, synapse_info.delay) and
+                            synapse_info.weights, synapse_info.delays) and
                         isinstance(dynamics, AbstractGenerateOnMachine) and
                         dynamics.generate_on_machine and
                         not self.__is_app_edge_direct(
                             app_edge, synapse_info, m_edges, graph_mapper,
-                            post_vertex_slice, single_addr)):
+                            post_vertex_slice, single_addr) and
+                        not isinstance(
+                            self.synapse_dynamics,
+                            AbstractSynapseDynamicsStructural)):
                     generate_on_machine.append(
                         (app_edge, m_edges, synapse_info, app_key_info,
                          d_app_key_info, pre_slices))
@@ -677,47 +664,11 @@
                         app_key_info, d_app_key_info, block_addr, single_addr,
                         spec, master_pop_table_region, all_syn_block_sz,
                         single_synapses, routing_info)
-=======
-                    # If connector is being built on SpiNNaker,
-                    # compute matrix sizes only
-                    connector = synapse_info.connector
-                    dynamics = synapse_info.synapse_dynamics
-                    if (isinstance(
-                            connector, AbstractGenerateConnectorOnMachine) and
-                            connector.generate_on_machine(
-                                synapse_info.weights, synapse_info.delays) and
-                            isinstance(dynamics, AbstractGenerateOnMachine) and
-                            dynamics.generate_on_machine and
-                            not self.__is_direct(
-                                single_addr, connector, pre_vertex_slice,
-                                post_vertex_slice, app_edge, synapse_info) and
-                            not isinstance(
-                                self.synapse_dynamics,
-                                AbstractSynapseDynamicsStructural)):
-                        generate_on_machine.append((
-                            synapse_info, pre_slices, pre_vertex_slice,
-                            pre_slice_index, app_edge, rinfo))
-                    else:
-                        block_addr, single_addr, index = self.__write_block(
-                            spec, synaptic_matrix_region, synapse_info,
-                            pre_slices, pre_slice_index, post_slices,
-                            post_slice_index, pre_vertex_slice,
-                            post_vertex_slice, app_edge,
-                            self.__n_synapse_types,
-                            single_synapses, master_pop_table_region,
-                            weight_scales, machine_time_step, rinfo,
-                            all_syn_block_sz, block_addr, single_addr,
-                            machine_edge=machine_edge)
-                        key = (synapse_info, pre_vertex_slice.lo_atom,
-                               post_vertex_slice.lo_atom)
-                        self.__synapse_indices[key] = index
->>>>>>> d3f7f3d3
 
         # Skip blocks that will be written on the machine, but add them
         # to the master population table
         generator_data = list()
         for gen_data in generate_on_machine:
-<<<<<<< HEAD
             (app_edge, m_edges, synapse_info, app_key_info, d_app_key_info,
              pre_slices) = gen_data
             block_addr = self.__write_on_chip_matrix_data(
@@ -728,21 +679,6 @@
                 generator_data, routing_info)
 
         # Finish the master population table
-=======
-            (synapse_info, pre_slices, pre_vertex_slice, pre_slice_index,
-                app_edge, rinfo) = gen_data
-            block_addr, index = self.__generate_on_chip_data(
-                spec, synapse_info,
-                pre_slices, pre_slice_index, post_slices,
-                post_slice_index, pre_vertex_slice,
-                post_vertex_slice, master_pop_table_region, rinfo,
-                all_syn_block_sz, block_addr, machine_time_step, app_edge,
-                generator_data)
-            key = (synapse_info, pre_vertex_slice.lo_atom,
-                   post_vertex_slice.lo_atom)
-            self.__synapse_indices[key] = index
-
->>>>>>> d3f7f3d3
         self.__poptable_type.finish_master_pop_table(
             spec, master_pop_table_region)
 
@@ -858,7 +794,7 @@
             max_bytes, app_key_info, matrix_data, all_syn_block_sz, n_ranges):
         # If there are no synapses, just write an invalid pop table entry
         if max_words == 0:
-            self.__poptable_type.add_invalid_entry(
+            index = self.__poptable_type.add_invalid_entry(
                 spec, app_key_info.key_and_mask, app_key_info.core_mask,
                 app_key_info.core_shift, app_key_info.n_neurons,
                 master_pop_table_region)
@@ -866,7 +802,7 @@
 
         # Write a matrix for the whole application vertex
         block_addr = self._write_pop_table_padding(spec, block_addr)
-        self.__poptable_type.update_master_population_table(
+        index = self.__poptable_type.update_master_population_table(
             spec, block_addr, max_words, app_key_info.key_and_mask,
             app_key_info.core_mask, app_key_info.core_shift,
             app_key_info.n_neurons, master_pop_table_region)
@@ -892,7 +828,7 @@
         if max_synapses == 0:
             # If there is routing information, write an invalid entry
             if r_info is not None:
-                self.__poptable_type.add_invalid_entry(
+                index = self.__poptable_type.add_invalid_entry(
                     spec, r_info.first_key_and_mask, 0, 0, 0,
                     master_pop_table_region)
             return block_addr, single_addr
@@ -902,7 +838,7 @@
                 single_addr, synapse_info, pre_slice, post_vertex_slice,
                 is_delayed):
             single_rows = row_data.reshape(-1, 4)[:, 3]
-            self.__poptable_type.update_master_population_table(
+            index = self.__poptable_type.update_master_population_table(
                 spec, single_addr, max_words,
                 r_info.first_key_and_mask, 0, 0, 0, master_pop_table_region,
                 is_single=True)
@@ -910,7 +846,7 @@
             single_addr = single_addr + (len(single_rows) * 4)
         else:
             block_addr = self._write_pop_table_padding(spec, block_addr)
-            self.__poptable_type.update_master_population_table(
+            index = self.__poptable_type.update_master_population_table(
                 spec, block_addr, max_words,
                 r_info.first_key_and_mask, 0, 0, 0, master_pop_table_region)
             spec.write_array(row_data)
@@ -1031,27 +967,27 @@
         # matrix is to be created for the whole application vertex
         syn_block_addr = 0xFFFFFFFF
         if is_undelayed and app_key_info is not None:
-            block_addr, syn_block_addr = self.__reserve_mpop_block(
+            block_addr, syn_block_addr, index = self.__reserve_mpop_block(
                 block_addr, spec, master_pop_table_region,
                 max_row_info.undelayed_max_bytes,
                 max_row_info.undelayed_max_words, app_key_info,
                 all_syn_block_sz, app_edge.pre_vertex.n_atoms)
             syn_max_addr = block_addr
         elif app_key_info is not None:
-            self.__poptable_type.add_invalid_entry(
+            index = self.__poptable_type.add_invalid_entry(
                 spec, app_key_info.key_and_mask, app_key_info.core_mask,
                 app_key_info.core_shift, app_key_info.n_neurons,
                 master_pop_table_region)
         delay_block_addr = 0xFFFFFFFF
         if is_delayed and delay_app_key_info is not None:
-            block_addr, delay_block_addr = self.__reserve_mpop_block(
+            block_addr, delay_block_addr, d_index = self.__reserve_mpop_block(
                 block_addr, spec, master_pop_table_region,
                 max_row_info.delayed_max_bytes, max_row_info.delayed_max_words,
                 delay_app_key_info, all_syn_block_sz,
                 app_edge.pre_vertex.n_atoms * app_edge.n_delay_stages)
             delay_max_addr = block_addr
         elif delay_app_key_info is not None:
-            self.__poptable_type.add_invalid_entry(
+            d_index = self.__poptable_type.add_invalid_entry(
                 spec, delay_app_key_info.key_and_mask,
                 delay_app_key_info.core_mask, delay_app_key_info.core_shift,
                 delay_app_key_info.n_neurons, master_pop_table_region)
@@ -1081,13 +1017,14 @@
                 if is_undelayed:
                     m_key_info = _AppKeyInfo(
                         r_info.first_key, r_info.first_mask, 0, 0, 0)
-                    block_addr, syn_mat_offset = self.__reserve_mpop_block(
-                        block_addr, spec, master_pop_table_region,
-                        max_row_info.undelayed_max_bytes,
-                        max_row_info.undelayed_max_words, m_key_info,
-                        all_syn_block_sz, pre_slice.n_atoms)
+                    block_addr, syn_mat_offset, index = \
+                        self.__reserve_mpop_block(
+                            block_addr, spec, master_pop_table_region,
+                            max_row_info.undelayed_max_bytes,
+                            max_row_info.undelayed_max_words, m_key_info,
+                            all_syn_block_sz, pre_slice.n_atoms)
                 elif r_info is not None:
-                    self.__poptable_type.add_invalid_entry(
+                    index = self.__poptable_type.add_invalid_entry(
                         spec, r_info.first_key_and_mask, 0, 0, 0,
                         master_pop_table_region)
             # Do the same as the above for delay vertices too
@@ -1103,14 +1040,15 @@
                 if is_delayed:
                     m_key_info = _AppKeyInfo(
                         r_info.first_key, r_info.first_mask, 0, 0, 0)
-                    block_addr, d_mat_offset = self.__reserve_mpop_block(
-                        block_addr, spec, master_pop_table_region,
-                        max_row_info.delayed_max_bytes,
-                        max_row_info.delayed_max_words, m_key_info,
-                        all_syn_block_sz,
-                        pre_slice.n_atoms * app_edge.n_delay_stages)
+                    block_addr, d_mat_offset, d_index = \
+                        self.__reserve_mpop_block(
+                            block_addr, spec, master_pop_table_region,
+                            max_row_info.delayed_max_bytes,
+                            max_row_info.delayed_max_words, m_key_info,
+                            all_syn_block_sz,
+                            pre_slice.n_atoms * app_edge.n_delay_stages)
                 elif r_info is not None:
-                    self.__poptable_type.add_invalid_entry(
+                    d_index = self.__poptable_type.add_invalid_entry(
                         spec, r_info.first_key_and_mask, 0, 0, 0,
                         master_pop_table_region)
 
@@ -1133,7 +1071,7 @@
         # Reserve a block in the master population table
         block_addr = self.__poptable_type.get_next_allowed_address(
             block_addr)
-        self.__poptable_type.update_master_population_table(
+        index = self.__poptable_type.update_master_population_table(
             spec, block_addr, max_words, app_key_info.key_and_mask,
             app_key_info.core_mask, app_key_info.core_shift,
             app_key_info.n_neurons, master_pop_table_region)
@@ -1143,7 +1081,7 @@
             raise Exception(
                 "Too much synaptic memory has been reserved: {} of {}".format(
                     block_addr, all_syn_block_sz))
-        return block_addr, syn_block_addr
+        return block_addr, syn_block_addr, index
 
     def __next_app_syn_block_addr(
             self, block_addr, n_rows, max_bytes, max_pos):
@@ -1174,7 +1112,6 @@
                 "Found delayed items but no delay "
                 "machine edge for {}".format(app_edge.label))
 
-<<<<<<< HEAD
     def __get_row_data(
             self, synapse_info, pre_slices, pre_slice_idx, post_slices,
             post_slice_index, pre_vertex_slice, post_vertex_slice, app_edge,
@@ -1186,100 +1123,6 @@
             post_slice_index, pre_vertex_slice, post_vertex_slice,
             app_edge.n_delay_stages, n_synapse_types, weight_scales,
             machine_time_step, app_edge, machine_edge, max_row_info)
-=======
-        # Skip over the normal bytes but still write a master pop entry
-        synaptic_matrix_offset = 0xFFFFFFFF
-        index = None
-        if max_row_info.undelayed_max_n_synapses:
-            synaptic_matrix_offset = \
-                self.__poptable_type.get_next_allowed_address(block_addr)
-            index = self.__poptable_type.update_master_population_table(
-                spec, synaptic_matrix_offset,
-                max_row_info.undelayed_max_words,
-                rinfo.first_key_and_mask, master_pop_table_region)
-            n_bytes_undelayed = (
-                max_row_info.undelayed_max_bytes * pre_vertex_slice.n_atoms)
-            block_addr = synaptic_matrix_offset + n_bytes_undelayed
-
-            # The synaptic matrix offset is in words for the generator
-            synaptic_matrix_offset //= BYTES_PER_WORD
-        elif rinfo is not None:
-            index = self.__poptable_type.update_master_population_table(
-                spec, 0, 0, rinfo.first_key_and_mask, master_pop_table_region)
-
-        if block_addr > all_syn_block_sz:
-            raise Exception(
-                "Too much synaptic memory has been written: {} of {} ".format(
-                    block_addr, all_syn_block_sz))
-
-        # Skip over the delayed bytes but still write a master pop entry
-        delayed_synaptic_matrix_offset = 0xFFFFFFFF
-        delay_rinfo = None
-        n_delay_stages = 0
-        delay_key = (app_edge.pre_vertex, pre_vertex_slice.lo_atom,
-                     pre_vertex_slice.hi_atom)
-        if delay_key in self.__delay_key_index:
-            delay_rinfo = self.__delay_key_index[delay_key]
-        d_index = None
-        if max_row_info.delayed_max_n_synapses:
-            n_delay_stages = app_edge.n_delay_stages
-            delayed_synaptic_matrix_offset = \
-                self.__poptable_type.get_next_allowed_address(
-                    block_addr)
-            d_index = self.__poptable_type.update_master_population_table(
-                spec, delayed_synaptic_matrix_offset,
-                max_row_info.delayed_max_words,
-                delay_rinfo.first_key_and_mask, master_pop_table_region)
-            n_bytes_delayed = (
-                max_row_info.delayed_max_bytes * pre_vertex_slice.n_atoms *
-                n_delay_stages)
-            block_addr = delayed_synaptic_matrix_offset + n_bytes_delayed
-
-            # The delayed synaptic matrix offset is in words for the generator
-            delayed_synaptic_matrix_offset //= BYTES_PER_WORD
-        elif delay_rinfo is not None:
-            d_index = self.__poptable_type.update_master_population_table(
-                spec, 0, 0, delay_rinfo.first_key_and_mask,
-                master_pop_table_region)
-
-        if block_addr > all_syn_block_sz:
-            raise Exception(
-                "Too much synaptic memory has been written:"
-                " {} of {} ".format(
-                    block_addr, all_syn_block_sz))
-
-        # Get additional data for the synapse expander
-        generator_data.append(GeneratorData(
-            synaptic_matrix_offset, delayed_synaptic_matrix_offset,
-            max_row_info.undelayed_max_words, max_row_info.delayed_max_words,
-            max_row_info.undelayed_max_n_synapses,
-            max_row_info.delayed_max_n_synapses, pre_slices, pre_slice_index,
-            post_slices, post_slice_index, pre_vertex_slice, post_vertex_slice,
-            synapse_info, n_delay_stages + 1,
-            machine_time_step))
-        key = (post_vertex_slice.lo_atom, post_vertex_slice.hi_atom)
-        self.__gen_on_machine[key] = True
-
-        if index is not None and d_index is not None and index != d_index:
-            raise Exception("Delay index {} and normal index {} do not match"
-                            .format(d_index, index))
-        return block_addr, index
-
-    def __write_block(
-            self, spec, synaptic_matrix_region, synapse_info, pre_slices,
-            pre_slice_index, post_slices, post_slice_index, pre_vertex_slice,
-            post_vertex_slice, app_edge, n_synapse_types, single_synapses,
-            master_pop_table_region, weight_scales, machine_time_step,
-            rinfo, all_syn_block_sz, block_addr, single_addr,
-            machine_edge):
-        (row_data, row_length, delayed_row_data, delayed_row_length,
-         delayed_source_ids, delay_stages) = self.__synapse_io.get_synapses(
-             synapse_info, pre_slices, pre_slice_index, post_slices,
-             post_slice_index, pre_vertex_slice, post_vertex_slice,
-             app_edge.n_delay_stages, self.__poptable_type, n_synapse_types,
-             weight_scales, machine_time_step,
-             app_edge=app_edge, machine_edge=machine_edge)
->>>>>>> d3f7f3d3
 
         if app_edge.delay_edge is not None:
             app_edge.delay_edge.pre_vertex.add_delays(
@@ -1300,110 +1143,23 @@
                     app_edge.n_delay_stages, machine_time_step))
                 conn_holder.finish()
 
-<<<<<<< HEAD
         return (row_data, delayed_row_data)
 
     def __is_direct(
             self, single_addr, s_info, pre_vertex_slice, post_vertex_slice,
             is_delayed):
-=======
-        index = None
-        if row_data.size:
-            block_addr, single_addr, index = self.__write_row_data(
-                spec, synapse_info.connector, pre_vertex_slice,
-                post_vertex_slice, row_length, row_data, rinfo,
-                single_synapses, master_pop_table_region,
-                synaptic_matrix_region, block_addr, single_addr, app_edge,
-                synapse_info)
-        elif rinfo is not None:
-            index = self.__poptable_type.update_master_population_table(
-                spec, 0, 0, rinfo.first_key_and_mask, master_pop_table_region)
-        del row_data
-
-        if block_addr > all_syn_block_sz:
-            raise Exception(
-                "Too much synaptic memory has been written: {} of {} ".format(
-                    block_addr, all_syn_block_sz))
-
-        delay_rinfo = None
-        delay_key = (app_edge.pre_vertex, pre_vertex_slice.lo_atom,
-                     pre_vertex_slice.hi_atom)
-        if delay_key in self.__delay_key_index:
-            delay_rinfo = self.__delay_key_index[delay_key]
-        d_index = None
-        if delayed_row_data.size:
-            block_addr, single_addr, d_index = self.__write_row_data(
-                spec, synapse_info.connector, pre_vertex_slice,
-                post_vertex_slice, delayed_row_length, delayed_row_data,
-                delay_rinfo, single_synapses, master_pop_table_region,
-                synaptic_matrix_region, block_addr, single_addr, app_edge,
-                synapse_info)
-        elif delay_rinfo is not None:
-            d_index = self.__poptable_type.update_master_population_table(
-                spec, 0, 0, delay_rinfo.first_key_and_mask,
-                master_pop_table_region)
-        del delayed_row_data
-
-        if block_addr > all_syn_block_sz:
-            raise Exception(
-                "Too much synaptic memory has been written: {} of {} ".format(
-                    block_addr, all_syn_block_sz))
-        if d_index is not None and index is not None and index != d_index:
-            raise Exception(
-                "Delay index {} and normal index {} do not match".format(
-                    d_index, index))
-        return block_addr, single_addr, index
-
-    def __is_direct(
-            self, single_addr, connector, pre_vertex_slice, post_vertex_slice,
-            app_edge, synapse_info):
->>>>>>> d3f7f3d3
         """ Determine if the given connection can be done with a "direct"\
             synaptic matrix - this must have an exactly 1 entry per row
         """
         return (
-<<<<<<< HEAD
             not is_delayed and
             isinstance(s_info.connector, OneToOneConnector) and
             isinstance(s_info.synapse_dynamics, SynapseDynamicsStatic) and
             (single_addr + (pre_vertex_slice.n_atoms * 4) <=
-=======
-            app_edge.n_delay_stages == 0 and
-            connector.use_direct_matrix(synapse_info) and
-            (single_addr + (pre_vertex_slice.n_atoms * BYTES_PER_WORD) <=
->>>>>>> d3f7f3d3
                 self.__one_to_one_connection_dtcm_max_bytes) and
             (pre_vertex_slice.lo_atom == post_vertex_slice.lo_atom) and
             (pre_vertex_slice.hi_atom == post_vertex_slice.hi_atom))
 
-<<<<<<< HEAD
-=======
-    def __write_row_data(
-            self, spec, connector, pre_vertex_slice, post_vertex_slice,
-            row_length, row_data, rinfo, single_synapses,
-            master_pop_table_region, synaptic_matrix_region,
-            block_addr, single_addr, app_edge, synapse_info):
-        if row_length == 1 and self.__is_direct(
-                single_addr, connector, pre_vertex_slice, post_vertex_slice,
-                app_edge, synapse_info):
-            single_rows = row_data.reshape(-1, 4)[:, 3]
-            single_synapses.append(single_rows)
-            index = self.__poptable_type.update_master_population_table(
-                spec, single_addr, 1, rinfo.first_key_and_mask,
-                master_pop_table_region, is_single=True)
-            single_addr += len(single_rows) * BYTES_PER_WORD
-        else:
-            block_addr = self._write_padding(
-                spec, synaptic_matrix_region, block_addr)
-            spec.switch_write_focus(synaptic_matrix_region)
-            spec.write_array(row_data)
-            index = self.__poptable_type.update_master_population_table(
-                spec, block_addr, row_length,
-                rinfo.first_key_and_mask, master_pop_table_region)
-            block_addr += len(row_data) * BYTES_PER_WORD
-        return block_addr, single_addr, index
-
->>>>>>> d3f7f3d3
     def _get_ring_buffer_shifts(
             self, application_vertex, application_graph, machine_timestep,
             weight_scale):
@@ -1550,8 +1306,6 @@
             transceiver) + BYTES_PER_WORD
         return master_pop_table, direct_synapses, synaptic_matrix
 
-<<<<<<< HEAD
-=======
     def _extract_synaptic_matrix_data_location(
             self, key, master_pop_table_address, transceiver, placement):
         return self.__poptable_type.extract_synaptic_matrix_data_location(
@@ -1566,7 +1320,6 @@
             delayed_max_row_length, n_synapse_types, weight_scales, data,
             delayed_data, n_delays, timestep)
 
->>>>>>> d3f7f3d3
     def _retrieve_synaptic_block(
             self, transceiver, placement, master_pop_table_address,
             indirect_synapses_address, direct_synapses_address,
@@ -1709,7 +1462,12 @@
         key = (vertex_slice.lo_atom, vertex_slice.hi_atom)
         return self.__gen_on_machine.get(key, False)
 
-<<<<<<< HEAD
+    @property
+    def changes_during_run(self):
+        if self.__synapse_dynamics is None:
+            return False
+        return self.__synapse_dynamics.changes_during_run
+
 
 class _AppKeyInfo(object):
 
@@ -1724,11 +1482,4 @@
 
     @property
     def key_and_mask(self):
-        return BaseKeyAndMask(self.app_key, self.app_mask)
-=======
-    @property
-    def changes_during_run(self):
-        if self.__synapse_dynamics is None:
-            return False
-        return self.__synapse_dynamics.changes_during_run
->>>>>>> d3f7f3d3
+        return BaseKeyAndMask(self.app_key, self.app_mask)