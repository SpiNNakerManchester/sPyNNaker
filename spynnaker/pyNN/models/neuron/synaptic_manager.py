from pacman.model.routing_info.base_key_and_mask import BaseKeyAndMask
from six import iteritems
try:
    from collections.abc import defaultdict
except ImportError:
    from collections import defaultdict
import math
import struct
import sys
import numpy
import scipy.stats  # @UnresolvedImport
from scipy import special  # @UnresolvedImport

from spinn_utilities.overrides import overrides

from spinn_utilities.helpful_functions import get_valid_components

from pacman.model.graphs.application import ApplicationVertex
from pacman.executor.injection_decorator import inject_items
from pacman.model.resources import (
    ConstantSDRAM, CPUCyclesPerTickResource, DTCMResource, ResourceContainer)
from pacman.model.constraints.placer_constraints\
    import SameChipAsConstraint

from data_specification.enums import DataType

from spinn_front_end_common.utilities.helpful_functions import (
    locate_memory_region_for_placement)
from spinn_front_end_common.utilities.globals_variables import get_simulator
from spinn_front_end_common.utilities import (
    constants as common_constants, helpful_functions, globals_variables)
from spinn_front_end_common.utilities.utility_objs import ExecutableType
from spinn_front_end_common.interface.profiling import profile_utils
from spinn_front_end_common.interface.buffer_management import (
    recording_utilities)
from spinn_front_end_common.abstract_models import (
    AbstractGeneratesDataSpecification, AbstractHasAssociatedBinary,
    AbstractProvidesIncomingPartitionConstraints)
from spinn_front_end_common.interface.simulation import simulation_utilities

from spynnaker.pyNN.models.neuron.generator_data import GeneratorData
from spynnaker.pyNN.exceptions import SynapticConfigurationException
from spynnaker.pyNN.models.neural_projections.connectors import (
    OneToOneConnector, AbstractGenerateConnectorOnMachine)
from spynnaker.pyNN.models.neural_projections import ProjectionApplicationEdge
from spynnaker.pyNN.models.neuron import master_pop_table_generators
from spynnaker.pyNN.models.neuron import PopulationMachineVertex
from spynnaker.pyNN.models.neuron.synapse_dynamics import (
    SynapseDynamicsStatic, AbstractSynapseDynamicsStructural,
    AbstractGenerateOnMachine)
from spynnaker.pyNN.models.neuron.synapse_io import SynapseIORowBased
from spynnaker.pyNN.models.spike_source.spike_source_poisson_vertex import (
    SpikeSourcePoissonVertex)
from spynnaker.pyNN.models.utility_models import DelayExtensionVertex
from spynnaker.pyNN.utilities.constants import (
    POPULATION_BASED_REGIONS, POSSION_SIGMA_SUMMATION_LIMIT)
from spynnaker.pyNN.utilities.utility_calls import (
    get_maximum_probable_value, get_n_bits)
from spynnaker.pyNN.utilities.running_stats import RunningStats
from spynnaker.pyNN.utilities import constants
from spynnaker.pyNN.models.abstract_models import (
    AbstractAcceptsIncomingSynapses)
from .synapse_machine_vertex import SynapseMachineVertex
from .key_space_tracker import KeySpaceTracker

TIME_STAMP_BYTES = 4

# TODO: Make sure these values are correct (particularly CPU cycles)
_SYNAPSES_BASE_DTCM_USAGE_IN_BYTES = 28
_SYNAPSES_BASE_SDRAM_USAGE_IN_BYTES = 12
_SYNAPSES_BASE_N_CPU_CYCLES_PER_NEURON = 10
_SYNAPSES_BASE_N_CPU_CYCLES = 8

# 4 for n_edges
# 8 for post_vertex_slice.lo_atom, post_vertex_slice.n_atoms
# 4 for n_synapse_types
# 4 for n_synapse_type_bits
# 4 for n_synapse_index_bits
_SYNAPSES_BASE_GENERATOR_SDRAM_USAGE_IN_BYTES = 4 + 8 + 4 + 4 + 4

# Amount to scale synapse SDRAM estimate by to make sure the synapses fit
_SYNAPSE_SDRAM_OVERSCALE = 1.1

_ONE_WORD = struct.Struct("<I")


class SynapticManager(
        ApplicationVertex, AbstractGeneratesDataSpecification, AbstractHasAssociatedBinary,
        AbstractProvidesIncomingPartitionConstraints, AbstractAcceptsIncomingSynapses):
    """ Deals with synapses
    """
    # pylint: disable=too-many-arguments, too-many-locals
    __slots__ = [
        "__delay_key_index",
        "_implemented_synapse_types", #number of different synapse types implemented (set to one on higher level, but left as param here)
<<<<<<< HEAD
        "_synapse_index", #index of the synapse type implemented, MUST be 0 if implemented_synapse_types is > 1
        "_one_to_one_connection_dtcm_max_bytes",
        "_poptable_type",
        "_pre_run_connection_holders",
        "_retrieved_blocks",
=======
        "_synapse_index", #index of the synapse type implemented, MUST be 0 if n_synapse_types is > 1
        "__one_to_one_connection_dtcm_max_bytes",
        "__poptable_type",
        "__pre_run_connection_holders",
        "__retrieved_blocks",
>>>>>>> 22b8ea07
        "_weight_scale",
        "__ring_buffer_sigma",
        "__spikes_per_second",
        "__synapse_dynamics",
        "__synapse_io",
        "__weight_scales",
        "__ring_buffer_shifts",
        "__gen_on_machine",
        "__max_row_info",
        "_n_atoms",
        "_n_profile_samples",
        "_vertex",
        "_n_profile_samples",
        "_incoming_spike_buffer_size",
        "_machine_vertices",
        "_connected_app_vertices",
        "_model_synapse_types",
        "_atoms_neuron_cores",
        "_synapse_recorder",
        "__partition",
        "_atoms_offset"]

    BASIC_MALLOC_USAGE = 2

    BYTES_FOR_SYNAPSE_PARAMS = 28

    _n_vertices = 0

    def __init__(self, n_synapse_types, synapse_index, n_neurons, atoms_offset,
                 constraints, label, max_atoms_per_core, weight_scale, ring_buffer_sigma,
                 spikes_per_second, incoming_spike_buffer_size, model_syn_types,
                 population_table_type=None, synapse_io=None):

        self._implemented_synapse_types = n_synapse_types
        self.__ring_buffer_sigma = ring_buffer_sigma
        self.__spikes_per_second = spikes_per_second
        self._n_atoms = n_neurons
        self._weight_scale = weight_scale
        self._machine_vertices = dict()
        self._connected_app_vertices = None
        self._model_synapse_types = model_syn_types
        self._atoms_neuron_cores = max_atoms_per_core
        self._atoms_offset = atoms_offset

        #FOR RECORDING
        self._synapse_recorder = None

        if self._implemented_synapse_types > 1:
            # Hard coded to ensure it's 0.
            # Used at C level to compute SDRAM offsets
            self._synapse_index = 0
        else:
            self._synapse_index = synapse_index

        config = globals_variables.get_simulator().config

        self._incoming_spike_buffer_size = incoming_spike_buffer_size

        if incoming_spike_buffer_size is None:
            self._incoming_spike_buffer_size = config.getint(
                "Simulation", "incoming_spike_buffer_size")

        self._vertex = super(SynapticManager, self).__init__(
            label, constraints, max_atoms_per_core)

        #MIGHT NEED WORK FOR DUAL EXC SYN TYPES
        self.__partition = 0 if ("low" in label.split("_") or self._synapse_index > 1) else 2


        # Get the type of population table
        self.__poptable_type = population_table_type
        if population_table_type is None:
            population_table_type = ("MasterPopTableAs" + config.get(
                "MasterPopTable", "generator"))
            algorithms = get_valid_components(
                master_pop_table_generators, "master_pop_table_as")
            self.__poptable_type = algorithms[population_table_type]()

        # Get the synapse IO
        self.__synapse_io = synapse_io
        if synapse_io is None:
            self.__synapse_io = SynapseIORowBased()

        if self.__ring_buffer_sigma is None:
            self.__ring_buffer_sigma = config.getfloat(
                "Simulation", "ring_buffer_sigma")

        if self.__spikes_per_second is None:
            self.__spikes_per_second = config.getfloat(
                "Simulation", "spikes_per_second")

        # Prepare for dealing with STDP - there can only be one (non-static)
        # synapse dynamics per vertex at present
        self.__synapse_dynamics = SynapseDynamicsStatic()

        # Keep the details once computed to allow reading back
        self.__weight_scales = dict()
        self.__ring_buffer_shifts = None
        self.__delay_key_index = dict()
        self.__retrieved_blocks = dict()

        # A list of connection holders to be filled in pre-run, indexed by
        # the edge the connection is for
        self.__pre_run_connection_holders = defaultdict(list)

        # Limit the DTCM used by one-to-one connections
        self.__one_to_one_connection_dtcm_max_bytes = config.getint(
            "Simulation", "one_to_one_connection_dtcm_max_bytes")

        # Whether to generate on machine or not for a given vertex slice
        self.__gen_on_machine = dict()

        # A map of synapse information to maximum row / delayed row length and
        # size in bytes
        self.__max_row_info = dict()

        # Set up for profiling
        self._n_profile_samples = helpful_functions.read_config_int(
            config, "Reports", "n_profile_samples")

    @property
    def get_vertex(self):
        return self._vertex

    @property
    @overrides(ApplicationVertex.n_atoms)
    def n_atoms(self):
        return self._n_atoms

    @property
    def atoms_offset(self):
        return self._atoms_offset

    @property
    def synapse_dynamics(self):
        return self.__synapse_dynamics

    def set_synapse_dynamics(self, synapse_dynamics):

        # We can always override static dynamics or None
        if isinstance(self.__synapse_dynamics, SynapseDynamicsStatic):
            self.__synapse_dynamics = synapse_dynamics

        # We can ignore a static dynamics trying to overwrite a plastic one
        elif isinstance(synapse_dynamics, SynapseDynamicsStatic):
            pass

        # Otherwise, the dynamics must be equal
        elif not synapse_dynamics.is_same_as(self.__synapse_dynamics):
            raise SynapticConfigurationException(
                "Synapse dynamics must match exactly when using multiple edges"
                "to the same population")

    @property
    def ring_buffer_sigma(self):
        return self.__ring_buffer_sigma

    @ring_buffer_sigma.setter
    def ring_buffer_sigma(self, ring_buffer_sigma):
        self.__ring_buffer_sigma = ring_buffer_sigma

    @property
    def spikes_per_second(self):
        return self.__spikes_per_second

    @spikes_per_second.setter
    def spikes_per_second(self, spikes_per_second):
        self.__spikes_per_second = spikes_per_second

    @property
    def weight_scale(self):
        return self._weight_scale

    @property
    def implemented_synapse_types(self):
        return self._implemented_synapse_types

    @property
    def synapse_index(self):
        return self._synapse_index

    @overrides(AbstractAcceptsIncomingSynapses.get_synapse_id_by_target)
    def get_synapse_id_by_target(self, target):
        return self._synapse_index

    def get_maximum_delay_supported_in_ms(self, machine_time_step):
        return self.__synapse_io.get_maximum_delay_supported_in_ms(
            machine_time_step)

    @property
    def vertex_executable_suffix(self):
        return self.__synapse_dynamics.get_vertex_executable_suffix()

    @property
    def connected_app_vertices(self):
        return self._connected_app_vertices

    @connected_app_vertices.setter
    def connected_app_vertices(self, connected_app_vertices):
        self._connected_app_vertices = connected_app_vertices

    @overrides(AbstractHasAssociatedBinary.get_binary_file_name)
    def get_binary_file_name(self):
        #return self.vertex_executable_suffix + "_syn.aplx"
        return "Static_synapse.aplx"

    @overrides(AbstractHasAssociatedBinary.get_binary_start_type)
    def get_binary_start_type(self):
        return ExecutableType.USES_SIMULATION_INTERFACE

    def add_pre_run_connection_holder(
            self, connection_holder, edge, synapse_info):
        self.__pre_run_connection_holders[edge, synapse_info].append(
            connection_holder)

    def get_n_cpu_cycles(self, vertex_slice):
        return (
            _SYNAPSES_BASE_N_CPU_CYCLES +
            _SYNAPSES_BASE_N_CPU_CYCLES_PER_NEURON * vertex_slice.n_atoms)

    def _get_number_of_mallocs_used_by_dsg(self):
        #TODO: add recording part
        return self.BASIC_MALLOC_USAGE

    @inject_items({
        "graph": "MemoryApplicationGraph",
        "machine_time_step": "MachineTimeStep"
    })
    @overrides(
        ApplicationVertex.get_resources_used_by_atoms,
        additional_arguments={
            "graph", "machine_time_step"
        }
    )
    def get_resources_used_by_atoms(
            self, vertex_slice, graph, machine_time_step):
        # pylint: disable=arguments-differ

        #Region for recording, get it from synapse_recorder
        variableSDRAM = 0

        constantSDRAM = ConstantSDRAM(self.get_sdram_usage_in_bytes(
            vertex_slice, graph, machine_time_step))

        # set resources required from this object
        container = ResourceContainer(
            sdram=constantSDRAM,
            dtcm=DTCMResource(self.get_dtcm_usage_in_bytes()),
            cpu_cycles=CPUCyclesPerTickResource(
                self.get_n_cpu_cycles(vertex_slice)))

        # return the total resources.
        return container

    def get_dtcm_usage_in_bytes(self):
        #Add dtcm region from synapse_recorder for recording
        return _SYNAPSES_BASE_DTCM_USAGE_IN_BYTES

    def _get_synapse_params_size(self):
        # Params plus ring buffer left shift
        return (self.BYTES_FOR_SYNAPSE_PARAMS +
                self._implemented_synapse_types * 4)

    def _get_static_synaptic_matrix_sdram_requirements(self):

        # 4 for address of direct addresses, and
        # 4 for the size of the direct addresses matrix in bytes
        return 8

    def _get_max_row_info(
            self, synapse_info, post_vertex_slice, app_edge,
            machine_time_step):
        """ Get the maximum size of each row for a given slice of the vertex
        """
        key = (synapse_info, post_vertex_slice.lo_atom,
               post_vertex_slice.hi_atom)
        if key not in self.__max_row_info:
            self.__max_row_info[key] = self.__synapse_io.get_max_row_info(
                synapse_info, post_vertex_slice,
                app_edge.n_delay_stages, self.__poptable_type,
                machine_time_step, app_edge)
        return self.__max_row_info[key]

    def _get_synaptic_blocks_size(
            self, post_vertex_slice, in_edges, machine_time_step):
        """ Get the size of the synaptic blocks in bytes
        """
        memory_size = self._get_static_synaptic_matrix_sdram_requirements()
        for in_edge in in_edges:
            if isinstance(in_edge, ProjectionApplicationEdge):
                for synapse_info in in_edge.synapse_information:
                    memory_size = self.__add_synapse_size(
                        memory_size, synapse_info, post_vertex_slice, in_edge,
                        machine_time_step)
        return int(memory_size * _SYNAPSE_SDRAM_OVERSCALE)

    def __add_synapse_size(self, memory_size, synapse_info, post_vertex_slice,
                           in_edge, machine_time_step):
        max_row_info = self._get_max_row_info(
            synapse_info, post_vertex_slice, in_edge, machine_time_step)
        n_atoms = in_edge.pre_vertex.n_atoms
        memory_size = self.__poptable_type.get_next_allowed_address(
            memory_size)
        memory_size += max_row_info.undelayed_max_bytes * n_atoms
        memory_size = self.__poptable_type.get_next_allowed_address(
            memory_size)
        memory_size += (
            max_row_info.delayed_max_bytes * n_atoms * in_edge.n_delay_stages)
        return memory_size

    def _get_size_of_generator_information(self, in_edges):
        """ Get the size of the synaptic expander parameters
        """
        gen_on_machine = False
        size = 0
        for in_edge in in_edges:
            if isinstance(in_edge, ProjectionApplicationEdge):
                for synapse_info in in_edge.synapse_information:

                    # Get the number of likely vertices
                    max_atoms = sys.maxsize
                    edge_pre_vertex = in_edge.pre_vertex
                    if (isinstance(edge_pre_vertex, ApplicationVertex)):
                        max_atoms = in_edge.pre_vertex.get_max_atoms_per_core()
                    if in_edge.pre_vertex.n_atoms < max_atoms:
                        max_atoms = in_edge.pre_vertex.n_atoms
                    n_edge_vertices = int(math.ceil(
                        float(in_edge.pre_vertex.n_atoms) / float(max_atoms)))

                    # Get the size
                    connector = synapse_info.connector
                    dynamics = synapse_info.synapse_dynamics
#                    weights = synapse_info.weight
#                    delays = synapse_info.delay
                    connector_gen = isinstance(
                        connector, AbstractGenerateConnectorOnMachine) and \
                        connector.generate_on_machine(
                            synapse_info.weight, synapse_info.delay)
                    synapse_gen = isinstance(
                        dynamics, AbstractGenerateOnMachine)
                    if connector_gen and synapse_gen:
                        gen_on_machine = True
                        gen_size = sum((
                            GeneratorData.BASE_SIZE,
                            connector.gen_delay_params_size_in_bytes(
                                synapse_info.delay),
                            connector.gen_weight_params_size_in_bytes(
                                synapse_info.weight),
                            connector.gen_connector_params_size_in_bytes,
                            dynamics.gen_matrix_params_size_in_bytes
                        ))
                        size += gen_size * n_edge_vertices
        if gen_on_machine:
            size += _SYNAPSES_BASE_GENERATOR_SDRAM_USAGE_IN_BYTES
            size += self._implemented_synapse_types * 4
        return size

    def _get_synapse_dynamics_parameter_size(self, vertex_slice,
                                             in_edges=None):
        """ Get the size of the synapse dynamics region
        """
        # Does the size of the parameters area depend on presynaptic
        # connections in any way?
        if isinstance(self.synapse_dynamics,
                      AbstractSynapseDynamicsStructural):
            return self.__synapse_dynamics.get_parameters_sdram_usage_in_bytes(
                vertex_slice.n_atoms, self._implemented_synapse_types,
                in_edges=in_edges)
        else:
            return self.__synapse_dynamics.get_parameters_sdram_usage_in_bytes(
                vertex_slice.n_atoms, self._implemented_synapse_types)

    def get_sdram_usage_in_bytes(
            self, vertex_slice, graph, machine_time_step):

        #Add sdram usage from synapse_recorder for recording

        in_edges = graph.get_edges_ending_at_vertex(self)
        return (
            common_constants.SYSTEM_BYTES_REQUIREMENT +
            self._get_synapse_params_size() +
            self._get_synapse_dynamics_parameter_size(vertex_slice,
                                                      in_edges=in_edges) +
            self._get_synaptic_blocks_size(
                vertex_slice, in_edges, machine_time_step) +
            self.__poptable_type.get_master_population_table_size(
                vertex_slice, in_edges) +
            self._get_size_of_generator_information(in_edges) +
            (self._get_number_of_mallocs_used_by_dsg() *
             common_constants.SARK_PER_MALLOC_SDRAM_USAGE) +
            profile_utils.get_profile_region_size(
                self._n_profile_samples)
        )

    def _reserve_synapse_param_data_region(self, spec):
        spec.reserve_memory_region(
            region=POPULATION_BASED_REGIONS.SYNAPSE_PARAMS.value,
            size=self._get_synapse_params_size(),
            label='SynapseParams')

    def _reserve_memory_regions(
            self, spec, machine_vertex, vertex_slice,
            machine_graph, all_syn_block_sz, graph_mapper):

        spec.reserve_memory_region(
            region=POPULATION_BASED_REGIONS.SYSTEM.value,
            size=common_constants.SYSTEM_BYTES_REQUIREMENT,
            label="SystemRegion"
        )

        self._reserve_synapse_param_data_region(spec)

        master_pop_table_sz = \
            self.__poptable_type.get_exact_master_population_table_size(
                machine_vertex, machine_graph, graph_mapper)
        if master_pop_table_sz > 0:
            spec.reserve_memory_region(
                region=POPULATION_BASED_REGIONS.POPULATION_TABLE.value,
                size=master_pop_table_sz, label='PopTable')
        if all_syn_block_sz > 0:
            spec.reserve_memory_region(
                region=POPULATION_BASED_REGIONS.SYNAPTIC_MATRIX.value,
                size=all_syn_block_sz, label='SynBlocks')

        synapse_dynamics_sz = \
            self._get_synapse_dynamics_parameter_size(
                vertex_slice,
                machine_graph.get_edges_ending_at_vertex(machine_vertex))
        if synapse_dynamics_sz != 0:
            spec.reserve_memory_region(
                region=POPULATION_BASED_REGIONS.SYNAPSE_DYNAMICS.value,
                size=synapse_dynamics_sz, label='synapseDynamicsParams')

        profile_utils.reserve_profile_region(
            spec, POPULATION_BASED_REGIONS.PROFILING.value,
            self._n_profile_samples)

        machine_vertex.reserve_provenance_data_region(spec)

    def get_number_of_mallocs_used_by_dsg(self):
        return 4

    @staticmethod
    def _ring_buffer_expected_upper_bound(
            weight_mean, weight_std_dev, spikes_per_second,
            machine_timestep, n_synapses_in, sigma):
        """ Provides expected upper bound on accumulated values in a ring\
            buffer element.

        Requires an assessment of maximum Poisson input rate.

        Assumes knowledge of mean and SD of weight distribution, fan-in\
        and timestep.

        All arguments should be assumed real values except n_synapses_in\
        which will be an integer.

        :param weight_mean: Mean of weight distribution (in either nA or\
            microSiemens as required)
        :param weight_std_dev: SD of weight distribution
        :param spikes_per_second: Maximum expected Poisson rate in Hz
        :param machine_timestep: in us
        :param n_synapses_in: No of connected synapses
        :param sigma: How many SD above the mean to go for upper bound; a\
            good starting choice is 5.0. Given length of simulation we can\
            set this for approximate number of saturation events.
        """
        # E[ number of spikes ] in a timestep
        steps_per_second = 1000000.0 / machine_timestep
        average_spikes_per_timestep = (
            float(n_synapses_in * spikes_per_second) / steps_per_second)

        # Exact variance contribution from inherent Poisson variation
        poisson_variance = average_spikes_per_timestep * (weight_mean ** 2)

        # Upper end of range for Poisson summation required below
        # upper_bound needs to be an integer
        upper_bound = int(round(average_spikes_per_timestep +
                                POSSION_SIGMA_SUMMATION_LIMIT *
                                math.sqrt(average_spikes_per_timestep)))

        # Closed-form exact solution for summation that gives the variance
        # contributed by weight distribution variation when modulated by
        # Poisson PDF.  Requires scipy.special for gamma and incomplete gamma
        # functions. Beware: incomplete gamma doesn't work the same as
        # Mathematica because (1) it's regularised and needs a further
        # multiplication and (2) it's actually the complement that is needed
        # i.e. 'gammaincc']

        weight_variance = 0.0

        if weight_std_dev > 0:
            lngamma = special.gammaln(1 + upper_bound)
            gammai = special.gammaincc(
                1 + upper_bound, average_spikes_per_timestep)

            big_ratio = (math.log(average_spikes_per_timestep) * upper_bound -
                         lngamma)

            if -701.0 < big_ratio < 701.0 and big_ratio != 0.0:
                log_weight_variance = (
                    -average_spikes_per_timestep +
                    math.log(average_spikes_per_timestep) +
                    2.0 * math.log(weight_std_dev) +
                    math.log(math.exp(average_spikes_per_timestep) * gammai -
                             math.exp(big_ratio)))
                weight_variance = math.exp(log_weight_variance)

        # upper bound calculation -> mean + n * SD
        return ((average_spikes_per_timestep * weight_mean) +
                (sigma * math.sqrt(poisson_variance + weight_variance)))

    def _get_ring_buffer_to_input_left_shifts(
            self, application_vertex, application_graph, machine_timestep):
        """ Get the scaling of the ring buffer to provide as much accuracy as\
            possible without too much overflow
        """
        weight_scale_squared = self._weight_scale * self._weight_scale
        n_synapse_types = self._model_synapse_types
        running_totals = [RunningStats() for _ in range(n_synapse_types)]
        delay_running_totals = [RunningStats() for _ in range(n_synapse_types)]
        total_weights = numpy.zeros(n_synapse_types)
        biggest_weight = numpy.zeros(n_synapse_types)
        weights_signed = False
        rate_stats = [RunningStats() for _ in range(n_synapse_types)]
        steps_per_second = 1000000.0 / machine_timestep

        for app_edge in application_graph.get_edges_ending_at_vertex(
                application_vertex):
            if isinstance(app_edge, ProjectionApplicationEdge):
                for synapse_info in app_edge.synapse_information:
                    synapse_type = synapse_info.synapse_type
                    synapse_dynamics = synapse_info.synapse_dynamics
                    connector = synapse_info.connector

                    weight_mean = (
                        synapse_dynamics.get_weight_mean(
                            connector, synapse_info.weight) * self._weight_scale)
                    n_connections = \
                        connector.get_n_connections_to_post_vertex_maximum()
                    weight_variance = synapse_dynamics.get_weight_variance(
                        connector, synapse_info.weight) * weight_scale_squared
                    running_totals[synapse_type].add_items(
                        weight_mean, weight_variance, n_connections)

                    delay_variance = synapse_dynamics.get_delay_variance(
                        connector, synapse_info.delay)
                    delay_running_totals[synapse_type].add_items(
                        0.0, delay_variance, n_connections)

                    weight_max = (synapse_dynamics.get_weight_maximum(
                        connector, synapse_info.weight) * self._weight_scale)
                    biggest_weight[synapse_type] = max(
                        biggest_weight[synapse_type], weight_max)

                    spikes_per_tick = max(
                        1.0, self.__spikes_per_second / steps_per_second)
                    spikes_per_second = self.__spikes_per_second
                    if isinstance(app_edge.pre_vertex,
                                  SpikeSourcePoissonVertex):
                        rate = app_edge.pre_vertex.max_rate
                        # If non-zero rate then use it; otherwise keep default
                        if (rate != 0):
                            spikes_per_second = rate
                        if hasattr(spikes_per_second, "__getitem__"):
                            spikes_per_second = numpy.max(spikes_per_second)
                        elif get_simulator().is_a_pynn_random(
                                spikes_per_second):
                            spikes_per_second = get_maximum_probable_value(
                                spikes_per_second, app_edge.pre_vertex.n_atoms)
                        prob = 1.0 - (
                            (1.0 / 100.0) / app_edge.pre_vertex.n_atoms)
                        spikes_per_tick = spikes_per_second / steps_per_second
                        spikes_per_tick = scipy.stats.poisson.ppf(
                            prob, spikes_per_tick)
                    rate_stats[synapse_type].add_items(
                        spikes_per_second, 0, n_connections)
                    total_weights[synapse_type] += spikes_per_tick * (
                        weight_max * n_connections)

                    if synapse_dynamics.are_weights_signed():
                        weights_signed = True

        max_weights = numpy.zeros(n_synapse_types)
        for synapse_type in range(n_synapse_types):
            stats = running_totals[synapse_type]
            rates = rate_stats[synapse_type]
            if delay_running_totals[synapse_type].variance == 0.0:
                max_weights[synapse_type] = max(total_weights[synapse_type],
                                                biggest_weight[synapse_type])
            else:
                max_weights[synapse_type] = min(
                    self._ring_buffer_expected_upper_bound(
                        stats.mean, stats.standard_deviation, rates.mean,
                        machine_timestep, stats.n_items,
                        self.__ring_buffer_sigma),
                    total_weights[synapse_type])
                max_weights[synapse_type] = max(
                    max_weights[synapse_type], biggest_weight[synapse_type])

        # Convert these to powers
        max_weight_powers = (
            0 if w <= 0 else int(math.ceil(max(0, math.log(w, 2))))
            for w in max_weights)

        # If 2^max_weight_power equals the max weight, we have to add another
        # power, as range is 0 - (just under 2^max_weight_power)!
        max_weight_powers = (
            w + 1 if (2 ** w) <= a else w
            for w, a in zip(max_weight_powers, max_weights))

        # If we have synapse dynamics that uses signed weights,
        # Add another bit of shift to prevent overflows
        if weights_signed:
            max_weight_powers = (m + 1 for m in max_weight_powers)

        return [list(max_weight_powers)[self._synapse_index]]

        #return list(max_weight_powers)

    @staticmethod
    def _get_weight_scale(ring_buffer_to_input_left_shift):
        """ Return the amount to scale the weights by to convert them from \
            floating point values to 16-bit fixed point numbers which can be \
            shifted left by ring_buffer_to_input_left_shift to produce an\
            s1615 fixed point number
        """
        return float(math.pow(2, 16 - (ring_buffer_to_input_left_shift + 1)))

    def _write_pop_table_padding(self, spec, next_block_start_address):
        next_block_allowed_address = self.__poptable_type\
            .get_next_allowed_address(next_block_start_address)
        padding = next_block_allowed_address - next_block_start_address
        if padding != 0:

            # Pad out data file with the added alignment bytes:
            spec.comment("\nWriting population table required padding\n")
            self._write_padding(spec, padding, 0xDD)
            return next_block_allowed_address
        return next_block_start_address

    def _write_padding(self, spec, length, value):
        spec.set_register_value(register_id=15, data=length)
        spec.write_repeated_value(
            data=value, repeats=15, repeats_is_register=True,
            data_type=DataType.UINT8)

    def _write_synaptic_matrix_and_master_population_table(
            self, spec, post_slices, post_slice_index, machine_vertex,
            post_vertex_slice, all_syn_block_sz, weight_scales,
            master_pop_table_region, synaptic_matrix_region,
            direct_matrix_region, routing_info,
            graph_mapper, machine_graph, machine_time_step):
        """ Simultaneously generates both the master population table and
            the synaptic matrix.
        """
        spec.comment(
            "\nWriting Synaptic Matrix and Master Population Table:\n")

        # Track writes inside the synaptic matrix region:
        block_addr = 0

        # Get the application projection edges incoming to this machine vertex
        in_machine_edges = machine_graph.get_edges_ending_at_vertex(
            machine_vertex)
        in_edges_by_app_edge = defaultdict(list)
        key_space_tracker = KeySpaceTracker()
        for edge in in_machine_edges:
            rinfo = routing_info.get_routing_info_for_edge(edge)
            key_space_tracker.allocate_keys(rinfo)
            app_edge = graph_mapper.get_application_edge(edge)
            if isinstance(app_edge, ProjectionApplicationEdge):
                in_edges_by_app_edge[app_edge].append(edge)

        # Set up the master population table
        self.__poptable_type.initialise_table(spec, master_pop_table_region)

        # Set up for single synapses - write the offset of the single synapses
        # initially 0
        single_synapses = list()
        spec.switch_write_focus(synaptic_matrix_region)
        single_addr = 0

        # Store a list of synapse info to be generated on the machine
        generate_on_machine = list()

        # For each machine edge in the vertex, create a synaptic list
        for app_edge, m_edges in iteritems(in_edges_by_app_edge):

            spec.comment("\nWriting matrix for edge:{}\n".format(
                app_edge.label))
            app_key_info = self.__app_key_and_mask(
                graph_mapper, m_edges, routing_info, key_space_tracker)
            d_app_key_info = self.__delay_app_key_and_mask(
                graph_mapper, m_edges, app_edge, key_space_tracker)
            pre_slices = graph_mapper.get_slices(app_edge.pre_vertex)

            for synapse_info in app_edge.synapse_information:

                connector = synapse_info.connector
                dynamics = synapse_info.synapse_dynamics

                # If we can generate the connector on the machine, do so
                if (isinstance(
                        connector, AbstractGenerateConnectorOnMachine) and
                        connector.generate_on_machine(
                            synapse_info.weight, synapse_info.delay) and
                        isinstance(dynamics, AbstractGenerateOnMachine) and
                        dynamics.generate_on_machine and
                        not self.__is_app_edge_direct(
                            app_edge, synapse_info, m_edges, graph_mapper,
                            post_vertex_slice, single_addr)):
                    generate_on_machine.append(
                        (app_edge, m_edges, synapse_info, app_key_info,
                         d_app_key_info, pre_slices))
                else:
                    scales = list()
                    if self._synapse_index == 0:
                        scales.extend(weight_scales)
                        scales.append(0)
                    else:
                        scales.append(0)
                        scales.extend(weight_scales)
                    block_addr, single_addr = self.__write_matrix(
                        m_edges, graph_mapper, synapse_info, pre_slices,
                        post_slices, post_slice_index, post_vertex_slice,
                        app_edge, weight_scales, machine_time_step,
                        app_key_info, d_app_key_info, block_addr, single_addr,
                        spec, master_pop_table_region, all_syn_block_sz,
                        single_synapses, routing_info)

        # Skip blocks that will be written on the machine, but add them
        # to the master population table
        generator_data = list()
        for gen_data in generate_on_machine:
            (app_edge, m_edges, synapse_info, app_key_info, d_app_key_info,
             pre_slices) = gen_data
            block_addr = self.__write_on_chip_matrix_data(
                m_edges, graph_mapper, synapse_info, pre_slices, post_slices,
                post_slice_index, post_vertex_slice, app_edge,
                machine_time_step, app_key_info, d_app_key_info, block_addr,
                spec, master_pop_table_region, all_syn_block_sz,
                generator_data, routing_info)

        self.__poptable_type.finish_master_pop_table(
            spec, master_pop_table_region)

        # Write the size and data of single synapses to the direct region
        if single_synapses:
            single_data = numpy.concatenate(single_synapses)
            spec.reserve_memory_region(
                region=direct_matrix_region,
                size=(len(single_data) * 4) + 4,
                label='DirectMatrix')
            spec.switch_write_focus(direct_matrix_region)
            spec.write_value(len(single_data) * 4)
            spec.write_array(single_data)
        else:
            spec.reserve_memory_region(
                region=direct_matrix_region, size=4, label="DirectMatrix")
            spec.switch_write_focus(direct_matrix_region)
            spec.write_value(0)

        return generator_data

    def __is_app_edge_direct(
            self, app_edge, synapse_info, m_edges, graph_mapper,
            post_vertex_slice, single_addr):
        next_single_addr = single_addr
        for m_edge in m_edges:
            pre_slice = graph_mapper.get_slice(m_edge.pre_vertex)
            if not self.__is_direct(
                    next_single_addr, synapse_info, pre_slice,
                    post_vertex_slice, app_edge.n_delay_stages > 0):
                return False
            next_single_addr += pre_slice.n_atoms * 4
        return True

    def __write_matrix(
            self, m_edges, graph_mapper, synapse_info, pre_slices, post_slices,
            post_slice_index, post_vertex_slice, app_edge, weight_scales,
            machine_time_step, app_key_info, delay_app_key_info, block_addr,
            single_addr, spec, master_pop_table_region, all_syn_block_sz,
            single_synapses, routing_info):
        # Write the synaptic matrix for an incoming application vertex
        max_row_info = self._get_max_row_info(
            synapse_info, post_vertex_slice, app_edge, machine_time_step)
        is_undelayed = bool(max_row_info.undelayed_max_n_synapses)
        is_delayed = bool(max_row_info.delayed_max_n_synapses)
        undelayed_matrix_data = list()
        delayed_matrix_data = list()
        for m_edge in m_edges:
            # Get a synaptic matrix for each machine edge
            pre_idx = graph_mapper.get_machine_vertex_index(m_edge.pre_vertex)
            pre_slice = graph_mapper.get_slice(m_edge.pre_vertex)
            (row_data, delayed_row_data) = self.__get_row_data(
                synapse_info, pre_slices, pre_idx, post_slices,
                post_slice_index, pre_slice, post_vertex_slice, app_edge,
                self._implemented_synapse_types, weight_scales, machine_time_step,
                m_edge, max_row_info)
            # If there is a single edge here, we allow the one-to-one direct
            # matrix to be used by using write_machine_matrix; it will make
            # no difference if this isn't actually a direct edge since there
            # is only one anyway...
            if app_key_info is None or len(m_edges) == 1:
                r_info = routing_info.get_routing_info_for_edge(m_edge)
                block_addr, single_addr = self.__write_machine_matrix(
                    block_addr, single_addr, spec, master_pop_table_region,
                    max_row_info.undelayed_max_n_synapses,
                    max_row_info.undelayed_max_words, r_info, row_data,
                    synapse_info, pre_slice, post_vertex_slice,
                    single_synapses, all_syn_block_sz, is_delayed)
            elif is_undelayed:
                # If there is an app_key, save the data to be written later
                # Note: row_data will not be blank here since we told it to
                # generate a matrix of a given size
                undelayed_matrix_data.append(
                    (m_edge, pre_slice, row_data))

            if delay_app_key_info is None:
                delay_key = (app_edge.pre_vertex,
                             pre_slice.lo_atom, pre_slice.hi_atom)
                r_info = self.__delay_key_index.get(delay_key, None)
                block_addr, single_addr = self.__write_machine_matrix(
                    block_addr, single_addr, spec, master_pop_table_region,
                    max_row_info.delayed_max_n_synapses,
                    max_row_info.delayed_max_words, r_info, delayed_row_data,
                    synapse_info, pre_slice, post_vertex_slice,
                    single_synapses, all_syn_block_sz, True)
            elif is_delayed:
                # If there is a delay_app_key, save the data for delays
                # Note delayed_row_data will not be blank as above.
                delayed_matrix_data.append(
                    (m_edge, pre_slice, delayed_row_data))

        # If there is an app key, add a single matrix and entry
        # to the population table but also put in padding
        # between tables when necessary
        if app_key_info is not None and len(m_edges) > 1:
            block_addr = self.__write_app_matrix(
                block_addr, spec, master_pop_table_region,
                max_row_info.undelayed_max_words,
                max_row_info.undelayed_max_bytes, app_key_info,
                undelayed_matrix_data, all_syn_block_sz, 1)
        if delay_app_key_info is not None:
            block_addr = self.__write_app_matrix(
                block_addr, spec, master_pop_table_region,
                max_row_info.delayed_max_words, max_row_info.delayed_max_bytes,
                delay_app_key_info, delayed_matrix_data, all_syn_block_sz,
                app_edge.n_delay_stages)

        return block_addr, single_addr

    def __write_app_matrix(
            self, block_addr, spec, master_pop_table_region, max_words,
            max_bytes, app_key_info, matrix_data, all_syn_block_sz, n_ranges):
        # If there are no synapses, just write an invalid pop table entry
        if max_words == 0:
            self.__poptable_type.add_invalid_entry(
                spec, app_key_info.key_and_mask, app_key_info.core_mask,
                app_key_info.core_shift, app_key_info.n_neurons,
                master_pop_table_region)
            return block_addr

        # Write a matrix for the whole application vertex
        block_addr = self._write_pop_table_padding(spec, block_addr)
        self.__poptable_type.update_master_population_table(
            spec, block_addr, max_words, app_key_info.key_and_mask,
            app_key_info.core_mask, app_key_info.core_shift,
            app_key_info.n_neurons, master_pop_table_region)
        # Implicit assumption that no machine-level row_data is ever empty;
        # this must be true in the current code, because the row length is
        # fixed for all synaptic matrices from the same source application
        # vertex
        for _, pre_slice, row_data in matrix_data:
            spec.write_array(row_data)
            n_rows = pre_slice.n_atoms * n_ranges
            block_addr = block_addr + (max_bytes * n_rows)
            if block_addr > all_syn_block_sz:
                raise Exception(
                    "Too much synaptic memory has been written: {} of {} "
                    .format(block_addr, all_syn_block_sz))
        return block_addr

    def __write_machine_matrix(
            self, block_addr, single_addr, spec, master_pop_table_region,
            max_synapses, max_words, r_info, row_data, synapse_info, pre_slice,
            post_vertex_slice, single_synapses, all_syn_block_sz, is_delayed):
        # If there are no synapses, don't write anything
        if max_synapses == 0:
            # If there is routing information, write an invalid entry
            if r_info is not None:
                self.__poptable_type.add_invalid_entry(
                    spec, r_info.first_key_and_mask, 0, 0, 0,
                    master_pop_table_region)
            return block_addr, single_addr

        # Write a matrix for an incoming machine vertex
        if max_synapses == 1 and self.__is_direct(
                single_addr, synapse_info, pre_slice, post_vertex_slice,
                is_delayed):
            single_rows = row_data.reshape(-1, 4)[:, 3]
            self.__poptable_type.update_master_population_table(
                spec, single_addr, max_words,
                r_info.first_key_and_mask, 0, 0, 0, master_pop_table_region,
                is_single=True)
            single_synapses.append(single_rows)
            single_addr = single_addr + (len(single_rows) * 4)
        else:
            block_addr = self._write_pop_table_padding(spec, block_addr)
            self.__poptable_type.update_master_population_table(
                spec, block_addr, max_words,
                r_info.first_key_and_mask, 0, 0, 0, master_pop_table_region)
            spec.write_array(row_data)
            block_addr = block_addr + (len(row_data) * 4)
            if block_addr > all_syn_block_sz:
                raise Exception(
                    "Too much synaptic memory has been written: {} of {} "
                    .format(block_addr, all_syn_block_sz))
        return block_addr, single_addr

    def __check_keys_adjacent(self, keys, mask, mask_size):
        # Check that keys are all adjacent
        key_increment = (1 << mask_size)
        last_key = None
        last_slice = None
        for i, (key, v_slice) in enumerate(keys):
            if last_key is None:
                last_key = key
                last_slice = v_slice
            elif (last_key + key_increment) != key:
                return False
            elif (i + 1) < len(keys) and last_slice.n_atoms != v_slice.n_atoms:
                return False
            elif (last_slice.hi_atom + 1) != v_slice.lo_atom:
                return False
            last_key = key
            last_slice = v_slice
        return True

    def __get_app_key_and_mask(self, keys, mask, n_stages, key_space_tracker):

        # Can be merged only if keys are adjacent outside the mask
        keys = sorted(keys, key=lambda item: item[0])
        mask_size = KeySpaceTracker.count_trailing_0s(mask)
        if not self.__check_keys_adjacent(keys, mask, mask_size):
            return None

        # Get the key as the first key and the mask as the mask that covers
        # enough keys
        key = keys[0][0]
        n_extra_mask_bits = int(math.ceil(math.log(len(keys), 2)))
        core_mask = (((2 ** n_extra_mask_bits) - 1))
        new_mask = mask & ~(core_mask << mask_size)

        # Final check because adjacent keys don't mean they all fit under a
        # single mask
        if key & new_mask != key:
            return None

        # Check that the key doesn't cover other keys that it shouldn't
        next_key = keys[-1][0] + (2 ** mask_size)
        max_key = key + (2 ** (mask_size + n_extra_mask_bits))
        n_unused = max_key - (next_key & mask)
        if n_unused > 0 and key_space_tracker.is_allocated(next_key, n_unused):
            return None

        return _AppKeyInfo(key, new_mask, core_mask, mask_size,
                           keys[0][1].n_atoms * n_stages)

    def __app_key_and_mask(self, graph_mapper, m_edges, routing_info,
                           key_space_tracker):
        # Work out if the keys allow the machine vertices to be merged
        mask = None
        keys = list()

        # Can be merged only of all the masks are the same
        for m_edge in m_edges:
            rinfo = routing_info.get_routing_info_for_edge(m_edge)
            vertex_slice = graph_mapper.get_slice(m_edge.pre_vertex)
            if rinfo is None:
                return None
            if mask is not None and rinfo.first_mask != mask:
                return None
            mask = rinfo.first_mask
            keys.append((rinfo.first_key, vertex_slice))

        if mask is None:
            return None

        return self.__get_app_key_and_mask(keys, mask, 1, key_space_tracker)

    def __delay_app_key_and_mask(self, graph_mapper, m_edges, app_edge,
                                 key_space_tracker):
        # Work out if the keys allow the machine vertices to be
        # merged
        mask = None
        keys = list()

        # Can be merged only of all the masks are the same
        for m_edge in m_edges:
            pre_vertex_slice = graph_mapper.get_slice(m_edge.pre_vertex)
            delay_info_key = (app_edge.pre_vertex, pre_vertex_slice.lo_atom,
                              pre_vertex_slice.hi_atom)
            rinfo = self.__delay_key_index.get(delay_info_key, None)
            if rinfo is None:
                return None
            if mask is not None and rinfo.first_mask != mask:
                return None
            mask = rinfo.first_mask
            keys.append((rinfo.first_key, pre_vertex_slice))

        return self.__get_app_key_and_mask(keys, mask, app_edge.n_delay_stages,
                                           key_space_tracker)

    def __write_on_chip_matrix_data(
            self, m_edges, graph_mapper, synapse_info, pre_slices, post_slices,
            post_slice_index, post_vertex_slice, app_edge, machine_time_step,
            app_key_info, delay_app_key_info, block_addr, spec,
            master_pop_table_region, all_syn_block_sz, generator_data,
            routing_info):
        # Write the data to generate a matrix on-chip
        max_row_info = self._get_max_row_info(
            synapse_info, post_vertex_slice, app_edge, machine_time_step)
        is_undelayed = bool(max_row_info.undelayed_max_n_synapses)
        is_delayed = bool(max_row_info.delayed_max_n_synapses)

        # Create initial master population table entries if a single
        # matrix is to be created for the whole application vertex
        syn_block_addr = 0xFFFFFFFF
        if is_undelayed and app_key_info is not None:
            block_addr, syn_block_addr = self.__reserve_mpop_block(
                block_addr, spec, master_pop_table_region,
                max_row_info.undelayed_max_bytes,
                max_row_info.undelayed_max_words, app_key_info,
                all_syn_block_sz, app_edge.pre_vertex.n_atoms)
            syn_max_addr = block_addr
        elif app_key_info is not None:
            self._poptable_type.add_invalid_entry(
                spec, app_key_info.key_and_mask, app_key_info.core_mask,
                app_key_info.core_shift, app_key_info.n_neurons,
                master_pop_table_region)
        delay_block_addr = 0xFFFFFFFF
        if is_delayed and delay_app_key_info is not None:
            block_addr, delay_block_addr = self.__reserve_mpop_block(
                block_addr, spec, master_pop_table_region,
                max_row_info.delayed_max_bytes, max_row_info.delayed_max_words,
                delay_app_key_info, all_syn_block_sz,
                app_edge.pre_vertex.n_atoms * app_edge.n_delay_stages)
            delay_max_addr = block_addr
        elif delay_app_key_info is not None:
            self._poptable_type.add_invalid_entry(
                spec, delay_app_key_info.key_and_mask,
                delay_app_key_info.core_mask, delay_app_key_info.core_shift,
                delay_app_key_info.n_neurons, master_pop_table_region)

        for m_edge in m_edges:
            syn_mat_offset = syn_block_addr
            d_mat_offset = delay_block_addr
            pre_idx = graph_mapper.get_machine_vertex_index(m_edge.pre_vertex)
            pre_slice = graph_mapper.get_slice(m_edge.pre_vertex)

            # Write the information needed to generate delays
            self.__write_on_chip_delay_data(
                max_row_info, app_edge, pre_slices, pre_idx, post_slices,
                post_slice_index, pre_slice, post_vertex_slice, synapse_info,
                machine_time_step)

            if is_undelayed and app_key_info is not None:
                # If there is a single matrix for the app vertex, jump over the
                # matrix and any padding space
                syn_block_addr = self.__next_app_syn_block_addr(
                    syn_block_addr, pre_slice.n_atoms,
                    max_row_info.undelayed_max_bytes, syn_max_addr)
            elif app_key_info is None:
                # If there isn't a single matrix, add master population table
                # entries for each incoming machine vertex
                r_info = routing_info.get_routing_info_for_edge(m_edge)
                if is_undelayed:
                    m_key_info = _AppKeyInfo(
                        r_info.first_key, r_info.first_mask, 0, 0, 0)
                    block_addr, syn_mat_offset = self.__reserve_mpop_block(
                        block_addr, spec, master_pop_table_region,
                        max_row_info.undelayed_max_bytes,
                        max_row_info.undelayed_max_words, m_key_info,
                        all_syn_block_sz, pre_slice.n_atoms)
                elif r_info is not None:
                    self.__poptable_type.add_invalid_entry(
                        spec, r_info.first_key_and_mask, 0, 0, 0,
                        master_pop_table_region)
            # Do the same as the above for delay vertices too
            if is_delayed and delay_app_key_info is not None:
                delay_block_addr = self.__next_app_syn_block_addr(
                    delay_block_addr,
                    pre_slice.n_atoms * app_edge.n_delay_stages,
                    max_row_info.delayed_max_bytes, delay_max_addr)
            elif delay_app_key_info is None:
                delay_key = (app_edge.pre_vertex, pre_slice.lo_atom,
                             pre_slice.hi_atom)
                r_info = self.__delay_key_index.get(delay_key, None)
                if is_delayed:
                    m_key_info = _AppKeyInfo(
                        r_info.first_key, r_info.first_mask, 0, 0, 0)
                    block_addr, d_mat_offset = self.__reserve_mpop_block(
                        block_addr, spec, master_pop_table_region,
                        max_row_info.delayed_max_bytes,
                        max_row_info.delayed_max_words, m_key_info,
                        all_syn_block_sz,
                        pre_slice.n_atoms * app_edge.n_delay_stages)
                elif r_info is not None:
                    self.__poptable_type.add_invalid_entry(
                        spec, r_info.first_key_and_mask, 0, 0, 0,
                        master_pop_table_region)

            # Create the generator data and note it exists for this post vertex
            generator_data.append(GeneratorData(
                syn_mat_offset, d_mat_offset,
                max_row_info.undelayed_max_words,
                max_row_info.delayed_max_words,
                max_row_info.undelayed_max_n_synapses,
                max_row_info.delayed_max_n_synapses, pre_slices, pre_idx,
                post_slices, post_slice_index, pre_slice, post_vertex_slice,
                synapse_info, app_edge.n_delay_stages + 1, machine_time_step))
            key = (post_vertex_slice.lo_atom, post_vertex_slice.hi_atom)
            self.__gen_on_machine[key] = True
        return block_addr

    def __reserve_mpop_block(
            self, block_addr, spec, master_pop_table_region, max_bytes,
            max_words, app_key_info, all_syn_block_sz, n_rows):
        # Reserve a block in the master population table
        block_addr = self.__poptable_type.get_next_allowed_address(
            block_addr)
        self.__poptable_type.update_master_population_table(
            spec, block_addr, max_words, app_key_info.key_and_mask,
            app_key_info.core_mask, app_key_info.core_shift,
            app_key_info.n_neurons, master_pop_table_region)
        syn_block_addr = block_addr
        block_addr += max_bytes * n_rows
        if block_addr > all_syn_block_sz:
            raise Exception(
                "Too much synaptic memory has been reserved: {} of {}".format(
                    block_addr, all_syn_block_sz))
        return block_addr, syn_block_addr

    def __next_app_syn_block_addr(
            self, block_addr, n_rows, max_bytes, max_pos):
        # Get the next block address after the sub-table
        block_addr += (max_bytes * n_rows)
        if block_addr > max_pos:
            raise Exception(
                "Too much synaptic memory has been reserved: {} of {}".format(
                    block_addr, max_pos))
        return block_addr

    def __write_on_chip_delay_data(
            self, max_row_info, app_edge, pre_slices, pre_slice_index,
            post_slices, post_slice_index, pre_vertex_slice, post_vertex_slice,
            synapse_info, machine_time_step):
        # If delay edge exists, tell this about the data too, so it can
        # generate its own data
        if (max_row_info.delayed_max_n_synapses > 0 and
                app_edge.delay_edge is not None):
            app_edge.delay_edge.pre_vertex.add_generator_data(
                max_row_info.undelayed_max_n_synapses,
                max_row_info.delayed_max_n_synapses,
                pre_slices, pre_slice_index, post_slices, post_slice_index,
                pre_vertex_slice, post_vertex_slice, synapse_info,
                app_edge.n_delay_stages + 1, machine_time_step)
        elif max_row_info.delayed_max_n_synapses != 0:
            raise Exception(
                "Found delayed items but no delay "
                "machine edge for {}".format(app_edge.label))

    def __get_row_data(
            self, synapse_info, pre_slices, pre_slice_idx, post_slices,
            post_slice_index, pre_vertex_slice, post_vertex_slice, app_edge,
            n_synapse_types, weight_scales, machine_time_step, machine_edge,
            max_row_info):
        (row_data, delayed_row_data, delayed_source_ids,
         delay_stages) = self.__synapse_io.get_synapses(
            synapse_info, pre_slices, pre_slice_idx, post_slices,
            post_slice_index, pre_vertex_slice, post_vertex_slice,
            app_edge.n_delay_stages, n_synapse_types, weight_scales,
            machine_time_step, app_edge, machine_edge, max_row_info)

        if app_edge.delay_edge is not None:
            app_edge.delay_edge.pre_vertex.add_delays(
                pre_vertex_slice, delayed_source_ids, delay_stages)
        elif delayed_source_ids.size != 0:
            raise Exception(
                "Found delayed source IDs but no delay "
                "machine edge for {}".format(app_edge.label))

        if (app_edge, synapse_info) in self.__pre_run_connection_holders:
            for conn_holder in self.__pre_run_connection_holders[
                    app_edge, synapse_info]:
                conn_holder.add_connections(self._read_synapses(
                    synapse_info, pre_vertex_slice, post_vertex_slice,
                    max_row_info.undelayed_max_words,
                    max_row_info.delayed_max_words, n_synapse_types,
                    weight_scales, row_data, delayed_row_data,
                    app_edge.n_delay_stages, machine_time_step))
                conn_holder.finish()

        return (row_data, delayed_row_data)

    def __is_direct(
            self, single_addr, s_info, pre_vertex_slice, post_vertex_slice,
            is_delayed):
        """ Determine if the given connection can be done with a "direct"\
            synaptic matrix - this must have an exactly 1 entry per row
        """
        return (
            not is_delayed and
            isinstance(s_info.connector, OneToOneConnector) and
            isinstance(s_info.synapse_dynamics, SynapseDynamicsStatic) and
            (single_addr + (pre_vertex_slice.n_atoms * 4) <=
                self.__one_to_one_connection_dtcm_max_bytes) and
            (pre_vertex_slice.lo_atom == post_vertex_slice.lo_atom) and
            (pre_vertex_slice.hi_atom == post_vertex_slice.hi_atom))

    def __write_row_data(
            self, spec, connector, pre_vertex_slice, post_vertex_slice,
            row_length, row_data, rinfo, single_synapses,
            master_pop_table_region, synaptic_matrix_region,
            block_addr, single_addr, app_edge):
        if row_length == 1 and self.__is_direct(
                single_addr, connector, pre_vertex_slice, post_vertex_slice,
                app_edge):
            single_rows = row_data.reshape(-1, 4)[:, 3]
            single_synapses.append(single_rows)
            self.__poptable_type.update_master_population_table(
                spec, single_addr, 1, rinfo.first_key_and_mask,
                master_pop_table_region, is_single=True)
            single_addr += len(single_rows) * 4
        else:
            block_addr = self._write_padding(
                spec, synaptic_matrix_region, block_addr)
            spec.switch_write_focus(synaptic_matrix_region)
            spec.write_array(row_data)
            self.__poptable_type.update_master_population_table(
                spec, block_addr, row_length,
                rinfo.first_key_and_mask, master_pop_table_region)
            block_addr += len(row_data) * 4
        return block_addr, single_addr

    def _get_ring_buffer_shifts(
            self, application_vertex, application_graph, machine_timestep):
        """ Get the ring buffer shifts for this vertex
        """
        if self.__ring_buffer_shifts is None:
            self.__ring_buffer_shifts = \
                self._get_ring_buffer_to_input_left_shifts(
                    application_vertex, application_graph, machine_timestep)
        return self.__ring_buffer_shifts

    def _write_synapse_parameters(
            self, spec, vertex_slice, application_graph, machine_time_step, index):

        n_atoms = vertex_slice.n_atoms
        spec.comment("\nWriting Synapse Parameters for {} Neurons:\n".format(
            n_atoms))

        # Set the focus to the memory region 2 (neuron parameters):
        spec.switch_write_focus(
            region=constants.POPULATION_BASED_REGIONS.SYNAPSE_PARAMS.value)

        # Write the number of neurons
        spec.write_value(data=n_atoms)

        # Write the number of synapse types managed
        spec.write_value(data=self._implemented_synapse_types)

        # Write the size of the incoming spike buffer
        spec.write_value(data=self._incoming_spike_buffer_size)

        # Write the synapse index for SDRAM offset for synaptic contributions
        spec.write_value(data=self._synapse_index)

        # Write the SDRAM tag for the contribution area
        spec.write_value(data=index)

        # Write the offset for SDRAM (CHECK FOR DUAL EXC SYN TYPES)
        if self._synapse_index > 0:
            spec.write_value(data=self._synapse_index)
        else:
            spec.write_value(data=self.__partition)

        ring_buffer_shifts = self._get_ring_buffer_shifts(
            self, application_graph, machine_time_step)

        spec.write_array(ring_buffer_shifts)

        return ring_buffer_shifts

    @inject_items({
        "machine_time_step": "MachineTimeStep",
        "time_scale_factor": "TimeScaleFactor",
        "graph_mapper": "MemoryGraphMapper",
        "application_graph": "MemoryApplicationGraph",
        "machine_graph": "MemoryMachineGraph",
        "routing_info": "MemoryRoutingInfos",
        "tags": "MemoryTags",
        "placements": "MemoryPlacements",
    })
    @overrides(
        AbstractGeneratesDataSpecification.generate_data_specification,
        additional_arguments={
            "machine_time_step", "time_scale_factor", "graph_mapper",
            "application_graph", "machine_graph", "routing_info",
            "tags", "placements",
        })
    def generate_data_specification(
            self, spec, placement, machine_time_step, time_scale_factor,
            graph_mapper, application_graph, machine_graph, routing_info,
            tags, placements):

        vertex = placement.vertex
        vertex_slice = graph_mapper.get_slice(vertex)

        # Create an index of delay keys into this vertex
        for m_edge in machine_graph.get_edges_ending_at_vertex(vertex):
            app_edge = graph_mapper.get_application_edge(m_edge)
            if isinstance(app_edge.pre_vertex, DelayExtensionVertex):
                pre_vertex_slice = graph_mapper.get_slice(
                    m_edge.pre_vertex)
                self.__delay_key_index[app_edge.pre_vertex.source_vertex,
                                       pre_vertex_slice.lo_atom,
                                       pre_vertex_slice.hi_atom] = \
                    routing_info.get_routing_info_for_edge(m_edge)

        spec.comment("\n*** Synapses spec block ***\n")

        in_edges = application_graph.get_edges_ending_at_vertex(self)

        all_syn_block_sz = self._get_synaptic_blocks_size(
            vertex_slice, in_edges, machine_time_step)

        # Reserve memory regions
        self._reserve_memory_regions(
            spec, vertex, vertex_slice, machine_graph,
            all_syn_block_sz, graph_mapper)

        # Write the setup region
        spec.switch_write_focus(
            constants.POPULATION_BASED_REGIONS.SYSTEM.value)
        spec.write_array(simulation_utilities.get_simulation_header_array(
            self.get_binary_file_name(), machine_time_step,
            time_scale_factor))

        if vertex.vertex_index is None:
            for c in vertex.constraints:
                if isinstance(c, SameChipAsConstraint) and isinstance(c.vertex, PopulationMachineVertex):
                    vertex.vertex_index = c.vertex.vertex_index



        # Write the recording region
        #spec.switch_write_focus(
        #    constants.POPULATION_BASED_REGIONS.RECORDING.value)
        #ip_tags = tags.get_ip_tags_for_vertex(vertex)
        #recorded_region_sizes = recording_utilities.get_recorded_region_sizes(
        #    self._get_buffered_sdram(vertex_slice, n_machine_time_steps),
        #    self._maximum_sdram_for_buffering)
        #spec.write_array(recording_utilities.get_recording_header_array(
        #    recorded_region_sizes, self._time_between_requests,
        #    self._buffer_size_before_receive, ip_tags))

        ring_buffer_shifts = self._write_synapse_parameters(
            spec, vertex_slice, application_graph, machine_time_step,
            vertex.vertex_index)

        scales = numpy.array([
            self._get_weight_scale(r) * self._weight_scale
            for r in ring_buffer_shifts])

        post_slices = graph_mapper.get_slices(self)
        post_slice_idx = graph_mapper.get_machine_vertex_index(vertex)

        gen_data = self._write_synaptic_matrix_and_master_population_table(
            spec, post_slices, post_slice_idx, vertex,
            vertex_slice, all_syn_block_sz, scales,
            POPULATION_BASED_REGIONS.POPULATION_TABLE.value,
            POPULATION_BASED_REGIONS.SYNAPTIC_MATRIX.value,
            POPULATION_BASED_REGIONS.DIRECT_MATRIX.value,
            routing_info, graph_mapper, machine_graph, machine_time_step)

        if isinstance(self.__synapse_dynamics,
                      AbstractSynapseDynamicsStructural):
            self.__synapse_dynamics.write_parameters(
                spec,
                POPULATION_BASED_REGIONS.SYNAPSE_DYNAMICS.value,
                machine_time_step, scales,
                application_graph=application_graph,
                machine_graph=machine_graph,
                app_vertex=self, post_slice=vertex_slice,
                machine_vertex=vertex,
                graph_mapper=graph_mapper, routing_info=routing_info)
        else:
            self.__synapse_dynamics.write_parameters(
                spec,
                POPULATION_BASED_REGIONS.SYNAPSE_DYNAMICS.value,
                machine_time_step, scales)

        self.__weight_scales[placement] = scales

        self._write_on_machine_data_spec(
            spec, vertex_slice, scales, gen_data)

        # write profile data
        profile_utils.write_profile_region_data(
            spec, constants.POPULATION_BASED_REGIONS.PROFILING.value,
            self._n_profile_samples)

        # End the writing of this specification
        spec.end_specification()

    def clear_connection_cache(self):
        self.__retrieved_blocks = dict()

    def get_connections_from_machine(
            self, transceiver, placement, machine_edge, graph_mapper,
            routing_infos, synapse_info, machine_time_step,
            using_extra_monitor_cores, placements=None, data_receiver=None,
            sender_extra_monitor_core_placement=None,
            extra_monitor_cores_for_router_timeout=None,
            handle_time_out_configuration=True, fixed_routes=None):
        app_edge = graph_mapper.get_application_edge(machine_edge)
        if not isinstance(app_edge, ProjectionApplicationEdge):
            return None

        # Get details for extraction
        pre_vertex_slice = graph_mapper.get_slice(machine_edge.pre_vertex)
        post_vertex_slice = graph_mapper.get_slice(machine_edge.post_vertex)

        # Get the key for the pre_vertex
        key = routing_infos.get_first_key_for_edge(machine_edge)

        # Get the key for the delayed pre_vertex
        delayed_key = None
        if app_edge.delay_edge is not None:
            delayed_key = self.__delay_key_index[
                app_edge.pre_vertex, pre_vertex_slice.lo_atom,
                pre_vertex_slice.hi_atom].first_key

        # Get the block for the connections from the pre_vertex
        master_pop_table, direct_synapses, indirect_synapses = \
            self.__compute_addresses(transceiver, placement)
        data, max_row_length = self._retrieve_synaptic_block(
            transceiver, placement, master_pop_table, indirect_synapses,
            direct_synapses, key, pre_vertex_slice.n_atoms, synapse_info.index,
            using_extra_monitor_cores, placements, data_receiver,
            sender_extra_monitor_core_placement,
            extra_monitor_cores_for_router_timeout, fixed_routes)

        # Get the block for the connections from the delayed pre_vertex
        delayed_data = None
        delayed_max_row_len = 0
        if delayed_key is not None:
            delayed_data, delayed_max_row_len = self._retrieve_synaptic_block(
                transceiver, placement, master_pop_table, indirect_synapses,
                direct_synapses, delayed_key,
                pre_vertex_slice.n_atoms * app_edge.n_delay_stages,
                synapse_info.index, using_extra_monitor_cores, placements,
                data_receiver, sender_extra_monitor_core_placement,
                extra_monitor_cores_for_router_timeout,
                handle_time_out_configuration, fixed_routes)

        # Convert the blocks into connections
        return self._read_synapses(
            synapse_info, pre_vertex_slice, post_vertex_slice,
            max_row_length, delayed_max_row_len, self._implemented_synapse_types,
            self.__weight_scales[placement], data, delayed_data,
            app_edge.n_delay_stages, machine_time_step)

    def __compute_addresses(self, transceiver, placement):
        """ Helper for computing the addresses of the master pop table and\
            synaptic-matrix-related bits.
        """
        master_pop_table = locate_memory_region_for_placement(
            placement, POPULATION_BASED_REGIONS.POPULATION_TABLE.value,
            transceiver)
        synaptic_matrix = locate_memory_region_for_placement(
            placement, POPULATION_BASED_REGIONS.SYNAPTIC_MATRIX.value,
            transceiver)
        direct_synapses = locate_memory_region_for_placement(
            placement, POPULATION_BASED_REGIONS.DIRECT_MATRIX.value,
            transceiver) + 4
        return master_pop_table, direct_synapses, synaptic_matrix

    def _extract_synaptic_matrix_data_location(
            self, key, master_pop_table_address, transceiver, placement):
        return self.__poptable_type.extract_synaptic_matrix_data_location(
            key, master_pop_table_address, transceiver,
            placement.x, placement.y)

    def _read_synapses(self, info, pre_slice, post_slice, len1, len2, len3,
                       weight_scales, data1, data2, n_delays, timestep):
        return self.__synapse_io.read_synapses(
            info, pre_slice, post_slice, len1, len2, len3, weight_scales,
            data1, data2, n_delays, timestep)

    def _retrieve_synaptic_block(
            self, transceiver, placement, master_pop_table_address,
            indirect_synapses_address, direct_synapses_address,
            key, n_rows, index, using_extra_monitor_cores, placements=None,
            data_receiver=None, sender_extra_monitor_core_placement=None,
            extra_monitor_cores_for_router_timeout=None,
            handle_time_out_configuration=True, fixed_routes=None):
        """ Read in a synaptic block from a given processor and vertex on\
            the machine
        """
        # See if we have already got this block
        if (placement, key, index) in self.__retrieved_blocks:
            return self.__retrieved_blocks[placement, key, index]

        items = self._extract_synaptic_matrix_data_location(
            key, master_pop_table_address, transceiver, placement)
        if index >= len(items):
            return None, None

        max_row_length, synaptic_block_offset, is_single = items[index]
        if max_row_length == 0:
            return None, None

        block = None
        if max_row_length > 0 and synaptic_block_offset is not None:
            # if exploiting the extra monitor cores, need to set the machine
            # for data extraction mode
            if using_extra_monitor_cores and handle_time_out_configuration:
                data_receiver.set_cores_for_data_extraction(
                    transceiver, extra_monitor_cores_for_router_timeout,
                    placements)

            # read in the synaptic block
            if not is_single:
                block = self.__read_multiple_synaptic_blocks(
                    transceiver, data_receiver, placement, n_rows,
                    max_row_length,
                    indirect_synapses_address + synaptic_block_offset,
                    using_extra_monitor_cores,
                    sender_extra_monitor_core_placement, fixed_routes)
            else:
                block, max_row_length = self.__read_single_synaptic_block(
                    transceiver, data_receiver, placement, n_rows,
                    direct_synapses_address + synaptic_block_offset,
                    using_extra_monitor_cores,
                    sender_extra_monitor_core_placement, fixed_routes)

            if using_extra_monitor_cores and handle_time_out_configuration:
                data_receiver.unset_cores_for_data_extraction(
                    transceiver, extra_monitor_cores_for_router_timeout,
                    placements)

        self.__retrieved_blocks[placement, key, index] = \
            (block, max_row_length)
        return block, max_row_length

    def __read_multiple_synaptic_blocks(
            self, transceiver, data_receiver, placement, n_rows,
            max_row_length, address, using_extra_monitor_cores,
            sender_extra_monitor_core_placement, fixed_routes):
        """ Read in an array of synaptic blocks.
        """
        # calculate the synaptic block size in bytes
        synaptic_block_size = self.__synapse_io.get_block_n_bytes(
            max_row_length, n_rows)

        # read in the synaptic block
        if using_extra_monitor_cores:
            return data_receiver.get_data(
                transceiver, sender_extra_monitor_core_placement, address,
                synaptic_block_size, fixed_routes)
        return transceiver.read_memory(
            placement.x, placement.y, address, synaptic_block_size)

    def __read_single_synaptic_block(
            self, transceiver, data_receiver, placement, n_rows, address,
            using_extra_monitor_cores, sender_extra_monitor_core_placement,
            fixed_routes):
        """ Read in a single synaptic block.
        """
        # The data is one per row
        synaptic_block_size = n_rows * 4

        # read in the synaptic row data
        if using_extra_monitor_cores:
            single_block = data_receiver.get_data(
                transceiver, sender_extra_monitor_core_placement, address,
                synaptic_block_size, fixed_routes)
        else:
            single_block = transceiver.read_memory(
                placement.x, placement.y, address, synaptic_block_size)

        # Convert the block into a set of rows
        numpy_block = numpy.zeros((n_rows, 4), dtype="uint32")
        numpy_block[:, 3] = numpy.asarray(
            single_block, dtype="uint8").view("uint32")
        numpy_block[:, 1] = 1
        return bytearray(numpy_block.tobytes()), 1

    # inherited from AbstractProvidesIncomingPartitionConstraints
    @overrides(AbstractProvidesIncomingPartitionConstraints.
               get_incoming_partition_constraints)
    def get_incoming_partition_constraints(self, partition):
        return self.__poptable_type.get_edge_constraints()

    def _write_on_machine_data_spec(
            self, spec, post_vertex_slice, weight_scales, generator_data):
        """ Write the data spec for the synapse expander

        :param spec: The specification to write to
        :param post_vertex_slice: The slice of the vertex being written
        :param weight_scales: scaling of weights on each synapse
        """
        if not generator_data:
            return

        if len(weight_scales) < self._model_synapse_types:
            tmp_weight_scales = list()
            for i in range(self._model_synapse_types):
                if i != self._synapse_index:
                    tmp_weight_scales.append(0)
                else:
                    # ADAPT THIS FOR MULTIPLE EXCITATORY TYPES
                    # AS THE SYNAPSE INDEX
                    tmp_weight_scales.append(weight_scales[0])

        n_bytes = (
            _SYNAPSES_BASE_GENERATOR_SDRAM_USAGE_IN_BYTES +
            (self._implemented_synapse_types * 4))
        for data in generator_data:
            n_bytes += data.size

        spec.reserve_memory_region(
            region=POPULATION_BASED_REGIONS.CONNECTOR_BUILDER.value,
            size=n_bytes, label="ConnectorBuilderRegion")
        spec.switch_write_focus(
            region=POPULATION_BASED_REGIONS.CONNECTOR_BUILDER.value)

        spec.write_value(len(generator_data))
        spec.write_value(post_vertex_slice.lo_atom)
        spec.write_value(post_vertex_slice.n_atoms)
<<<<<<< HEAD
=======
        #spec.write_value(self._implemented_synapse_types)
>>>>>>> 22b8ea07
        spec.write_value(self._model_synapse_types)
        spec.write_value(get_n_bits(self._implemented_synapse_types))
        n_neuron_id_bits = get_n_bits(post_vertex_slice.n_atoms)
        spec.write_value(n_neuron_id_bits)
        for w in tmp_weight_scales:
            spec.write_value(int(w), data_type=DataType.INT32)

        for data in generator_data:
            spec.write_array(data.gen_data)

    def gen_on_machine(self, vertex_slice):
        """ True if the synapses should be generated on the machine
        """
        key = (vertex_slice.lo_atom, vertex_slice.hi_atom)
        return self.__gen_on_machine.get(key, False)

    #TODO: IMPLEMENT THIS METHOD FOR RECORDING!!
    def _get_buffered_sdram(self, vertex_slice, n_machine_time_steps):
        return []


    @overrides(ApplicationVertex.create_machine_vertex)
    def create_machine_vertex(
            self, vertex_slice, resources_required, label=None,
            constraints=None):

        #FOR RECORDING
        #buffered_sdram = self._get_buffered_sdram(
        #    vertex_slice, n_machine_time_steps)

        #For recording change [] with self._synapse_recorder.recorded_region_ids
        vertex = SynapseMachineVertex(
            resources_required, [],
            label, constraints)

        self._machine_vertices[(
            vertex_slice.lo_atom, vertex_slice.hi_atom)] = vertex
        SynapticManager._n_vertices += 1

        for app_vertex in self._connected_app_vertices:
            out_vertex =\
                app_vertex.get_machine_vertex_at((vertex_slice.hi_atom - self._atoms_offset) // self._atoms_neuron_cores)
            if out_vertex is not None:
                vertex.add_constraint(SameChipAsConstraint(out_vertex))

        # return machine vertex
        return vertex

    def get_machine_vertex_at(self, low, high):

        vertices = list()

        for (lo, hi) in self._machine_vertices:
            if lo >= low and hi <= high:
                vertices.append(self._machine_vertices[(lo, hi)])

        return vertices


class _AppKeyInfo(object):

    __slots__ = ["app_key", "app_mask", "core_mask", "core_shift", "n_neurons"]

    def __init__(self, app_key, app_mask, core_mask, core_shift, n_neurons):
        self.app_key = app_key
        self.app_mask = app_mask
        self.core_mask = core_mask
        self.core_shift = core_shift
        self.n_neurons = n_neurons

    @property
    def key_and_mask(self):
        return BaseKeyAndMask(self.app_key, self.app_mask)<|MERGE_RESOLUTION|>--- conflicted
+++ resolved
@@ -93,19 +93,11 @@
     __slots__ = [
         "__delay_key_index",
         "_implemented_synapse_types", #number of different synapse types implemented (set to one on higher level, but left as param here)
-<<<<<<< HEAD
         "_synapse_index", #index of the synapse type implemented, MUST be 0 if implemented_synapse_types is > 1
-        "_one_to_one_connection_dtcm_max_bytes",
-        "_poptable_type",
-        "_pre_run_connection_holders",
-        "_retrieved_blocks",
-=======
-        "_synapse_index", #index of the synapse type implemented, MUST be 0 if n_synapse_types is > 1
         "__one_to_one_connection_dtcm_max_bytes",
         "__poptable_type",
         "__pre_run_connection_holders",
         "__retrieved_blocks",
->>>>>>> 22b8ea07
         "_weight_scale",
         "__ring_buffer_sigma",
         "__spikes_per_second",
@@ -126,7 +118,8 @@
         "_atoms_neuron_cores",
         "_synapse_recorder",
         "__partition",
-        "_atoms_offset"]
+        "_atoms_offset",
+        "_ring_buffer_shifts"]
 
     BASIC_MALLOC_USAGE = 2
 
@@ -149,6 +142,8 @@
         self._model_synapse_types = model_syn_types
         self._atoms_neuron_cores = max_atoms_per_core
         self._atoms_offset = atoms_offset
+        # Hardcoded, avoids the function call and is set to the same value for all the partitions
+        self._ring_buffer_shifts = [7]
 
         #FOR RECORDING
         self._synapse_recorder = None
@@ -298,6 +293,10 @@
     @property
     def vertex_executable_suffix(self):
         return self.__synapse_dynamics.get_vertex_executable_suffix()
+
+    @property
+    def ring_buffer_shifts(self):
+        return self._ring_buffer_shifts
 
     @property
     def connected_app_vertices(self):
@@ -1395,12 +1394,11 @@
         else:
             spec.write_value(data=self.__partition)
 
-        ring_buffer_shifts = self._get_ring_buffer_shifts(
-            self, application_graph, machine_time_step)
-
-        spec.write_array(ring_buffer_shifts)
-
-        return ring_buffer_shifts
+        # Hardcoded and moved in the constructor
+        #ring_buffer_shifts = self._get_ring_buffer_shifts(
+        #    self, application_graph, machine_time_step)
+
+        spec.write_array(self._ring_buffer_shifts)
 
     @inject_items({
         "machine_time_step": "MachineTimeStep",
@@ -1475,13 +1473,13 @@
         #    recorded_region_sizes, self._time_between_requests,
         #    self._buffer_size_before_receive, ip_tags))
 
-        ring_buffer_shifts = self._write_synapse_parameters(
+        self._write_synapse_parameters(
             spec, vertex_slice, application_graph, machine_time_step,
             vertex.vertex_index)
 
         scales = numpy.array([
             self._get_weight_scale(r) * self._weight_scale
-            for r in ring_buffer_shifts])
+            for r in self._ring_buffer_shifts])
 
         post_slices = graph_mapper.get_slices(self)
         post_slice_idx = graph_mapper.get_machine_vertex_index(vertex)
@@ -1750,10 +1748,6 @@
         spec.write_value(len(generator_data))
         spec.write_value(post_vertex_slice.lo_atom)
         spec.write_value(post_vertex_slice.n_atoms)
-<<<<<<< HEAD
-=======
-        #spec.write_value(self._implemented_synapse_types)
->>>>>>> 22b8ea07
         spec.write_value(self._model_synapse_types)
         spec.write_value(get_n_bits(self._implemented_synapse_types))
         n_neuron_id_bits = get_n_bits(post_vertex_slice.n_atoms)
