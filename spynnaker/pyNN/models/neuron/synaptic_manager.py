# Copyright (c) 2017-2019 The University of Manchester
#
# This program is free software: you can redistribute it and/or modify
# it under the terms of the GNU General Public License as published by
# the Free Software Foundation, either version 3 of the License, or
# (at your option) any later version.
#
# This program is distributed in the hope that it will be useful,
# but WITHOUT ANY WARRANTY; without even the implied warranty of
# MERCHANTABILITY or FITNESS FOR A PARTICULAR PURPOSE.  See the
# GNU General Public License for more details.
#
# You should have received a copy of the GNU General Public License
# along with this program.  If not, see <http://www.gnu.org/licenses/>.
from spinn_front_end_common.utilities.constants import \
    MICRO_TO_SECOND_CONVERSION

from collections import defaultdict
import math
import struct
import numpy
import scipy.stats  # @UnresolvedImport
from scipy import special  # @UnresolvedImport
<<<<<<< HEAD

from spinn_utilities.helpful_functions import get_valid_components
=======
from pyNN.random import RandomDistribution
>>>>>>> 98a8fcf3
from data_specification.enums import DataType
from spinn_front_end_common.utilities.helpful_functions import (
    locate_memory_region_for_placement)
from spinn_front_end_common.utilities.constants import BYTES_PER_WORD
from spynnaker.pyNN.models.neuron.generator_data import GeneratorData
from spynnaker.pyNN.models.neural_projections.connectors import (
    AbstractGenerateConnectorOnMachine)
from spynnaker.pyNN.models.neural_projections import ProjectionApplicationEdge
from .synapse_dynamics import (
    AbstractSynapseDynamicsStructural,
    AbstractGenerateOnMachine, SynapseDynamicsStructuralSTDP)
from spynnaker.pyNN.models.neuron.synapse_io import SynapseIORowBased
from spynnaker.pyNN.models.spike_source.spike_source_poisson_vertex import (
    SpikeSourcePoissonVertex)
from spynnaker.pyNN.models.utility_models.delays import DelayExtensionVertex
from spynnaker.pyNN.utilities.constants import (
    POPULATION_BASED_REGIONS, POSSION_SIGMA_SUMMATION_LIMIT)
from spynnaker.pyNN.utilities.utility_calls import (
    get_maximum_probable_value, get_n_bits)
from spynnaker.pyNN.utilities.running_stats import RunningStats
from spynnaker.pyNN.models.neuron.master_pop_table import (
    MasterPopTableAsBinarySearch)

TIME_STAMP_BYTES = BYTES_PER_WORD

# TODO: Make sure these values are correct (particularly CPU cycles)
_SYNAPSES_BASE_DTCM_USAGE_IN_BYTES = 7 * BYTES_PER_WORD
_SYNAPSES_BASE_SDRAM_USAGE_IN_BYTES = 0
_SYNAPSES_BASE_N_CPU_CYCLES_PER_NEURON = 10
_SYNAPSES_BASE_N_CPU_CYCLES = 8

# 4 for n_edges
# 8 for post_vertex_slice.lo_atom, post_vertex_slice.n_atoms
# 4 for n_synapse_types
# 4 for n_synapse_type_bits
# 4 for n_synapse_index_bits
_SYNAPSES_BASE_GENERATOR_SDRAM_USAGE_IN_BYTES = 6 * BYTES_PER_WORD

# Amount to scale synapse SDRAM estimate by to make sure the synapses fit
_SYNAPSE_SDRAM_OVERSCALE = 1.1

_ONE_WORD = struct.Struct("<I")


class SynapticManager(object):
    """ Deals with synapses
    """
    # pylint: disable=too-many-arguments, too-many-locals
    __slots__ = [
        "__delay_key_index",
        "__n_synapse_types",
        "__one_to_one_connection_dtcm_max_bytes",
        "__poptable_type",
        "__pre_run_connection_holders",
        "__retrieved_blocks",
        "__ring_buffer_sigma",
        "__spikes_per_second",
        "__synapse_dynamics",
        "__synapse_io",
        "__weight_scales",
        "__ring_buffer_shifts",
        "__gen_on_machine",
        "__max_row_info",
        "__synapse_indices"]

    def __init__(self, n_synapse_types, ring_buffer_sigma, spikes_per_second,
                 config, population_table_type=None, synapse_io=None):
        self.__n_synapse_types = n_synapse_types
        self.__ring_buffer_sigma = ring_buffer_sigma
        self.__spikes_per_second = spikes_per_second

        # Get the type of population table
        self.__poptable_type = population_table_type
        if population_table_type is None:
            self.__poptable_type = MasterPopTableAsBinarySearch()

        # Get the synapse IO
        self.__synapse_io = synapse_io
        if synapse_io is None:
            self.__synapse_io = SynapseIORowBased()

        if self.__ring_buffer_sigma is None:
            self.__ring_buffer_sigma = config.getfloat(
                "Simulation", "ring_buffer_sigma")

        if self.__spikes_per_second is None:
            self.__spikes_per_second = config.getfloat(
                "Simulation", "spikes_per_second")

        # Prepare for dealing with STDP - there can only be one (non-static)
        # synapse dynamics per vertex at present
        self.__synapse_dynamics = None

        # Keep the details once computed to allow reading back
        self.__weight_scales = dict()
        self.__ring_buffer_shifts = None
        self.__delay_key_index = dict()
        self.__retrieved_blocks = dict()

        # A list of connection holders to be filled in pre-run, indexed by
        # the edge the connection is for
        self.__pre_run_connection_holders = defaultdict(list)

        # Limit the DTCM used by one-to-one connections
        self.__one_to_one_connection_dtcm_max_bytes = config.getint(
            "Simulation", "one_to_one_connection_dtcm_max_bytes")

        # Whether to generate on machine or not for a given vertex slice
        self.__gen_on_machine = dict()

        # A map of synapse information to maximum row / delayed row length and
        # size in bytes
        self.__max_row_info = dict()

        # A map of synapse information for each machine pre vertex to index
        self.__synapse_indices = dict()

    @property
    def synapse_dynamics(self):
        return self.__synapse_dynamics

    def __combine_structural_stdp_dynamics(self, structural, stdp):
        return SynapseDynamicsStructuralSTDP(
            structural.partner_selection, structural.formation,
            structural.elimination,
            stdp.timing_dependence, stdp.weight_dependence,
            # voltage dependence is not supported
            None, stdp.dendritic_delay_fraction,
            structural.f_rew, structural.initial_weight,
            structural.initial_delay, structural.s_max, structural.seed)

    @synapse_dynamics.setter
    def synapse_dynamics(self, synapse_dynamics):

        if self.__synapse_dynamics is None:
            self.__synapse_dynamics = synapse_dynamics
        else:
            self.__synapse_dynamics = self.__synapse_dynamics.merge(
                synapse_dynamics)

    @property
    def ring_buffer_sigma(self):
        return self.__ring_buffer_sigma

    @ring_buffer_sigma.setter
    def ring_buffer_sigma(self, ring_buffer_sigma):
        self.__ring_buffer_sigma = ring_buffer_sigma

    @property
    def spikes_per_second(self):
        return self.__spikes_per_second

    @spikes_per_second.setter
    def spikes_per_second(self, spikes_per_second):
        self.__spikes_per_second = spikes_per_second

    def get_maximum_delay_supported_in_ms(self, machine_time_step):
        return self.__synapse_io.get_maximum_delay_supported_in_ms(
            machine_time_step)

    @property
    def vertex_executable_suffix(self):
        if self.__synapse_dynamics is None:
            return ""
        return self.__synapse_dynamics.get_vertex_executable_suffix()

    def add_pre_run_connection_holder(
            self, connection_holder, edge, synapse_info):
        self.__pre_run_connection_holders[edge, synapse_info].append(
            connection_holder)

    def get_connection_holders(self):
        return self.__pre_run_connection_holders

    def get_n_cpu_cycles(self):
        # TODO: Calculate this correctly
        return 0

    def get_dtcm_usage_in_bytes(self):
        # TODO: Calculate this correctly
        return 0

    def _get_synapse_params_size(self):
        return (_SYNAPSES_BASE_SDRAM_USAGE_IN_BYTES +
                (BYTES_PER_WORD * self.__n_synapse_types))

    def _get_static_synaptic_matrix_sdram_requirements(self):

        # 4 for address of direct addresses, and
        # 4 for the size of the direct addresses matrix in bytes
        return 2 * BYTES_PER_WORD

    def __get_max_row_info(
            self, synapse_info, post_vertex_slice, app_edge,
            machine_time_step):
        """ Get the maximum size of each row for a given slice of the vertex

        :rtype: MaxRowInfo
        """
        key = (synapse_info, post_vertex_slice.lo_atom,
               post_vertex_slice.hi_atom)
        if key not in self.__max_row_info:
            self.__max_row_info[key] = self.__synapse_io.get_max_row_info(
                synapse_info, post_vertex_slice,
                app_edge.n_delay_stages, self.__poptable_type,
                machine_time_step, app_edge)
        return self.__max_row_info[key]

    def _get_synaptic_blocks_size(
            self, post_vertex_slice, in_edges, machine_time_step):
        """ Get the size of the synaptic blocks in bytes
        """
        memory_size = self._get_static_synaptic_matrix_sdram_requirements()
        for in_edge in in_edges:
            if isinstance(in_edge, ProjectionApplicationEdge):
                for synapse_info in in_edge.synapse_information:
                    memory_size = self.__add_synapse_size(
                        memory_size, synapse_info, post_vertex_slice, in_edge,
                        machine_time_step)
        return int(memory_size * _SYNAPSE_SDRAM_OVERSCALE)

    def __add_synapse_size(self, memory_size, synapse_info, post_vertex_slice,
                           in_edge, machine_time_step):
        max_row_info = self.__get_max_row_info(
            synapse_info, post_vertex_slice, in_edge, machine_time_step)
        n_atoms = in_edge.pre_vertex.n_atoms
        memory_size = self.__poptable_type.get_next_allowed_address(
            memory_size)
        memory_size += max_row_info.undelayed_max_bytes * n_atoms
        memory_size = self.__poptable_type.get_next_allowed_address(
            memory_size)
        memory_size += (
            max_row_info.delayed_max_bytes * n_atoms * in_edge.n_delay_stages)
        return memory_size

    def _get_size_of_generator_information(self, in_edges):
        """ Get the size of the synaptic expander parameters
        """
        gen_on_machine = False
        size = 0
        for in_edge in in_edges:
            if isinstance(in_edge, ProjectionApplicationEdge):
                for synapse_info in in_edge.synapse_information:

                    # Get the number of likely vertices
                    max_atoms = in_edge.pre_vertex.get_max_atoms_per_core()
                    if in_edge.pre_vertex.n_atoms < max_atoms:
                        max_atoms = in_edge.pre_vertex.n_atoms
                    n_edge_vertices = int(math.ceil(
                        float(in_edge.pre_vertex.n_atoms) / float(max_atoms)))

                    # Get the size
                    connector = synapse_info.connector
                    dynamics = synapse_info.synapse_dynamics
                    connector_gen = isinstance(
                        connector, AbstractGenerateConnectorOnMachine) and \
                        connector.generate_on_machine(
                            synapse_info.weights, synapse_info.delays)
                    synapse_gen = isinstance(
                        dynamics, AbstractGenerateOnMachine)
                    if connector_gen and synapse_gen:
                        gen_on_machine = True
                        gen_size = sum((
                            GeneratorData.BASE_SIZE,
                            connector.gen_delay_params_size_in_bytes(
                                synapse_info.delays),
                            connector.gen_weight_params_size_in_bytes(
                                synapse_info.weights),
                            connector.gen_connector_params_size_in_bytes,
                            dynamics.gen_matrix_params_size_in_bytes
                        ))
                        size += gen_size * n_edge_vertices
        if gen_on_machine:
            size += _SYNAPSES_BASE_GENERATOR_SDRAM_USAGE_IN_BYTES
            size += self.__n_synapse_types * BYTES_PER_WORD
        return size

    def _get_synapse_dynamics_parameter_size(
            self, vertex_slice, application_graph, app_vertex):
        """ Get the size of the synapse dynamics region
        """
        if self.__synapse_dynamics is None:
            return 0

        # Does the size of the parameters area depend on presynaptic
        # connections in any way?
        if isinstance(self.__synapse_dynamics,
                      AbstractSynapseDynamicsStructural):
            return self.__synapse_dynamics\
                .get_structural_parameters_sdram_usage_in_bytes(
                     application_graph, app_vertex, vertex_slice.n_atoms,
                     self.__n_synapse_types)
        else:
            return self.__synapse_dynamics.get_parameters_sdram_usage_in_bytes(
                vertex_slice.n_atoms, self.__n_synapse_types)

    def get_sdram_usage_in_bytes(
            self, vertex_slice, machine_time_step, application_graph,
            app_vertex):
        in_edges = application_graph.get_edges_ending_at_vertex(app_vertex)
        return (
            self._get_synapse_params_size() +
            self._get_synapse_dynamics_parameter_size(
                vertex_slice, application_graph, app_vertex) +
            self._get_synaptic_blocks_size(
                vertex_slice, in_edges, machine_time_step) +
            self.__poptable_type.get_master_population_table_size(in_edges) +
            self._get_size_of_generator_information(in_edges))

    def _reserve_memory_regions(
            self, spec, machine_vertex, vertex_slice,
            machine_graph, all_syn_block_sz, graph_mapper,
            application_graph, application_vertex):
        spec.reserve_memory_region(
            region=POPULATION_BASED_REGIONS.SYNAPSE_PARAMS.value,
            size=self._get_synapse_params_size(),
            label='SynapseParams')

        master_pop_table_sz = \
            self.__poptable_type.get_exact_master_population_table_size(
                machine_vertex, machine_graph, graph_mapper)
        if master_pop_table_sz > 0:
            spec.reserve_memory_region(
                region=POPULATION_BASED_REGIONS.POPULATION_TABLE.value,
                size=master_pop_table_sz, label='PopTable')
        if all_syn_block_sz > 0:
            spec.reserve_memory_region(
                region=POPULATION_BASED_REGIONS.SYNAPTIC_MATRIX.value,
                size=all_syn_block_sz, label='SynBlocks')

        synapse_dynamics_sz = self._get_synapse_dynamics_parameter_size(
            vertex_slice, application_graph, application_vertex)
        if synapse_dynamics_sz != 0:
            spec.reserve_memory_region(
                region=POPULATION_BASED_REGIONS.SYNAPSE_DYNAMICS.value,
                size=synapse_dynamics_sz, label='synapseDynamicsParams')

    @staticmethod
    def _ring_buffer_expected_upper_bound(
            weight_mean, weight_std_dev, spikes_per_second,
            machine_timestep, n_synapses_in, sigma):
        """ Provides expected upper bound on accumulated values in a ring\
            buffer element.

        Requires an assessment of maximum Poisson input rate.

        Assumes knowledge of mean and SD of weight distribution, fan-in\
        and timestep.

        All arguments should be assumed real values except n_synapses_in\
        which will be an integer.

        :param weight_mean: Mean of weight distribution (in either nA or\
            microSiemens as required)
        :param weight_std_dev: SD of weight distribution
        :param spikes_per_second: Maximum expected Poisson rate in Hz
        :param machine_timestep: in us
        :param n_synapses_in: No of connected synapses
        :param sigma: How many SD above the mean to go for upper bound; a\
            good starting choice is 5.0. Given length of simulation we can\
            set this for approximate number of saturation events.
        """
        # E[ number of spikes ] in a timestep
        steps_per_second = MICRO_TO_SECOND_CONVERSION / machine_timestep
        average_spikes_per_timestep = (
            float(n_synapses_in * spikes_per_second) / steps_per_second)

        # Exact variance contribution from inherent Poisson variation
        poisson_variance = average_spikes_per_timestep * (weight_mean ** 2)

        # Upper end of range for Poisson summation required below
        # upper_bound needs to be an integer
        upper_bound = int(round(average_spikes_per_timestep +
                                POSSION_SIGMA_SUMMATION_LIMIT *
                                math.sqrt(average_spikes_per_timestep)))

        # Closed-form exact solution for summation that gives the variance
        # contributed by weight distribution variation when modulated by
        # Poisson PDF.  Requires scipy.special for gamma and incomplete gamma
        # functions. Beware: incomplete gamma doesn't work the same as
        # Mathematica because (1) it's regularised and needs a further
        # multiplication and (2) it's actually the complement that is needed
        # i.e. 'gammaincc']

        weight_variance = 0.0

        if weight_std_dev > 0:
            # pylint: disable=no-member
            lngamma = special.gammaln(1 + upper_bound)
            gammai = special.gammaincc(
                1 + upper_bound, average_spikes_per_timestep)

            big_ratio = (math.log(average_spikes_per_timestep) * upper_bound -
                         lngamma)

            if -701.0 < big_ratio < 701.0 and big_ratio != 0.0:
                log_weight_variance = (
                    -average_spikes_per_timestep +
                    math.log(average_spikes_per_timestep) +
                    2.0 * math.log(weight_std_dev) +
                    math.log(math.exp(average_spikes_per_timestep) * gammai -
                             math.exp(big_ratio)))
                weight_variance = math.exp(log_weight_variance)

        # upper bound calculation -> mean + n * SD
        return ((average_spikes_per_timestep * weight_mean) +
                (sigma * math.sqrt(poisson_variance + weight_variance)))

    def _get_ring_buffer_to_input_left_shifts(
            self, application_vertex, application_graph, machine_timestep,
            weight_scale):
        """ Get the scaling of the ring buffer to provide as much accuracy as\
            possible without too much overflow
        """
        weight_scale_squared = weight_scale * weight_scale
        n_synapse_types = self.__n_synapse_types
        running_totals = [RunningStats() for _ in range(n_synapse_types)]
        delay_running_totals = [RunningStats() for _ in range(n_synapse_types)]
        total_weights = numpy.zeros(n_synapse_types)
        biggest_weight = numpy.zeros(n_synapse_types)
        weights_signed = False
        rate_stats = [RunningStats() for _ in range(n_synapse_types)]
        steps_per_second = MICRO_TO_SECOND_CONVERSION / machine_timestep

        for app_edge in application_graph.get_edges_ending_at_vertex(
                application_vertex):
            if isinstance(app_edge, ProjectionApplicationEdge):
                for synapse_info in app_edge.synapse_information:
                    synapse_type = synapse_info.synapse_type
                    synapse_dynamics = synapse_info.synapse_dynamics
                    connector = synapse_info.connector

                    weight_mean = (
                        synapse_dynamics.get_weight_mean(
                            connector, synapse_info) * weight_scale)
                    n_connections = \
                        connector.get_n_connections_to_post_vertex_maximum(
                            synapse_info)
                    weight_variance = synapse_dynamics.get_weight_variance(
                        connector, synapse_info.weights) * weight_scale_squared
                    running_totals[synapse_type].add_items(
                        weight_mean, weight_variance, n_connections)

                    delay_variance = synapse_dynamics.get_delay_variance(
                        connector, synapse_info.delays)
                    delay_running_totals[synapse_type].add_items(
                        0.0, delay_variance, n_connections)

                    weight_max = (synapse_dynamics.get_weight_maximum(
                        connector, synapse_info) * weight_scale)
                    biggest_weight[synapse_type] = max(
                        biggest_weight[synapse_type], weight_max)

                    spikes_per_tick = max(
                        1.0, self.__spikes_per_second / steps_per_second)
                    spikes_per_second = self.__spikes_per_second
                    if isinstance(app_edge.pre_vertex,
                                  SpikeSourcePoissonVertex):
                        rate = app_edge.pre_vertex.max_rate
                        # If non-zero rate then use it; otherwise keep default
                        if rate != 0:
                            spikes_per_second = rate
                        if hasattr(spikes_per_second, "__getitem__"):
                            spikes_per_second = numpy.max(spikes_per_second)
                        elif isinstance(spikes_per_second, RandomDistribution):
                            spikes_per_second = get_maximum_probable_value(
                                spikes_per_second, app_edge.pre_vertex.n_atoms)
                        prob = 1.0 - (
                            (1.0 / 100.0) / app_edge.pre_vertex.n_atoms)
                        spikes_per_tick = spikes_per_second / steps_per_second
                        spikes_per_tick = scipy.stats.poisson.ppf(
                            prob, spikes_per_tick)
                    rate_stats[synapse_type].add_items(
                        spikes_per_second, 0, n_connections)
                    total_weights[synapse_type] += spikes_per_tick * (
                        weight_max * n_connections)

                    if synapse_dynamics.are_weights_signed():
                        weights_signed = True

        max_weights = numpy.zeros(n_synapse_types)
        for synapse_type in range(n_synapse_types):
            stats = running_totals[synapse_type]
            rates = rate_stats[synapse_type]
            if delay_running_totals[synapse_type].variance == 0.0:
                max_weights[synapse_type] = max(total_weights[synapse_type],
                                                biggest_weight[synapse_type])
            else:
                max_weights[synapse_type] = min(
                    self._ring_buffer_expected_upper_bound(
                        stats.mean, stats.standard_deviation, rates.mean,
                        machine_timestep, stats.n_items,
                        self.__ring_buffer_sigma),
                    total_weights[synapse_type])
                max_weights[synapse_type] = max(
                    max_weights[synapse_type], biggest_weight[synapse_type])

        # Convert these to powers
        max_weight_powers = (
            0 if w <= 0 else int(math.ceil(max(0, math.log(w, 2))))
            for w in max_weights)

        # If 2^max_weight_power equals the max weight, we have to add another
        # power, as range is 0 - (just under 2^max_weight_power)!
        max_weight_powers = (
            w + 1 if (2 ** w) <= a else w
            for w, a in zip(max_weight_powers, max_weights))

        # If we have synapse dynamics that uses signed weights,
        # Add another bit of shift to prevent overflows
        if weights_signed:
            max_weight_powers = (m + 1 for m in max_weight_powers)

        return list(max_weight_powers)

    @staticmethod
    def _get_weight_scale(ring_buffer_to_input_left_shift):
        """ Return the amount to scale the weights by to convert them from \
            floating point values to 16-bit fixed point numbers which can be \
            shifted left by ring_buffer_to_input_left_shift to produce an\
            s1615 fixed point number
        """
        return float(math.pow(2, 16 - (ring_buffer_to_input_left_shift + 1)))

    def _write_synapse_parameters(
            self, spec, ring_buffer_shifts, weight_scale):
        """Get the ring buffer shifts and scaling factors."""

        # Write the ring buffer shifts
        spec.switch_write_focus(POPULATION_BASED_REGIONS.SYNAPSE_PARAMS.value)
        spec.write_array(ring_buffer_shifts)

        # Return the weight scaling factors
        return numpy.array([
            self._get_weight_scale(r) * weight_scale
            for r in ring_buffer_shifts])

    def _write_padding(
            self, spec, synaptic_matrix_region, next_block_start_address):
        next_block_allowed_address = self.__poptable_type\
            .get_next_allowed_address(next_block_start_address)
        if next_block_allowed_address != next_block_start_address:

            # Pad out data file with the added alignment bytes:
            spec.comment("\nWriting population table required padding\n")
            spec.switch_write_focus(synaptic_matrix_region)
            spec.set_register_value(
                register_id=15,
                data=next_block_allowed_address - next_block_start_address)
            spec.write_repeated_value(
                data=0xDD, repeats=15, repeats_is_register=True,
                data_type=DataType.UINT8)
            return next_block_allowed_address
        return next_block_start_address

    def _write_synaptic_matrix_and_master_population_table(
            self, spec, post_slices, post_slice_index, machine_vertex,
            post_vertex_slice, all_syn_block_sz, weight_scales,
            master_pop_table_region, synaptic_matrix_region,
            direct_matrix_region, routing_info,
            graph_mapper, machine_graph, machine_time_step):
        """ Simultaneously generates both the master population table and
            the synaptic matrix.
        """
        spec.comment(
            "\nWriting Synaptic Matrix and Master Population Table:\n")

        # Track writes inside the synaptic matrix region:
        block_addr = 0

        # Get the edges
        in_edges = machine_graph.get_edges_ending_at_vertex(machine_vertex)

        # Set up the master population table
        self.__poptable_type.initialise_table()

        # Set up for single synapses - write the offset of the single synapses
        # initially 0
        single_synapses = list()
        spec.switch_write_focus(synaptic_matrix_region)
        single_addr = 0

        # Store a list of synapse info to be generated on the machine
        generate_on_machine = list()

        # For each machine edge in the vertex, create a synaptic list
        for machine_edge in in_edges:
            app_edge = graph_mapper.get_application_edge(machine_edge)
            if isinstance(app_edge, ProjectionApplicationEdge):
                spec.comment("\nWriting matrix for m_edge:{}\n".format(
                    machine_edge.label))

                pre_vertex_slice = graph_mapper.get_slice(
                    machine_edge.pre_vertex)
                pre_slices = graph_mapper.get_slices(app_edge.pre_vertex)
                pre_slice_index = graph_mapper.get_machine_vertex_index(
                    machine_edge.pre_vertex)

                for synapse_info in app_edge.synapse_information:
                    rinfo = routing_info.get_routing_info_for_edge(
                        machine_edge)

                    # If connector is being built on SpiNNaker,
                    # compute matrix sizes only
                    connector = synapse_info.connector
                    dynamics = synapse_info.synapse_dynamics
                    if (isinstance(
                            connector, AbstractGenerateConnectorOnMachine) and
                            connector.generate_on_machine(
                                synapse_info.weights, synapse_info.delays) and
                            isinstance(dynamics, AbstractGenerateOnMachine) and
                            dynamics.generate_on_machine and
                            not self.__is_direct(
                                single_addr, connector, pre_vertex_slice,
                                post_vertex_slice, app_edge, synapse_info) and
                            not isinstance(
                                self.synapse_dynamics,
                                AbstractSynapseDynamicsStructural)):
                        generate_on_machine.append((
                            synapse_info, pre_slices, pre_vertex_slice,
                            pre_slice_index, app_edge, rinfo))
                    else:
                        block_addr, single_addr, index = self.__write_block(
                            spec, synaptic_matrix_region, synapse_info,
                            pre_slices, pre_slice_index, post_slices,
                            post_slice_index, pre_vertex_slice,
                            post_vertex_slice, app_edge,
                            self.__n_synapse_types, single_synapses,
                            weight_scales, machine_time_step, rinfo,
                            all_syn_block_sz, block_addr, single_addr,
                            machine_edge=machine_edge)
                        key = (synapse_info, pre_vertex_slice.lo_atom,
                               post_vertex_slice.lo_atom)
                        self.__synapse_indices[key] = index

        # Skip blocks that will be written on the machine, but add them
        # to the master population table
        generator_data = list()
        for gen_data in generate_on_machine:
            (synapse_info, pre_slices, pre_vertex_slice, pre_slice_index,
                app_edge, rinfo) = gen_data
            block_addr, index = self.__generate_on_chip_data(
                synapse_info, pre_slices, pre_slice_index, post_slices,
                post_slice_index, pre_vertex_slice, post_vertex_slice, rinfo,
                all_syn_block_sz, block_addr, machine_time_step, app_edge,
                generator_data)
            key = (synapse_info, pre_vertex_slice.lo_atom,
                   post_vertex_slice.lo_atom)
            self.__synapse_indices[key] = index

        self.__poptable_type.finish_master_pop_table(
            spec, master_pop_table_region)

        # Write the size and data of single synapses to the direct region
        if single_synapses:
            single_data = numpy.concatenate(single_synapses)
            spec.reserve_memory_region(
                region=direct_matrix_region,
                size=(len(single_data) + 1) * BYTES_PER_WORD,
                label='DirectMatrix')
            spec.switch_write_focus(direct_matrix_region)
            spec.write_value(len(single_data) * BYTES_PER_WORD)
            spec.write_array(single_data)
        else:
            spec.reserve_memory_region(
                region=direct_matrix_region, size=BYTES_PER_WORD,
                label="DirectMatrix")
            spec.switch_write_focus(direct_matrix_region)
            spec.write_value(0)

        return generator_data

    def __generate_on_chip_data(
            self, synapse_info, pre_slices, pre_slice_index, post_slices,
            post_slice_index, pre_vertex_slice, post_vertex_slice, rinfo,
            all_syn_block_sz, block_addr, machine_time_step, app_edge,
            generator_data):
        """ Generate data for the synapse expander
        """

        # Get the size of the matrices that will be required
        max_row_info = self.__get_max_row_info(
            synapse_info, post_vertex_slice, app_edge, machine_time_step)

        # If delay edge exists, tell this about the data too, so it can
        # generate its own data
        if (max_row_info.delayed_max_n_synapses > 0 and
                app_edge.delay_edge is not None):
            app_edge.delay_edge.pre_vertex.add_generator_data(
                max_row_info.undelayed_max_n_synapses,
                max_row_info.delayed_max_n_synapses,
                pre_slices, pre_slice_index, post_slices, post_slice_index,
                pre_vertex_slice, post_vertex_slice, synapse_info,
                app_edge.n_delay_stages + 1, machine_time_step)
        elif max_row_info.delayed_max_n_synapses != 0:
            raise Exception(
                "Found delayed items but no delay "
                "machine edge for {}".format(app_edge.label))

        # Skip over the normal bytes but still write a master pop entry
        synaptic_matrix_offset = 0xFFFFFFFF
        index = None
        if max_row_info.undelayed_max_n_synapses:
            synaptic_matrix_offset = \
                self.__poptable_type.get_next_allowed_address(block_addr)
            index = self.__poptable_type.update_master_population_table(
                synaptic_matrix_offset, max_row_info.undelayed_max_words,
                rinfo.first_key_and_mask)
            n_bytes_undelayed = (
                max_row_info.undelayed_max_bytes * pre_vertex_slice.n_atoms)
            block_addr = synaptic_matrix_offset + n_bytes_undelayed

            # The synaptic matrix offset is in words for the generator
            synaptic_matrix_offset //= BYTES_PER_WORD
        elif rinfo is not None:
            index = self.__poptable_type.update_master_population_table(
                0, 0, rinfo.first_key_and_mask)

        if block_addr > all_syn_block_sz:
            raise Exception(
                "Too much synaptic memory has been written: {} of {} ".format(
                    block_addr, all_syn_block_sz))

        # Skip over the delayed bytes but still write a master pop entry
        delayed_synaptic_matrix_offset = 0xFFFFFFFF
        delay_rinfo = None
        n_delay_stages = 0
        delay_key = (app_edge.pre_vertex, pre_vertex_slice.lo_atom,
                     pre_vertex_slice.hi_atom)
        if delay_key in self.__delay_key_index:
            delay_rinfo = self.__delay_key_index[delay_key]
        d_index = None
        if max_row_info.delayed_max_n_synapses:
            n_delay_stages = app_edge.n_delay_stages
            delayed_synaptic_matrix_offset = \
                self.__poptable_type.get_next_allowed_address(
                    block_addr)
            d_index = self.__poptable_type.update_master_population_table(
                delayed_synaptic_matrix_offset, max_row_info.delayed_max_words,
                delay_rinfo.first_key_and_mask)
            n_bytes_delayed = (
                max_row_info.delayed_max_bytes * pre_vertex_slice.n_atoms *
                n_delay_stages)
            block_addr = delayed_synaptic_matrix_offset + n_bytes_delayed

            # The delayed synaptic matrix offset is in words for the generator
            delayed_synaptic_matrix_offset //= BYTES_PER_WORD
        elif delay_rinfo is not None:
            d_index = self.__poptable_type.update_master_population_table(
                0, 0, delay_rinfo.first_key_and_mask)

        if block_addr > all_syn_block_sz:
            raise Exception(
                "Too much synaptic memory has been written:"
                " {} of {} ".format(
                    block_addr, all_syn_block_sz))

        # Get additional data for the synapse expander
        generator_data.append(GeneratorData(
            synaptic_matrix_offset, delayed_synaptic_matrix_offset,
            max_row_info.undelayed_max_words, max_row_info.delayed_max_words,
            max_row_info.undelayed_max_n_synapses,
            max_row_info.delayed_max_n_synapses, pre_slices, pre_slice_index,
            post_slices, post_slice_index, pre_vertex_slice, post_vertex_slice,
            synapse_info, n_delay_stages + 1,
            machine_time_step))
        key = (post_vertex_slice.lo_atom, post_vertex_slice.hi_atom)
        self.__gen_on_machine[key] = True

        if index is not None and d_index is not None and index != d_index:
            raise Exception("Delay index {} and normal index {} do not match"
                            .format(d_index, index))
        return block_addr, index

    def __write_block(
            self, spec, synaptic_matrix_region, synapse_info, pre_slices,
            pre_slice_index, post_slices, post_slice_index, pre_vertex_slice,
            post_vertex_slice, app_edge, n_synapse_types, single_synapses,
            weight_scales, machine_time_step, rinfo, all_syn_block_sz,
            block_addr, single_addr, machine_edge):
        (row_data, row_length, delayed_row_data, delayed_row_length,
         delayed_source_ids, delay_stages) = self.__synapse_io.get_synapses(
             synapse_info, pre_slices, pre_slice_index, post_slices,
             post_slice_index, pre_vertex_slice, post_vertex_slice,
             app_edge.n_delay_stages, self.__poptable_type, n_synapse_types,
             weight_scales, machine_time_step,
             app_edge=app_edge, machine_edge=machine_edge)

        if app_edge.delay_edge is not None:
            app_edge.delay_edge.pre_vertex.add_delays(
                pre_vertex_slice, delayed_source_ids, delay_stages)
        elif delayed_source_ids.size != 0:
            raise Exception(
                "Found delayed source IDs but no delay "
                "machine edge for {}".format(app_edge.label))

        if (app_edge, synapse_info) in self.__pre_run_connection_holders:
            for conn_holder in self.__pre_run_connection_holders[
                    app_edge, synapse_info]:
                conn_holder.add_connections(self._read_synapses(
                    synapse_info, pre_vertex_slice, post_vertex_slice,
                    row_length, delayed_row_length, n_synapse_types,
                    weight_scales, row_data, delayed_row_data,
                    machine_time_step))
                conn_holder.finish()

        index = None
        if row_data.size:
            block_addr, single_addr, index = self.__write_row_data(
                spec, synapse_info.connector, pre_vertex_slice,
                post_vertex_slice, row_length, row_data, rinfo,
                single_synapses, synaptic_matrix_region, block_addr,
                single_addr, app_edge, synapse_info)
        elif rinfo is not None:
            index = self.__poptable_type.update_master_population_table(
                0, 0, rinfo.first_key_and_mask)
        del row_data

        if block_addr > all_syn_block_sz:
            raise Exception(
                "Too much synaptic memory has been written: {} of {} ".format(
                    block_addr, all_syn_block_sz))

        delay_rinfo = None
        delay_key = (app_edge.pre_vertex, pre_vertex_slice.lo_atom,
                     pre_vertex_slice.hi_atom)
        if delay_key in self.__delay_key_index:
            delay_rinfo = self.__delay_key_index[delay_key]
        d_index = None
        if delayed_row_data.size:
            block_addr, single_addr, d_index = self.__write_row_data(
                spec, synapse_info.connector, pre_vertex_slice,
                post_vertex_slice, delayed_row_length, delayed_row_data,
                delay_rinfo, single_synapses, synaptic_matrix_region,
                block_addr, single_addr, app_edge, synapse_info)
        elif delay_rinfo is not None:
            d_index = self.__poptable_type.update_master_population_table(
                0, 0, delay_rinfo.first_key_and_mask)
        del delayed_row_data

        if block_addr > all_syn_block_sz:
            raise Exception(
                "Too much synaptic memory has been written: {} of {} ".format(
                    block_addr, all_syn_block_sz))
        if d_index is not None and index is not None and index != d_index:
            raise Exception(
                "Delay index {} and normal index {} do not match".format(
                    d_index, index))
        return block_addr, single_addr, index

    def __is_direct(
            self, single_addr, connector, pre_vertex_slice, post_vertex_slice,
            app_edge, synapse_info):
        """ Determine if the given connection can be done with a "direct"\
            synaptic matrix - this must have an exactly 1 entry per row
        """
        return (
            app_edge.n_delay_stages == 0 and
            connector.use_direct_matrix(synapse_info) and
            (single_addr + (pre_vertex_slice.n_atoms * BYTES_PER_WORD) <=
                self.__one_to_one_connection_dtcm_max_bytes) and
            (pre_vertex_slice.lo_atom == post_vertex_slice.lo_atom) and
            (pre_vertex_slice.hi_atom == post_vertex_slice.hi_atom))

    def __write_row_data(
            self, spec, connector, pre_vertex_slice, post_vertex_slice,
            row_length, row_data, rinfo, single_synapses,
            synaptic_matrix_region, block_addr, single_addr, app_edge,
            synapse_info):
        if row_length == 1 and self.__is_direct(
                single_addr, connector, pre_vertex_slice, post_vertex_slice,
                app_edge, synapse_info):
            single_rows = row_data.reshape(-1, 4)[:, 3]
            single_synapses.append(single_rows)
            index = self.__poptable_type.update_master_population_table(
                single_addr, 1, rinfo.first_key_and_mask, is_single=True)
            single_addr += len(single_rows) * BYTES_PER_WORD
        else:
            block_addr = self._write_padding(
                spec, synaptic_matrix_region, block_addr)
            spec.switch_write_focus(synaptic_matrix_region)
            spec.write_array(row_data)
            index = self.__poptable_type.update_master_population_table(
                block_addr, row_length, rinfo.first_key_and_mask)
            block_addr += len(row_data) * BYTES_PER_WORD
        return block_addr, single_addr, index

    def _get_ring_buffer_shifts(
            self, application_vertex, application_graph, machine_timestep,
            weight_scale):
        """ Get the ring buffer shifts for this vertex
        """
        if self.__ring_buffer_shifts is None:
            self.__ring_buffer_shifts = \
                self._get_ring_buffer_to_input_left_shifts(
                    application_vertex, application_graph, machine_timestep,
                    weight_scale)
        return self.__ring_buffer_shifts

    def write_data_spec(
            self, spec, application_vertex, post_vertex_slice, machine_vertex,
            placement, machine_graph, application_graph, routing_info,
            graph_mapper, weight_scale, machine_time_step):
        # Create an index of delay keys into this vertex
        for m_edge in machine_graph.get_edges_ending_at_vertex(machine_vertex):
            app_edge = graph_mapper.get_application_edge(m_edge)
            if isinstance(app_edge.pre_vertex, DelayExtensionVertex):
                pre_vertex_slice = graph_mapper.get_slice(
                    m_edge.pre_vertex)
                self.__delay_key_index[app_edge.pre_vertex.source_vertex,
                                       pre_vertex_slice.lo_atom,
                                       pre_vertex_slice.hi_atom] = \
                    routing_info.get_routing_info_for_edge(m_edge)

        post_slices = graph_mapper.get_slices(application_vertex)
        post_slice_idx = graph_mapper.get_machine_vertex_index(machine_vertex)

        # Reserve the memory
        in_edges = application_graph.get_edges_ending_at_vertex(
            application_vertex)
        all_syn_block_sz = self._get_synaptic_blocks_size(
            post_vertex_slice, in_edges, machine_time_step)
        self._reserve_memory_regions(
            spec, machine_vertex, post_vertex_slice, machine_graph,
            all_syn_block_sz, graph_mapper, application_graph,
            application_vertex)

        ring_buffer_shifts = self._get_ring_buffer_shifts(
            application_vertex, application_graph, machine_time_step,
            weight_scale)
        weight_scales = self._write_synapse_parameters(
            spec, ring_buffer_shifts, weight_scale)

        gen_data = self._write_synaptic_matrix_and_master_population_table(
            spec, post_slices, post_slice_idx, machine_vertex,
            post_vertex_slice, all_syn_block_sz, weight_scales,
            POPULATION_BASED_REGIONS.POPULATION_TABLE.value,
            POPULATION_BASED_REGIONS.SYNAPTIC_MATRIX.value,
            POPULATION_BASED_REGIONS.DIRECT_MATRIX.value,
            routing_info, graph_mapper, machine_graph, machine_time_step)

        if self.__synapse_dynamics is not None:
            if isinstance(self.__synapse_dynamics,
                          AbstractSynapseDynamicsStructural):
                self.__synapse_dynamics.write_structural_parameters(
                    spec, POPULATION_BASED_REGIONS.SYNAPSE_DYNAMICS.value,
                    machine_time_step, weight_scales, application_graph,
                    application_vertex, post_vertex_slice, graph_mapper,
                    routing_info, self.__synapse_indices)
            else:
                self.__synapse_dynamics.write_parameters(
                    spec,
                    POPULATION_BASED_REGIONS.SYNAPSE_DYNAMICS.value,
                    machine_time_step, weight_scales)

        self.__weight_scales[placement] = weight_scales

        self._write_on_machine_data_spec(
            spec, post_vertex_slice, weight_scales, gen_data)

    def clear_connection_cache(self):
        self.__retrieved_blocks = dict()

    def get_connections_from_machine(
            self, transceiver, placement, machine_edge, graph_mapper,
            routing_infos, synapse_info, machine_time_step,
            using_extra_monitor_cores, placements=None, monitor_api=None,
            monitor_cores=None, handle_time_out_configuration=True,
            fixed_routes=None, extra_monitor=None):
        app_edge = graph_mapper.get_application_edge(machine_edge)
        if not isinstance(app_edge, ProjectionApplicationEdge):
            return None

        # Get details for extraction
        pre_vertex_slice = graph_mapper.get_slice(machine_edge.pre_vertex)
        post_vertex_slice = graph_mapper.get_slice(machine_edge.post_vertex)

        # Get the key for the pre_vertex
        key = routing_infos.get_first_key_for_edge(machine_edge)

        # Get the key for the delayed pre_vertex
        delayed_key = None
        if app_edge.delay_edge is not None:
            delayed_key = self.__delay_key_index[
                app_edge.pre_vertex, pre_vertex_slice.lo_atom,
                pre_vertex_slice.hi_atom].first_key

        # Get the block for the connections from the pre_vertex
        synapse_key = (synapse_info, pre_vertex_slice.lo_atom,
                       post_vertex_slice.lo_atom)
        index = self.__synapse_indices[synapse_key]
        master_pop_table, direct_synapses, indirect_synapses = \
            self.__compute_addresses(transceiver, placement)
        data, max_row_length = self._retrieve_synaptic_block(
            transceiver, placement, master_pop_table, indirect_synapses,
            direct_synapses, key, pre_vertex_slice.n_atoms, index,
            using_extra_monitor_cores, placements, monitor_api,
            extra_monitor, monitor_cores, fixed_routes=fixed_routes)

        # Get the block for the connections from the delayed pre_vertex
        delayed_data = None
        delayed_max_row_len = 0
        if delayed_key is not None:
            delayed_data, delayed_max_row_len = self._retrieve_synaptic_block(
                transceiver, placement, master_pop_table, indirect_synapses,
                direct_synapses, delayed_key,
                pre_vertex_slice.n_atoms * app_edge.n_delay_stages,
                index, using_extra_monitor_cores, placements,
                monitor_api, extra_monitor, monitor_cores,
                handle_time_out_configuration, fixed_routes=fixed_routes)

        # Convert the blocks into connections
        return self._read_synapses(
            synapse_info, pre_vertex_slice, post_vertex_slice,
            max_row_length, delayed_max_row_len, self.__n_synapse_types,
            self.__weight_scales[placement], data, delayed_data,
            machine_time_step)

    def __compute_addresses(self, transceiver, placement):
        """ Helper for computing the addresses of the master pop table and\
            synaptic-matrix-related bits.
        """
        master_pop_table = locate_memory_region_for_placement(
            placement, POPULATION_BASED_REGIONS.POPULATION_TABLE.value,
            transceiver)
        synaptic_matrix = locate_memory_region_for_placement(
            placement, POPULATION_BASED_REGIONS.SYNAPTIC_MATRIX.value,
            transceiver)
        direct_synapses = locate_memory_region_for_placement(
            placement, POPULATION_BASED_REGIONS.DIRECT_MATRIX.value,
            transceiver) + BYTES_PER_WORD
        return master_pop_table, direct_synapses, synaptic_matrix

    def _extract_synaptic_matrix_data_location(
            self, key, master_pop_table_address, transceiver, placement):
        return self.__poptable_type.extract_synaptic_matrix_data_location(
            key, master_pop_table_address, transceiver,
            placement.x, placement.y)

    def _read_synapses(self, info, pre_slice, post_slice, max_row_length,
                       delayed_max_row_length, n_synapse_types, weight_scales,
                       data, delayed_data, timestep):
        return self.__synapse_io.read_synapses(
            info, pre_slice, post_slice, max_row_length,
            delayed_max_row_length, n_synapse_types, weight_scales, data,
            delayed_data, timestep)

    def _retrieve_synaptic_block(
            self, txrx, placement, master_pop_table_address,
            indirect_synapses_address, direct_synapses_address,
            key, n_rows, index, using_monitors, placements=None,
            monitor_api=None, extra_monitor=None, monitor_cores=None,
            handle_time_out_configuration=True, fixed_routes=None):
        """ Read in a synaptic block from a given processor and vertex on\
            the machine
        """
        # See if we have already got this block
        if (placement, key, index) in self.__retrieved_blocks:
            return self.__retrieved_blocks[placement, key, index]

        items = self._extract_synaptic_matrix_data_location(
            key, master_pop_table_address, txrx, placement)
        if index >= len(items):
            return None, None

        max_row_length, synaptic_block_offset, is_single = items[index]
        if max_row_length == 0:
            return None, None

        block = None
        if max_row_length > 0 and synaptic_block_offset is not None:
            # if exploiting the extra monitor cores, need to set the machine
            # for data extraction mode
            if using_monitors and handle_time_out_configuration:
                monitor_api.load_system_routing_tables(
                    txrx, monitor_cores, placements)
                monitor_api.set_cores_for_data_streaming(
                    txrx, monitor_cores, placements)

            # read in the synaptic block
            if not is_single:
                block = self.__read_multiple_synaptic_blocks(
                    txrx, monitor_api, placement, n_rows, max_row_length,
                    indirect_synapses_address + synaptic_block_offset,
                    using_monitors, extra_monitor, fixed_routes, placements)
            else:
                block, max_row_length = self.__read_single_synaptic_block(
                    txrx, monitor_api, placement, n_rows,
                    direct_synapses_address + synaptic_block_offset,
                    using_monitors, extra_monitor, fixed_routes, placements)

            if using_monitors and handle_time_out_configuration:
                monitor_api.unset_cores_for_data_streaming(
                    txrx, monitor_cores, placements)
                monitor_api.load_application_routing_tables(
                    txrx, monitor_cores, placements)

        self.__retrieved_blocks[placement, key, index] = \
            (block, max_row_length)
        return block, max_row_length

    def __read_multiple_synaptic_blocks(
            self, transceiver, monitor_api, placement, n_rows, max_row_length,
            address, using_monitors, extra_monitor, fixed_routes, placements):
        """ Read in an array of synaptic blocks.
        """
        # calculate the synaptic block size in bytes
        synaptic_block_size = self.__synapse_io.get_block_n_bytes(
            max_row_length, n_rows)

        # read in the synaptic block
        if using_monitors:
            extra_monitor.update_transaction_id_from_machine(transceiver)
            return monitor_api.get_data(
                extra_monitor,
                placements.get_placement_of_vertex(extra_monitor), address,
                synaptic_block_size, fixed_routes)
        return transceiver.read_memory(
            placement.x, placement.y, address, synaptic_block_size)

    def __read_single_synaptic_block(
            self, transceiver, data_receiver, placement, n_rows, address,
            using_monitors, extra_monitor, fixed_routes, placements):
        """ Read in a single synaptic block.
        """
        # The data is one per row
        synaptic_block_size = n_rows * BYTES_PER_WORD

        # read in the synaptic row data
        if using_monitors:
            extra_monitor.update_transaction_id_from_machine(transceiver)
            single_block = data_receiver.get_data(
                extra_monitor,
                placements.get_placement_of_vertex(extra_monitor),
                address, synaptic_block_size, fixed_routes)
        else:
            single_block = transceiver.read_memory(
                placement.x, placement.y, address, synaptic_block_size)

        # Convert the block into a set of rows
        numpy_block = numpy.zeros((n_rows, BYTES_PER_WORD), dtype="uint32")
        numpy_block[:, 3] = numpy.asarray(
            single_block, dtype="uint8").view("uint32")
        numpy_block[:, 1] = 1
        return bytearray(numpy_block.tobytes()), 1

    # inherited from AbstractProvidesIncomingPartitionConstraints
    def get_incoming_partition_constraints(self):
        return self.__poptable_type.get_edge_constraints()

    def _write_on_machine_data_spec(
            self, spec, post_vertex_slice, weight_scales, generator_data):
        """ Write the data spec for the synapse expander

        :param spec: The specification to write to
        :param post_vertex_slice: The slice of the vertex being written
        :param weight_scales: scaling of weights on each synapse
        """
        if not generator_data:
            return

        n_bytes = (
            _SYNAPSES_BASE_GENERATOR_SDRAM_USAGE_IN_BYTES +
            (self.__n_synapse_types * BYTES_PER_WORD))
        for data in generator_data:
            n_bytes += data.size

        spec.reserve_memory_region(
            region=POPULATION_BASED_REGIONS.CONNECTOR_BUILDER.value,
            size=n_bytes, label="ConnectorBuilderRegion")
        spec.switch_write_focus(
            region=POPULATION_BASED_REGIONS.CONNECTOR_BUILDER.value)

        spec.write_value(len(generator_data))
        spec.write_value(post_vertex_slice.lo_atom)
        spec.write_value(post_vertex_slice.n_atoms)
        spec.write_value(self.__n_synapse_types)
        spec.write_value(get_n_bits(self.__n_synapse_types))
        n_neuron_id_bits = get_n_bits(post_vertex_slice.n_atoms)
        spec.write_value(n_neuron_id_bits)
        for w in weight_scales:
            spec.write_value(int(w), data_type=DataType.INT32)

        for data in generator_data:
            spec.write_array(data.gen_data)

    def gen_on_machine(self, vertex_slice):
        """ True if the synapses should be generated on the machine
        """
        key = (vertex_slice.lo_atom, vertex_slice.hi_atom)
        return self.__gen_on_machine.get(key, False)

    @property
    def changes_during_run(self):
        if self.__synapse_dynamics is None:
            return False
        return self.__synapse_dynamics.changes_during_run<|MERGE_RESOLUTION|>--- conflicted
+++ resolved
@@ -12,8 +12,6 @@
 #
 # You should have received a copy of the GNU General Public License
 # along with this program.  If not, see <http://www.gnu.org/licenses/>.
-from spinn_front_end_common.utilities.constants import \
-    MICRO_TO_SECOND_CONVERSION
 
 from collections import defaultdict
 import math
@@ -21,13 +19,11 @@
 import numpy
 import scipy.stats  # @UnresolvedImport
 from scipy import special  # @UnresolvedImport
-<<<<<<< HEAD
-
+from pyNN.random import RandomDistribution
 from spinn_utilities.helpful_functions import get_valid_components
-=======
-from pyNN.random import RandomDistribution
->>>>>>> 98a8fcf3
 from data_specification.enums import DataType
+from spinn_front_end_common.utilities.constants import \
+    MICRO_TO_SECOND_CONVERSION
 from spinn_front_end_common.utilities.helpful_functions import (
     locate_memory_region_for_placement)
 from spinn_front_end_common.utilities.constants import BYTES_PER_WORD
