from spynnaker.pyNN.utilities import conf
from spynnaker.pyNN.utilities import constants
from spynnaker.pyNN.utilities import utility_calls
from spynnaker.pyNN import exceptions
from spynnaker.pyNN.models.neuron import master_pop_table_generators
from spynnaker.pyNN.utilities.running_stats import RunningStats
from spynnaker.pyNN.models.utility_models.delay_extension_vertex \
    import DelayExtensionVertex
from spynnaker.pyNN.models.neuron.synapse_io.synapse_io_row_based \
    import SynapseIORowBased
from spynnaker.pyNN.models.neural_projections.projection_partitionable_edge \
    import ProjectionPartitionableEdge
from spynnaker.pyNN.models.neuron.synapse_dynamics.synapse_dynamics_static \
    import SynapseDynamicsStatic

from pacman.model.partitionable_graph.abstract_partitionable_vertex \
    import AbstractPartitionableVertex
from pacman.model.graph_mapper.slice import Slice

from data_specification.enums.data_type import DataType

from spinn_front_end_common.utilities import helpful_functions

from scipy import special
from collections import defaultdict
import math
import sys
import numpy

# TODO: Make sure these values are correct (particularly CPU cycles)
_SYNAPSES_BASE_DTCM_USAGE_IN_BYTES = 28
_SYNAPSES_BASE_SDRAM_USAGE_IN_BYTES = 0
_SYNAPSES_BASE_N_CPU_CYCLES_PER_NEURON = 10
_SYNAPSES_BASE_N_CPU_CYCLES = 8


class SynapticManager(object):
    """ Deals with synapses
    """

    def __init__(self, synapse_type, machine_time_step, ring_buffer_sigma,
                 spikes_per_second, population_table_type=None,
                 synapse_io=None):

        self._synapse_type = synapse_type
        self._ring_buffer_sigma = ring_buffer_sigma
        self._spikes_per_second = spikes_per_second
        self._machine_time_step = machine_time_step

        # Get the type of population table
        self._population_table_type = population_table_type
        if population_table_type is None:
            population_table_type = ("MasterPopTableAs" + conf.config.get(
                "MasterPopTable", "generator"))
            algorithms = helpful_functions.get_valid_components(
                master_pop_table_generators, "master_pop_table_as")
            self._population_table_type = algorithms[population_table_type]()

        # Get the synapse IO
        self._synapse_io = synapse_io
        if synapse_io is None:
            self._synapse_io = SynapseIORowBased(machine_time_step)

        if self._ring_buffer_sigma is None:
            self._ring_buffer_sigma = conf.config.getfloat(
                "Simulation", "ring_buffer_sigma")

        if self._spikes_per_second is None:
            self._spikes_per_second = conf.config.getfloat(
                "Simulation", "spikes_per_second")

        # Prepare for dealing with STDP - there can only be one (non-static)
        # synapse dynamics per vertex at present
        self._synapse_dynamics = SynapseDynamicsStatic()

        # Keep the details once computed to allow reading back
        self._weight_scales = dict()
        self._delay_key_index = dict()
        self._retrieved_blocks = dict()

        # A list of connection holders to be filled in pre-run, indexed by
        # the edge the connection is for
        self._pre_run_connection_holders = defaultdict(list)

    @property
    def synapse_dynamics(self):
        return self._synapse_dynamics

    @synapse_dynamics.setter
    def synapse_dynamics(self, synapse_dynamics):

        # We can always override static dynamics or None
        if isinstance(self._synapse_dynamics, SynapseDynamicsStatic):
            self._synapse_dynamics = synapse_dynamics

        # We can ignore a static dynamics trying to overwrite a plastic one
        elif isinstance(synapse_dynamics, SynapseDynamicsStatic):
            pass

        # Otherwise, the dynamics must be equal
        elif not synapse_dynamics.is_same_as(self._synapse_dynamics):
            raise exceptions.SynapticConfigurationException(
                "Synapse dynamics must match exactly when using multiple edges"
                "to the same population")

    @property
    def synapse_type(self):
        return self._synapse_type

    @property
    def ring_buffer_sigma(self):
        return self._ring_buffer_sigma

    @ring_buffer_sigma.setter
    def ring_buffer_sigma(self, ring_buffer_sigma):
        self._ring_buffer_sigma = ring_buffer_sigma

    @property
    def spikes_per_second(self):
        return self._spikes_per_second

    @spikes_per_second.setter
    def spikes_per_second(self, spikes_per_second):
        self._spikes_per_second = spikes_per_second

    @property
    def maximum_delay_supported_in_ms(self):
        return self._synapse_io.get_maximum_delay_supported_in_ms()

    @property
    def vertex_executable_suffix(self):
        return self._synapse_dynamics.get_vertex_executable_suffix()

    def add_pre_run_connection_holder(
            self, connection_holder, edge, synapse_info):
        self._pre_run_connection_holders[(edge, synapse_info)].append(
            connection_holder)

    def get_n_cpu_cycles(self, vertex_slice, graph):

        # TODO: Calculate this correctly
        return 0

    def get_dtcm_usage_in_bytes(self, vertex_slice, graph):

        # TODO: Calculate this correctly
        return 0

    def _get_synapse_params_size(self, vertex_slice):
        per_neuron_usage = (
            self._synapse_type.get_sdram_usage_per_neuron_in_bytes())
        return (_SYNAPSES_BASE_SDRAM_USAGE_IN_BYTES +
                (per_neuron_usage * vertex_slice.n_atoms) +
                (4 * self._synapse_type.get_n_synapse_types()))

    def _get_exact_synaptic_blocks_size(
            self, post_slices, post_slice_index, post_vertex_slice,
            graph_mapper, subvertex, subvertex_in_edges):
        """ Get the exact size all of the synaptic blocks
        """
        memory_size = 0

        # Go through the subedges and add up the memory
        for subedge in subvertex_in_edges:

            edge = graph_mapper.get_partitionable_edge_from_partitioned_edge(
                subedge)
            if isinstance(edge, ProjectionPartitionableEdge):

                # Add on the size of the tables to be generated
                pre_vertex_slice = graph_mapper.get_subvertex_slice(
                    subedge.pre_subvertex)
                pre_slices = graph_mapper.get_subvertex_slices(edge.pre_vertex)
                pre_slice_index = graph_mapper.get_subvertex_index(
                    subedge.pre_subvertex)

                for synapse_info in edge.synapse_information:
                    undelayed_size, delayed_size = \
                        self._synapse_io.get_sdram_usage_in_bytes(
                            synapse_info, pre_slices,
                            pre_slice_index, post_slices, post_slice_index,
                            pre_vertex_slice, post_vertex_slice,
                            edge.n_delay_stages, self._population_table_type)

                    # Add population table required padding between blocks and
                    # add the block sizes
                    memory_size = self._population_table_type\
                        .get_next_allowed_address(memory_size)
                    memory_size += undelayed_size
                    memory_size = self._population_table_type\
                        .get_next_allowed_address(memory_size)
                    memory_size += delayed_size

        return memory_size

    def _get_estimate_synaptic_blocks_size(self, post_vertex_slice, in_edges):
        """ Get an estimate of the synaptic blocks memory size
        """
        memory_size = 0

        for in_edge in in_edges:
            if isinstance(in_edge, ProjectionPartitionableEdge):

                # Get an estimate of the number of post sub-vertices by
                # assuming that all of them are the same size as this one
                post_slices = [Slice(
                    lo_atom, min(
                        in_edge.post_vertex.n_atoms,
                        lo_atom + post_vertex_slice.n_atoms - 1))
                    for lo_atom in range(
                        0, in_edge.post_vertex.n_atoms,
                        post_vertex_slice.n_atoms)]
                post_slice_index = int(math.floor(
                    float(post_vertex_slice.lo_atom) /
                    float(post_vertex_slice.n_atoms)))

                # Get an estimate of the number of pre-sub-vertices - clearly
                # this will not be correct if the SDRAM usage is high!
                # TODO: Can be removed once we move to population-based keys
                n_atoms_per_subvertex = sys.maxint
                if isinstance(in_edge.pre_vertex, AbstractPartitionableVertex):
                    n_atoms_per_subvertex = \
                        in_edge.pre_vertex.get_max_atoms_per_core()
                if in_edge.pre_vertex.n_atoms < n_atoms_per_subvertex:
                    n_atoms_per_subvertex = in_edge.pre_vertex.n_atoms
                pre_slices = [Slice(
                    lo_atom, min(
                        in_edge.pre_vertex.n_atoms,
                        lo_atom + n_atoms_per_subvertex - 1))
                    for lo_atom in range(
                        0, in_edge.pre_vertex.n_atoms, n_atoms_per_subvertex)]

                pre_slice_index = 0
                for pre_vertex_slice in pre_slices:
                    for synapse_info in in_edge.synapse_information:
                        undelayed_size, delayed_size = \
                            self._synapse_io.get_sdram_usage_in_bytes(
                                synapse_info, pre_slices,
                                pre_slice_index, post_slices, post_slice_index,
                                pre_vertex_slice, post_vertex_slice,
                                in_edge.n_delay_stages,
                                self._population_table_type)

                        memory_size = self._population_table_type\
                            .get_next_allowed_address(memory_size)
                        memory_size += undelayed_size
                        memory_size = self._population_table_type\
                            .get_next_allowed_address(memory_size)
                        memory_size += delayed_size
                    pre_slice_index += 1

        return memory_size

    def _get_synapse_dynamics_parameter_size(self, vertex_slice, in_edges):
        """ Get the size of the synapse dynamics region
        """
        return self._synapse_dynamics.get_parameters_sdram_usage_in_bytes(
            vertex_slice.n_atoms, self._synapse_type.get_n_synapse_types())

    def get_sdram_usage_in_bytes(self, vertex_slice, in_edges):
        return (
            self._get_synapse_params_size(vertex_slice) +
            self._get_synapse_dynamics_parameter_size(vertex_slice, in_edges) +
            self._get_estimate_synaptic_blocks_size(vertex_slice, in_edges) +
            self._population_table_type.get_master_population_table_size(
                vertex_slice, in_edges))

    def _reserve_memory_regions(
            self, spec, vertex, vertex_slice, graph, all_syn_block_sz):

        spec.reserve_memory_region(
            region=constants.POPULATION_BASED_REGIONS.SYNAPSE_PARAMS.value,
            size=self._get_synapse_params_size(vertex_slice),
            label='SynapseParams')

        in_edges = graph.incoming_edges_to_vertex(vertex)
        master_pop_table_sz = \
            self._population_table_type.get_master_population_table_size(
                vertex_slice, in_edges)
        if master_pop_table_sz > 0:
            spec.reserve_memory_region(
                region=constants.POPULATION_BASED_REGIONS.POPULATION_TABLE
                                                         .value,
                size=master_pop_table_sz, label='PopTable')
        if all_syn_block_sz > 0:
            spec.reserve_memory_region(
                region=constants.POPULATION_BASED_REGIONS.SYNAPTIC_MATRIX
                                                         .value,
                size=all_syn_block_sz, label='SynBlocks', shrink_to_fit=True)

        synapse_dynamics_sz = self._get_synapse_dynamics_parameter_size(
            vertex_slice, in_edges)
        if synapse_dynamics_sz != 0:
            spec.reserve_memory_region(
                region=constants.POPULATION_BASED_REGIONS.SYNAPSE_DYNAMICS
                                                         .value,
                size=synapse_dynamics_sz, label='synapseDynamicsParams')

    def get_number_of_mallocs_used_by_dsg(self):
        return 4

    @staticmethod
    def _ring_buffer_expected_upper_bound(
            weight_mean, weight_std_dev, spikes_per_second,
            machine_timestep, n_synapses_in, sigma):
        """
        Provides expected upper bound on accumulated values in a ring buffer
        element.

        Requires an assessment of maximum Poisson input rate.

        Assumes knowledge of mean and SD of weight distribution, fan-in
        & timestep.

        All arguments should be assumed real values except n_synapses_in
        which will be an integer.

        weight_mean - Mean of weight distribution (in either nA or
                      microSiemens as required)
        weight_std_dev - SD of weight distribution
        spikes_per_second - Maximum expected Poisson rate in Hz
        machine_timestep - in us
        n_synapses_in - No of connected synapses
        sigma - How many SD above the mean to go for upper bound;
                a good starting choice is 5.0.  Given length of simulation we
                can set this for approximate number of saturation events

        """

        # E[ number of spikes ] in a timestep
        # x /1000000.0 = conversion between microsecond to second
        average_spikes_per_timestep = (
            float(n_synapses_in * spikes_per_second) *
            (float(machine_timestep) / 1000000.0))

        # Exact variance contribution from inherent Poisson variation
        poisson_variance = average_spikes_per_timestep * (weight_mean ** 2)

        # Upper end of range for Poisson summation required below
        # upper_bound needs to be an integer
        upper_bound = int(round(average_spikes_per_timestep +
                                constants.POSSION_SIGMA_SUMMATION_LIMIT *
                                math.sqrt(average_spikes_per_timestep)))

        # Closed-form exact solution for summation that gives the variance
        # contributed by weight distribution variation when modulated by
        # Poisson PDF.  Requires scipy.special for gamma and incomplete gamma
        # functions. Beware: incomplete gamma doesn't work the same as
        # Mathematica because (1) it's regularised and needs a further
        # multiplication and (2) it's actually the complement that is needed
        # i.e. 'gammaincc']

        weight_variance = 0.0

        if weight_std_dev > 0:

            lngamma = special.gammaln(1 + upper_bound)

            gammai = special.gammaincc(1 + upper_bound,
                                       average_spikes_per_timestep)

            big_ratio = (math.log(average_spikes_per_timestep) * upper_bound -
                         lngamma)

            if -701.0 < big_ratio < 701.0 and big_ratio != 0.0:

                log_weight_variance = (
                    -average_spikes_per_timestep +
                    math.log(average_spikes_per_timestep) +
                    2.0 * math.log(weight_std_dev) +
                    math.log(math.exp(average_spikes_per_timestep) * gammai -
                             math.exp(big_ratio)))

                weight_variance = math.exp(log_weight_variance)

        # upper bound calculation -> mean + n * SD
        return ((average_spikes_per_timestep * weight_mean) +
                (sigma * math.sqrt(poisson_variance + weight_variance)))

<<<<<<< HEAD
=======
    def _get_ring_buffer_totals(self, subvertex, sub_graph, graph_mapper):
        in_sub_edges = sub_graph.incoming_subedges_from_subvertex(subvertex)
        vertex_slice = graph_mapper.get_subvertex_slice(subvertex)
        n_synapse_types = len(self._synapse_type.get_synapse_targets())
        absolute_max_weights = numpy.zeros(n_synapse_types)

        # If we have an STDP mechanism, get the maximum plastic weight
        stdp_max_weight = None
        if self._stdp_mechanism is not None:
            stdp_max_weight = self._stdp_mechanism.get_max_weight()
            absolute_max_weights.fill(stdp_max_weight)

        total_weights = numpy.zeros((n_synapse_types, vertex_slice.n_atoms))
        total_square_weights = numpy.zeros(
            (n_synapse_types, vertex_slice.n_atoms))
        total_items = numpy.zeros((n_synapse_types, vertex_slice.n_atoms))
        for subedge in in_sub_edges:
            sublist = subedge.get_synapse_sublist(graph_mapper)
            sublist.sum_n_connections(total_items)
            edge = graph_mapper.get_partitionable_edge_from_partitioned_edge(
                subedge)

            if edge.synapse_dynamics is None:

                # If there's no STDP maximum weight, sum the initial weights
                sublist.max_weights(absolute_max_weights)
                sublist.sum_weights(total_weights)
                sublist.sum_square_weights(total_square_weights)

            else:

                # Otherwise, sum the pathological case of all columns being
                # at stdp_max_weight
                sublist.sum_fixed_weight(total_weights, stdp_max_weight)
                sublist.sum_fixed_weight(total_square_weights,
                                         stdp_max_weight * stdp_max_weight)

        return (total_weights, total_square_weights, total_items,
                absolute_max_weights)

>>>>>>> 53139c1e
    def _get_ring_buffer_to_input_left_shifts(
            self, subvertex, sub_graph, graph_mapper, post_slices,
            post_slice_index, post_vertex_slice, machine_timestep,
            weight_scale):
        """ Get the scaling of the ring buffer to provide as much accuracy as\
            possible without too much overflow
        """
        weight_scale_squared = weight_scale * weight_scale
        n_synapse_types = self._synapse_type.get_n_synapse_types()
        running_totals = [RunningStats() for _ in range(n_synapse_types)]
        total_weights = numpy.zeros(n_synapse_types)
        biggest_weight = numpy.zeros(n_synapse_types)
        weights_signed = False

        for subedge in sub_graph.incoming_subedges_from_subvertex(subvertex):
            pre_vertex_slice = graph_mapper.get_subvertex_slice(
                subedge.pre_subvertex)
            edge = graph_mapper.get_partitionable_edge_from_partitioned_edge(
                subedge)
            pre_slices = [
                graph_mapper.get_subvertex_slice(subv)
                for subv in graph_mapper.get_subvertices_from_vertex(
                    edge.pre_vertex)]
            pre_slice_index = pre_slices.index(pre_vertex_slice)
            if isinstance(edge, ProjectionPartitionableEdge):
                for synapse_info in edge.synapse_information:
                    synapse_type = synapse_info.synapse_type
                    synapse_dynamics = synapse_info.synapse_dynamics
                    connector = synapse_info.connector
                    weight_mean = abs(synapse_dynamics.get_weight_mean(
                        connector, pre_slices, pre_slice_index,
                        post_slices, post_slice_index, pre_vertex_slice,
                        post_vertex_slice) * weight_scale)
                    n_connections = \
                        connector.get_n_connections_to_post_vertex_maximum(
                            pre_slices, pre_slice_index, post_slices,
                            post_slice_index, pre_vertex_slice,
                            post_vertex_slice)
                    weight_variance = abs(synapse_dynamics.get_weight_variance(
                        connector, pre_slices, pre_slice_index,
                        post_slices, post_slice_index, pre_vertex_slice,
                        post_vertex_slice) * weight_scale_squared)
                    running_totals[synapse_type].add_items(
                        weight_mean, weight_variance, n_connections)

                    weight_max = (synapse_dynamics.get_weight_maximum(
                        connector, pre_slices, pre_slice_index,
                        post_slices, post_slice_index, pre_vertex_slice,
                        post_vertex_slice) * weight_scale)
                    biggest_weight[synapse_type] = max(
                        biggest_weight[synapse_type], weight_max)
                    total_weights[synapse_type] += (
                        weight_max * n_connections)

                    if synapse_dynamics.are_weights_signed():
                        weights_signed = True

        max_weights = numpy.zeros(n_synapse_types)
        for synapse_type in range(n_synapse_types):
            stats = running_totals[synapse_type]
            max_weights[synapse_type] = min(
                self._ring_buffer_expected_upper_bound(
                    stats.mean, stats.standard_deviation,
                    self._spikes_per_second, machine_timestep, stats.n_items,
                    self._ring_buffer_sigma),
                total_weights[synapse_type])
            max_weights[synapse_type] = max(
                max_weights[synapse_type], biggest_weight[synapse_type])

        # Convert these to powers
        max_weight_powers = [0 if w <= 0
                             else int(math.ceil(max(0, math.log(w, 2))))
                             for w in max_weights]

        # If 2^max_weight_power equals the max weight, we have to add another
        # power, as range is 0 - (just under 2^max_weight_power)!
        max_weight_powers = [w + 1 if (2 ** w) >= a else w
                             for w, a in zip(max_weight_powers, max_weights)]

        # If we have synapse dynamics that uses signed weights,
        # Add another bit of shift to prevent overflows
        if weights_signed:
            max_weight_powers = [m + 1 for m in max_weight_powers]

        return max_weight_powers

    @staticmethod
    def _get_weight_scale(ring_buffer_to_input_left_shift):
        """ Return the amount to scale the weights by to convert them from \
            floating point values to 16-bit fixed point numbers which can be \
            shifted left by ring_buffer_to_input_left_shift to produce an\
            s1615 fixed point number
        """
        return float(math.pow(2, 16 - (ring_buffer_to_input_left_shift + 1)))

    def _write_synapse_parameters(
            self, spec, subvertex, subgraph, graph_mapper, post_slices,
            post_slice_index, post_vertex_slice,
            input_type):

        # Get the ring buffer shifts and scaling factors
        weight_scale = input_type.get_global_weight_scale()
        ring_buffer_shifts = self._get_ring_buffer_to_input_left_shifts(
            subvertex, subgraph, graph_mapper, post_slices, post_slice_index,
            post_vertex_slice, self._machine_time_step, weight_scale)

        spec.switch_write_focus(
            region=constants.POPULATION_BASED_REGIONS.SYNAPSE_PARAMS.value)
        utility_calls.write_parameters_per_neuron(
            spec, post_vertex_slice,
            self._synapse_type.get_synapse_type_parameters())

        spec.write_array(ring_buffer_shifts)

        weight_scales = numpy.array([
            self._get_weight_scale(r) * weight_scale
            for r in ring_buffer_shifts])
        return weight_scales

<<<<<<< HEAD
    def _write_padding(
            self, spec, synaptic_matrix_region, next_block_start_addr):
        next_block_allowed_addr = self._population_table_type\
            .get_next_allowed_address(next_block_start_addr)
        if next_block_allowed_addr != next_block_start_addr:

            # Pad out data file with the added alignment bytes:
            spec.comment("\nWriting population table required"
                         " padding\n")
            spec.switch_write_focus(synaptic_matrix_region)
            spec.set_register_value(
                register_id=15,
                data=next_block_allowed_addr - next_block_start_addr)
            spec.write_value(
                data=0xDD, repeats_register=15, data_type=DataType.UINT8)
            return next_block_allowed_addr
        return next_block_start_addr
=======
    @staticmethod
    def _write_synapse_row_info(
            sublist, row_io, spec, current_write_ptr, fixed_row_length, region,
            weight_scales, n_synapse_type_bits):
        """ Write this synaptic block to the designated synaptic matrix region\
            at its current write pointer.
        """

        # Switch focus to the synaptic matrix memory region:
        spec.switch_write_focus(region)

        # Align the write pointer to the next 1Kbyte boundary using padding:
        write_ptr = current_write_ptr

        # Remember this aligned address, it's where this block will start:
        block_start_addr = write_ptr

        # Write the synaptic block, tracking the word count:
        synaptic_rows = sublist.get_rows()
        data = numpy.zeros(
            (fixed_row_length +
             constants.SYNAPTIC_ROW_HEADER_WORDS) *
            sublist.get_n_rows(), dtype="uint32")
        data.fill(0xBBCCDDEE)

        for row_no, row in enumerate(synaptic_rows):
            data_pos = ((fixed_row_length +
                         constants.SYNAPTIC_ROW_HEADER_WORDS) *
                        row_no)

            plastic_region = row_io.get_packed_plastic_region(
                row, weight_scales, n_synapse_type_bits)

            # Write the size of the plastic region
            data[data_pos] = plastic_region.size
            data_pos += 1

            # Write the plastic region
            data[data_pos:(data_pos + plastic_region.size)] = plastic_region
            data_pos += plastic_region.size

            fixed_fixed_region = row_io.get_packed_fixed_fixed_region(
                row, weight_scales, n_synapse_type_bits)
            fixed_plastic_region = row_io.get_packed_fixed_plastic_region(
                row, weight_scales, n_synapse_type_bits)

            # Write the size of the fixed parts
            data[data_pos] = fixed_fixed_region.size
            data[data_pos + 1] = fixed_plastic_region.size
            data_pos += 2

            # Write the fixed fixed region
            data[data_pos:(data_pos + fixed_fixed_region.size)] = \
                fixed_fixed_region
            data_pos += fixed_fixed_region.size

            # As everything needs to be word aligned, add extra zero to
            # fixed_plastic Region if it has an odd number of entries and build
            # uint32 view of it
            if (fixed_plastic_region.size % 2) != 0:
                fixed_plastic_region = numpy.asarray(numpy.append(
                    fixed_plastic_region, 0), dtype='uint16')
            # does indeed return something (due to c fancy stuff in numpy) ABS

            # noinspection PyNoneFunctionAssignment
            fixed_plastic_region_words = fixed_plastic_region.view(
                dtype="uint32")
            data[data_pos:(data_pos + fixed_plastic_region_words.size)] = \
                fixed_plastic_region_words

        spec.write_array(data)
        write_ptr += data.size * 4

        # The current write pointer is where the next block could start:
        next_block_start_addr = write_ptr
        return block_start_addr, next_block_start_addr
>>>>>>> 53139c1e

    def _write_synaptic_matrix_and_master_population_table(
            self, spec, post_slices, post_slice_index, subvertex,
            post_vertex_slice, all_syn_block_sz, weight_scales,
            master_pop_table_region, synaptic_matrix_region, routing_info,
            graph_mapper, partitioned_graph):
        """ Simultaneously generates both the master population table and
            the synaptic matrix.
        """
        spec.comment(
            "\nWriting Synaptic Matrix and Master Population Table:\n")

        # Track writes inside the synaptic matrix region:
        next_block_start_addr = 0
        n_synapse_types = self._synapse_type.get_n_synapse_types()

        # Get the edges
        in_subedges = \
            partitioned_graph.incoming_subedges_from_subvertex(subvertex)

        # Set up the master population table
        self._population_table_type.initialise_table(
            spec, master_pop_table_region)

        # For each subedge into the subvertex, create a synaptic list
        for subedge in in_subedges:

            edge = graph_mapper.get_partitionable_edge_from_partitioned_edge(
                subedge)
            if isinstance(edge, ProjectionPartitionableEdge):

                spec.comment("\nWriting matrix for subedge:{}\n".format(
                    subedge.label))

                pre_vertex_slice = graph_mapper.get_subvertex_slice(
                    subedge.pre_subvertex)
                pre_slices = graph_mapper.get_subvertex_slices(edge.pre_vertex)
                pre_slice_index = graph_mapper.get_subvertex_index(
                    subedge.pre_subvertex)

                for synapse_info in edge.synapse_information:

                    (row_data, row_length, delayed_row_data,
                     delayed_row_length, delayed_source_ids, delay_stages) = \
                        self._synapse_io.get_synapses(
                            synapse_info, pre_slices, pre_slice_index,
                            post_slices, post_slice_index, pre_vertex_slice,
                            post_vertex_slice, edge.n_delay_stages,
                            self._population_table_type, n_synapse_types,
                            weight_scales)

                    if edge.delay_edge is not None:
                        edge.delay_edge.pre_vertex.add_delays(
                            pre_vertex_slice, delayed_source_ids, delay_stages)
                    elif delayed_source_ids.size != 0:
                        raise Exception("Found delayed source ids but no delay"
                                        " edge for edge {}".format(edge.label))

                    if ((edge, synapse_info) in
                            self._pre_run_connection_holders):
                        holders = self._pre_run_connection_holders[
                            edge, synapse_info]
                        for connection_holder in holders:
                            connections = self._synapse_io.read_synapses(
                                synapse_info, pre_vertex_slice,
                                post_vertex_slice, row_length,
                                delayed_row_length, n_synapse_types,
                                weight_scales, row_data, delayed_row_data,
                                edge.n_delay_stages)
                            connection_holder.add_connections(connections)

                    if len(row_data) > 0:
                        next_block_start_addr = self._write_padding(
                            spec, synaptic_matrix_region,
                            next_block_start_addr)
                        spec.switch_write_focus(synaptic_matrix_region)
                        spec.write_array(row_data)
                        partition = partitioned_graph.get_partition_of_subedge(
                            subedge)
                        keys_and_masks = \
                            routing_info.get_keys_and_masks_from_partition(
                                partition)
                        self._population_table_type\
                            .update_master_population_table(
                                spec, next_block_start_addr, row_length,
                                keys_and_masks, master_pop_table_region)
                        next_block_start_addr += len(row_data) * 4
                    del row_data

                    if next_block_start_addr > all_syn_block_sz:
                        raise Exception(
                            "Too much synaptic memory has been written:"
                            " {} of {} ".format(
                                next_block_start_addr, all_syn_block_sz))

                    if len(delayed_row_data) > 0:
                        next_block_start_addr = self._write_padding(
                            spec, synaptic_matrix_region,
                            next_block_start_addr)
                        spec.switch_write_focus(synaptic_matrix_region)
                        spec.write_array(delayed_row_data)
                        keys_and_masks = self._delay_key_index[
                            (edge.pre_vertex, pre_vertex_slice.lo_atom,
                             pre_vertex_slice.hi_atom)]
                        self._population_table_type\
                            .update_master_population_table(
                                spec, next_block_start_addr,
                                delayed_row_length, keys_and_masks,
                                master_pop_table_region)
                        next_block_start_addr += len(delayed_row_data) * 4
                    del delayed_row_data

                    if next_block_start_addr > all_syn_block_sz:
                        raise Exception(
                            "Too much synaptic memory has been written:"
                            " {} of {} ".format(
                                next_block_start_addr, all_syn_block_sz))

        self._population_table_type.finish_master_pop_table(
            spec, master_pop_table_region)

    def write_data_spec(
            self, spec, vertex, post_vertex_slice, subvertex, placement,
            partitioned_graph, graph, routing_info, hostname, graph_mapper,
            input_type):

        # Create an index of delay keys into this subvertex
        for subedge in partitioned_graph.incoming_subedges_from_subvertex(
                subvertex):
            edge = graph_mapper.get_partitionable_edge_from_partitioned_edge(
                subedge)
            if isinstance(edge.pre_vertex, DelayExtensionVertex):
                pre_vertex_slice = graph_mapper.get_subvertex_slice(
                    subedge.pre_subvertex)
                partition = partitioned_graph.get_partition_of_subedge(subedge)
                self._delay_key_index[
                    (edge.pre_vertex.source_vertex, pre_vertex_slice.lo_atom,
                     pre_vertex_slice.hi_atom)] = \
                    routing_info.get_keys_and_masks_from_partition(partition)

        post_slices = graph_mapper.get_subvertex_slices(vertex)
        post_slice_index = graph_mapper.get_subvertex_index(subvertex)

        # Reserve the memory
        subvert_in_edges = partitioned_graph.incoming_subedges_from_subvertex(
            subvertex)
        all_syn_block_sz = self._get_exact_synaptic_blocks_size(
            post_slices, post_slice_index, post_vertex_slice, graph_mapper,
            subvertex, subvert_in_edges)
        self._reserve_memory_regions(
            spec, vertex, post_vertex_slice, graph, all_syn_block_sz)

        weight_scales = self._write_synapse_parameters(
            spec, subvertex, partitioned_graph, graph_mapper, post_slices,
            post_slice_index, post_vertex_slice, input_type)

        self._write_synaptic_matrix_and_master_population_table(
            spec, post_slices, post_slice_index, subvertex, post_vertex_slice,
            all_syn_block_sz, weight_scales,
            constants.POPULATION_BASED_REGIONS.POPULATION_TABLE.value,
            constants.POPULATION_BASED_REGIONS.SYNAPTIC_MATRIX.value,
<<<<<<< HEAD
            routing_info, graph_mapper, partitioned_graph)

        self._synapse_dynamics.write_parameters(
            spec, constants.POPULATION_BASED_REGIONS.SYNAPSE_DYNAMICS.value,
            self._machine_time_step, weight_scales)

        self._weight_scales[placement] = weight_scales

    def get_connections_from_machine(
            self, transceiver, placement, subedge, graph_mapper,
            routing_infos, synapse_info, partitioned_graph):

        edge = graph_mapper.get_partitionable_edge_from_partitioned_edge(
            subedge)
        if not isinstance(edge, ProjectionPartitionableEdge):
            return None

        # Get details for extraction
        pre_vertex_slice = graph_mapper.get_subvertex_slice(
            subedge.pre_subvertex)
        post_vertex_slice = graph_mapper.get_subvertex_slice(
            subedge.post_subvertex)
        n_synapse_types = self._synapse_type.get_n_synapse_types()

        # Get the key for the pre_subvertex
        partition = partitioned_graph.get_partition_of_subedge(subedge)
        key = routing_infos.get_keys_and_masks_from_partition(
            partition)[0].key

        # Get the key for the delayed pre_subvertex
        delayed_key = None
        if edge.delay_edge is not None:
            delayed_key = self._delay_key_index[
                (edge.pre_vertex, pre_vertex_slice.lo_atom,
                 pre_vertex_slice.hi_atom)][0].key

        # Get the block for the connections from the pre_subvertex
        master_pop_table_address = \
            helpful_functions.locate_memory_region_on_core(
                placement.x, placement.y, placement.p,
                constants.POPULATION_BASED_REGIONS.POPULATION_TABLE.value,
                transceiver)
        synaptic_matrix_address = \
            helpful_functions.locate_memory_region_on_core(
                placement.x, placement.y, placement.p,
                constants.POPULATION_BASED_REGIONS.SYNAPTIC_MATRIX.value,
                transceiver)
        data, max_row_length = self._retrieve_synaptic_block(
            transceiver, placement, master_pop_table_address,
            synaptic_matrix_address, key, pre_vertex_slice.n_atoms,
            synapse_info.index)

        # Get the block for the connections from the delayed pre_subvertex
        delayed_data = None
        delayed_max_row_length = 0
        if delayed_key is not None:
            delayed_data, delayed_max_row_length = \
                self._retrieve_synaptic_block(
                    transceiver, placement, master_pop_table_address,
                    synaptic_matrix_address, delayed_key,
                    pre_vertex_slice.n_atoms * edge.n_delay_stages)

        # Convert the blocks into connections
        return self._synapse_io.read_synapses(
            synapse_info, pre_vertex_slice, post_vertex_slice,
            max_row_length, delayed_max_row_length, n_synapse_types,
            self._weight_scales[placement], data, delayed_data,
            edge.n_delay_stages)

    def _retrieve_synaptic_block(
            self, transceiver, placement, master_pop_table_address,
            synaptic_matrix_address, key, n_rows, index):
        """ Read in a synaptic block from a given processor and subvertex on\
            the machine
        """

        # See if we have already got this block
        if (placement, key, index) in self._retrieved_blocks:
            return self._retrieved_blocks[(placement, key, index)]

        items = \
=======
            routing_info, graph_mapper, subgraph)

        if self._stdp_mechanism is not None:
            self._stdp_mechanism.write_plastic_params(
                spec,
                constants.POPULATION_BASED_REGIONS.SYNAPSE_DYNAMICS.value,
                self._machine_time_step, weight_scales)

        # Free any additional memory
        for subedge in subvert_in_edges:
            subedge.free_sublist()

    def get_synaptic_list_from_machine(
            self, placements, transceiver, pre_subvertex, pre_n_atoms,
            post_subvertex, synapse_io, subgraph, routing_infos,
            weight_scales):
        """

        :param placements:
        :param transceiver:
        :param pre_subvertex:
        :param pre_n_atoms:
        :param post_subvertex:
        :param synapse_io:
        :param subgraph:
        :param routing_infos:
        :param weight_scales:
        :return:
        """

        synaptic_block, max_row_length = self._retrieve_synaptic_block(
            placements, transceiver, pre_subvertex, pre_n_atoms,
            post_subvertex, routing_infos, subgraph)

        # translate the synaptic block into a sublist of synapse_row_infos
        synapse_list = None
        if max_row_length > 0:
            synapse_list = self._translate_synaptic_block_from_memory(
                synaptic_block, pre_n_atoms, max_row_length, synapse_io,
                weight_scales)
        else:
            synapse_list = SynapticList([])
        return synapse_list

    def _translate_synaptic_block_from_memory(
            self, synaptic_block, n_atoms, max_row_length, synapse_io,
            weight_scales):
        """ Translates a collection of memory into synaptic rows
        """
        synaptic_list = list()
        numpy_block = numpy.frombuffer(dtype='uint8',
                                       buffer=synaptic_block).view(dtype='<u4')
        position_in_block = 0
        for atom in range(n_atoms):

            # extract the 3 elements of a row (PP, FF, FP)
            p_p_entries, f_f_entries, f_p_entries = \
                self._extract_row_data_from_memory_block(numpy_block,
                                                         position_in_block)

            # new position in synaptic block
            position_in_block = ((atom + 1) *
                                 (max_row_length +
                                  constants.SYNAPTIC_ROW_HEADER_WORDS))

            bits_reserved_for_type = \
                self._synapse_type.get_n_synapse_type_bits()
            synaptic_row = synapse_io.create_row_info_from_elements(
                p_p_entries, f_f_entries, f_p_entries, bits_reserved_for_type,
                weight_scales)

            synaptic_list.append(synaptic_row)
        return SynapticList(synaptic_list)

    @staticmethod
    def _extract_row_data_from_memory_block(synaptic_block, position_in_block):

        """ extracts the 6 elements from a data block which is ordered\
            no PP, PP, No FF, NO FP, FF, FP
        """

        # read in number of plastic plastic entries
        no_plastic_plastic_entries = synaptic_block[position_in_block]
        position_in_block += 1

        # read in all the plastic entries
        end_point = position_in_block + no_plastic_plastic_entries
        plastic_plastic_entries = synaptic_block[position_in_block:end_point]

        # update position in block
        position_in_block = end_point

        # read in number of both fixed fixed and fixed plastic
        no_fixed_fixed = synaptic_block[position_in_block]
        position_in_block += 1
        no_fixed_plastic = synaptic_block[position_in_block]
        position_in_block += 1

        # read in fixed fixed
        end_point = position_in_block + no_fixed_fixed
        fixed_fixed_entries = synaptic_block[position_in_block:end_point]
        position_in_block = end_point

        # read in fixed plastic (fixed plastic are in 16 bits, so each int is
        # 2 entries)
        end_point = position_in_block + math.ceil(no_fixed_plastic / 2.0)
        fixed_plastic_entries = \
            synaptic_block[position_in_block:end_point].view(dtype='<u2')
        if no_fixed_plastic % 2.0 == 1:  # remove last entry if required
            fixed_plastic_entries = \
                fixed_plastic_entries[0:len(fixed_plastic_entries) - 1]

        # return the different entries
        return plastic_plastic_entries, fixed_fixed_entries, \
            fixed_plastic_entries

    def _retrieve_synaptic_block(
            self, placements, transceiver, pre_subvertex, pre_n_atoms,
            post_subvertex, routing_infos, subgraph):
        """
        reads in a synaptic block from a given processor and subvertex on the
        machine.
        """
        post_placement = placements.get_placement_of_subvertex(post_subvertex)
        post_x, post_y, post_p = \
            post_placement.x, post_placement.y, post_placement.p

        # either read in the master pop table or retrieve it from storage
        master_pop_base_mem_address = \
            self._population_table_type.locate_master_pop_table_base_address(
                post_x, post_y, post_p, transceiver,
                constants.POPULATION_BASED_REGIONS.POPULATION_TABLE.value)

        app_data_base_address = helpful_functions.get_app_data_base_address(
            post_x, post_y, post_p, transceiver)

        incoming_edges = subgraph.incoming_subedges_from_subvertex(
            post_subvertex)
        incoming_key_combo = None
        for subedge in incoming_edges:
            if subedge.pre_subvertex == pre_subvertex:
                partition = subgraph.get_partition_of_subedge(subedge)
                keys_and_masks = \
                    routing_infos.get_keys_and_masks_from_partition(partition)
                incoming_key_combo = keys_and_masks[0].key
                break

        maxed_row_length, synaptic_block_base_address_offset = \
>>>>>>> 53139c1e
            self._population_table_type.extract_synaptic_matrix_data_location(
                key, master_pop_table_address, transceiver,
                placement.x, placement.y)
        max_row_length, synaptic_block_offset = items[index]

        block = None
<<<<<<< HEAD
        if max_row_length > 0 and synaptic_block_offset is not None:

            # calculate the synaptic block size in bytes
            synaptic_block_size = self._synapse_io.get_block_n_bytes(
                max_row_length, n_rows)
=======
        if maxed_row_length > 0:

            # calculate the synaptic block size in words
            synaptic_block_size = (pre_n_atoms * 4 *
                                   (constants.SYNAPTIC_ROW_HEADER_WORDS +
                                    maxed_row_length))

            # read in the base address of the synaptic matrix in the app region
            # table
            synapse_region_base_address_location = \
                dsg_utilities.get_region_base_address_offset(
                    app_data_base_address,
                    constants.POPULATION_BASED_REGIONS.SYNAPTIC_MATRIX.value)

            # read in the memory address of the synaptic_region base address
            synapse_region_base_address = helpful_functions.read_data(
                post_x, post_y, synapse_region_base_address_location, 4,
                "<I", transceiver)

            # the base address of the synaptic block in absolute terms is the
            # app base, plus the synaptic matrix base plus the offset
            synaptic_block_base_address = (synapse_region_base_address +
                                           synaptic_block_base_address_offset)
>>>>>>> 53139c1e

            # read in and return the synaptic block
            block = transceiver.read_memory(
                placement.x, placement.y,
                synaptic_matrix_address + synaptic_block_offset,
                synaptic_block_size)

<<<<<<< HEAD
        self._retrieved_blocks[(placement, key, index)] = (
            block, max_row_length)
        return block, max_row_length

    # inherited from AbstractProvidesIncomingPartitionConstraints
    def get_incoming_partition_constraints(self):
=======
            if len(block) != synaptic_block_size:
                raise exceptions.SynapticBlockReadException(
                    "Not enough data has been read")
        return block, maxed_row_length

    # inherited from AbstractProvidesIncomingPartitionConstraints
    def get_incoming_edge_constraints(self):
>>>>>>> 53139c1e
        return self._population_table_type.get_edge_constraints()<|MERGE_RESOLUTION|>--- conflicted
+++ resolved
@@ -377,49 +377,6 @@
         return ((average_spikes_per_timestep * weight_mean) +
                 (sigma * math.sqrt(poisson_variance + weight_variance)))
 
-<<<<<<< HEAD
-=======
-    def _get_ring_buffer_totals(self, subvertex, sub_graph, graph_mapper):
-        in_sub_edges = sub_graph.incoming_subedges_from_subvertex(subvertex)
-        vertex_slice = graph_mapper.get_subvertex_slice(subvertex)
-        n_synapse_types = len(self._synapse_type.get_synapse_targets())
-        absolute_max_weights = numpy.zeros(n_synapse_types)
-
-        # If we have an STDP mechanism, get the maximum plastic weight
-        stdp_max_weight = None
-        if self._stdp_mechanism is not None:
-            stdp_max_weight = self._stdp_mechanism.get_max_weight()
-            absolute_max_weights.fill(stdp_max_weight)
-
-        total_weights = numpy.zeros((n_synapse_types, vertex_slice.n_atoms))
-        total_square_weights = numpy.zeros(
-            (n_synapse_types, vertex_slice.n_atoms))
-        total_items = numpy.zeros((n_synapse_types, vertex_slice.n_atoms))
-        for subedge in in_sub_edges:
-            sublist = subedge.get_synapse_sublist(graph_mapper)
-            sublist.sum_n_connections(total_items)
-            edge = graph_mapper.get_partitionable_edge_from_partitioned_edge(
-                subedge)
-
-            if edge.synapse_dynamics is None:
-
-                # If there's no STDP maximum weight, sum the initial weights
-                sublist.max_weights(absolute_max_weights)
-                sublist.sum_weights(total_weights)
-                sublist.sum_square_weights(total_square_weights)
-
-            else:
-
-                # Otherwise, sum the pathological case of all columns being
-                # at stdp_max_weight
-                sublist.sum_fixed_weight(total_weights, stdp_max_weight)
-                sublist.sum_fixed_weight(total_square_weights,
-                                         stdp_max_weight * stdp_max_weight)
-
-        return (total_weights, total_square_weights, total_items,
-                absolute_max_weights)
-
->>>>>>> 53139c1e
     def _get_ring_buffer_to_input_left_shifts(
             self, subvertex, sub_graph, graph_mapper, post_slices,
             post_slice_index, post_vertex_slice, machine_timestep,
@@ -539,7 +496,6 @@
             for r in ring_buffer_shifts])
         return weight_scales
 
-<<<<<<< HEAD
     def _write_padding(
             self, spec, synaptic_matrix_region, next_block_start_addr):
         next_block_allowed_addr = self._population_table_type\
@@ -557,84 +513,6 @@
                 data=0xDD, repeats_register=15, data_type=DataType.UINT8)
             return next_block_allowed_addr
         return next_block_start_addr
-=======
-    @staticmethod
-    def _write_synapse_row_info(
-            sublist, row_io, spec, current_write_ptr, fixed_row_length, region,
-            weight_scales, n_synapse_type_bits):
-        """ Write this synaptic block to the designated synaptic matrix region\
-            at its current write pointer.
-        """
-
-        # Switch focus to the synaptic matrix memory region:
-        spec.switch_write_focus(region)
-
-        # Align the write pointer to the next 1Kbyte boundary using padding:
-        write_ptr = current_write_ptr
-
-        # Remember this aligned address, it's where this block will start:
-        block_start_addr = write_ptr
-
-        # Write the synaptic block, tracking the word count:
-        synaptic_rows = sublist.get_rows()
-        data = numpy.zeros(
-            (fixed_row_length +
-             constants.SYNAPTIC_ROW_HEADER_WORDS) *
-            sublist.get_n_rows(), dtype="uint32")
-        data.fill(0xBBCCDDEE)
-
-        for row_no, row in enumerate(synaptic_rows):
-            data_pos = ((fixed_row_length +
-                         constants.SYNAPTIC_ROW_HEADER_WORDS) *
-                        row_no)
-
-            plastic_region = row_io.get_packed_plastic_region(
-                row, weight_scales, n_synapse_type_bits)
-
-            # Write the size of the plastic region
-            data[data_pos] = plastic_region.size
-            data_pos += 1
-
-            # Write the plastic region
-            data[data_pos:(data_pos + plastic_region.size)] = plastic_region
-            data_pos += plastic_region.size
-
-            fixed_fixed_region = row_io.get_packed_fixed_fixed_region(
-                row, weight_scales, n_synapse_type_bits)
-            fixed_plastic_region = row_io.get_packed_fixed_plastic_region(
-                row, weight_scales, n_synapse_type_bits)
-
-            # Write the size of the fixed parts
-            data[data_pos] = fixed_fixed_region.size
-            data[data_pos + 1] = fixed_plastic_region.size
-            data_pos += 2
-
-            # Write the fixed fixed region
-            data[data_pos:(data_pos + fixed_fixed_region.size)] = \
-                fixed_fixed_region
-            data_pos += fixed_fixed_region.size
-
-            # As everything needs to be word aligned, add extra zero to
-            # fixed_plastic Region if it has an odd number of entries and build
-            # uint32 view of it
-            if (fixed_plastic_region.size % 2) != 0:
-                fixed_plastic_region = numpy.asarray(numpy.append(
-                    fixed_plastic_region, 0), dtype='uint16')
-            # does indeed return something (due to c fancy stuff in numpy) ABS
-
-            # noinspection PyNoneFunctionAssignment
-            fixed_plastic_region_words = fixed_plastic_region.view(
-                dtype="uint32")
-            data[data_pos:(data_pos + fixed_plastic_region_words.size)] = \
-                fixed_plastic_region_words
-
-        spec.write_array(data)
-        write_ptr += data.size * 4
-
-        # The current write pointer is where the next block could start:
-        next_block_start_addr = write_ptr
-        return block_start_addr, next_block_start_addr
->>>>>>> 53139c1e
 
     def _write_synaptic_matrix_and_master_population_table(
             self, spec, post_slices, post_slice_index, subvertex,
@@ -705,6 +583,7 @@
                                 weight_scales, row_data, delayed_row_data,
                                 edge.n_delay_stages)
                             connection_holder.add_connections(connections)
+                            connection_holder.finish()
 
                     if len(row_data) > 0:
                         next_block_start_addr = self._write_padding(
@@ -796,7 +675,6 @@
             all_syn_block_sz, weight_scales,
             constants.POPULATION_BASED_REGIONS.POPULATION_TABLE.value,
             constants.POPULATION_BASED_REGIONS.SYNAPTIC_MATRIX.value,
-<<<<<<< HEAD
             routing_info, graph_mapper, partitioned_graph)
 
         self._synapse_dynamics.write_parameters(
@@ -878,193 +756,17 @@
             return self._retrieved_blocks[(placement, key, index)]
 
         items = \
-=======
-            routing_info, graph_mapper, subgraph)
-
-        if self._stdp_mechanism is not None:
-            self._stdp_mechanism.write_plastic_params(
-                spec,
-                constants.POPULATION_BASED_REGIONS.SYNAPSE_DYNAMICS.value,
-                self._machine_time_step, weight_scales)
-
-        # Free any additional memory
-        for subedge in subvert_in_edges:
-            subedge.free_sublist()
-
-    def get_synaptic_list_from_machine(
-            self, placements, transceiver, pre_subvertex, pre_n_atoms,
-            post_subvertex, synapse_io, subgraph, routing_infos,
-            weight_scales):
-        """
-
-        :param placements:
-        :param transceiver:
-        :param pre_subvertex:
-        :param pre_n_atoms:
-        :param post_subvertex:
-        :param synapse_io:
-        :param subgraph:
-        :param routing_infos:
-        :param weight_scales:
-        :return:
-        """
-
-        synaptic_block, max_row_length = self._retrieve_synaptic_block(
-            placements, transceiver, pre_subvertex, pre_n_atoms,
-            post_subvertex, routing_infos, subgraph)
-
-        # translate the synaptic block into a sublist of synapse_row_infos
-        synapse_list = None
-        if max_row_length > 0:
-            synapse_list = self._translate_synaptic_block_from_memory(
-                synaptic_block, pre_n_atoms, max_row_length, synapse_io,
-                weight_scales)
-        else:
-            synapse_list = SynapticList([])
-        return synapse_list
-
-    def _translate_synaptic_block_from_memory(
-            self, synaptic_block, n_atoms, max_row_length, synapse_io,
-            weight_scales):
-        """ Translates a collection of memory into synaptic rows
-        """
-        synaptic_list = list()
-        numpy_block = numpy.frombuffer(dtype='uint8',
-                                       buffer=synaptic_block).view(dtype='<u4')
-        position_in_block = 0
-        for atom in range(n_atoms):
-
-            # extract the 3 elements of a row (PP, FF, FP)
-            p_p_entries, f_f_entries, f_p_entries = \
-                self._extract_row_data_from_memory_block(numpy_block,
-                                                         position_in_block)
-
-            # new position in synaptic block
-            position_in_block = ((atom + 1) *
-                                 (max_row_length +
-                                  constants.SYNAPTIC_ROW_HEADER_WORDS))
-
-            bits_reserved_for_type = \
-                self._synapse_type.get_n_synapse_type_bits()
-            synaptic_row = synapse_io.create_row_info_from_elements(
-                p_p_entries, f_f_entries, f_p_entries, bits_reserved_for_type,
-                weight_scales)
-
-            synaptic_list.append(synaptic_row)
-        return SynapticList(synaptic_list)
-
-    @staticmethod
-    def _extract_row_data_from_memory_block(synaptic_block, position_in_block):
-
-        """ extracts the 6 elements from a data block which is ordered\
-            no PP, PP, No FF, NO FP, FF, FP
-        """
-
-        # read in number of plastic plastic entries
-        no_plastic_plastic_entries = synaptic_block[position_in_block]
-        position_in_block += 1
-
-        # read in all the plastic entries
-        end_point = position_in_block + no_plastic_plastic_entries
-        plastic_plastic_entries = synaptic_block[position_in_block:end_point]
-
-        # update position in block
-        position_in_block = end_point
-
-        # read in number of both fixed fixed and fixed plastic
-        no_fixed_fixed = synaptic_block[position_in_block]
-        position_in_block += 1
-        no_fixed_plastic = synaptic_block[position_in_block]
-        position_in_block += 1
-
-        # read in fixed fixed
-        end_point = position_in_block + no_fixed_fixed
-        fixed_fixed_entries = synaptic_block[position_in_block:end_point]
-        position_in_block = end_point
-
-        # read in fixed plastic (fixed plastic are in 16 bits, so each int is
-        # 2 entries)
-        end_point = position_in_block + math.ceil(no_fixed_plastic / 2.0)
-        fixed_plastic_entries = \
-            synaptic_block[position_in_block:end_point].view(dtype='<u2')
-        if no_fixed_plastic % 2.0 == 1:  # remove last entry if required
-            fixed_plastic_entries = \
-                fixed_plastic_entries[0:len(fixed_plastic_entries) - 1]
-
-        # return the different entries
-        return plastic_plastic_entries, fixed_fixed_entries, \
-            fixed_plastic_entries
-
-    def _retrieve_synaptic_block(
-            self, placements, transceiver, pre_subvertex, pre_n_atoms,
-            post_subvertex, routing_infos, subgraph):
-        """
-        reads in a synaptic block from a given processor and subvertex on the
-        machine.
-        """
-        post_placement = placements.get_placement_of_subvertex(post_subvertex)
-        post_x, post_y, post_p = \
-            post_placement.x, post_placement.y, post_placement.p
-
-        # either read in the master pop table or retrieve it from storage
-        master_pop_base_mem_address = \
-            self._population_table_type.locate_master_pop_table_base_address(
-                post_x, post_y, post_p, transceiver,
-                constants.POPULATION_BASED_REGIONS.POPULATION_TABLE.value)
-
-        app_data_base_address = helpful_functions.get_app_data_base_address(
-            post_x, post_y, post_p, transceiver)
-
-        incoming_edges = subgraph.incoming_subedges_from_subvertex(
-            post_subvertex)
-        incoming_key_combo = None
-        for subedge in incoming_edges:
-            if subedge.pre_subvertex == pre_subvertex:
-                partition = subgraph.get_partition_of_subedge(subedge)
-                keys_and_masks = \
-                    routing_infos.get_keys_and_masks_from_partition(partition)
-                incoming_key_combo = keys_and_masks[0].key
-                break
-
-        maxed_row_length, synaptic_block_base_address_offset = \
->>>>>>> 53139c1e
             self._population_table_type.extract_synaptic_matrix_data_location(
                 key, master_pop_table_address, transceiver,
                 placement.x, placement.y)
         max_row_length, synaptic_block_offset = items[index]
 
         block = None
-<<<<<<< HEAD
         if max_row_length > 0 and synaptic_block_offset is not None:
 
             # calculate the synaptic block size in bytes
             synaptic_block_size = self._synapse_io.get_block_n_bytes(
                 max_row_length, n_rows)
-=======
-        if maxed_row_length > 0:
-
-            # calculate the synaptic block size in words
-            synaptic_block_size = (pre_n_atoms * 4 *
-                                   (constants.SYNAPTIC_ROW_HEADER_WORDS +
-                                    maxed_row_length))
-
-            # read in the base address of the synaptic matrix in the app region
-            # table
-            synapse_region_base_address_location = \
-                dsg_utilities.get_region_base_address_offset(
-                    app_data_base_address,
-                    constants.POPULATION_BASED_REGIONS.SYNAPTIC_MATRIX.value)
-
-            # read in the memory address of the synaptic_region base address
-            synapse_region_base_address = helpful_functions.read_data(
-                post_x, post_y, synapse_region_base_address_location, 4,
-                "<I", transceiver)
-
-            # the base address of the synaptic block in absolute terms is the
-            # app base, plus the synaptic matrix base plus the offset
-            synaptic_block_base_address = (synapse_region_base_address +
-                                           synaptic_block_base_address_offset)
->>>>>>> 53139c1e
 
             # read in and return the synaptic block
             block = transceiver.read_memory(
@@ -1072,20 +774,10 @@
                 synaptic_matrix_address + synaptic_block_offset,
                 synaptic_block_size)
 
-<<<<<<< HEAD
         self._retrieved_blocks[(placement, key, index)] = (
             block, max_row_length)
         return block, max_row_length
 
     # inherited from AbstractProvidesIncomingPartitionConstraints
     def get_incoming_partition_constraints(self):
-=======
-            if len(block) != synaptic_block_size:
-                raise exceptions.SynapticBlockReadException(
-                    "Not enough data has been read")
-        return block, maxed_row_length
-
-    # inherited from AbstractProvidesIncomingPartitionConstraints
-    def get_incoming_edge_constraints(self):
->>>>>>> 53139c1e
         return self._population_table_type.get_edge_constraints()