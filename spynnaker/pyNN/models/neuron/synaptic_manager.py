--- conflicted
+++ resolved
@@ -21,19 +21,12 @@
 from data_specification.enums import DataType
 
 from spinn_utilities.config_holder import (
-<<<<<<< HEAD
     get_config_float, get_config_int, get_config_bool, get_config_str)
 from spinn_front_end_common.utilities.constants import BYTES_PER_WORD
 from spinn_front_end_common.utilities.utility_objs\
     .provenance_data_item import ProvenanceDataItem
-
-=======
-    get_config_float, get_config_int, get_config_bool)
-from spinn_front_end_common.utilities.constants import (
-    BYTES_PER_WORD, MICRO_TO_SECOND_CONVERSION)
 from spinn_front_end_common.utilities.globals_variables import (
     machine_time_step)
->>>>>>> e11e8649
 from spynnaker.pyNN.models.neural_projections import ProjectionApplicationEdge
 from spynnaker.pyNN.models.neuron.synapse_io import SynapseIORowBased
 from spynnaker.pyNN.models.neuron.synapse_dynamics import (
@@ -443,7 +436,6 @@
                     size=synapse_structural_dynamics_sz,
                     label='synapseDynamicsStructuralParams')
 
-<<<<<<< HEAD
     def __get_closest_weight(self, value):
         """ Get the best representation of the weight so that both weight and
             1 / w work
@@ -464,102 +456,6 @@
         """
         # Initialise to a maximum value
         min_weights = [sys.maxsize for _ in range(self.__n_synapse_types)]
-=======
-    @staticmethod
-    def _ring_buffer_expected_upper_bound(
-            weight_mean, weight_std_dev, spikes_per_second, n_synapses_in,
-            sigma):
-        """ Provides expected upper bound on accumulated values in a ring\
-            buffer element.
-
-        Requires an assessment of maximum Poisson input rate.
-
-        Assumes knowledge of mean and SD of weight distribution, fan-in
-        and timestep.
-
-        All arguments should be assumed real values except n_synapses_in
-        which will be an integer.
-
-        :param float weight_mean: Mean of weight distribution (in either nA or
-            microSiemens as required)
-        :param float weight_std_dev: SD of weight distribution
-        :param float spikes_per_second: Maximum expected Poisson rate in Hz
-        :param int n_synapses_in: No of connected synapses
-        :param float sigma: How many SD above the mean to go for upper bound;
-            a good starting choice is 5.0. Given length of simulation we can
-            set this for approximate number of saturation events.
-        :rtype: float
-        """
-        # E[ number of spikes ] in a timestep
-        steps_per_second = (MICRO_TO_SECOND_CONVERSION /
-                            machine_time_step())
-
-        average_spikes_per_timestep = (
-            float(n_synapses_in * spikes_per_second) / steps_per_second)
-
-        # Exact variance contribution from inherent Poisson variation
-        poisson_variance = average_spikes_per_timestep * (weight_mean ** 2)
-
-        # Upper end of range for Poisson summation required below
-        # upper_bound needs to be an integer
-        upper_bound = int(round(average_spikes_per_timestep +
-                                POSSION_SIGMA_SUMMATION_LIMIT *
-                                math.sqrt(average_spikes_per_timestep)))
-
-        # Closed-form exact solution for summation that gives the variance
-        # contributed by weight distribution variation when modulated by
-        # Poisson PDF.  Requires scipy.special for gamma and incomplete gamma
-        # functions. Beware: incomplete gamma doesn't work the same as
-        # Mathematica because (1) it's regularised and needs a further
-        # multiplication and (2) it's actually the complement that is needed
-        # i.e. 'gammaincc']
-
-        weight_variance = 0.0
-
-        if weight_std_dev > 0:
-            # pylint: disable=no-member
-            lngamma = special.gammaln(1 + upper_bound)
-            gammai = special.gammaincc(
-                1 + upper_bound, average_spikes_per_timestep)
-
-            big_ratio = (math.log(average_spikes_per_timestep) * upper_bound -
-                         lngamma)
-
-            if -701.0 < big_ratio < 701.0 and big_ratio != 0.0:
-                log_weight_variance = (
-                    -average_spikes_per_timestep +
-                    math.log(average_spikes_per_timestep) +
-                    2.0 * math.log(weight_std_dev) +
-                    math.log(math.exp(average_spikes_per_timestep) * gammai -
-                             math.exp(big_ratio)))
-                weight_variance = math.exp(log_weight_variance)
-
-        # upper bound calculation -> mean + n * SD
-        return ((average_spikes_per_timestep * weight_mean) +
-                (sigma * math.sqrt(poisson_variance + weight_variance)))
-
-    def _get_ring_buffer_to_input_left_shifts(
-            self, machine_vertex, machine_graph, weight_scale):
-        """ Get the scaling of the ring buffer to provide as much accuracy as\
-            possible without too much overflow
-
-        :param ~pacman.model.graphs.machine.MachineVertex machine_vertex:
-        :param ~pacman.model.graphs.machine.MachineGraph machine_graph:
-        :param float weight_scale:
-        :rtype: list(int)
-        """
-        weight_scale_squared = weight_scale * weight_scale
-        n_synapse_types = self.__n_synapse_types
-        running_totals = [RunningStats() for _ in range(n_synapse_types)]
-        delay_running_totals = [RunningStats() for _ in range(n_synapse_types)]
-        total_weights = numpy.zeros(n_synapse_types)
-        biggest_weight = numpy.zeros(n_synapse_types)
-        weights_signed = False
-        rate_stats = [RunningStats() for _ in range(n_synapse_types)]
-        steps_per_second = (
-                MICRO_TO_SECOND_CONVERSION /
-                machine_time_step())
->>>>>>> e11e8649
 
         # Create a synapse_map for edges into the machine_vertex
         synapse_map = dict()
@@ -576,7 +472,6 @@
             connector = synapse_info.connector
             synapse_dynamics = synapse_info.synapse_dynamics
 
-<<<<<<< HEAD
             weight_min = connector.get_weight_minimum(
                 synapse_info.weights, self.__weight_random_sigma, synapse_info)
             weight_min *= weight_scale
@@ -670,110 +565,6 @@
             self.__min_weights = self._calculate_min_weights(
                 machine_vertex, machine_graph, weight_scale)
         return self.__min_weights
-=======
-            weight_mean = (
-                synapse_dynamics.get_weight_mean(
-                    connector, synapse_info) * weight_scale)
-            n_connections = \
-                connector.get_n_connections_to_post_vertex_maximum(
-                    synapse_info)
-            weight_variance = synapse_dynamics.get_weight_variance(
-                connector, synapse_info.weights,
-                synapse_info) * weight_scale_squared
-            running_totals[synapse_type].add_items(
-                weight_mean, weight_variance, n_connections)
-
-            delay_variance = synapse_dynamics.get_delay_variance(
-                connector, synapse_info.delays, synapse_info)
-            delay_running_totals[synapse_type].add_items(
-                0.0, delay_variance, n_connections)
-
-            weight_max = (synapse_dynamics.get_weight_maximum(
-                connector, synapse_info) * weight_scale)
-            biggest_weight[synapse_type] = max(
-                biggest_weight[synapse_type], weight_max)
-
-            spikes_per_tick = max(
-                1.0, self.__spikes_per_second / steps_per_second)
-            spikes_per_second = self.__spikes_per_second
-            pre_vertex = synapse_map[synapse_info].pre_vertex
-            if isinstance(pre_vertex, AbstractMaxSpikes):
-                rate = pre_vertex.max_spikes_per_second()
-                if rate != 0:
-                    spikes_per_second = rate
-                spikes_per_tick = \
-                    pre_vertex.max_spikes_per_ts()
-            rate_stats[synapse_type].add_items(
-                spikes_per_second, 0, n_connections)
-            total_weights[synapse_type] += spikes_per_tick * (
-                weight_max * n_connections)
-
-            if synapse_dynamics.are_weights_signed():
-                weights_signed = True
-
-        max_weights = numpy.zeros(n_synapse_types)
-        for synapse_type in range(n_synapse_types):
-            if delay_running_totals[synapse_type].variance == 0.0:
-                max_weights[synapse_type] = max(total_weights[synapse_type],
-                                                biggest_weight[synapse_type])
-            else:
-                stats = running_totals[synapse_type]
-                rates = rate_stats[synapse_type]
-                max_weights[synapse_type] = min(
-                    self._ring_buffer_expected_upper_bound(
-                        stats.mean, stats.standard_deviation, rates.mean,
-                        stats.n_items, self.__ring_buffer_sigma),
-                    total_weights[synapse_type])
-                max_weights[synapse_type] = max(
-                    max_weights[synapse_type], biggest_weight[synapse_type])
-
-        # Convert these to powers; we could use int.bit_length() for this if
-        # they were integers, but they aren't...
-        max_weight_powers = (
-            0 if w <= 0 else int(math.ceil(max(0, math.log(w, 2))))
-            for w in max_weights)
-
-        # If 2^max_weight_power equals the max weight, we have to add another
-        # power, as range is 0 - (just under 2^max_weight_power)!
-        max_weight_powers = (
-            w + 1 if (2 ** w) <= a else w
-            for w, a in zip(max_weight_powers, max_weights))
-
-        # If we have synapse dynamics that uses signed weights,
-        # Add another bit of shift to prevent overflows
-        if weights_signed:
-            max_weight_powers = (m + 1 for m in max_weight_powers)
-
-        return list(max_weight_powers)
-
-    @staticmethod
-    def __get_weight_scale(ring_buffer_to_input_left_shift):
-        """ Return the amount to scale the weights by to convert them from \
-            floating point values to 16-bit fixed point numbers which can be \
-            shifted left by ring_buffer_to_input_left_shift to produce an\
-            s1615 fixed point number
-
-        :param int ring_buffer_to_input_left_shift:
-        :rtype: float
-        """
-        return float(math.pow(2, 16 - (ring_buffer_to_input_left_shift + 1)))
-
-    def __update_ring_buffer_shifts_and_weight_scales(
-            self, machine_vertex, machine_graph, weight_scale):
-        """ Update the ring buffer shifts and weight scales for this vertex
-
-        :param ~pacman.model.graphs.machine.MachineVertex machine_vertex:
-        :param ~pacman.model.graphs.machine.MachineGraph machine_graph:
-        :param float weight_scale:
-        """
-        if self.__ring_buffer_shifts is None:
-            self.__ring_buffer_shifts = \
-                self._get_ring_buffer_to_input_left_shifts(
-                    machine_vertex, machine_graph, weight_scale)
-            self.__weight_scales = numpy.array([
-                self.__get_weight_scale(r) * weight_scale
-                for r in self.__ring_buffer_shifts])
->>>>>>> e11e8649
 
     def write_data_spec(
             self, spec, application_vertex, post_vertex_slice, machine_vertex,
@@ -804,7 +595,6 @@
             spec, post_vertex_slice, all_syn_block_sz, machine_graph,
             machine_vertex)
 
-<<<<<<< HEAD
         # Get the minimum weights
         min_weights = self._get_min_weights(
             machine_vertex, machine_graph, weight_scale)
@@ -813,10 +603,6 @@
         self.__weight_scales = numpy.array(
             [(1 / w) * weight_scale if w != 0 else 0 for w in min_weights])
 
-=======
-        self.__update_ring_buffer_shifts_and_weight_scales(
-            machine_vertex, machine_graph, weight_scale)
->>>>>>> e11e8649
         spec.switch_write_focus(self._synapse_params_region)
         # write the bool for deleting packets that were too late for a timer
         spec.write_value(int(self.__drop_late_spikes))
