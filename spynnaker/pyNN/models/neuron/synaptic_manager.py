--- conflicted
+++ resolved
@@ -19,11 +19,8 @@
 import numpy
 import scipy.stats  # @UnresolvedImport
 from scipy import special  # @UnresolvedImport
-<<<<<<< HEAD
 from pyNN.random import RandomDistribution
 from spinn_utilities.helpful_functions import get_valid_components
-=======
->>>>>>> f18bd734
 from data_specification.enums import DataType
 from spinn_front_end_common.utilities.helpful_functions import (
     locate_memory_region_for_placement)
@@ -246,15 +243,9 @@
         return int(memory_size * _SYNAPSE_SDRAM_OVERSCALE)
 
     def __add_synapse_size(self, memory_size, synapse_info, post_vertex_slice,
-<<<<<<< HEAD
                            in_edge, timestep_in_us):
-        max_row_info = self._get_max_row_info(
+        max_row_info = self.__get_max_row_info(
             synapse_info, post_vertex_slice, in_edge, timestep_in_us)
-=======
-                           in_edge, machine_time_step):
-        max_row_info = self.__get_max_row_info(
-            synapse_info, post_vertex_slice, in_edge, machine_time_step)
->>>>>>> f18bd734
         n_atoms = in_edge.pre_vertex.n_atoms
         memory_size = self.__poptable_type.get_next_allowed_address(
             memory_size)
@@ -330,26 +321,14 @@
             self, vertex_slice, timestep_in_us, application_graph,
             app_vertex):
         in_edges = application_graph.get_edges_ending_at_vertex(app_vertex)
-        return (
-<<<<<<< HEAD
-                self._get_synapse_params_size() +
+        return (self._get_synapse_params_size() +
                 self._get_synapse_dynamics_parameter_size(
                     vertex_slice, application_graph, app_vertex) +
                 self._get_synaptic_blocks_size(
                     vertex_slice, in_edges, timestep_in_us) +
                 self.__poptable_type.get_master_population_table_size(
-                    vertex_slice, in_edges) +
-                self._get_size_of_generator_information(
-                    in_edges, timestep_in_us))
-=======
-            self._get_synapse_params_size() +
-            self._get_synapse_dynamics_parameter_size(
-                vertex_slice, application_graph, app_vertex) +
-            self._get_synaptic_blocks_size(
-                vertex_slice, in_edges, machine_time_step) +
-            self.__poptable_type.get_master_population_table_size(in_edges) +
-            self._get_size_of_generator_information(in_edges))
->>>>>>> f18bd734
+                    in_edges) +
+                self._get_size_of_generator_information(in_edges))
 
     def _reserve_memory_regions(
             self, spec, machine_vertex, vertex_slice,
@@ -671,14 +650,8 @@
                             pre_slices, pre_slice_index, post_slices,
                             post_slice_index, pre_vertex_slice,
                             post_vertex_slice, app_edge,
-<<<<<<< HEAD
-                            self.__n_synapse_types,
-                            single_synapses, master_pop_table_region,
+                            self.__n_synapse_types, single_synapses,
                             weight_scales, timestep_in_us, rinfo,
-=======
-                            self.__n_synapse_types, single_synapses,
-                            weight_scales, machine_time_step, rinfo,
->>>>>>> f18bd734
                             all_syn_block_sz, block_addr, single_addr,
                             machine_edge=machine_edge)
                         key = (synapse_info, pre_vertex_slice.lo_atom,
@@ -692,17 +665,9 @@
             (synapse_info, pre_slices, pre_vertex_slice, pre_slice_index,
                 app_edge, rinfo) = gen_data
             block_addr, index = self.__generate_on_chip_data(
-<<<<<<< HEAD
-                spec, synapse_info,
-                pre_slices, pre_slice_index, post_slices,
-                post_slice_index, pre_vertex_slice,
-                post_vertex_slice, master_pop_table_region, rinfo,
-                all_syn_block_sz, block_addr, timestep_in_us, app_edge,
-=======
                 synapse_info, pre_slices, pre_slice_index, post_slices,
                 post_slice_index, pre_vertex_slice, post_vertex_slice, rinfo,
-                all_syn_block_sz, block_addr, machine_time_step, app_edge,
->>>>>>> f18bd734
+                all_syn_block_sz, block_addr, timestep_in_us, app_edge,
                 generator_data)
             key = (synapse_info, pre_vertex_slice.lo_atom,
                    post_vertex_slice.lo_atom)
@@ -731,29 +696,16 @@
         return generator_data
 
     def __generate_on_chip_data(
-<<<<<<< HEAD
-            self, spec, synapse_info, pre_slices,
-            pre_slice_index, post_slices, post_slice_index, pre_vertex_slice,
-            post_vertex_slice, master_pop_table_region, rinfo,
-            all_syn_block_sz, block_addr, timestep_in_us,
-            app_edge, generator_data):
-=======
             self, synapse_info, pre_slices, pre_slice_index, post_slices,
             post_slice_index, pre_vertex_slice, post_vertex_slice, rinfo,
-            all_syn_block_sz, block_addr, machine_time_step, app_edge,
+            all_syn_block_sz, block_addr, timestep_in_us, app_edge,
             generator_data):
->>>>>>> f18bd734
         """ Generate data for the synapse expander
         """
 
         # Get the size of the matrices that will be required
-<<<<<<< HEAD
-        max_row_info = self._get_max_row_info(
+        max_row_info = self.__get_max_row_info(
             synapse_info, post_vertex_slice, app_edge, timestep_in_us)
-=======
-        max_row_info = self.__get_max_row_info(
-            synapse_info, post_vertex_slice, app_edge, machine_time_step)
->>>>>>> f18bd734
 
         # If delay edge exists, tell this about the data too, so it can
         # generate its own data
@@ -849,14 +801,8 @@
             self, spec, synaptic_matrix_region, synapse_info, pre_slices,
             pre_slice_index, post_slices, post_slice_index, pre_vertex_slice,
             post_vertex_slice, app_edge, n_synapse_types, single_synapses,
-<<<<<<< HEAD
-            master_pop_table_region, weight_scales, timestep_in_us,
-            rinfo, all_syn_block_sz, block_addr, single_addr,
-            machine_edge):
-=======
-            weight_scales, machine_time_step, rinfo, all_syn_block_sz,
+            weight_scales, timestep_in_us, rinfo, all_syn_block_sz,
             block_addr, single_addr, machine_edge):
->>>>>>> f18bd734
         (row_data, row_length, delayed_row_data, delayed_row_length,
          delayed_source_ids, delay_stages) = self.__synapse_io.get_synapses(
              synapse_info, pre_slices, pre_slice_index, post_slices,
@@ -878,12 +824,7 @@
                 conn_holder.add_connections(self._read_synapses(
                     synapse_info, pre_vertex_slice, post_vertex_slice,
                     row_length, delayed_row_length, n_synapse_types,
-                    weight_scales, row_data, delayed_row_data,
-<<<<<<< HEAD
-                    app_edge.n_delay_stages, timestep_in_us))
-=======
-                    machine_time_step))
->>>>>>> f18bd734
+                    weight_scales, row_data, delayed_row_data, timestep_in_us))
                 conn_holder.finish()
 
         index = None
@@ -1096,11 +1037,7 @@
             synapse_info, pre_vertex_slice, post_vertex_slice,
             max_row_length, delayed_max_row_len, self.__n_synapse_types,
             self.__weight_scales[placement], data, delayed_data,
-<<<<<<< HEAD
-            app_edge.n_delay_stages, timestep_in_us)
-=======
-            machine_time_step)
->>>>>>> f18bd734
+            timestep_in_us)
 
     def __compute_addresses(self, transceiver, placement):
         """ Helper for computing the addresses of the master pop table and\
@@ -1125,19 +1062,11 @@
 
     def _read_synapses(self, info, pre_slice, post_slice, max_row_length,
                        delayed_max_row_length, n_synapse_types, weight_scales,
-<<<<<<< HEAD
-                       data, delayed_data, n_delays, timestep_in_us):
+                       data, delayed_data, timestep_in_us):
         return self.__synapse_io.read_synapses(
             info, pre_slice, post_slice, max_row_length,
             delayed_max_row_length, n_synapse_types, weight_scales, data,
-            delayed_data, n_delays, timestep_in_us)
-=======
-                       data, delayed_data, timestep):
-        return self.__synapse_io.read_synapses(
-            info, pre_slice, post_slice, max_row_length,
-            delayed_max_row_length, n_synapse_types, weight_scales, data,
-            delayed_data, timestep)
->>>>>>> f18bd734
+            delayed_data, timestep_in_us)
 
     def _retrieve_synaptic_block(
             self, txrx, placement, master_pop_table_address,
