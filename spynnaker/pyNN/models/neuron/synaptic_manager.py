--- conflicted
+++ resolved
@@ -12,26 +12,16 @@
 #
 # You should have received a copy of the GNU General Public License
 # along with this program.  If not, see <http://www.gnu.org/licenses/>.
-<<<<<<< HEAD
-from collections import defaultdict
-=======
-
 from collections import defaultdict, namedtuple
->>>>>>> 211aef5e
 import math
 import struct
 import numpy
 import sys
 from data_specification.enums import DataType
 from spinn_front_end_common.utilities.helpful_functions import (
-<<<<<<< HEAD
     locate_memory_region_for_placement, read_config)
-from spinn_front_end_common.utilities.constants import BYTES_PER_WORD
-=======
-    locate_memory_region_for_placement)
 from spinn_front_end_common.utilities.constants import (
     BYTES_PER_WORD, MICRO_TO_SECOND_CONVERSION)
->>>>>>> 211aef5e
 from spynnaker.pyNN.models.neuron.generator_data import GeneratorData
 from spynnaker.pyNN.models.neural_projections.connectors import (
     AbstractGenerateConnectorOnMachine)
@@ -47,7 +37,8 @@
     MasterPopTableAsBinarySearch)
 from spynnaker.pyNN.exceptions import SynapticConfigurationException
 from spynnaker.pyNN.models.neuron.synapse_dynamics import SynapseDynamicsSTDP
-from spinn_front_end_common.utilities.utility_objs.provenance_data_item import ProvenanceDataItem
+from spinn_front_end_common.utilities.utility_objs.provenance_data_item import (
+    ProvenanceDataItem)
 
 TIME_STAMP_BYTES = BYTES_PER_WORD
 
@@ -98,20 +89,7 @@
         "__gen_on_machine",
         "__max_row_info",
         "__synapse_indices",
-<<<<<<< HEAD
-        "__weight_provenance"]
-
-    def __init__(
-            self, n_synapse_types, ring_buffer_sigma, spikes_per_second,
-            min_weights, weight_random_sigma, max_stdp_spike_delta, config,
-            population_table_type=None, synapse_io=None):
-        self.__n_synapse_types = n_synapse_types
-        self.__ring_buffer_sigma = ring_buffer_sigma
-        self.__spikes_per_second = spikes_per_second
-        self.__min_weights = min_weights
-        self.__weight_random_sigma = weight_random_sigma
-        self.__max_stdp_spike_delta = max_stdp_spike_delta
-=======
+        "__weight_provenance",
         "_host_generated_block_addr",
         "_on_chip_generated_block_addr",
         # Overridable (for testing only) region IDs
@@ -126,8 +104,10 @@
     # TODO make this right
     FUDGE = 0
 
-    def __init__(self, n_synapse_types, ring_buffer_sigma, spikes_per_second,
-                 config, population_table_type=None, synapse_io=None):
+    def __init__(
+            self, n_synapse_types, ring_buffer_sigma, spikes_per_second,
+            min_weights, weight_random_sigma, max_stdp_spike_delta, config,
+            population_table_type=None, synapse_io=None):
         """
         :param int n_synapse_types:
             number of synapse types on a neuron (e.g., 2 for excitatory and
@@ -139,6 +119,12 @@
         :type ring_buffer_sigma: float or None
         :param spikes_per_second: Estimated spikes per second
         :type spikes_per_second: float or None
+        :param min_weights: minimum weight list
+        :type min_weights: float or None
+        :param weight_random_sigma: sigma value for ?
+        :type weight_random_sigma: float or None
+        :param max_stdp_spike_delta: delta
+        :type max_stdp_spike_delta: float or None
         :param ~configparser.RawConfigParser config: The system configuration
         :param population_table_type:
             What type of master population table is used
@@ -149,6 +135,9 @@
         self.__n_synapse_types = n_synapse_types
         self.__ring_buffer_sigma = ring_buffer_sigma
         self.__spikes_per_second = spikes_per_second
+        self.__min_weights = min_weights
+        self.__weight_random_sigma = weight_random_sigma
+        self.__max_stdp_spike_delta = max_stdp_spike_delta
         self._synapse_params_region = \
             POPULATION_BASED_REGIONS.SYNAPSE_PARAMS.value
         self._pop_table_region = \
@@ -163,7 +152,6 @@
             POPULATION_BASED_REGIONS.CONNECTOR_BUILDER.value
         self._direct_matrix_region = \
             POPULATION_BASED_REGIONS.DIRECT_MATRIX.value
->>>>>>> 211aef5e
 
         # Get the type of population table
         self.__poptable_type = population_table_type
@@ -235,11 +223,10 @@
         # A map of synapse information for each machine pre vertex to index
         self.__synapse_indices = dict()
 
-<<<<<<< HEAD
         # Store weight provenance information mapping from
         # (real weight, represented weight) -> list of edges
         self.__weight_provenance = defaultdict(list)
-=======
+
         # Track writes inside the synaptic matrix region (to meet sizes):
         self._host_generated_block_addr = 0
         self._on_chip_generated_block_addr = 0
@@ -252,7 +239,6 @@
     def on_chip_written_matrix_size(self):
         return (self._on_chip_generated_block_addr -
                 self._host_generated_block_addr)
->>>>>>> 211aef5e
 
     @property
     def synapse_dynamics(self):
@@ -559,11 +545,6 @@
                 region=self._synapse_dynamics_region,
                 size=synapse_dynamics_sz, label='synapseDynamicsParams')
 
-<<<<<<< HEAD
-    def _write_synapse_parameters(
-            self, spec, min_weights, weight_scale):
-        """Get the ring buffer shifts and scaling factors."""
-=======
         # if structural, create structural region
         if isinstance(
                 self.__synapse_dynamics, AbstractSynapseDynamicsStructural):
@@ -580,232 +561,222 @@
                     size=synapse_structural_dynamics_sz,
                     label='synapseDynamicsStructuralParams')
 
-    @staticmethod
-    def _ring_buffer_expected_upper_bound(
-            weight_mean, weight_std_dev, spikes_per_second,
-            machine_timestep, n_synapses_in, sigma):
-        """ Provides expected upper bound on accumulated values in a ring\
-            buffer element.
-
-        Requires an assessment of maximum Poisson input rate.
-
-        Assumes knowledge of mean and SD of weight distribution, fan-in\
-        and timestep.
-
-        All arguments should be assumed real values except n_synapses_in\
-        which will be an integer.
-
-        :param float weight_mean: Mean of weight distribution (in either nA or\
-            microSiemens as required)
-        :param float weight_std_dev: SD of weight distribution
-        :param float spikes_per_second: Maximum expected Poisson rate in Hz
-        :param int machine_timestep: in us
-        :param int n_synapses_in: No of connected synapses
-        :param float sigma: How many SD above the mean to go for upper bound;\
-            a good starting choice is 5.0. Given length of simulation we can\
-            set this for approximate number of saturation events.
-        :rtype: float
-        """
-        # E[ number of spikes ] in a timestep
-        steps_per_second = MICRO_TO_SECOND_CONVERSION / machine_timestep
-        average_spikes_per_timestep = (
-            float(n_synapses_in * spikes_per_second) / steps_per_second)
-
-        # Exact variance contribution from inherent Poisson variation
-        poisson_variance = average_spikes_per_timestep * (weight_mean ** 2)
-
-        # Upper end of range for Poisson summation required below
-        # upper_bound needs to be an integer
-        upper_bound = int(round(average_spikes_per_timestep +
-                                POSSION_SIGMA_SUMMATION_LIMIT *
-                                math.sqrt(average_spikes_per_timestep)))
-
-        # Closed-form exact solution for summation that gives the variance
-        # contributed by weight distribution variation when modulated by
-        # Poisson PDF.  Requires scipy.special for gamma and incomplete gamma
-        # functions. Beware: incomplete gamma doesn't work the same as
-        # Mathematica because (1) it's regularised and needs a further
-        # multiplication and (2) it's actually the complement that is needed
-        # i.e. 'gammaincc']
-
-        weight_variance = 0.0
-
-        if weight_std_dev > 0:
-            # pylint: disable=no-member
-            lngamma = special.gammaln(1 + upper_bound)
-            gammai = special.gammaincc(
-                1 + upper_bound, average_spikes_per_timestep)
-
-            big_ratio = (math.log(average_spikes_per_timestep) * upper_bound -
-                         lngamma)
-
-            if -701.0 < big_ratio < 701.0 and big_ratio != 0.0:
-                log_weight_variance = (
-                    -average_spikes_per_timestep +
-                    math.log(average_spikes_per_timestep) +
-                    2.0 * math.log(weight_std_dev) +
-                    math.log(math.exp(average_spikes_per_timestep) * gammai -
-                             math.exp(big_ratio)))
-                weight_variance = math.exp(log_weight_variance)
-
-        # upper bound calculation -> mean + n * SD
-        return ((average_spikes_per_timestep * weight_mean) +
-                (sigma * math.sqrt(poisson_variance + weight_variance)))
-
-    def _get_ring_buffer_to_input_left_shifts(
-            self, application_vertex, application_graph, machine_timestep,
-            weight_scale):
-        """ Get the scaling of the ring buffer to provide as much accuracy as\
-            possible without too much overflow
-
-        :param .ApplicationVertex application_vertex:
-        :param .ApplicationGraph application_graph:
-        :param int machine_timestep:
-        :param float weight_scale:
-        :rtype: list(int)
-        """
-        weight_scale_squared = weight_scale * weight_scale
-        n_synapse_types = self.__n_synapse_types
-        running_totals = [RunningStats() for _ in range(n_synapse_types)]
-        delay_running_totals = [RunningStats() for _ in range(n_synapse_types)]
-        total_weights = numpy.zeros(n_synapse_types)
-        biggest_weight = numpy.zeros(n_synapse_types)
-        weights_signed = False
-        rate_stats = [RunningStats() for _ in range(n_synapse_types)]
-        steps_per_second = MICRO_TO_SECOND_CONVERSION / machine_timestep
-
-        for app_edge in application_graph.get_edges_ending_at_vertex(
-                application_vertex):
-            if isinstance(app_edge, ProjectionApplicationEdge):
-                for synapse_info in app_edge.synapse_information:
-                    synapse_type = synapse_info.synapse_type
-                    synapse_dynamics = synapse_info.synapse_dynamics
-                    connector = synapse_info.connector
-
-                    weight_mean = (
-                        synapse_dynamics.get_weight_mean(
-                            connector, synapse_info) * weight_scale)
-                    n_connections = \
-                        connector.get_n_connections_to_post_vertex_maximum(
-                            synapse_info)
-                    weight_variance = synapse_dynamics.get_weight_variance(
-                        connector, synapse_info.weights) * weight_scale_squared
-                    running_totals[synapse_type].add_items(
-                        weight_mean, weight_variance, n_connections)
-
-                    delay_variance = synapse_dynamics.get_delay_variance(
-                        connector, synapse_info.delays)
-                    delay_running_totals[synapse_type].add_items(
-                        0.0, delay_variance, n_connections)
-
-                    weight_max = (synapse_dynamics.get_weight_maximum(
-                        connector, synapse_info) * weight_scale)
-                    biggest_weight[synapse_type] = max(
-                        biggest_weight[synapse_type], weight_max)
-
-                    spikes_per_tick = max(
-                        1.0, self.__spikes_per_second / steps_per_second)
-                    spikes_per_second = self.__spikes_per_second
-                    if isinstance(app_edge.pre_vertex,
-                                  SpikeSourcePoissonVertex):
-                        rate = app_edge.pre_vertex.max_rate
-                        # If non-zero rate then use it; otherwise keep default
-                        if rate != 0:
-                            spikes_per_second = rate
-                        if hasattr(spikes_per_second, "__getitem__"):
-                            spikes_per_second = numpy.max(spikes_per_second)
-                        elif isinstance(spikes_per_second, RandomDistribution):
-                            spikes_per_second = get_maximum_probable_value(
-                                spikes_per_second, app_edge.pre_vertex.n_atoms)
-                        prob = 1.0 - (
-                            (1.0 / 100.0) / app_edge.pre_vertex.n_atoms)
-                        spikes_per_tick = spikes_per_second / steps_per_second
-                        spikes_per_tick = scipy.stats.poisson.ppf(
-                            prob, spikes_per_tick)
-                    rate_stats[synapse_type].add_items(
-                        spikes_per_second, 0, n_connections)
-                    total_weights[synapse_type] += spikes_per_tick * (
-                        weight_max * n_connections)
-
-                    if synapse_dynamics.are_weights_signed():
-                        weights_signed = True
-
-        max_weights = numpy.zeros(n_synapse_types)
-        for synapse_type in range(n_synapse_types):
-            if delay_running_totals[synapse_type].variance == 0.0:
-                max_weights[synapse_type] = max(total_weights[synapse_type],
-                                                biggest_weight[synapse_type])
-            else:
-                stats = running_totals[synapse_type]
-                rates = rate_stats[synapse_type]
-                max_weights[synapse_type] = min(
-                    self._ring_buffer_expected_upper_bound(
-                        stats.mean, stats.standard_deviation, rates.mean,
-                        machine_timestep, stats.n_items,
-                        self.__ring_buffer_sigma),
-                    total_weights[synapse_type])
-                max_weights[synapse_type] = max(
-                    max_weights[synapse_type], biggest_weight[synapse_type])
-
-        # Convert these to powers; we could use int.bit_length() for this if
-        # they were integers, but they aren't...
-        max_weight_powers = (
-            0 if w <= 0 else int(math.ceil(max(0, math.log(w, 2))))
-            for w in max_weights)
-
-        # If 2^max_weight_power equals the max weight, we have to add another
-        # power, as range is 0 - (just under 2^max_weight_power)!
-        max_weight_powers = (
-            w + 1 if (2 ** w) <= a else w
-            for w, a in zip(max_weight_powers, max_weights))
-
-        # If we have synapse dynamics that uses signed weights,
-        # Add another bit of shift to prevent overflows
-        if weights_signed:
-            max_weight_powers = (m + 1 for m in max_weight_powers)
-
-        return list(max_weight_powers)
-
-    @staticmethod
-    def __get_weight_scale(ring_buffer_to_input_left_shift):
-        """ Return the amount to scale the weights by to convert them from \
-            floating point values to 16-bit fixed point numbers which can be \
-            shifted left by ring_buffer_to_input_left_shift to produce an\
-            s1615 fixed point number
-
-        :param int ring_buffer_to_input_left_shift:
-        :rtype: float
-        """
-        return float(math.pow(2, 16 - (ring_buffer_to_input_left_shift + 1)))
-
+#     @staticmethod
+#     def _ring_buffer_expected_upper_bound(
+#             weight_mean, weight_std_dev, spikes_per_second,
+#             machine_timestep, n_synapses_in, sigma):
+#         """ Provides expected upper bound on accumulated values in a ring\
+#             buffer element.
+#
+#         Requires an assessment of maximum Poisson input rate.
+#
+#         Assumes knowledge of mean and SD of weight distribution, fan-in\
+#         and timestep.
+#
+#         All arguments should be assumed real values except n_synapses_in\
+#         which will be an integer.
+#
+#         :param float weight_mean: Mean of weight distribution (in either nA or\
+#             microSiemens as required)
+#         :param float weight_std_dev: SD of weight distribution
+#         :param float spikes_per_second: Maximum expected Poisson rate in Hz
+#         :param int machine_timestep: in us
+#         :param int n_synapses_in: No of connected synapses
+#         :param float sigma: How many SD above the mean to go for upper bound;\
+#             a good starting choice is 5.0. Given length of simulation we can\
+#             set this for approximate number of saturation events.
+#         :rtype: float
+#         """
+#         # E[ number of spikes ] in a timestep
+#         steps_per_second = MICRO_TO_SECOND_CONVERSION / machine_timestep
+#         average_spikes_per_timestep = (
+#             float(n_synapses_in * spikes_per_second) / steps_per_second)
+#
+#         # Exact variance contribution from inherent Poisson variation
+#         poisson_variance = average_spikes_per_timestep * (weight_mean ** 2)
+#
+#         # Upper end of range for Poisson summation required below
+#         # upper_bound needs to be an integer
+#         upper_bound = int(round(average_spikes_per_timestep +
+#                                 POSSION_SIGMA_SUMMATION_LIMIT *
+#                                 math.sqrt(average_spikes_per_timestep)))
+#
+#         # Closed-form exact solution for summation that gives the variance
+#         # contributed by weight distribution variation when modulated by
+#         # Poisson PDF.  Requires scipy.special for gamma and incomplete gamma
+#         # functions. Beware: incomplete gamma doesn't work the same as
+#         # Mathematica because (1) it's regularised and needs a further
+#         # multiplication and (2) it's actually the complement that is needed
+#         # i.e. 'gammaincc']
+#
+#         weight_variance = 0.0
+#
+#         if weight_std_dev > 0:
+#             # pylint: disable=no-member
+#             lngamma = special.gammaln(1 + upper_bound)
+#             gammai = special.gammaincc(
+#                 1 + upper_bound, average_spikes_per_timestep)
+#
+#             big_ratio = (math.log(average_spikes_per_timestep) * upper_bound -
+#                          lngamma)
+#
+#             if -701.0 < big_ratio < 701.0 and big_ratio != 0.0:
+#                 log_weight_variance = (
+#                     -average_spikes_per_timestep +
+#                     math.log(average_spikes_per_timestep) +
+#                     2.0 * math.log(weight_std_dev) +
+#                     math.log(math.exp(average_spikes_per_timestep) * gammai -
+#                              math.exp(big_ratio)))
+#                 weight_variance = math.exp(log_weight_variance)
+#
+#         # upper bound calculation -> mean + n * SD
+#         return ((average_spikes_per_timestep * weight_mean) +
+#                 (sigma * math.sqrt(poisson_variance + weight_variance)))
+#
+#     def _get_ring_buffer_to_input_left_shifts(
+#             self, application_vertex, application_graph, machine_timestep,
+#             weight_scale):
+#         """ Get the scaling of the ring buffer to provide as much accuracy as\
+#             possible without too much overflow
+#
+#         :param .ApplicationVertex application_vertex:
+#         :param .ApplicationGraph application_graph:
+#         :param int machine_timestep:
+#         :param float weight_scale:
+#         :rtype: list(int)
+#         """
+#         weight_scale_squared = weight_scale * weight_scale
+#         n_synapse_types = self.__n_synapse_types
+#         running_totals = [RunningStats() for _ in range(n_synapse_types)]
+#         delay_running_totals = [RunningStats() for _ in range(n_synapse_types)]
+#         total_weights = numpy.zeros(n_synapse_types)
+#         biggest_weight = numpy.zeros(n_synapse_types)
+#         weights_signed = False
+#         rate_stats = [RunningStats() for _ in range(n_synapse_types)]
+#         steps_per_second = MICRO_TO_SECOND_CONVERSION / machine_timestep
+#
+#         for app_edge in application_graph.get_edges_ending_at_vertex(
+#                 application_vertex):
+#             if isinstance(app_edge, ProjectionApplicationEdge):
+#                 for synapse_info in app_edge.synapse_information:
+#                     synapse_type = synapse_info.synapse_type
+#                     synapse_dynamics = synapse_info.synapse_dynamics
+#                     connector = synapse_info.connector
+#
+#                     weight_mean = (
+#                         synapse_dynamics.get_weight_mean(
+#                             connector, synapse_info) * weight_scale)
+#                     n_connections = \
+#                         connector.get_n_connections_to_post_vertex_maximum(
+#                             synapse_info)
+#                     weight_variance = synapse_dynamics.get_weight_variance(
+#                         connector, synapse_info.weights) * weight_scale_squared
+#                     running_totals[synapse_type].add_items(
+#                         weight_mean, weight_variance, n_connections)
+#
+#                     delay_variance = synapse_dynamics.get_delay_variance(
+#                         connector, synapse_info.delays)
+#                     delay_running_totals[synapse_type].add_items(
+#                         0.0, delay_variance, n_connections)
+#
+#                     weight_max = (synapse_dynamics.get_weight_maximum(
+#                         connector, synapse_info) * weight_scale)
+#                     biggest_weight[synapse_type] = max(
+#                         biggest_weight[synapse_type], weight_max)
+#
+#                     spikes_per_tick = max(
+#                         1.0, self.__spikes_per_second / steps_per_second)
+#                     spikes_per_second = self.__spikes_per_second
+#                     if isinstance(app_edge.pre_vertex,
+#                                   SpikeSourcePoissonVertex):
+#                         rate = app_edge.pre_vertex.max_rate
+#                         # If non-zero rate then use it; otherwise keep default
+#                         if rate != 0:
+#                             spikes_per_second = rate
+#                         if hasattr(spikes_per_second, "__getitem__"):
+#                             spikes_per_second = numpy.max(spikes_per_second)
+#                         elif isinstance(spikes_per_second, RandomDistribution):
+#                             spikes_per_second = get_maximum_probable_value(
+#                                 spikes_per_second, app_edge.pre_vertex.n_atoms)
+#                         prob = 1.0 - (
+#                             (1.0 / 100.0) / app_edge.pre_vertex.n_atoms)
+#                         spikes_per_tick = spikes_per_second / steps_per_second
+#                         spikes_per_tick = scipy.stats.poisson.ppf(
+#                             prob, spikes_per_tick)
+#                     rate_stats[synapse_type].add_items(
+#                         spikes_per_second, 0, n_connections)
+#                     total_weights[synapse_type] += spikes_per_tick * (
+#                         weight_max * n_connections)
+#
+#                     if synapse_dynamics.are_weights_signed():
+#                         weights_signed = True
+#
+#         max_weights = numpy.zeros(n_synapse_types)
+#         for synapse_type in range(n_synapse_types):
+#             if delay_running_totals[synapse_type].variance == 0.0:
+#                 max_weights[synapse_type] = max(total_weights[synapse_type],
+#                                                 biggest_weight[synapse_type])
+#             else:
+#                 stats = running_totals[synapse_type]
+#                 rates = rate_stats[synapse_type]
+#                 max_weights[synapse_type] = min(
+#                     self._ring_buffer_expected_upper_bound(
+#                         stats.mean, stats.standard_deviation, rates.mean,
+#                         machine_timestep, stats.n_items,
+#                         self.__ring_buffer_sigma),
+#                     total_weights[synapse_type])
+#                 max_weights[synapse_type] = max(
+#                     max_weights[synapse_type], biggest_weight[synapse_type])
+#
+#         # Convert these to powers; we could use int.bit_length() for this if
+#         # they were integers, but they aren't...
+#         max_weight_powers = (
+#             0 if w <= 0 else int(math.ceil(max(0, math.log(w, 2))))
+#             for w in max_weights)
+#
+#         # If 2^max_weight_power equals the max weight, we have to add another
+#         # power, as range is 0 - (just under 2^max_weight_power)!
+#         max_weight_powers = (
+#             w + 1 if (2 ** w) <= a else w
+#             for w, a in zip(max_weight_powers, max_weights))
+#
+#         # If we have synapse dynamics that uses signed weights,
+#         # Add another bit of shift to prevent overflows
+#         if weights_signed:
+#             max_weight_powers = (m + 1 for m in max_weight_powers)
+#
+#         return list(max_weight_powers)
+#
+#     @staticmethod
+#     def __get_weight_scale(ring_buffer_to_input_left_shift):
+#         """ Return the amount to scale the weights by to convert them from \
+#             floating point values to 16-bit fixed point numbers which can be \
+#             shifted left by ring_buffer_to_input_left_shift to produce an\
+#             s1615 fixed point number
+#
+#         :param int ring_buffer_to_input_left_shift:
+#         :rtype: float
+#         """
+#         return float(math.pow(2, 16 - (ring_buffer_to_input_left_shift + 1)))
+#
+# >>>>>>> refs/remotes/origin/master
     def _write_synapse_parameters(
-            self, spec, ring_buffer_shifts, weight_scale):
-        """ Get the ring buffer shifts and scaling factors.
->>>>>>> 211aef5e
+            self, spec, min_weights, weight_scale):
+        """Get the ring buffer shifts and scaling factors.
 
         :param ~.DataSpecificationGenerator spec:
-        :param ~numpy.ndarray ring_buffer_shifts:
+        :param ~numpy.ndarray min_weights:
         :param float weight_scale:
         :rtype: ~numpy.ndarray
         """
-        # Write the ring buffer shifts
-<<<<<<< HEAD
-        spec.switch_write_focus(POPULATION_BASED_REGIONS.SYNAPSE_PARAMS.value)
+        # Write the minimum weights
+        spec.switch_write_focus(self._synapse_params_region)
         for w in min_weights:
             spec.write_value(w, data_type=DataType.S1615)
 
         # Return the weight scaling factors
         return numpy.array([(1 / w) * weight_scale if w != 0 else 0
                             for w in min_weights])
-=======
-        spec.switch_write_focus(self._synapse_params_region)
-        spec.write_array(ring_buffer_shifts)
-
-        # Return the weight scaling factors
-        return numpy.array([
-            self.__get_weight_scale(r) * weight_scale
-            for r in ring_buffer_shifts])
->>>>>>> 211aef5e
 
     def _write_padding(self, spec, next_block_start_address):
         """
@@ -1220,22 +1191,15 @@
             block_addr += len(row_data) * BYTES_PER_WORD
         return block_addr, single_addr, index
 
-<<<<<<< HEAD
     def __get_closest_weight(self, value):
         """ Get the best representation of the weight so that both weight and
             1 / w work
-=======
-    def _get_ring_buffer_shifts(
-            self, application_vertex, application_graph, machine_timestep,
-            weight_scale):
-        """ Get the ring buffer shifts for this vertex
 
         :param .ApplicationVertex application_vertex:
         :param .ApplicationGraph application_graph:
         :param int machine_timestep:
         :param float weight_scale:
         :rtype: list(int)
->>>>>>> 211aef5e
         """
         if abs(value) < 1.0:
             return DataType.S1615.closest_representable_value(value)
