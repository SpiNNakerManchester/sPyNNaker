# Copyright (c) 2017-2019 The University of Manchester
#
# This program is free software: you can redistribute it and/or modify
# it under the terms of the GNU General Public License as published by
# the Free Software Foundation, either version 3 of the License, or
# (at your option) any later version.
#
# This program is distributed in the hope that it will be useful,
# but WITHOUT ANY WARRANTY; without even the implied warranty of
# MERCHANTABILITY or FITNESS FOR A PARTICULAR PURPOSE.  See the
# GNU General Public License for more details.
#
# You should have received a copy of the GNU General Public License
# along with this program.  If not, see <http://www.gnu.org/licenses/>.

import sys
import numpy
from collections import defaultdict

from spinn_utilities.progress_bar import ProgressBar
from data_specification.enums import DataType

from spinn_front_end_common.utilities.helpful_functions import read_config
from spinn_front_end_common.utilities.constants import BYTES_PER_WORD
from spinn_front_end_common.utilities.utility_objs\
    .provenance_data_item import ProvenanceDataItem

from spynnaker.pyNN.models.neural_projections import ProjectionApplicationEdge
from spynnaker.pyNN.models.neuron.synapse_io import SynapseIORowBased
from spynnaker.pyNN.models.neuron.synapse_dynamics import (
    SynapseDynamicsSTDP, SynapseDynamicsStructuralStatic)
from spynnaker.pyNN.utilities.constants import POPULATION_BASED_REGIONS
from spynnaker.pyNN.utilities.utility_calls import get_n_bits, float_gcd
from spynnaker.pyNN.exceptions import SynapticConfigurationException

from .synapse_dynamics import (
    AbstractSynapseDynamics, AbstractSynapseDynamicsStructural)
from .synaptic_matrices import SYNAPSES_BASE_GENERATOR_SDRAM_USAGE_IN_BYTES
from .synaptic_matrices import SynapticMatrices

TIME_STAMP_BYTES = BYTES_PER_WORD

# TODO: Make sure these values are correct (particularly CPU cycles)
_SYNAPSES_BASE_DTCM_USAGE_IN_BYTES = 7 * BYTES_PER_WORD

# 1 for drop late packets.
_SYNAPSES_BASE_SDRAM_USAGE_IN_BYTES = 1 * BYTES_PER_WORD
_SYNAPSES_BASE_N_CPU_CYCLES_PER_NEURON = 10
_SYNAPSES_BASE_N_CPU_CYCLES = 8


class SynapticManager(object):
    """ Deals with synapses
    """
    # pylint: disable=too-many-arguments, too-many-locals
    __slots__ = [
        # The number of synapse types
        "__n_synapse_types",
        # The maximum size of the direct or single synaptic matrix
        "__all_single_syn_sz",
        # The number of sigmas to use when calculating the ring buffer upper
        # bound
        "__ring_buffer_sigma",
        # The spikes-per-second to use for an incoming population that doesn't
        # specify this
        "__spikes_per_second",
        # The dynamics used by the synapses e.g. STDP, static etc.
        "__synapse_dynamics",
        # The reader and writer of synapses to and from SpiNNaker
        "__synapse_io",
        # A list of scale factors for the weights for each synapse type
        "__weight_scales",
        # The minimum weight value for each synapse type
        "__min_weights",
        # Bool to specify whether to calculate minimum weights automatically
        "__min_weights_auto",
        # A sigma value to use in the minimum weight calculation
        "__weight_random_sigma",
        # A delta value to use in the minimum weight calculation with STDP
        "__max_stdp_spike_delta",
        # A store for the real->representable weight mapping for provenance
        "__weight_provenance",
        # The actual synaptic matrix handling code, split for simplicity
        "__synaptic_matrices",
        # Determine whether spikes should be dropped if they arrive after the
        # end of a timestep
        "__drop_late_spikes",
        # Overridable (for testing only) region IDs
        "_synapse_params_region",
        "_pop_table_region",
        "_synaptic_matrix_region",
        "_synapse_dynamics_region",
        "_struct_dynamics_region",
        "_connector_builder_region",
        "_direct_matrix_region"]

    # TODO make this right
    FUDGE = 0

    # 1. address of direct addresses, 2. size of direct addresses matrix size
    STATIC_SYNAPSE_MATRIX_SDRAM_IN_BYTES = 2 * BYTES_PER_WORD

    NOT_EXACT_SLICES_ERROR_MESSAGE = (
        "The splitter {} is returning estimated slices during DSG. "
        "This is deemed an error. Please fix and try again")

    TOO_MUCH_WRITTEN_SYNAPTIC_DATA = (
        "Too much synaptic memory has been written: {} of {} ")

    INDEXS_DONT_MATCH_ERROR_MESSAGE = (
        "Delay index {} and normal index {} do not match")

    NO_DELAY_EDGE_FOR_SRC_IDS_MESSAGE = (
        "Found delayed source IDs but no delay machine edge for {}")

    def __init__(
            self, n_synapse_types, ring_buffer_sigma, spikes_per_second,
            min_weights, weight_random_sigma, max_stdp_spike_delta, config,
            drop_late_spikes):
        """
        :param int n_synapse_types:
            number of synapse types on a neuron (e.g., 2 for excitatory and
            inhibitory)
        :param ring_buffer_sigma:
            How many SD above the mean to go for upper bound; a
            good starting choice is 5.0. Given length of simulation we can
            set this for approximate number of saturation events.
        :type ring_buffer_sigma: float or None
        :param spikes_per_second: Estimated spikes per second
        :type spikes_per_second: float or None
        :param min_weights: minimum weight list
        :type min_weights: float or None
        :param weight_random_sigma: sigma value to use in minimum weight calc
        :type weight_random_sigma: float or None
        :param max_stdp_spike_delta: delta value to use in min weight STDP calc
        :type max_stdp_spike_delta: float or None
        :param ~configparser.RawConfigParser config: The system configuration
        :param bool drop_late_spikes: control flag for dropping late packets.
        """
        self.__n_synapse_types = n_synapse_types
        self.__ring_buffer_sigma = ring_buffer_sigma
        self.__spikes_per_second = spikes_per_second
        self.__min_weights = min_weights
        self.__weight_random_sigma = weight_random_sigma
        self.__max_stdp_spike_delta = max_stdp_spike_delta
        self.__drop_late_spikes = drop_late_spikes
        self._synapse_params_region = \
            POPULATION_BASED_REGIONS.SYNAPSE_PARAMS.value
        self._pop_table_region = \
            POPULATION_BASED_REGIONS.POPULATION_TABLE.value
        self._synaptic_matrix_region = \
            POPULATION_BASED_REGIONS.SYNAPTIC_MATRIX.value
        self._synapse_dynamics_region = \
            POPULATION_BASED_REGIONS.SYNAPSE_DYNAMICS.value
        self._struct_dynamics_region = \
            POPULATION_BASED_REGIONS.STRUCTURAL_DYNAMICS.value
        self._connector_builder_region = \
            POPULATION_BASED_REGIONS.CONNECTOR_BUILDER.value
        self._direct_matrix_region = \
            POPULATION_BASED_REGIONS.DIRECT_MATRIX.value

        # Create the synapse IO
        self.__synapse_io = SynapseIORowBased()

        if self.__ring_buffer_sigma is None:
            self.__ring_buffer_sigma = config.getfloat(
                "Simulation", "ring_buffer_sigma")

        if self.__spikes_per_second is None:
            self.__spikes_per_second = config.getfloat(
                "Simulation", "spikes_per_second")

        # Read the minimum weight if not set; this might *still* be None,
        # meaning "auto calculate"
        if self.__min_weights is None:
            config_min_weights = read_config(
                config, "Simulation", "min_weights")
            if config_min_weights is not None:
                self.__min_weights = [float(v)
                                      for v in config_min_weights.split(',')]
        self.__min_weights_auto = True
        if self.__min_weights is not None:
            self.__min_weights_auto = False
            if len(self.__min_weights) != self.__n_synapse_types:
                raise SynapticConfigurationException(
                    "The number of minimum weights provided ({}) does not"
                    " match the number of synapses ({})".format(
                        self.__min_weights, self.__n_synapse_types))

        # Read the other minimum weight configuration parameters
        if self.__weight_random_sigma is None:
            self.__weight_random_sigma = config.getfloat(
                "Simulation", "weight_random_sigma")
        if self.__max_stdp_spike_delta is None:
            self.__max_stdp_spike_delta = config.getfloat(
                "Simulation", "max_stdp_spike_delta")

        # Get drop_late_spikes from config if not set
        if self.__drop_late_spikes is None:
            self.__drop_late_spikes = config.getboolean(
                "Simulation", "drop_late_spikes")

        # Prepare for dealing with STDP - there can only be one (non-static)
        # synapse dynamics per vertex at present
        self.__synapse_dynamics = None

        # Keep the details once computed to allow reading back
        self.__weight_scales = dict()

        # Limit the DTCM used by one-to-one connections
        self.__all_single_syn_sz = config.getint(
            "Simulation", "one_to_one_connection_dtcm_max_bytes")

        # Post vertex slice to synaptic matrices
        self.__synaptic_matrices = dict()

        # Store weight provenance information mapping from
        # (real weight, represented weight) -> list of edges
        self.__weight_provenance = defaultdict(list)

    def __get_synaptic_matrices(self, post_vertex_slice):
        """ Get the synaptic matrices for a given slice of the vertex

        :param ~pacman.model.graphs.common.Slice post_vertex_slice:
            the slice of the vertex to get the matrices for
        :rtype: SynapticMatrices
        """
        # Use the cached version if possible
        if post_vertex_slice in self.__synaptic_matrices:
            return self.__synaptic_matrices[post_vertex_slice]

        # Otherwise generate new ones
        matrices = SynapticMatrices(
            post_vertex_slice, self.__n_synapse_types,
            self.__all_single_syn_sz, self.__synapse_io,
            self._synaptic_matrix_region, self._direct_matrix_region,
            self._pop_table_region)
        self.__synaptic_matrices[post_vertex_slice] = matrices
        return matrices

    def host_written_matrix_size(self, post_vertex_slice):
        """ The size of the matrix written by the host for a given\
            machine vertex

        :param post_vertex_slice: The slice of the vertex to get the size of
        :rtype: int
        """
        matrices = self.__get_synaptic_matrices(post_vertex_slice)
        return matrices.host_generated_block_addr

    def on_chip_written_matrix_size(self, post_vertex_slice):
        """ The size of the matrix that will be written on the machine for a\
            given machine vertex

        :param post_vertex_slice: The slice of the vertex to get the size of
        :rtype: int
        """
        matrices = self.__get_synaptic_matrices(post_vertex_slice)
        return (matrices.on_chip_generated_block_addr -
                matrices.host_generated_block_addr)

    @property
    def synapse_dynamics(self):
        """ The synapse dynamics used by the synapses e.g. plastic or static.\
            Settable.

        :rtype: AbstractSynapseDynamics or None
        """
        return self.__synapse_dynamics

    @property
    def drop_late_spikes(self):
        return self.__drop_late_spikes

    @synapse_dynamics.setter
    def synapse_dynamics(self, synapse_dynamics):
        """ Set the synapse dynamics.  Note that after setting, the dynamics\
            might not be the type set as it can be combined with the existing\
            dynamics in exciting ways.
        """
        if self.__synapse_dynamics is None:
            self.__synapse_dynamics = synapse_dynamics
        else:
            self.__synapse_dynamics = self.__synapse_dynamics.merge(
                synapse_dynamics)

    @property
    def ring_buffer_sigma(self):
        """ The sigma in the estimation of the maximum summed ring buffer\
            weights.  Settable.

        :rtype: float
        """
        return self.__ring_buffer_sigma

    @ring_buffer_sigma.setter
    def ring_buffer_sigma(self, ring_buffer_sigma):
        self.__ring_buffer_sigma = ring_buffer_sigma

    @property
    def spikes_per_second(self):
        """ The assumed maximum spikes per second of an incoming population.\
            Used when calculating the ring buffer weight scaling. Settable.

        :rtype: float
        """
        return self.__spikes_per_second

    @spikes_per_second.setter
    def spikes_per_second(self, spikes_per_second):
        self.__spikes_per_second = spikes_per_second

    @property
    def vertex_executable_suffix(self):
        """ The suffix of the executable name due to the type of synapses \
            in use.

        :rtype: str
        """
        if self.__synapse_dynamics is None:
            return ""
        return self.__synapse_dynamics.get_vertex_executable_suffix()

    def get_n_cpu_cycles(self):
        """
        :rtype: int
        """
        # TODO: Calculate this correctly
        return self.FUDGE

    def get_dtcm_usage_in_bytes(self):
        """
        :rtype: int
        """
        # TODO: Calculate this correctly
        return self.FUDGE

    def _get_synapse_params_size(self):
        """
        :rtype: int
        """
        return (_SYNAPSES_BASE_SDRAM_USAGE_IN_BYTES +
                (BYTES_PER_WORD * self.__n_synapse_types))

    def _get_synapse_dynamics_parameter_size(
            self, n_atoms, app_graph, app_vertex):
        """ Get the size of the synapse dynamics region

        :param int n_atoms: The number of atoms on the core
        :param ~.ApplicationGraph app_graph: The application graph
        :param ~.ApplicationVertex app_vertex: The application vertex
        :rtype: int
        """
        if self.__synapse_dynamics is None:
            return 0

        # Does the size of the parameters area depend on presynaptic
        # connections in any way?
        if isinstance(self.__synapse_dynamics,
                      AbstractSynapseDynamicsStructural):
            return self.__synapse_dynamics\
                .get_structural_parameters_sdram_usage_in_bytes(
                     app_graph, app_vertex, n_atoms)
        else:
            return self.__synapse_dynamics.get_parameters_sdram_usage_in_bytes(
                n_atoms, self.__n_synapse_types)

    def get_sdram_usage_in_bytes(
            self, post_vertex_slice, application_graph, app_vertex):
        """ Get the SDRAM usage of a slice of atoms of this vertex

        :param ~pacman.model.graphs.common.Slice post_vertex_slice:
            The slice of atoms to get the size of
        :param ~pacman.model.graphs.application.ApplicationGraph \
                application_graph: The application graph
        :param AbstractPopulationVertex app_vertex: The application vertex
        :rtype: int
        """
        in_edges = application_graph.get_edges_ending_at_vertex(app_vertex)
        matrices = self.__get_synaptic_matrices(post_vertex_slice)
        return (
            self._get_synapse_params_size() +
            self._get_synapse_dynamics_parameter_size(
                post_vertex_slice.n_atoms, application_graph, app_vertex) +
            matrices.size(in_edges))

    def _reserve_memory_regions(
            self, spec, vertex_slice, all_syn_block_sz, machine_graph,
            machine_vertex):
        """ Reserve memory regions for a core

        :param ~.DataSpecificationGenerator spec: The data spec to reserve in
        :param ~pacman.model.graphs.common.Slice vertex_slice:
            The slice of the vertex to allocate for
        :param int all_syn_block_sz: The memory to reserve for synapses
        :param ~pacman.model.graphs.machine.MachineGraph machine_graph:
            The machine graph
        :param ~pacman.model.graphs.machine.MachineVertex machine_vertex:
            The machine vertex
        """
        spec.reserve_memory_region(
            region=self._synapse_params_region,
            size=self._get_synapse_params_size(),
            label='SynapseParams')

        if all_syn_block_sz > 0:
            spec.reserve_memory_region(
                region=self._synaptic_matrix_region,
                size=all_syn_block_sz, label='SynBlocks')

        # return if not got a synapse dynamics
        if self.__synapse_dynamics is None:
            return

        synapse_dynamics_sz = \
            self.__synapse_dynamics.get_parameters_sdram_usage_in_bytes(
                vertex_slice.n_atoms, self.__n_synapse_types)
        if synapse_dynamics_sz != 0:
            spec.reserve_memory_region(
                region=self._synapse_dynamics_region,
                size=synapse_dynamics_sz, label='synapseDynamicsParams')

        # if structural, create structural region
        if isinstance(
                self.__synapse_dynamics, AbstractSynapseDynamicsStructural):

            synapse_structural_dynamics_sz = (
                self.__synapse_dynamics.
                get_structural_parameters_sdram_usage_in_bytes(
                    machine_graph, machine_vertex, vertex_slice.n_atoms))

            if synapse_structural_dynamics_sz != 0:
                spec.reserve_memory_region(
                    region=self._struct_dynamics_region,
                    size=synapse_structural_dynamics_sz,
                    label='synapseDynamicsStructuralParams')

    def __get_closest_weight(self, value):
        """ Get the best representation of the weight so that both weight and
            1 / w work
        :param float value: value to get the closest weight of
        """
        if abs(value) < 1.0:
            return DataType.S1615.closest_representable_value(value)
        return 1 / (
            DataType.S1615.closest_representable_value_above(1 / value))

    def _calculate_min_weights(
            self, machine_vertex, machine_graph, weight_scale):
        """ Calculate the minimum weights required to best represent all the
            possible weights coming into the specified machine vertex
        :param ~.MachineVertex machine_vertex: The machine vertex
        :param ~.MachineGraph machine_graph: The machine graph
        :param float weight_scale: The weight_scale from the synapse input_type
        """
        # Initialise to a maximum value
        min_weights = [sys.maxsize for _ in range(self.__n_synapse_types)]

        # Create a synapse_map for edges into the machine_vertex
        synapse_map = dict()
        for machine_edge in machine_graph.get_edges_ending_at_vertex(
                machine_vertex):
            app_edge = machine_edge.app_edge
            if isinstance(app_edge, ProjectionApplicationEdge):
                for synapse_info in app_edge.synapse_information:
                    # Per synapse info we need any one of the edges
                    synapse_map[synapse_info] = app_edge

        for synapse_info in synapse_map:
            synapse_type = synapse_info.synapse_type
            connector = synapse_info.connector
            synapse_dynamics = synapse_info.synapse_dynamics

<<<<<<< HEAD
            weight_min = connector.get_weight_minimum(
                synapse_info.weights, self.__weight_random_sigma)
            weight_min *= weight_scale
            if weight_min != 0 and not numpy.isnan(weight_min):
                weight_min = float_gcd(min_weights[synapse_type], weight_min)
                min_weights[synapse_type] = min(
                    min_weights[synapse_type], weight_min)

            if isinstance(synapse_dynamics, SynapseDynamicsSTDP):
                min_delta = synapse_dynamics.get_weight_min_delta(
                    self.__max_stdp_spike_delta)
                min_delta *= weight_scale
                if min_delta is not None and min_delta != 0:
                    # This also depends on the earlier calculated minimum
                    min_delta = float_gcd(min_delta, weight_min)
                    min_weights[synapse_type] = min(
                        min_weights[synapse_type], min_delta)
            elif isinstance(synapse_dynamics, SynapseDynamicsStructuralStatic):
                weight_min = synapse_dynamics.initial_weight
                weight_min *= weight_scale
                if weight_min != 0:
                    weight_min = float_gcd(min_weights[synapse_type],
                                           weight_min)
                    min_weights[synapse_type] = min(
                        min_weights[synapse_type], weight_min)

        # Convert values to their closest representable value to ensure
        # that division works for the minimum value
        min_weights = [self.__get_closest_weight(m)
                       if m != sys.maxsize else 0 for m in min_weights]

        # The minimum weight shouldn't be 0 unless set above (and then it
        # doesn't matter that we use the min as there are no weights); so
        # set the weight to the smallest representable value if 0
        min_weights = [m if m > 0 else DataType.S1615.decode_from_int(1)
                       for m in min_weights]

        self.__check_weights(
            min_weights, weight_scale, machine_graph, machine_vertex)

        return min_weights

    def __check_weights(
            self, min_weights, weight_scale, machine_graph, machine_vertex):
        """ Warn the user about weights that can't be represented properly
            where possible
        :param ~numpy.ndarray min_weights: Minimum weights per synapse type
        :param float weight_scale: The weight_scale from the synapse input_type
        :param ~.MachineGraph machine_graph: The machine graph
        :param ~.MachineVertex machine_vertex: The machine vertex
=======
            weight_mean = (
                synapse_dynamics.get_weight_mean(
                    connector, synapse_info) * weight_scale)
            n_connections = \
                connector.get_n_connections_to_post_vertex_maximum(
                    synapse_info)
            weight_variance = synapse_dynamics.get_weight_variance(
                connector, synapse_info.weights,
                synapse_info) * weight_scale_squared
            running_totals[synapse_type].add_items(
                weight_mean, weight_variance, n_connections)

            delay_variance = synapse_dynamics.get_delay_variance(
                connector, synapse_info.delays, synapse_info)
            delay_running_totals[synapse_type].add_items(
                0.0, delay_variance, n_connections)

            weight_max = (synapse_dynamics.get_weight_maximum(
                connector, synapse_info) * weight_scale)
            biggest_weight[synapse_type] = max(
                biggest_weight[synapse_type], weight_max)

            spikes_per_tick = max(
                1.0, self.__spikes_per_second / steps_per_second)
            spikes_per_second = self.__spikes_per_second
            pre_vertex = synapse_map[synapse_info].pre_vertex
            if isinstance(pre_vertex, AbstractMaxSpikes):
                rate = pre_vertex.max_spikes_per_second()
                if rate != 0:
                    spikes_per_second = rate
                spikes_per_tick = \
                    pre_vertex.max_spikes_per_ts(machine_timestep)
            rate_stats[synapse_type].add_items(
                spikes_per_second, 0, n_connections)
            total_weights[synapse_type] += spikes_per_tick * (
                weight_max * n_connections)

            if synapse_dynamics.are_weights_signed():
                weights_signed = True

        max_weights = numpy.zeros(n_synapse_types)
        for synapse_type in range(n_synapse_types):
            if delay_running_totals[synapse_type].variance == 0.0:
                max_weights[synapse_type] = max(total_weights[synapse_type],
                                                biggest_weight[synapse_type])
            else:
                stats = running_totals[synapse_type]
                rates = rate_stats[synapse_type]
                max_weights[synapse_type] = min(
                    self._ring_buffer_expected_upper_bound(
                        stats.mean, stats.standard_deviation, rates.mean,
                        machine_timestep, stats.n_items,
                        self.__ring_buffer_sigma),
                    total_weights[synapse_type])
                max_weights[synapse_type] = max(
                    max_weights[synapse_type], biggest_weight[synapse_type])

        # Convert these to powers; we could use int.bit_length() for this if
        # they were integers, but they aren't...
        max_weight_powers = (
            0 if w <= 0 else int(math.ceil(max(0, math.log(w, 2))))
            for w in max_weights)

        # If 2^max_weight_power equals the max weight, we have to add another
        # power, as range is 0 - (just under 2^max_weight_power)!
        max_weight_powers = (
            w + 1 if (2 ** w) <= a else w
            for w, a in zip(max_weight_powers, max_weights))

        # If we have synapse dynamics that uses signed weights,
        # Add another bit of shift to prevent overflows
        if weights_signed:
            max_weight_powers = (m + 1 for m in max_weight_powers)

        return list(max_weight_powers)

    @staticmethod
    def __get_weight_scale(ring_buffer_to_input_left_shift):
        """ Return the amount to scale the weights by to convert them from \
            floating point values to 16-bit fixed point numbers which can be \
            shifted left by ring_buffer_to_input_left_shift to produce an\
            s1615 fixed point number

        :param int ring_buffer_to_input_left_shift:
        :rtype: float
        """
        return float(math.pow(2, 16 - (ring_buffer_to_input_left_shift + 1)))

    def __update_ring_buffer_shifts_and_weight_scales(
            self, machine_vertex, machine_graph, machine_time_step,
            weight_scale):
        """ Update the ring buffer shifts and weight scales for this vertex

        :param ~pacman.model.graphs.machine.MachineVertex machine_vertex:
        :param ~pacman.model.graphs.machine.MachineGraph machine_graph:
        :param float machine_time_step:
        :param float weight_scale:
>>>>>>> d6afbec9
        """
        for machine_edge in machine_graph.get_edges_ending_at_vertex(
                machine_vertex):
            app_edge = machine_edge.app_edge
            if isinstance(app_edge, ProjectionApplicationEdge):
                for synapse_info in app_edge.synapse_information:
                    weights = synapse_info.weights
                    synapse_type = synapse_info.synapse_type
                    min_weight = min_weights[synapse_type]
                    if numpy.isscalar(weights):
                        self.__check_weight(
                            min_weight, weights, weight_scale,
                            app_edge, synapse_info)
                    elif hasattr(weights, "__getitem__"):
                        for w in weights:
                            self.__check_weight(
                                min_weight, w, weight_scale,
                                app_edge, synapse_info)

    def __check_weight(
            self, min_weight, weight, weight_scale, app_edge,
            synapse_info):
        """ Warn the user about a weight that can't be represented properly
            where possible
        :param float min_weight: Minimum weight value
        :param float weight: weight value being checked
        :param float weight_scale: The weight_scale from the synapse input_type
        :param ~.MachineEdge machine_edge: The machine edge
        :param ~.SynapseInformation synapse_info: The synapse information
        """
        r_weight = weight * weight_scale / min_weight
        r_weight = (DataType.UINT16.closest_representable_value(
            r_weight) * min_weight) / weight_scale
        if weight != r_weight:
            self.__weight_provenance[weight, r_weight].append(
                (app_edge, synapse_info))

    def _get_min_weights(self, machine_vertex, machine_graph, weight_scale):
        if self.__min_weights is None:
            self.__min_weights = self._calculate_min_weights(
                machine_vertex, machine_graph, weight_scale)
        return self.__min_weights

    def write_data_spec(
            self, spec, application_vertex, post_vertex_slice, machine_vertex,
            machine_graph, application_graph, routing_info, weight_scale,
            machine_time_step):
        """
        :param ~data_specification.DataSpecificationGenerator spec:
            The data specification to write to
        :param AbstractPopulationVertex application_vertex:
            The vertex owning the synapses
        :param ~pacman.model.graphs.common.Slice post_vertex_slice:
            The part of the vertex we're dealing with
        :param PopulationMachineVertex machine_vertex: The machine vertex
        :param ~pacman.model.graphs.machine.MachineGraph machine_graph:
            The graph containing the machine vertex
        :param ~pacman.model.graphs.application.ApplicationGraph \
                application_graph:
            The graph containing the application vertex
        :param ~pacman.model.routing_info.RoutingInfo routing_info:
            How messages are routed
        :param float weight_scale: How to scale the weights of the synapses
        :param float machine_time_step:
        """

        # Reserve the memory
        in_edges = application_graph.get_edges_ending_at_vertex(
            application_vertex)
        matrices = self.__get_synaptic_matrices(post_vertex_slice)
        all_syn_block_sz = matrices.synapses_size(in_edges)
        self._reserve_memory_regions(
            spec, post_vertex_slice, all_syn_block_sz, machine_graph,
            machine_vertex)

        # Get the minimum weights
        min_weights = self._get_min_weights(
            machine_vertex, machine_graph, weight_scale)

        # Return the weight scaling factors
        self.__weight_scales = numpy.array(
            [(1 / w) * weight_scale if w != 0 else 0 for w in min_weights])

        spec.switch_write_focus(self._synapse_params_region)
        # write the bool for deleting packets that were too late for a timer
        spec.write_value(int(self.__drop_late_spikes))
        # Write the minimum weights
        for min_w in min_weights:
            spec.write_value(min_w, data_type=DataType.S1615)

        gen_data = matrices.write_synaptic_matrix_and_master_population_table(
            spec, machine_vertex, all_syn_block_sz, self.__weight_scales,
            routing_info, machine_graph, machine_time_step)

        if self.__synapse_dynamics is not None:
            self.__synapse_dynamics.write_parameters(
                spec, self._synapse_dynamics_region,
                machine_time_step, self.__weight_scales)

            if isinstance(self.__synapse_dynamics,
                          AbstractSynapseDynamicsStructural):
                self.__synapse_dynamics.write_structural_parameters(
                    spec, self._struct_dynamics_region, machine_time_step,
                    self.__weight_scales, machine_graph, machine_vertex,
                    routing_info, matrices)

        self._write_on_machine_data_spec(spec, post_vertex_slice, gen_data)

    def _write_on_machine_data_spec(
            self, spec, post_vertex_slice, generator_data):
        """ Write the data spec for the synapse expander

        :param ~.DataSpecificationGenerator spec:
            The specification to write to
        :param ~pacman.model.common.Slice post_vertex_slice:
            The slice of the vertex being written
        :param list(GeneratorData) generator_data:
        """
        if not generator_data:
            return

        n_bytes = (
            SYNAPSES_BASE_GENERATOR_SDRAM_USAGE_IN_BYTES +
            (self.__n_synapse_types * DataType.U3232.size))
        for data in generator_data:
            n_bytes += data.size

        spec.reserve_memory_region(
            region=self._connector_builder_region,
            size=n_bytes, label="ConnectorBuilderRegion")
        spec.switch_write_focus(self._connector_builder_region)

        spec.write_value(len(generator_data))
        spec.write_value(post_vertex_slice.lo_atom)
        spec.write_value(post_vertex_slice.n_atoms)
        spec.write_value(self.__n_synapse_types)
        spec.write_value(get_n_bits(self.__n_synapse_types))
        n_neuron_id_bits = get_n_bits(post_vertex_slice.n_atoms)
        spec.write_value(n_neuron_id_bits)
        for w in self.__weight_scales:
            # if the weights are high enough and the population size large
            # enough, then weight_scales < 1 will result in a zero scale
            # if converted to an int, so we use U3232 here instead (as there
            # can be scales larger than U1616.max in conductance-based models)
            dtype = DataType.U3232
            spec.write_value(data=min(w, dtype.max), data_type=dtype)

        for data in generator_data:
            spec.write_array(data.gen_data)

    def get_connections_from_machine(
            self, transceiver, placements, app_edge, synapse_info):
        """ Read the connections from the machine for a given projection

        :param ~spinnman.transciever.Transceiver transceiver:
            Used to read the data from the machine
        :param ~pacman.model.placements.Placements placements:
            Where the vertices are on the machine
        :param ProjectionApplicationEdge app_edge:
            The application edge of the projection
        :param SynapseInformation synapse_info:
            The synapse information of the projection
        :return: The connections from the machine, with dtype
            AbstractSynapseDynamics.NUMPY_CONNECTORS_DTYPE
        :rtype: ~numpy.ndarray
        """

        post_vertices = app_edge.post_vertex.machine_vertices

        # Start with something in the list so that concatenate works
        connections = [numpy.zeros(
                0, dtype=AbstractSynapseDynamics.NUMPY_CONNECTORS_DTYPE)]
        progress = ProgressBar(
            len(post_vertices),
            "Getting synaptic data between {} and {}".format(
                app_edge.pre_vertex.label, app_edge.post_vertex.label))
        for post_vertex in progress.over(post_vertices):
            post_slice = post_vertex.vertex_slice
            placement = placements.get_placement_of_vertex(post_vertex)
            matrix = self.__get_synaptic_matrices(post_slice)
            connections.extend(matrix.get_connections_from_machine(
                transceiver, placement, app_edge, synapse_info))
        return numpy.concatenate(connections)

    def gen_on_machine(self, post_vertex_slice):
        """ True if the synapses should be generated on the machine

        :param ~pacman.model.graphs.common.Slice post_vertex_slice:
            The slice of the vertex to determine the generation status of
        :rtype: bool
        """
        matrices = self.__get_synaptic_matrices(post_vertex_slice)
        return matrices.gen_on_machine

    def reset_ring_buffer_shifts(self):
        if self.__min_weights_auto:
            self.__min_weights = None
            self.__weight_scales = None

    def clear_connection_cache(self):
        """ Flush the cache of connection information; needed for a second run
        """
        for matrices in self.__synaptic_matrices.values():
            matrices.clear_connection_cache()

    @property
    def changes_during_run(self):
        """ Whether the synapses being managed change during running.

        :rtype: bool
        """
        if self.__synapse_dynamics is None:
            return False
        return self.__synapse_dynamics.changes_during_run

    def get_weight_provenance(self, label, synapse_names):
        """ Get provenance data for weights

        :param str label: The label of the vertex
        :param list synapse_names: List of the names of the synapses
        :return: A list of provenance items
        """
        prov_items = list()
        # Record the min weight used for each synapse type
        for i, weight in enumerate(self.__min_weights):
            prov_items.append(ProvenanceDataItem(
                [label, "min_weight_{}".format(synapse_names[i])],
                weight))

        # Report any known weights that couldn't be represented
        for (weight, r_weight) in self.__weight_provenance:
            edge_info = self.__weight_provenance[weight, r_weight]
            for i, (app_edge, s_info) in enumerate(edge_info):
                prov_items.append(ProvenanceDataItem(
                    [label, app_edge.label,
                     s_info.connector.__class__.__name__,
                     "weight_representation"], r_weight,
                    report=(i == 0),
                    message="Weight of {} could not be represented precisely;"
                            " a weight of {} was used instead".format(
                                weight, r_weight)))

        return prov_items

    def read_generated_connection_holders(self, transceiver, placement):
        """ Fill in any pre-run connection holders for data which is generated
            on the machine, after it has been generated

        :param ~spinnman.transceiver.Transceiver transceiver:
            How to read the data from the machine
        :param ~pacman.model.placements.Placement placement:
            where the data is to be read from
        """
        matrices = self.__get_synaptic_matrices(placement.vertex.vertex_slice)
        matrices.read_generated_connection_holders(transceiver, placement)

    def clear_all_caches(self):
        """ Clears all cached data in the case that a reset requires remapping
            which might change things
        """
        # Clear the local caches
        self.clear_connection_cache()
        self.reset_ring_buffer_shifts()

        # We can simply reset this dict to reset everything downstream
        self.__synaptic_matrices = dict()<|MERGE_RESOLUTION|>--- conflicted
+++ resolved
@@ -471,9 +471,8 @@
             connector = synapse_info.connector
             synapse_dynamics = synapse_info.synapse_dynamics
 
-<<<<<<< HEAD
             weight_min = connector.get_weight_minimum(
-                synapse_info.weights, self.__weight_random_sigma)
+                synapse_info.weights, self.__weight_random_sigma, synapse_info)
             weight_min *= weight_scale
             if weight_min != 0 and not numpy.isnan(weight_min):
                 weight_min = float_gcd(min_weights[synapse_type], weight_min)
@@ -522,105 +521,6 @@
         :param float weight_scale: The weight_scale from the synapse input_type
         :param ~.MachineGraph machine_graph: The machine graph
         :param ~.MachineVertex machine_vertex: The machine vertex
-=======
-            weight_mean = (
-                synapse_dynamics.get_weight_mean(
-                    connector, synapse_info) * weight_scale)
-            n_connections = \
-                connector.get_n_connections_to_post_vertex_maximum(
-                    synapse_info)
-            weight_variance = synapse_dynamics.get_weight_variance(
-                connector, synapse_info.weights,
-                synapse_info) * weight_scale_squared
-            running_totals[synapse_type].add_items(
-                weight_mean, weight_variance, n_connections)
-
-            delay_variance = synapse_dynamics.get_delay_variance(
-                connector, synapse_info.delays, synapse_info)
-            delay_running_totals[synapse_type].add_items(
-                0.0, delay_variance, n_connections)
-
-            weight_max = (synapse_dynamics.get_weight_maximum(
-                connector, synapse_info) * weight_scale)
-            biggest_weight[synapse_type] = max(
-                biggest_weight[synapse_type], weight_max)
-
-            spikes_per_tick = max(
-                1.0, self.__spikes_per_second / steps_per_second)
-            spikes_per_second = self.__spikes_per_second
-            pre_vertex = synapse_map[synapse_info].pre_vertex
-            if isinstance(pre_vertex, AbstractMaxSpikes):
-                rate = pre_vertex.max_spikes_per_second()
-                if rate != 0:
-                    spikes_per_second = rate
-                spikes_per_tick = \
-                    pre_vertex.max_spikes_per_ts(machine_timestep)
-            rate_stats[synapse_type].add_items(
-                spikes_per_second, 0, n_connections)
-            total_weights[synapse_type] += spikes_per_tick * (
-                weight_max * n_connections)
-
-            if synapse_dynamics.are_weights_signed():
-                weights_signed = True
-
-        max_weights = numpy.zeros(n_synapse_types)
-        for synapse_type in range(n_synapse_types):
-            if delay_running_totals[synapse_type].variance == 0.0:
-                max_weights[synapse_type] = max(total_weights[synapse_type],
-                                                biggest_weight[synapse_type])
-            else:
-                stats = running_totals[synapse_type]
-                rates = rate_stats[synapse_type]
-                max_weights[synapse_type] = min(
-                    self._ring_buffer_expected_upper_bound(
-                        stats.mean, stats.standard_deviation, rates.mean,
-                        machine_timestep, stats.n_items,
-                        self.__ring_buffer_sigma),
-                    total_weights[synapse_type])
-                max_weights[synapse_type] = max(
-                    max_weights[synapse_type], biggest_weight[synapse_type])
-
-        # Convert these to powers; we could use int.bit_length() for this if
-        # they were integers, but they aren't...
-        max_weight_powers = (
-            0 if w <= 0 else int(math.ceil(max(0, math.log(w, 2))))
-            for w in max_weights)
-
-        # If 2^max_weight_power equals the max weight, we have to add another
-        # power, as range is 0 - (just under 2^max_weight_power)!
-        max_weight_powers = (
-            w + 1 if (2 ** w) <= a else w
-            for w, a in zip(max_weight_powers, max_weights))
-
-        # If we have synapse dynamics that uses signed weights,
-        # Add another bit of shift to prevent overflows
-        if weights_signed:
-            max_weight_powers = (m + 1 for m in max_weight_powers)
-
-        return list(max_weight_powers)
-
-    @staticmethod
-    def __get_weight_scale(ring_buffer_to_input_left_shift):
-        """ Return the amount to scale the weights by to convert them from \
-            floating point values to 16-bit fixed point numbers which can be \
-            shifted left by ring_buffer_to_input_left_shift to produce an\
-            s1615 fixed point number
-
-        :param int ring_buffer_to_input_left_shift:
-        :rtype: float
-        """
-        return float(math.pow(2, 16 - (ring_buffer_to_input_left_shift + 1)))
-
-    def __update_ring_buffer_shifts_and_weight_scales(
-            self, machine_vertex, machine_graph, machine_time_step,
-            weight_scale):
-        """ Update the ring buffer shifts and weight scales for this vertex
-
-        :param ~pacman.model.graphs.machine.MachineVertex machine_vertex:
-        :param ~pacman.model.graphs.machine.MachineGraph machine_graph:
-        :param float machine_time_step:
-        :param float weight_scale:
->>>>>>> d6afbec9
         """
         for machine_edge in machine_graph.get_edges_ending_at_vertex(
                 machine_vertex):
