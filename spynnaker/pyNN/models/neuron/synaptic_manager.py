# Copyright (c) 2017-2019 The University of Manchester
#
# This program is free software: you can redistribute it and/or modify
# it under the terms of the GNU General Public License as published by
# the Free Software Foundation, either version 3 of the License, or
# (at your option) any later version.
#
# This program is distributed in the hope that it will be useful,
# but WITHOUT ANY WARRANTY; without even the implied warranty of
# MERCHANTABILITY or FITNESS FOR A PARTICULAR PURPOSE.  See the
# GNU General Public License for more details.
#
# You should have received a copy of the GNU General Public License
# along with this program.  If not, see <http://www.gnu.org/licenses/>.

from collections import defaultdict, namedtuple
import math
import struct
import numpy
from scipy import special  # @UnresolvedImport
from data_specification.enums import DataType
from spinn_front_end_common.utilities.helpful_functions import (
    locate_memory_region_for_placement)
from spinn_front_end_common.utilities.constants import (
    BYTES_PER_WORD, MICRO_TO_SECOND_CONVERSION)
from spynnaker.pyNN.models.neuron.generator_data import GeneratorData
from spynnaker.pyNN.models.neural_projections.connectors import (
    AbstractGenerateConnectorOnMachine)
from spynnaker.pyNN.models.neural_projections import ProjectionApplicationEdge
from .synapse_dynamics import (
    AbstractSynapseDynamicsStructural,
    AbstractGenerateOnMachine, SynapseDynamicsStructuralSTDP)
from spynnaker.pyNN.models.neuron.synapse_io import SynapseIORowBased
from spynnaker.pyNN.models.spike_source.spike_source_poisson_vertex import (
    SpikeSourcePoissonVertex)
from spynnaker.pyNN.models.utility_models.delays import DelayExtensionVertex
from spynnaker.pyNN.utilities.constants import (
    POPULATION_BASED_REGIONS, POSSION_SIGMA_SUMMATION_LIMIT)
from spynnaker.pyNN.utilities.utility_calls import (get_n_bits)
from spynnaker.pyNN.utilities.running_stats import RunningStats
from spynnaker.pyNN.models.neuron.master_pop_table import (
    MasterPopTableAsBinarySearch)

TIME_STAMP_BYTES = BYTES_PER_WORD

# TODO: Make sure these values are correct (particularly CPU cycles)
_SYNAPSES_BASE_DTCM_USAGE_IN_BYTES = 7 * BYTES_PER_WORD

# 1 for drop late packets.
_SYNAPSES_BASE_SDRAM_USAGE_IN_BYTES = 1 * BYTES_PER_WORD
_SYNAPSES_BASE_N_CPU_CYCLES_PER_NEURON = 10
_SYNAPSES_BASE_N_CPU_CYCLES = 8

# 4 for n_edges
# 8 for post_vertex_slice.lo_atom, post_vertex_slice.n_atoms
# 4 for n_synapse_types
# 4 for n_synapse_type_bits
# 4 for n_synapse_index_bits
_SYNAPSES_BASE_GENERATOR_SDRAM_USAGE_IN_BYTES = (
    1 + 2 + 1 + 1 + 1) * BYTES_PER_WORD

# Amount to scale synapse SDRAM estimate by to make sure the synapses fit
_SYNAPSE_SDRAM_OVERSCALE = 1.1

_ONE_WORD = struct.Struct("<I")

# Information about a connector to be generated on machine
_Gen = namedtuple(
    "_Gen", "synapse_info, pre_slices, pre_slice, app_edge, rinfo")


class SynapticManager(object):
    """ Deals with synapses
    """
    # pylint: disable=too-many-arguments, too-many-locals
    __slots__ = [
        "__delay_key_index",
        "__n_synapse_types",
        "__one_to_one_connection_dtcm_max_bytes",
        "__poptable_type",
        "__pre_run_connection_holders",
        "__retrieved_blocks",
        "__ring_buffer_sigma",
        "__spikes_per_second",
        "__synapse_dynamics",
        "__synapse_io",
        "__weight_scales",
        "__ring_buffer_shifts",
        "__gen_on_machine",
        "__max_row_info",
        "__synapse_indices",
        "__drop_late_spikes",
        "_host_generated_block_addr",
        "_on_chip_generated_block_addr",
        # Overridable (for testing only) region IDs
        "_synapse_params_region",
        "_pop_table_region",
        "_synaptic_matrix_region",
        "_synapse_dynamics_region",
        "_struct_dynamics_region",
        "_connector_builder_region",
        "_direct_matrix_region"]

    # TODO make this right
    FUDGE = 0

    # 1. address of direct addresses, 2. size of direct addresses matrix size
    STATIC_SYNAPSE_MATRIX_SDRAM_IN_BYTES = 2 * BYTES_PER_WORD

    def __init__(self, n_synapse_types, ring_buffer_sigma, spikes_per_second,
                 config, drop_late_spikes, population_table_type=None,
                 synapse_io=None):
        """
        :param int n_synapse_types:
            number of synapse types on a neuron (e.g., 2 for excitatory and
            inhibitory)
        :param ring_buffer_sigma:
            How many SD above the mean to go for upper bound; a
            good starting choice is 5.0. Given length of simulation we can
            set this for approximate number of saturation events.
        :type ring_buffer_sigma: float or None
        :param spikes_per_second: Estimated spikes per second
        :type spikes_per_second: float or None
        :param ~configparser.RawConfigParser config: The system configuration
        :param population_table_type:
            What type of master population table is used
        :type population_table_type: MasterPopTableAsBinarySearch or None
        :param synapse_io: How IO for synapses is performed
        :type synapse_io: SynapseIORowBased or None
        :param bool drop_late_spikes: control flag for dropping late packets.
        """
        self.__n_synapse_types = n_synapse_types
        self.__ring_buffer_sigma = ring_buffer_sigma
        self.__spikes_per_second = spikes_per_second
        self.__drop_late_spikes = drop_late_spikes
        self._synapse_params_region = \
            POPULATION_BASED_REGIONS.SYNAPSE_PARAMS.value
        self._pop_table_region = \
            POPULATION_BASED_REGIONS.POPULATION_TABLE.value
        self._synaptic_matrix_region = \
            POPULATION_BASED_REGIONS.SYNAPTIC_MATRIX.value
        self._synapse_dynamics_region = \
            POPULATION_BASED_REGIONS.SYNAPSE_DYNAMICS.value
        self._struct_dynamics_region = \
            POPULATION_BASED_REGIONS.STRUCTURAL_DYNAMICS.value
        self._connector_builder_region = \
            POPULATION_BASED_REGIONS.CONNECTOR_BUILDER.value
        self._direct_matrix_region = \
            POPULATION_BASED_REGIONS.DIRECT_MATRIX.value

        # Get the type of population table
        self.__poptable_type = population_table_type
        if population_table_type is None:
            self.__poptable_type = MasterPopTableAsBinarySearch()

        # Get the synapse IO
        self.__synapse_io = synapse_io
        if synapse_io is None:
            self.__synapse_io = SynapseIORowBased()

        if self.__ring_buffer_sigma is None:
            self.__ring_buffer_sigma = config.getfloat(
                "Simulation", "ring_buffer_sigma")

        if self.__spikes_per_second is None:
            self.__spikes_per_second = config.getfloat(
                "Simulation", "spikes_per_second")

        if self.__drop_late_spikes is None:
            self.__drop_late_spikes = config.getboolean(
                "Simulation", "drop_late_spikes")

        # Prepare for dealing with STDP - there can only be one (non-static)
        # synapse dynamics per vertex at present
        self.__synapse_dynamics = None

        # Keep the details once computed to allow reading back
        self.__weight_scales = dict()
        self.__ring_buffer_shifts = None
        self.__delay_key_index = dict()
        self.__retrieved_blocks = dict()

        # A list of connection holders to be filled in pre-run, indexed by
        # the edge the connection is for
        self.__pre_run_connection_holders = defaultdict(list)

        # Limit the DTCM used by one-to-one connections
        self.__one_to_one_connection_dtcm_max_bytes = config.getint(
            "Simulation", "one_to_one_connection_dtcm_max_bytes")

        # Whether to generate on machine or not for a given vertex slice
        self.__gen_on_machine = dict()

        # A map of synapse information to maximum row / delayed row length and
        # size in bytes
        self.__max_row_info = dict()

        # A map of synapse information for each machine pre vertex to index
        self.__synapse_indices = dict()

        # Track writes inside the synaptic matrix region (to meet sizes):
        self._host_generated_block_addr = 0
        self._on_chip_generated_block_addr = 0

    @property
    def host_written_matrix_size(self):
        return self._host_generated_block_addr

    @property
    def on_chip_written_matrix_size(self):
        return (self._on_chip_generated_block_addr -
                self._host_generated_block_addr)

    @property
    def synapse_dynamics(self):
        """ Settable.

        :rtype: AbstractSynapseDynamics or None
        """
        return self.__synapse_dynamics

    @property
    def drop_late_spikes(self):
        return self.__drop_late_spikes

    @staticmethod
    def __combine_structural_stdp_dynamics(structural, stdp):
        """
        :param AbstractSynapseDynamicsStructural structural:
        :param SynapseDynamicsSTDP stdp:
        :rtype: SynapseDynamicsStructuralSTDP
        """
        return SynapseDynamicsStructuralSTDP(
            structural.partner_selection, structural.formation,
            structural.elimination,
            stdp.timing_dependence, stdp.weight_dependence,
            # voltage dependence is not supported
            None, stdp.dendritic_delay_fraction,
            structural.f_rew, structural.initial_weight,
            structural.initial_delay, structural.s_max, structural.seed)

    @synapse_dynamics.setter
    def synapse_dynamics(self, synapse_dynamics):
        if self.__synapse_dynamics is None:
            self.__synapse_dynamics = synapse_dynamics
        else:
            self.__synapse_dynamics = self.__synapse_dynamics.merge(
                synapse_dynamics)

    @property
    def ring_buffer_sigma(self):
        """ Settable.

        :rtype: float
        """
        return self.__ring_buffer_sigma

    @ring_buffer_sigma.setter
    def ring_buffer_sigma(self, ring_buffer_sigma):
        self.__ring_buffer_sigma = ring_buffer_sigma

    @property
    def spikes_per_second(self):
        """ Settable.

        :rtype: float
        """
        return self.__spikes_per_second

    @spikes_per_second.setter
    def spikes_per_second(self, spikes_per_second):
        self.__spikes_per_second = spikes_per_second

    def get_maximum_delay_supported_in_ms(self, machine_time_step):
        """
        :rtype: int or None
        """
        return self.__synapse_io.get_maximum_delay_supported_in_ms(
            machine_time_step)

    @property
    def vertex_executable_suffix(self):
        """ The suffix of the executable name due to the type of synapses \
            in use.

        :rtype: str
        """
        if self.__synapse_dynamics is None:
            return ""
        return self.__synapse_dynamics.get_vertex_executable_suffix()

    def add_pre_run_connection_holder(
            self, connection_holder, edge, synapse_info):
        """
        :param ConnectionHolder connection_holder:
        :param ProjectionApplicationEdge edge:
        :param SynapseInformation synapse_info:
        """
        self.__pre_run_connection_holders[edge, synapse_info].append(
            connection_holder)

    def get_connection_holders(self):
        """
        :rtype: dict(tuple(ProjectionApplicationEdge,SynapseInformation),\
            ConnectionHolder)
        """
        return self.__pre_run_connection_holders

    def get_n_cpu_cycles(self):
        """
        :rtype: int
        """
        # TODO: Calculate this correctly
        return self.FUDGE

    def get_dtcm_usage_in_bytes(self):
        """
        :rtype: int
        """
        # TODO: Calculate this correctly
        return self.FUDGE

    def _get_synapse_params_size(self):
        """
        :rtype: int
        """
        return (_SYNAPSES_BASE_SDRAM_USAGE_IN_BYTES +
                (BYTES_PER_WORD * self.__n_synapse_types))

    def _get_static_synaptic_matrix_sdram_requirements(self):
        """
        :rtype: int
        """
        # 4 for address of direct addresses, and
        # 4 for the size of the direct addresses matrix in bytes
        return self.STATIC_SYNAPSE_MATRIX_SDRAM_IN_BYTES

    def __get_max_row_info(
            self, synapse_info, post_vertex_slice, app_edge,
            machine_time_step):
        """ Get the maximum size of each row for a given slice of the vertex

        :param SynapseInformation synapse_info:
        :param ~pacman.model.graphs.common.Slice post_vertex_slice:
        :param ProjectionApplicationEdge app_edge:
        :param int machine_time_step:
        :rtype: MaxRowInfo
        """
        key = (synapse_info, post_vertex_slice)
        if key not in self.__max_row_info:
            self.__max_row_info[key] = self.__synapse_io.get_max_row_info(
                synapse_info, post_vertex_slice,
                app_edge.n_delay_stages, self.__poptable_type,
                machine_time_step, app_edge)
        return self.__max_row_info[key]

    def _get_synaptic_blocks_size(
            self, post_vertex_slice, in_edges, machine_time_step):
        """ Get the size of the synaptic blocks in bytes

        :param ~pacman.model.graphs.common.Slice post_vertex_slice:
        :param list(.ApplicationEdge) in_edges:
        :param int machine_time_step:
        :rtype: int
        """
        memory_size = self._get_static_synaptic_matrix_sdram_requirements()
        for in_edge in in_edges:
            if isinstance(in_edge, ProjectionApplicationEdge):
                for synapse_info in in_edge.synapse_information:
                    memory_size = self.__add_synapse_size(
                        memory_size, synapse_info, post_vertex_slice, in_edge,
                        machine_time_step)
        return int(memory_size * _SYNAPSE_SDRAM_OVERSCALE)

    def __add_synapse_size(self, memory_size, synapse_info, post_vertex_slice,
                           in_edge, machine_time_step):
        """
        :param int memory_size:
        :param SynapseInformation synapse_info:
        :param ~pacman.model.graphs.common.Slice post_vertex_slice:
        :param ProjectionApplicationEdge in_edge:
        :param int machine_time_step:
        :rtype: int
        """
        max_row_info = self.__get_max_row_info(
            synapse_info, post_vertex_slice, in_edge, machine_time_step)
        n_atoms = in_edge.pre_vertex.n_atoms
        memory_size = self.__poptable_type.get_next_allowed_address(
            memory_size)
        memory_size += max_row_info.undelayed_max_bytes * n_atoms
        memory_size = self.__poptable_type.get_next_allowed_address(
            memory_size)
        memory_size += (
            max_row_info.delayed_max_bytes * n_atoms * in_edge.n_delay_stages)
        return memory_size

    def _get_size_of_generator_information(self, in_edges):
        """ Get the size of the synaptic expander parameters

        :param list(.ApplicationEdge) in_edges:
        :rtype: int
        """
        gen_on_machine = False
        size = 0
        for in_edge in in_edges:
            if not isinstance(in_edge, ProjectionApplicationEdge):
                continue

            for synapse_info in in_edge.synapse_information:
                # Get the number of likely vertices
                max_atoms = in_edge.pre_vertex.get_max_atoms_per_core()
                if in_edge.pre_vertex.n_atoms < max_atoms:
                    max_atoms = in_edge.pre_vertex.n_atoms
                n_edge_vertices = int(math.ceil(
                    float(in_edge.pre_vertex.n_atoms) / float(max_atoms)))

                # Get the size
                if synapse_info.may_generate_on_machine():
                    gen_on_machine = True
                    connector = synapse_info.connector
                    dynamics = synapse_info.synapse_dynamics
                    gen_size = sum((
                        GeneratorData.BASE_SIZE,
                        connector.gen_delay_params_size_in_bytes(
                            synapse_info.delays),
                        connector.gen_weight_params_size_in_bytes(
                            synapse_info.weights),
                        connector.gen_connector_params_size_in_bytes,
                        dynamics.gen_matrix_params_size_in_bytes
                    ))
                    size += gen_size * n_edge_vertices
        if gen_on_machine:
            size += _SYNAPSES_BASE_GENERATOR_SDRAM_USAGE_IN_BYTES
            size += self.__n_synapse_types * BYTES_PER_WORD
        return size

    def _get_synapse_dynamics_parameter_size(
            self, vertex_slice, app_graph, app_vertex):
        """ Get the size of the synapse dynamics region

        :param ~pacman.model.graphs.common.Slice vertex_slice:
        :param ~.ApplicationGraph app_graph:
        :param ~.ApplicationVertex app_vertex:
        :rtype: int
        """
        if self.__synapse_dynamics is None:
            return 0

        # Does the size of the parameters area depend on presynaptic
        # connections in any way?
        if isinstance(self.__synapse_dynamics,
                      AbstractSynapseDynamicsStructural):
            return self.__synapse_dynamics\
                .get_structural_parameters_sdram_usage_in_bytes(
                     app_graph, app_vertex, vertex_slice.n_atoms)
        else:
            return self.__synapse_dynamics.get_parameters_sdram_usage_in_bytes(
                vertex_slice.n_atoms, self.__n_synapse_types)

    def get_sdram_usage_in_bytes(
            self, vertex_slice, machine_time_step, application_graph,
            app_vertex):
        """
        :param ~pacman.model.graphs.common.Slice vertex_slice:
        :param int machine_time_step:
        :param ~pacman.model.graphs.application.ApplicationGraph \
                application_graph:
        :param AbstractPopulationVertex app_vertex:
        :rtype: int
        """
        in_edges = application_graph.get_edges_ending_at_vertex(app_vertex)
        return (
            self._get_synapse_params_size() +
            self._get_synapse_dynamics_parameter_size(
                vertex_slice, application_graph, app_vertex) +
            self._get_synaptic_blocks_size(
                vertex_slice, in_edges, machine_time_step) +
            self.__poptable_type.get_master_population_table_size(in_edges) +
            self._get_size_of_generator_information(in_edges))

    def _reserve_memory_regions(
            self, spec, machine_vertex, vertex_slice, machine_graph,
            all_syn_block_sz):
        """
        :param ~.DataSpecificationGenerator spec:
        :param ~.MachineVertex machine_vertex:
        :param ~pacman.model.graphs.common.Slice vertex_slice:
        :param ~.MachineGraph machine_graph:
        :param int all_syn_block_sz:
        """
        spec.reserve_memory_region(
            region=self._synapse_params_region,
            size=self._get_synapse_params_size(),
            label='SynapseParams')

        master_pop_table_sz = \
            self.__poptable_type.get_exact_master_population_table_size(
                machine_vertex, machine_graph)
        if master_pop_table_sz > 0:
            spec.reserve_memory_region(
                region=self._pop_table_region,
                size=master_pop_table_sz, label='PopTable')
        if all_syn_block_sz > 0:
            spec.reserve_memory_region(
                region=self._synaptic_matrix_region,
                size=all_syn_block_sz, label='SynBlocks')

        # return if not got a synapse dynamics
        if self.__synapse_dynamics is None:
            return

        synapse_dynamics_sz = \
            self.__synapse_dynamics.get_parameters_sdram_usage_in_bytes(
                vertex_slice.n_atoms, self.__n_synapse_types)
        if synapse_dynamics_sz != 0:
            spec.reserve_memory_region(
                region=self._synapse_dynamics_region,
                size=synapse_dynamics_sz, label='synapseDynamicsParams')

        # if structural, create structural region
        if isinstance(
                self.__synapse_dynamics, AbstractSynapseDynamicsStructural):

            synapse_structural_dynamics_sz = (
                self.__synapse_dynamics.
                get_structural_parameters_sdram_usage_in_bytes(
                    machine_graph, machine_vertex, vertex_slice.n_atoms))

            if synapse_structural_dynamics_sz != 0:
                spec.reserve_memory_region(
                    region=self._struct_dynamics_region,
                    size=synapse_structural_dynamics_sz,
                    label='synapseDynamicsStructuralParams')

    @staticmethod
    def _ring_buffer_expected_upper_bound(
            weight_mean, weight_std_dev, spikes_per_second,
            machine_timestep, n_synapses_in, sigma):
        """ Provides expected upper bound on accumulated values in a ring\
            buffer element.

        Requires an assessment of maximum Poisson input rate.

        Assumes knowledge of mean and SD of weight distribution, fan-in\
        and timestep.

        All arguments should be assumed real values except n_synapses_in\
        which will be an integer.

        :param float weight_mean: Mean of weight distribution (in either nA or\
            microSiemens as required)
        :param float weight_std_dev: SD of weight distribution
        :param float spikes_per_second: Maximum expected Poisson rate in Hz
        :param int machine_timestep: in us
        :param int n_synapses_in: No of connected synapses
        :param float sigma: How many SD above the mean to go for upper bound;\
            a good starting choice is 5.0. Given length of simulation we can\
            set this for approximate number of saturation events.
        :rtype: float
        """
        # E[ number of spikes ] in a timestep
        steps_per_second = MICRO_TO_SECOND_CONVERSION / machine_timestep
        average_spikes_per_timestep = (
            float(n_synapses_in * spikes_per_second) / steps_per_second)

        # Exact variance contribution from inherent Poisson variation
        poisson_variance = average_spikes_per_timestep * (weight_mean ** 2)

        # Upper end of range for Poisson summation required below
        # upper_bound needs to be an integer
        upper_bound = int(round(average_spikes_per_timestep +
                                POSSION_SIGMA_SUMMATION_LIMIT *
                                math.sqrt(average_spikes_per_timestep)))

        # Closed-form exact solution for summation that gives the variance
        # contributed by weight distribution variation when modulated by
        # Poisson PDF.  Requires scipy.special for gamma and incomplete gamma
        # functions. Beware: incomplete gamma doesn't work the same as
        # Mathematica because (1) it's regularised and needs a further
        # multiplication and (2) it's actually the complement that is needed
        # i.e. 'gammaincc']

        weight_variance = 0.0

        if weight_std_dev > 0:
            # pylint: disable=no-member
            lngamma = special.gammaln(1 + upper_bound)
            gammai = special.gammaincc(
                1 + upper_bound, average_spikes_per_timestep)

            big_ratio = (math.log(average_spikes_per_timestep) * upper_bound -
                         lngamma)

            if -701.0 < big_ratio < 701.0 and big_ratio != 0.0:
                log_weight_variance = (
                    -average_spikes_per_timestep +
                    math.log(average_spikes_per_timestep) +
                    2.0 * math.log(weight_std_dev) +
                    math.log(math.exp(average_spikes_per_timestep) * gammai -
                             math.exp(big_ratio)))
                weight_variance = math.exp(log_weight_variance)

        # upper bound calculation -> mean + n * SD
        return ((average_spikes_per_timestep * weight_mean) +
                (sigma * math.sqrt(poisson_variance + weight_variance)))

    def _get_ring_buffer_to_input_left_shifts(
            self, application_vertex, application_graph, machine_timestep,
            weight_scale):
        """ Get the scaling of the ring buffer to provide as much accuracy as\
            possible without too much overflow

        :param .ApplicationVertex application_vertex:
        :param .ApplicationGraph application_graph:
        :param int machine_timestep:
        :param float weight_scale:
        :rtype: list(int)
        """
        weight_scale_squared = weight_scale * weight_scale
        n_synapse_types = self.__n_synapse_types
        running_totals = [RunningStats() for _ in range(n_synapse_types)]
        delay_running_totals = [RunningStats() for _ in range(n_synapse_types)]
        total_weights = numpy.zeros(n_synapse_types)
        biggest_weight = numpy.zeros(n_synapse_types)
        weights_signed = False
        rate_stats = [RunningStats() for _ in range(n_synapse_types)]
        steps_per_second = MICRO_TO_SECOND_CONVERSION / machine_timestep

        for app_edge in application_graph.get_edges_ending_at_vertex(
                application_vertex):
            if isinstance(app_edge, ProjectionApplicationEdge):
                for synapse_info in app_edge.synapse_information:
                    synapse_type = synapse_info.synapse_type
                    synapse_dynamics = synapse_info.synapse_dynamics
                    connector = synapse_info.connector

                    weight_mean = (
                        synapse_dynamics.get_weight_mean(
                            connector, synapse_info) * weight_scale)
                    n_connections = \
                        connector.get_n_connections_to_post_vertex_maximum(
                            synapse_info)
                    weight_variance = synapse_dynamics.get_weight_variance(
                        connector, synapse_info.weights) * weight_scale_squared
                    running_totals[synapse_type].add_items(
                        weight_mean, weight_variance, n_connections)

                    delay_variance = synapse_dynamics.get_delay_variance(
                        connector, synapse_info.delays)
                    delay_running_totals[synapse_type].add_items(
                        0.0, delay_variance, n_connections)

                    weight_max = (synapse_dynamics.get_weight_maximum(
                        connector, synapse_info) * weight_scale)
                    biggest_weight[synapse_type] = max(
                        biggest_weight[synapse_type], weight_max)

                    spikes_per_tick = max(
                        1.0, self.__spikes_per_second / steps_per_second)
                    spikes_per_second = self.__spikes_per_second
                    if isinstance(app_edge.pre_vertex,
                                  SpikeSourcePoissonVertex):
                        rate = app_edge.pre_vertex.max_rate
                        # If non-zero rate then use it; otherwise keep default
                        if rate != 0:
                            spikes_per_second = rate
                        spikes_per_tick = \
                            app_edge.pre_vertex.max_spikes_per_ts(
                                machine_timestep)
                    rate_stats[synapse_type].add_items(
                        spikes_per_second, 0, n_connections)
                    total_weights[synapse_type] += spikes_per_tick * (
                        weight_max * n_connections)

                    if synapse_dynamics.are_weights_signed():
                        weights_signed = True

        max_weights = numpy.zeros(n_synapse_types)
        for synapse_type in range(n_synapse_types):
            if delay_running_totals[synapse_type].variance == 0.0:
                max_weights[synapse_type] = max(total_weights[synapse_type],
                                                biggest_weight[synapse_type])
            else:
                stats = running_totals[synapse_type]
                rates = rate_stats[synapse_type]
                max_weights[synapse_type] = min(
                    self._ring_buffer_expected_upper_bound(
                        stats.mean, stats.standard_deviation, rates.mean,
                        machine_timestep, stats.n_items,
                        self.__ring_buffer_sigma),
                    total_weights[synapse_type])
                max_weights[synapse_type] = max(
                    max_weights[synapse_type], biggest_weight[synapse_type])

        # Convert these to powers; we could use int.bit_length() for this if
        # they were integers, but they aren't...
        max_weight_powers = (
            0 if w <= 0 else int(math.ceil(max(0, math.log(w, 2))))
            for w in max_weights)

        # If 2^max_weight_power equals the max weight, we have to add another
        # power, as range is 0 - (just under 2^max_weight_power)!
        max_weight_powers = (
            w + 1 if (2 ** w) <= a else w
            for w, a in zip(max_weight_powers, max_weights))

        # If we have synapse dynamics that uses signed weights,
        # Add another bit of shift to prevent overflows
        if weights_signed:
            max_weight_powers = (m + 1 for m in max_weight_powers)

        return list(max_weight_powers)

    @staticmethod
    def __get_weight_scale(ring_buffer_to_input_left_shift):
        """ Return the amount to scale the weights by to convert them from \
            floating point values to 16-bit fixed point numbers which can be \
            shifted left by ring_buffer_to_input_left_shift to produce an\
            s1615 fixed point number

        :param int ring_buffer_to_input_left_shift:
        :rtype: float
        """
        return float(math.pow(2, 16 - (ring_buffer_to_input_left_shift + 1)))

    def _write_synapse_parameters(
            self, spec, ring_buffer_shifts, weight_scale):
        """ Get the ring buffer shifts and scaling factors.

        :param ~.DataSpecificationGenerator spec:
        :param ~numpy.ndarray ring_buffer_shifts:
        :param float weight_scale:
        :rtype: ~numpy.ndarray
        """
        # Write the ring buffer shifts
        spec.switch_write_focus(self._synapse_params_region)

        # write the bool for deleting packets that were too late for a timer
        spec.write_value(int(self.__drop_late_spikes))

        # Write the ring buffer shifts
        spec.write_array(ring_buffer_shifts)

        # Return the weight scaling factors
        return numpy.array([
            self.__get_weight_scale(r) * weight_scale
            for r in ring_buffer_shifts])

    def _write_padding(self, spec, next_block_start_address):
        """
        :param ~.DataSpecificationGenerator spec:
        :param int next_block_start_address:
        :rtype: int
        """
        next_block_allowed_address = self.__poptable_type\
            .get_next_allowed_address(next_block_start_address)
        if next_block_allowed_address != next_block_start_address:

            # Pad out data file with the added alignment bytes:
            spec.comment("\nWriting population table required padding\n")
            spec.switch_write_focus(self._synaptic_matrix_region)
            spec.set_register_value(
                register_id=15,
                data=next_block_allowed_address - next_block_start_address)
            spec.write_repeated_value(
                data=0xDD, repeats=15, repeats_is_register=True,
                data_type=DataType.UINT8)
            return next_block_allowed_address
        return next_block_start_address

    def _write_synaptic_matrix_and_master_population_table(
<<<<<<< HEAD
            self, spec, post_slice_index, machine_vertex,
=======
            self, spec, post_slices, machine_vertex,
>>>>>>> 4feb9fd6
            post_vertex_slice, all_syn_block_sz, weight_scales,
            routing_info, machine_graph, machine_time_step):
        """ Simultaneously generates both the master population table and
            the synaptic matrix.

        :param ~.DataSpecificationGenerator spec:
        :param list(~pacman.model.graphs.common.Slice) post_slices:
        :param .MachineVertex machine_vertex:
        :param ~pacman.model.graphs.common.Slice post_vertex_slice:
        :param all_syn_block_sz:
        :param weight_scales:
        :param .RoutingInfo routing_info:
        :param .MachineGraph machine_graph:
        :param int machine_time_step:
        :rtype: list(GeneratorData)
        """
        spec.comment(
            "\nWriting Synaptic Matrix and Master Population Table:\n")

        # Track writes inside the synaptic matrix region:
        block_addr = 0

        # Get the edges
        in_edges = machine_graph.get_edges_ending_at_vertex(machine_vertex)

        # Set up the master population table
        self.__poptable_type.initialise_table()

        # Set up for single synapses - write the offset of the single synapses
        # initially 0
        single_synapses = list()
        spec.switch_write_focus(self._synaptic_matrix_region)
        single_addr = 0

        # Store a list of synapse info to be generated on the machine
        generate_on_machine = list()

        # For each machine edge in the vertex, create a synaptic list
        for edge in in_edges:
            if isinstance(edge.app_edge, ProjectionApplicationEdge):
                spec.comment("\nWriting matrix for edge:{}\n".format(
                    edge.label))

                pre_vertex = edge.pre_vertex
                pre_vertex_slice = pre_vertex.vertex_slice
                post_slices = edge.app_edge.post_slices
                pre_slices = edge.app_edge.pre_slices

                for synapse_info in edge.app_edge.synapse_information:
                    rinfo = routing_info.get_routing_info_for_edge(edge)

                    # If connector is being built on SpiNNaker,
                    # compute matrix sizes only
                    if self.__may_generate_on_machine(
                            synapse_info, single_addr, pre_vertex_slice,
                            post_vertex_slice, edge.app_edge):
                        # We will process this a little later
                        generate_on_machine.append(_Gen(
                            synapse_info, pre_slices, pre_vertex_slice,
                            edge.app_edge, rinfo))
                        spec.comment("Will generate on machine")
                        continue

                    block_addr, single_addr, index = self.__write_block(
                        spec, synapse_info, pre_slices, post_slices,
                        pre_vertex_slice, post_vertex_slice, edge.app_edge,
                        single_synapses, weight_scales, machine_time_step,
                        rinfo, all_syn_block_sz, block_addr, single_addr,
                        machine_edge=edge)
                    self.__synapse_indices[
                        synapse_info, pre_vertex_slice.lo_atom] = index

        # Skip blocks that will be written on the machine, but add them
        # to the master population table
        generator_data = list()

        self._host_generated_block_addr = block_addr
        # numpy.random.shuffle(order)
        for gen in generate_on_machine:
            block_addr, index = self.__generate_on_chip_data(
                gen, post_slices, post_vertex_slice,
                all_syn_block_sz, block_addr, machine_time_step,
                generator_data)
            self.__synapse_indices[
                gen.synapse_info, gen.pre_slice.lo_atom] = index
        self._on_chip_generated_block_addr = block_addr

        self.__poptable_type.finish_master_pop_table(
            spec, self._pop_table_region)

        # Write the size and data of single synapses to the direct region
        if single_synapses:
            single_data = numpy.concatenate(single_synapses)
            spec.reserve_memory_region(
                region=self._direct_matrix_region,
                size=(len(single_data) + 1) * BYTES_PER_WORD,
                label='DirectMatrix')
            spec.switch_write_focus(self._direct_matrix_region)
            spec.write_value(len(single_data) * BYTES_PER_WORD)
            spec.write_array(single_data)
        else:
            spec.reserve_memory_region(
                region=self._direct_matrix_region, size=BYTES_PER_WORD,
                label="DirectMatrix")
            spec.switch_write_focus(self._direct_matrix_region)
            spec.write_value(0)

        return generator_data

    def __may_generate_on_machine(
            self, synapse_info, single_addr, pre_slice, post_slice, app_edge):
        """
        :param SynapseInformation synapse_info:
        :param int single_addr:
        :param ~pacman.model.graphs.common.Slice pre_slice:
        :param ~pacman.model.graphs.common.Slice post_slice:
        :param ~.ApplicationEdge app_edge:
        :rtype: bool
        """
        connector = synapse_info.connector
        dynamics = synapse_info.synapse_dynamics
        return (
            isinstance(connector, AbstractGenerateConnectorOnMachine) and
            connector.generate_on_machine(
                synapse_info.weights, synapse_info.delays) and
            isinstance(dynamics, AbstractGenerateOnMachine) and
            dynamics.generate_on_machine and
            not isinstance(
                self.synapse_dynamics, AbstractSynapseDynamicsStructural) and
            not self.__is_direct(
                single_addr, connector, pre_slice, post_slice, app_edge,
                synapse_info))

    def __generate_on_chip_data(
            self, gen, post_slices, post_vertex_slice,
            all_syn_block_sz, block_addr, machine_time_step, generator_data):
        """ Generate data for the synapse expander

        :param _Gen gen:
        :param list(.Slice) post_slices:
        :param .Slice post_vertex_slice:
        :param int all_syn_block_sz:
        :param int block_addr:
        :param int machine_time_step:
        :param list(GeneratorData) generator_data:
        :rtype: tuple(int,int)
        """

        # Get the size of the matrices that will be required
        max_row_info = self.__get_max_row_info(
            gen.synapse_info, post_vertex_slice, gen.app_edge,
            machine_time_step)

        # If delay edge exists, tell this about the data too, so it can
        # generate its own data
        if (max_row_info.delayed_max_n_synapses > 0 and
                gen.app_edge.delay_edge is not None):
            gen.app_edge.delay_edge.pre_vertex.add_generator_data(
                max_row_info.undelayed_max_n_synapses,
                max_row_info.delayed_max_n_synapses, gen.pre_slices,
                post_slices, gen.pre_slice,
                post_vertex_slice, gen.synapse_info,
                gen.app_edge.n_delay_stages + 1, machine_time_step)
        elif max_row_info.delayed_max_n_synapses != 0:
            raise Exception(
                "Found delayed items but no delay machine edge for {}".format(
                    gen.app_edge.label))

        # Skip over the normal bytes but still write a master pop entry
        synaptic_matrix_offset = 0xFFFFFFFF
        index = None
        if max_row_info.undelayed_max_n_synapses:
            synaptic_matrix_offset = \
                self.__poptable_type.get_next_allowed_address(block_addr)
            index = self.__poptable_type.update_master_population_table(
                synaptic_matrix_offset, max_row_info.undelayed_max_words,
                gen.rinfo.first_key_and_mask)
            n_bytes_undelayed = (
                max_row_info.undelayed_max_bytes * gen.pre_slice.n_atoms)
            block_addr = synaptic_matrix_offset + n_bytes_undelayed

            # The synaptic matrix offset is in words for the generator
            synaptic_matrix_offset //= BYTES_PER_WORD
        elif gen.rinfo is not None:
            index = self.__poptable_type.update_master_population_table(
                0, 0, gen.rinfo.first_key_and_mask)

        if block_addr > all_syn_block_sz:
            raise Exception(
                "Too much synaptic memory has been written: {} of {} ".format(
                    block_addr, all_syn_block_sz))

        # Skip over the delayed bytes but still write a master pop entry
        delayed_synaptic_matrix_offset = 0xFFFFFFFF
        n_delay_stages = 0
        delay_rinfo = self.__delay_key_index.get(
            (gen.app_edge.pre_vertex, gen.pre_slice), None)
        d_index = None
        if max_row_info.delayed_max_n_synapses:
            n_delay_stages = gen.app_edge.n_delay_stages
            delayed_synaptic_matrix_offset = \
                self.__poptable_type.get_next_allowed_address(
                    block_addr)
            d_index = self.__poptable_type.update_master_population_table(
                delayed_synaptic_matrix_offset, max_row_info.delayed_max_words,
                delay_rinfo.first_key_and_mask)
            n_bytes_delayed = (
                max_row_info.delayed_max_bytes * gen.pre_slice.n_atoms *
                n_delay_stages)
            block_addr = delayed_synaptic_matrix_offset + n_bytes_delayed

            # The delayed synaptic matrix offset is in words for the generator
            delayed_synaptic_matrix_offset //= BYTES_PER_WORD
        elif delay_rinfo is not None:
            d_index = self.__poptable_type.update_master_population_table(
                0, 0, delay_rinfo.first_key_and_mask)

        if block_addr > all_syn_block_sz:
            raise Exception(
                "Too much synaptic memory has been written: {} of {} ".format(
                    block_addr, all_syn_block_sz))

        # Get additional data for the synapse expander
        generator_data.append(GeneratorData(
            synaptic_matrix_offset, delayed_synaptic_matrix_offset,
            max_row_info.undelayed_max_words, max_row_info.delayed_max_words,
            max_row_info.undelayed_max_n_synapses,
            max_row_info.delayed_max_n_synapses, gen.pre_slices,
            post_slices, gen.pre_slice, post_vertex_slice,
            gen.synapse_info, n_delay_stages + 1, machine_time_step))
        self.__gen_on_machine[post_vertex_slice] = True

        if index is not None and d_index is not None and index != d_index:
            raise Exception(
                "Delay index {} and normal index {} do not match".format(
                    d_index, index))
        return block_addr, index

    def __write_block(
            self, spec, synapse_info, pre_slices,
            post_slices, pre_vertex_slice,
            post_vertex_slice, app_edge, single_synapses,
            weight_scales, machine_time_step, rinfo, all_syn_block_sz,
            block_addr, single_addr, machine_edge):
        """
        :param ~.DataSpecificationGenerator spec:
        :param SynapseInformation synapse_info:
        :param list(.Slice) pre_slices:
        :param list(.Slice) post_slices:
        :param .Slice pre_vertex_slice:
        :param .Slice post_vertex_slice:
        :param ProjectionApplicationEdge app_edge:
        :param list(~numpy.ndarray) single_synapses:
        :param dict(AbstractSynapseType,float) weight_scales:
        :param int machine_time_step:
        :param .PartitionRoutingInfo rinfo:
        :param int all_syn_block_sz:
        :param int block_addr:
        :param int single_addr:
        :param ProjectionMachineEdge machine_edge:
        :rtype: tuple(int,int,int)
        """
        (row_data, row_length, delayed_row_data, delayed_row_length,
         delayed_source_ids, delay_stages) = self.__synapse_io.get_synapses(
             synapse_info, pre_slices, post_slices, pre_vertex_slice,
            post_vertex_slice, app_edge.n_delay_stages, self.__poptable_type,
             self.__n_synapse_types, weight_scales, machine_time_step,
             app_edge=app_edge, machine_edge=machine_edge)

        if app_edge.delay_edge is not None:
            app_edge.delay_edge.pre_vertex.add_delays(
                pre_vertex_slice, delayed_source_ids, delay_stages)
        elif delayed_source_ids.size != 0:
            raise Exception(
                "Found delayed source IDs but no delay "
                "machine edge for {}".format(app_edge.label))

        if (app_edge, synapse_info) in self.__pre_run_connection_holders:
            for conn_holder in self.__pre_run_connection_holders[
                    app_edge, synapse_info]:
                conn_holder.add_connections(self._read_synapses(
                    synapse_info, pre_vertex_slice, post_vertex_slice,
                    row_length, delayed_row_length, weight_scales,
                    row_data, delayed_row_data, machine_time_step))
                conn_holder.finish()

        index = None
        if row_data.size:
            block_addr, single_addr, index = self.__write_row_data(
                spec, synapse_info.connector, pre_vertex_slice,
                post_vertex_slice, row_length, row_data, rinfo,
                single_synapses, block_addr, single_addr, app_edge,
                synapse_info)
        elif rinfo is not None:
            index = self.__poptable_type.update_master_population_table(
                0, 0, rinfo.first_key_and_mask)
        del row_data

        if block_addr > all_syn_block_sz:
            raise Exception(
                "Too much synaptic memory has been written: {} of {} ".format(
                    block_addr, all_syn_block_sz))

        delay_rinfo = self.__delay_key_index.get(
            (app_edge.pre_vertex, pre_vertex_slice), None)
        d_index = None
        if delayed_row_data.size:
            block_addr, single_addr, d_index = self.__write_row_data(
                spec, synapse_info.connector, pre_vertex_slice,
                post_vertex_slice, delayed_row_length, delayed_row_data,
                delay_rinfo, single_synapses,  block_addr, single_addr,
                app_edge, synapse_info)
        elif delay_rinfo is not None:
            d_index = self.__poptable_type.update_master_population_table(
                0, 0, delay_rinfo.first_key_and_mask)
        del delayed_row_data

        if block_addr > all_syn_block_sz:
            raise Exception(
                "Too much synaptic memory has been written: {} of {} ".format(
                    block_addr, all_syn_block_sz))
        if d_index is not None and index is not None and index != d_index:
            raise Exception(
                "Delay index {} and normal index {} do not match".format(
                    d_index, index))
        return block_addr, single_addr, index

    def __is_direct(
            self, single_addr, connector, pre_vertex_slice, post_vertex_slice,
            app_edge, synapse_info):
        """ Determine if the given connection can be done with a "direct"\
            synaptic matrix - this must have an exactly 1 entry per row

        :param int single_addr:
        :param AbstractConnector connector:
        :param ~pacman.model.graphs.common.Slice pre_vertex_slice:
        :param ~pacman.model.graphs.common.Slice post_vertex_slice:
        :param ProjectionApplicationEdge app_edge:
        :param SynapseInformation synapse_info:
        :rtype: bool
        """
        return (
            app_edge.n_delay_stages == 0 and
            connector.use_direct_matrix(synapse_info) and
            (single_addr + (pre_vertex_slice.n_atoms * BYTES_PER_WORD) <=
                self.__one_to_one_connection_dtcm_max_bytes) and
            (pre_vertex_slice.lo_atom == post_vertex_slice.lo_atom) and
            (pre_vertex_slice.hi_atom == post_vertex_slice.hi_atom))

    def __write_row_data(
            self, spec, connector, pre_vertex_slice, post_vertex_slice,
            row_length, row_data, rinfo, single_synapses,
            block_addr, single_addr, app_edge, synapse_info):
        """
        :param ~.DataSpecificationGenerator spec:
        :param AbstractConnector connector:
        :param ~.Slice pre_vertex_slice:
        :param ~.Slice post_vertex_slice:
        :param int row_length:
        :param ~numpy.ndarray row_data:
        :param .PartitionRoutingInfo rinfo:
        :param list(~numpy.ndarray) single_synapses:
        :param int block_addr:
        :param int single_addr:
        :param ProjectionApplicationEdge app_edge:
        :param SynapseInfornation synapse_info:
        :rtype: tuple(int,int,int)
        """
        if row_length == 1 and self.__is_direct(
                single_addr, connector, pre_vertex_slice, post_vertex_slice,
                app_edge, synapse_info):
            single_rows = row_data.reshape(-1, 4)[:, 3]
            single_synapses.append(single_rows)
            index = self.__poptable_type.update_master_population_table(
                single_addr, 1, rinfo.first_key_and_mask, is_single=True)
            single_addr += len(single_rows) * BYTES_PER_WORD
        else:
            block_addr = self._write_padding(spec, block_addr)
            spec.switch_write_focus(self._synaptic_matrix_region)
            spec.write_array(row_data)
            index = self.__poptable_type.update_master_population_table(
                block_addr, row_length, rinfo.first_key_and_mask)
            block_addr += len(row_data) * BYTES_PER_WORD
        return block_addr, single_addr, index

    def _get_ring_buffer_shifts(
            self, application_vertex, application_graph, machine_time_step,
            weight_scale):
        """ Get the ring buffer shifts for this vertex

        :param .ApplicationVertex application_vertex:
        :param .ApplicationGraph application_graph:
        :param int machine_time_step:
        :param float weight_scale:
        :rtype: list(int)
        """
        if self.__ring_buffer_shifts is None:
            self.__ring_buffer_shifts = \
                self._get_ring_buffer_to_input_left_shifts(
                    application_vertex, application_graph, machine_time_step,
                    weight_scale)
        return self.__ring_buffer_shifts

    def write_data_spec(
            self, spec, application_vertex, post_vertex_slice, machine_vertex,
            placement, machine_graph, application_graph, routing_info,
            weight_scale, machine_time_step):
        """
        :param ~data_specification.DataSpecificationGenerator spec:
            The data specification to write to
        :param ~pacman.model.graphs.application_graph.ApplicationGraph \
        application_graph: the app graph
        :param AbstractPopulationVertex application_vertex:
            The vertex owning the synapses
        :param ~pacman.model.graphs.common.Slice post_vertex_slice:
            The part of the vertex we're dealing with
        :param PopulationMachineVertex machine_vertex: The machine vertex
        :param ~pacman.model.placements.Placement placement:
            Where the vertex is placed
        :param ~pacman.model.graphs.machine.MachineGraph machine_graph:
            The graph containing the machine vertex
        :param ~pacman.model.graphs.application.ApplicationGraph \
                application_graph:
            The graph containing the application vertex
        :param ~pacman.model.routing_info.RoutingInfo routing_info:
            How messages are routed
        :param float weight_scale: How to scale the weights of the synapses
        :param int machine_time_step:
        """
        # reset for this machine vertex
        self._host_generated_block_addr = 0
        self._on_chip_generated_block_addr = 0

        # Create an index of delay keys into this vertex
        for m_edge in machine_graph.get_edges_ending_at_vertex(machine_vertex):
            app_edge = m_edge.app_edge
            if isinstance(app_edge.pre_vertex, DelayExtensionVertex):
                self.__delay_key_index[app_edge.pre_vertex.source_vertex,
                                       m_edge.pre_vertex.vertex_slice] = \
                    routing_info.get_routing_info_for_edge(m_edge)

<<<<<<< HEAD
        post_slice_idx = machine_vertex.index
=======
        post_slices = application_vertex.vertex_slices
>>>>>>> 4feb9fd6

        # Reserve the memory
        in_edges = application_graph.get_edges_ending_at_vertex(
            application_vertex)
        all_syn_block_sz = self._get_synaptic_blocks_size(
            post_vertex_slice, in_edges, machine_time_step)
        self._reserve_memory_regions(
            spec, machine_vertex, post_vertex_slice, machine_graph,
            all_syn_block_sz)

        ring_buffer_shifts = self._get_ring_buffer_shifts(
            application_vertex, application_graph, machine_time_step,
            weight_scale)
        weight_scales = self._write_synapse_parameters(
            spec, ring_buffer_shifts, weight_scale)

        gen_data = self._write_synaptic_matrix_and_master_population_table(
<<<<<<< HEAD
            spec, post_slice_idx, machine_vertex,
=======
            spec, post_slices, machine_vertex,
>>>>>>> 4feb9fd6
            post_vertex_slice, all_syn_block_sz, weight_scales,
            routing_info, machine_graph, machine_time_step)

        if self.__synapse_dynamics is not None:
            self.__synapse_dynamics.write_parameters(
                spec, self._synapse_dynamics_region,
                machine_time_step, weight_scales)

            if isinstance(self.__synapse_dynamics,
                          AbstractSynapseDynamicsStructural):
                self.__synapse_dynamics.write_structural_parameters(
                    spec, self._struct_dynamics_region, machine_time_step,
                    weight_scales, machine_graph, machine_vertex, routing_info,
                    self.__synapse_indices)

        self.__weight_scales[placement] = weight_scales

        self._write_on_machine_data_spec(
            spec, post_vertex_slice, weight_scales, gen_data)

    def clear_connection_cache(self):
        """ Flush the cache of connection information.
        """
        self.__retrieved_blocks = dict()

    def get_connections_from_machine(
            self, transceiver, placement, machine_edge,
            routing_infos, synapse_info, machine_time_step,
            using_extra_monitor_cores, placements=None, monitor_api=None,
            fixed_routes=None, extra_monitor=None):
        """
        :param ~spinnman.transceiver.Transceiver transceiver:
            How to talk to the machine
        :param ~pacman.model.placements.Placement placement:
            Where on the machine are we talking to?
        :param ProjectionMachineEdge machine_edge:
            What edge's connections are we talking about?
        :param ~pacman.model.routing_info.RoutingInfo routing_infos:
            Where did the edge go?
        :param SynapseInformation synapse_info:
            What do we know about the edge's synapses?
        :param int machine_time_step: How fast the clock ticks
        :param bool using_extra_monitor_cores:
            Are we to use the fast download protocol?
        :param placements: Where are all the vertices?
            Must not be ``None`` if ``using_extra_monitor_cores`` is true.
        :type placements: ~pacman.model.placements.Placements or None
        :param monitor_api:
            How do we talk the fast protocol?
            Must not be ``None`` if ``using_extra_monitor_cores`` is true.
        :type monitor_api:
            ~spinn_front_end_common.utility_models.DataSpeedUpPacketGatherMachineVertex
        :param fixed_routes:
            What is the planned configuration of the Fixed Route packet
            routing?
            Must not be ``None`` if ``using_extra_monitor_cores`` is true.
        :type fixed_routes:
            dict(tuple(int,int),~spinn_machine.FixedRouteEntry) or None
        :param extra_monitor:
        :type extra_monitor:
            ~spinn_front_end_common.utility_models.ExtraMonitorSupportMachineVertex
        :rtype: ~numpy.ndarray
        """
        app_edge = machine_edge.app_edge
        if not isinstance(app_edge, ProjectionApplicationEdge):
            return None

        # Get details for extraction
        pre_vertex_slice = machine_edge.pre_vertex.vertex_slice
        post_vertex_slice = machine_edge.post_vertex.vertex_slice

        # Get the key for the pre_vertex
        key = routing_infos.get_first_key_for_edge(machine_edge)

        # Get the key for the delayed pre_vertex
        delayed_key = None
        if app_edge.delay_edge is not None:
            delayed_key = self.__delay_key_index[
                app_edge.pre_vertex, pre_vertex_slice].first_key

        # Get the block for the connections from the pre_vertex
        index = self.__synapse_indices[synapse_info, pre_vertex_slice.lo_atom]
        master_pop_table, direct_synapses, indirect_synapses = \
            self.__compute_addresses(transceiver, placement)
        data, max_row_length = self._retrieve_synaptic_block(
            transceiver, placement, master_pop_table, indirect_synapses,
            direct_synapses, key, pre_vertex_slice.n_atoms, index,
            using_extra_monitor_cores, placements, monitor_api,
            extra_monitor, fixed_routes=fixed_routes)

        # Get the block for the connections from the delayed pre_vertex
        delayed_data = None
        delayed_max_row_len = 0
        if delayed_key is not None:
            delayed_data, delayed_max_row_len = self._retrieve_synaptic_block(
                transceiver, placement, master_pop_table, indirect_synapses,
                direct_synapses, delayed_key,
                pre_vertex_slice.n_atoms * app_edge.n_delay_stages,
                index, using_extra_monitor_cores, placements,
                monitor_api, extra_monitor, fixed_routes=fixed_routes)

        # Convert the blocks into connections
        return self._read_synapses(
            synapse_info, pre_vertex_slice, post_vertex_slice, max_row_length,
            delayed_max_row_len, self.__weight_scales[placement], data,
            delayed_data, machine_time_step)

    def __compute_addresses(self, transceiver, placement):
        """ Helper for computing the addresses of the master pop table and\
            synaptic-matrix-related bits.

        :param ~.Transceiver transceiver:
        :param ~.Placement placement:
        :rtype: tuple(int, int, int)
        """
        master_pop_table = locate_memory_region_for_placement(
            placement, self._pop_table_region, transceiver)
        synaptic_matrix = locate_memory_region_for_placement(
            placement, self._synaptic_matrix_region, transceiver)
        direct_synapses = BYTES_PER_WORD + locate_memory_region_for_placement(
            placement, self._direct_matrix_region, transceiver)
        return master_pop_table, direct_synapses, synaptic_matrix

    def _extract_synaptic_matrix_data_location(
            self, key, master_pop_table_address, txrx, placement):
        """
        :param int key:
        :param int master_pop_table_address:
        :param ~spinnman.transceiver.Transceiver txrx:
        :param ~.Placement placement:
        :rtype: list(tuple(int, int, bool))
        """
        return self.__poptable_type.extract_synaptic_matrix_data_location(
            key, master_pop_table_address, txrx, placement.x, placement.y)

    def _read_synapses(self, info, pre_slice, post_slice, max_row_length,
                       delayed_max_row_length, weight_scales,
                       data, delayed_data, timestep):
        """
        :param SynapseInformation synapse_info:
        :param ~pacman.model.graphs.common.Slice pre_vertex_slice:
        :param ~pacman.model.graphs.common.Slice post_vertex_slice:
        :param int max_row_length:
        :param int delayed_max_row_length:
        :param dict(AbstractSynapseType,float) weight_scales:
        :param data:
        :type data: bytes or bytearray or memoryview
        :param delayed_data:
        :type delayed_data: bytes or bytearray or memoryview
        :param int timestep:
        :return: array with ``weight`` and ``delay`` columns
        :rtype: ~numpy.ndarray
        """
        return self.__synapse_io.read_synapses(
            info, pre_slice, post_slice, max_row_length,
            delayed_max_row_length, self.__n_synapse_types, weight_scales,
            data, delayed_data, timestep)

    def _retrieve_synaptic_block(
            self, txrx, placement, master_pop_table_address,
            indirect_synapses_address, direct_synapses_address,
            key, n_rows, index, using_monitors, placements=None,
            data_receiver=None, extra_monitor=None, fixed_routes=None):
        """ Read in a synaptic block from a given processor and vertex on\
            the machine

        :param ~.Transceiver txrx:
        :param ~.Placement placement:
        :param int master_pop_table_address:
        :param int indirect_synapses_address:
        :param int direct_synapses_address:
        :param int key:
        :param int n_rows:
        :param int index:
        :param bool using_monitors:
        :param ~.Placements placements:
        :param ~.DataSpeedUpPacketGatherMachineVertex data_receiver:
        :param ~.ExtraMonitorSupportMachineVertex extra_monitor:
        :param dict(tuple(int,int),~.FixedRouteEntry) fixed_routes:
        :rtype: tuple(bytearray, int)
        """
        # See if we have already got this block
        if (placement, key, index) in self.__retrieved_blocks:
            return self.__retrieved_blocks[placement, key, index]

        items = self._extract_synaptic_matrix_data_location(
            key, master_pop_table_address, txrx, placement)
        if index >= len(items):
            return None, 0

        max_row_length, synaptic_block_offset, is_single = items[index]
        if max_row_length == 0:
            return None, 0

        block = None
        if max_row_length > 0 and synaptic_block_offset is not None:
            # read in the synaptic block
            if not is_single:
                block = self.__read_multiple_synaptic_blocks(
                    txrx, data_receiver, placement, n_rows, max_row_length,
                    indirect_synapses_address + synaptic_block_offset,
                    using_monitors, extra_monitor, fixed_routes, placements)
            else:
                block, max_row_length = self.__read_single_synaptic_block(
                    txrx, data_receiver, placement, n_rows,
                    direct_synapses_address + synaptic_block_offset,
                    using_monitors, extra_monitor, fixed_routes, placements)

        result = (block, max_row_length)
        self.__retrieved_blocks[placement, key, index] = result
        return result

    def __read_multiple_synaptic_blocks(
            self, transceiver, data_receiver, placement, n_rows,
            max_row_length, address, using_monitors, extra_monitor,
            fixed_routes, placements):
        """ Read in an array of synaptic blocks.

        :param ~.Transceiver transceiver:
        :param ~.DataSpeedUpPacketGatherMachineVertex data_receiver:
        :param ~.Placement placement:
        :param int n_rows:
        :param int max_row_length:
        :param int address:
        :param bool using_monitors:
        :param ~.ExtraMonitorSupportMachineVertex extra_monitor:
        :param dict(tuple(int,int),~.FixedRouteEntry) fixed_routes:
        :param ~.Placements placements:
        :rtype: bytearray
        """
        # calculate the synaptic block size in bytes
        synaptic_block_size = self.__synapse_io.get_block_n_bytes(
            max_row_length, n_rows)

        # read in the synaptic block
        if using_monitors:
            extra_monitor.update_transaction_id_from_machine(transceiver)
            return data_receiver.get_data(
                extra_monitor,
                placements.get_placement_of_vertex(extra_monitor),
                address, synaptic_block_size, fixed_routes)
        return transceiver.read_memory(
            placement.x, placement.y, address, synaptic_block_size)

    @staticmethod
    def __read_single_synaptic_block(
            transceiver, data_receiver, placement, n_rows, address,
            using_monitors, extra_monitor, fixed_routes, placements):
        """ Read in a single synaptic block.

        :param ~.Transceiver transceiver:
        :param ~.DataSpeedUpPacketGatherMachineVertex data_receiver:
        :param ~.Placement placement:
        :param int n_rows:
        :param int address:
        :param bool using_monitors:
        :param ~.ExtraMonitorSupportMachineVertex extra_monitor:
        :param dict(tuple(int,int),~.FixedRouteEntry) fixed_routes:
        :param ~.Placements placements:
        :rtype: tuple(bytearray, int)
        """
        # The data is one per row
        synaptic_block_size = n_rows * BYTES_PER_WORD

        # read in the synaptic row data
        if using_monitors:
            extra_monitor.update_transaction_id_from_machine(transceiver)
            single_block = data_receiver.get_data(
                extra_monitor,
                placements.get_placement_of_vertex(extra_monitor),
                address, synaptic_block_size, fixed_routes)
        else:
            single_block = transceiver.read_memory(
                placement.x, placement.y, address, synaptic_block_size)

        # Convert the block into a set of rows
        numpy_block = numpy.zeros((n_rows, BYTES_PER_WORD), dtype="uint32")
        numpy_block[:, 3] = numpy.asarray(
            single_block, dtype="uint8").view("uint32")
        numpy_block[:, 1] = 1
        return bytearray(numpy_block.tobytes()), 1

    # inherited from AbstractProvidesIncomingPartitionConstraints
    def get_incoming_partition_constraints(self):
        """ Gets the constraints due to synapses managed by this class.

        :return: a list of constraints
        :rtype: list(~pacman.model.constraints.AbstractConstraint)
        """
        return self.__poptable_type.get_edge_constraints()

    def _write_on_machine_data_spec(
            self, spec, post_vertex_slice, weight_scales, generator_data):
        """ Write the data spec for the synapse expander

        :param ~.DataSpecificationGenerator spec:
            The specification to write to
        :param ~pacman.model.common.Slice post_vertex_slice:
            The slice of the vertex being written
        :param weight_scales: scaling of weights on each synapse
        :type weight_scales: list(int or float)
        :param list(GeneratorData) generator_data:
        """
        if not generator_data:
            return

        n_bytes = (
            _SYNAPSES_BASE_GENERATOR_SDRAM_USAGE_IN_BYTES +
            (self.__n_synapse_types * 2 * BYTES_PER_WORD))
        for data in generator_data:
            n_bytes += data.size

        spec.reserve_memory_region(
            region=self._connector_builder_region,
            size=n_bytes, label="ConnectorBuilderRegion")
        spec.switch_write_focus(self._connector_builder_region)

        spec.write_value(len(generator_data))
        spec.write_value(post_vertex_slice.lo_atom)
        spec.write_value(post_vertex_slice.n_atoms)
        spec.write_value(self.__n_synapse_types)
        spec.write_value(get_n_bits(self.__n_synapse_types))
        n_neuron_id_bits = get_n_bits(post_vertex_slice.n_atoms)
        spec.write_value(n_neuron_id_bits)
        for w in weight_scales:
            # if the weights are high enough and the population size large
            # enough, then weight_scales < 1 will result in a zero scale
            # if converted to an int, so we use U3232 here instead (as there
            # can be scales larger than U1616.max in conductance-based models)
            dtype = DataType.U3232
            spec.write_value(data=min(w, dtype.max), data_type=dtype)

        for data in generator_data:
            spec.write_array(data.gen_data)

    def gen_on_machine(self, vertex_slice):
        """ True if the synapses should be generated on the machine

        :param ~pacman.model.graphs.common.Slice vertex_slice:
        :rtype: bool
        """
        return self.__gen_on_machine.get(vertex_slice, False)

    def reset_ring_buffer_shifts(self):
        self.__ring_buffer_shifts = None

    @property
    def changes_during_run(self):
        """ Whether the synapses being managed change during running.

        :rtype: bool
        """
        if self.__synapse_dynamics is None:
            return False
        return self.__synapse_dynamics.changes_during_run<|MERGE_RESOLUTION|>--- conflicted
+++ resolved
@@ -769,11 +769,7 @@
         return next_block_start_address
 
     def _write_synaptic_matrix_and_master_population_table(
-<<<<<<< HEAD
-            self, spec, post_slice_index, machine_vertex,
-=======
             self, spec, post_slices, machine_vertex,
->>>>>>> 4feb9fd6
             post_vertex_slice, all_syn_block_sz, weight_scales,
             routing_info, machine_graph, machine_time_step):
         """ Simultaneously generates both the master population table and
@@ -1215,11 +1211,7 @@
                                        m_edge.pre_vertex.vertex_slice] = \
                     routing_info.get_routing_info_for_edge(m_edge)
 
-<<<<<<< HEAD
-        post_slice_idx = machine_vertex.index
-=======
         post_slices = application_vertex.vertex_slices
->>>>>>> 4feb9fd6
 
         # Reserve the memory
         in_edges = application_graph.get_edges_ending_at_vertex(
@@ -1237,11 +1229,7 @@
             spec, ring_buffer_shifts, weight_scale)
 
         gen_data = self._write_synaptic_matrix_and_master_population_table(
-<<<<<<< HEAD
-            spec, post_slice_idx, machine_vertex,
-=======
             spec, post_slices, machine_vertex,
->>>>>>> 4feb9fd6
             post_vertex_slice, all_syn_block_sz, weight_scales,
             routing_info, machine_graph, machine_time_step)
 
