# Copyright (c) 2017-2019 The University of Manchester
#
# This program is free software: you can redistribute it and/or modify
# it under the terms of the GNU General Public License as published by
# the Free Software Foundation, either version 3 of the License, or
# (at your option) any later version.
#
# This program is distributed in the hope that it will be useful,
# but WITHOUT ANY WARRANTY; without even the implied warranty of
# MERCHANTABILITY or FITNESS FOR A PARTICULAR PURPOSE.  See the
# GNU General Public License for more details.
#
# You should have received a copy of the GNU General Public License
# along with this program.  If not, see <http://www.gnu.org/licenses/>.
from spinn_front_end_common.utilities.constants import \
    MICRO_TO_SECOND_CONVERSION

from collections import defaultdict
import math
import struct
import numpy
import scipy.stats  # @UnresolvedImport
from scipy import special  # @UnresolvedImport
from pyNN.random import RandomDistribution
from data_specification.enums import DataType
from spinn_front_end_common.utilities.helpful_functions import (
    locate_memory_region_for_placement)
from spinn_front_end_common.utilities.constants import BYTES_PER_WORD
from spynnaker.pyNN.models.neuron.generator_data import GeneratorData
from spynnaker.pyNN.models.neural_projections.connectors import (
    AbstractGenerateConnectorOnMachine)
from spynnaker.pyNN.models.neural_projections import ProjectionApplicationEdge
from .synapse_dynamics import (
    AbstractSynapseDynamicsStructural,
    AbstractGenerateOnMachine, SynapseDynamicsStructuralSTDP)
from spynnaker.pyNN.models.neuron.synapse_io import SynapseIORowBased
from spynnaker.pyNN.models.spike_source.spike_source_poisson_vertex import (
    SpikeSourcePoissonVertex)
from spynnaker.pyNN.models.utility_models.delays import DelayExtensionVertex
from spynnaker.pyNN.utilities.constants import (
    POPULATION_BASED_REGIONS, POSSION_SIGMA_SUMMATION_LIMIT)
from spynnaker.pyNN.utilities.utility_calls import (
    get_maximum_probable_value, get_n_bits)
from spynnaker.pyNN.utilities.running_stats import RunningStats
from spynnaker.pyNN.models.neuron.master_pop_table import (
    MasterPopTableAsBinarySearch)

TIME_STAMP_BYTES = BYTES_PER_WORD

# TODO: Make sure these values are correct (particularly CPU cycles)
_SYNAPSES_BASE_DTCM_USAGE_IN_BYTES = 7 * BYTES_PER_WORD
_SYNAPSES_BASE_SDRAM_USAGE_IN_BYTES = 0
_SYNAPSES_BASE_N_CPU_CYCLES_PER_NEURON = 10
_SYNAPSES_BASE_N_CPU_CYCLES = 8

# 4 for n_edges
# 8 for post_vertex_slice.lo_atom, post_vertex_slice.n_atoms
# 4 for n_synapse_types
# 4 for n_synapse_type_bits
# 4 for n_synapse_index_bits
_SYNAPSES_BASE_GENERATOR_SDRAM_USAGE_IN_BYTES = 6 * BYTES_PER_WORD

# Amount to scale synapse SDRAM estimate by to make sure the synapses fit
_SYNAPSE_SDRAM_OVERSCALE = 1.1

_ONE_WORD = struct.Struct("<I")


class SynapticManager(object):
    """ Deals with synapses
    """
    # pylint: disable=too-many-arguments, too-many-locals
    __slots__ = [
        "__delay_key_index",
        "__n_synapse_types",
        "__one_to_one_connection_dtcm_max_bytes",
        "__poptable_type",
        "__pre_run_connection_holders",
        "__retrieved_blocks",
        "__ring_buffer_sigma",
        "__spikes_per_second",
        "__synapse_dynamics",
        "__synapse_io",
        "__weight_scales",
        "__ring_buffer_shifts",
        "__gen_on_machine",
        "__max_row_info",
        "__synapse_indices"]

    def __init__(self, n_synapse_types, ring_buffer_sigma, spikes_per_second,
                 config, population_table_type=None, synapse_io=None):
        self.__n_synapse_types = n_synapse_types
        self.__ring_buffer_sigma = ring_buffer_sigma
        self.__spikes_per_second = spikes_per_second

        # Get the type of population table
        self.__poptable_type = population_table_type
        if population_table_type is None:
            self.__poptable_type = MasterPopTableAsBinarySearch()

        # Get the synapse IO
        self.__synapse_io = synapse_io
        if synapse_io is None:
            self.__synapse_io = SynapseIORowBased()

        if self.__ring_buffer_sigma is None:
            self.__ring_buffer_sigma = config.getfloat(
                "Simulation", "ring_buffer_sigma")

        if self.__spikes_per_second is None:
            self.__spikes_per_second = config.getfloat(
                "Simulation", "spikes_per_second")

        # Prepare for dealing with STDP - there can only be one (non-static)
        # synapse dynamics per vertex at present
        self.__synapse_dynamics = None

        # Keep the details once computed to allow reading back
        self.__weight_scales = dict()
        self.__ring_buffer_shifts = None
        self.__delay_key_index = dict()
        self.__retrieved_blocks = dict()

        # A list of connection holders to be filled in pre-run, indexed by
        # the edge the connection is for
        self.__pre_run_connection_holders = defaultdict(list)

        # Limit the DTCM used by one-to-one connections
        self.__one_to_one_connection_dtcm_max_bytes = config.getint(
            "Simulation", "one_to_one_connection_dtcm_max_bytes")

        # Whether to generate on machine or not for a given vertex slice
        self.__gen_on_machine = dict()

        # A map of synapse information to maximum row / delayed row length and
        # size in bytes
        self.__max_row_info = dict()

        # A map of synapse information for each machine pre vertex to index
        self.__synapse_indices = dict()

    @property
    def synapse_dynamics(self):
        return self.__synapse_dynamics

    def __combine_structural_stdp_dynamics(self, structural, stdp):
        return SynapseDynamicsStructuralSTDP(
            structural.partner_selection, structural.formation,
            structural.elimination,
            stdp.timing_dependence, stdp.weight_dependence,
            # voltage dependence is not supported
            None, stdp.dendritic_delay_fraction,
            structural.f_rew, structural.initial_weight,
            structural.initial_delay, structural.s_max, structural.seed)

    @synapse_dynamics.setter
    def synapse_dynamics(self, synapse_dynamics):

        if self.__synapse_dynamics is None:
            self.__synapse_dynamics = synapse_dynamics
        else:
            self.__synapse_dynamics = self.__synapse_dynamics.merge(
                synapse_dynamics)

    @property
    def ring_buffer_sigma(self):
        return self.__ring_buffer_sigma

    @ring_buffer_sigma.setter
    def ring_buffer_sigma(self, ring_buffer_sigma):
        self.__ring_buffer_sigma = ring_buffer_sigma

    @property
    def spikes_per_second(self):
        return self.__spikes_per_second

    @spikes_per_second.setter
    def spikes_per_second(self, spikes_per_second):
        self.__spikes_per_second = spikes_per_second

    def get_maximum_delay_supported_in_ms(self, timestep_in_us):
        return self.__synapse_io.get_maximum_delay_supported_in_ms(
            timestep_in_us)

    @property
    def vertex_executable_suffix(self):
        if self.__synapse_dynamics is None:
            return ""
        return self.__synapse_dynamics.get_vertex_executable_suffix()

    def add_pre_run_connection_holder(
            self, connection_holder, edge, synapse_info):
        self.__pre_run_connection_holders[edge, synapse_info].append(
            connection_holder)

    def get_connection_holders(self):
        return self.__pre_run_connection_holders

    def get_n_cpu_cycles(self):
        # TODO: Calculate this correctly
        return 0

    def get_dtcm_usage_in_bytes(self):
        # TODO: Calculate this correctly
        return 0

    def _get_synapse_params_size(self):
        return (_SYNAPSES_BASE_SDRAM_USAGE_IN_BYTES +
                (BYTES_PER_WORD * self.__n_synapse_types))

    def _get_static_synaptic_matrix_sdram_requirements(self):

        # 4 for address of direct addresses, and
        # 4 for the size of the direct addresses matrix in bytes
        return 2 * BYTES_PER_WORD

    def __get_max_row_info(
            self, synapse_info, post_vertex_slice, app_edge,
            timestep_in_us):
        """ Get the maximum size of each row for a given slice of the vertex

        :rtype: MaxRowInfo
        """
        key = (synapse_info, post_vertex_slice.lo_atom,
               post_vertex_slice.hi_atom)
        if key not in self.__max_row_info:
            self.__max_row_info[key] = self.__synapse_io.get_max_row_info(
                synapse_info, post_vertex_slice,
                app_edge.n_delay_stages, self.__poptable_type,
                timestep_in_us, app_edge)
        return self.__max_row_info[key]

    def _get_synaptic_blocks_size(
            self, post_vertex_slice, in_edges, timestep_in_us):
        """ Get the size of the synaptic blocks in bytes
        """
        memory_size = self._get_static_synaptic_matrix_sdram_requirements()
        for in_edge in in_edges:
            if isinstance(in_edge, ProjectionApplicationEdge):
                for synapse_info in in_edge.synapse_information:
                    memory_size = self.__add_synapse_size(
                        memory_size, synapse_info, post_vertex_slice, in_edge,
                        timestep_in_us)
        return int(memory_size * _SYNAPSE_SDRAM_OVERSCALE)

    def __add_synapse_size(self, memory_size, synapse_info, post_vertex_slice,
                           in_edge, timestep_in_us):
        max_row_info = self.__get_max_row_info(
            synapse_info, post_vertex_slice, in_edge, timestep_in_us)
        n_atoms = in_edge.pre_vertex.n_atoms
        memory_size = self.__poptable_type.get_next_allowed_address(
            memory_size)
        memory_size += max_row_info.undelayed_max_bytes * n_atoms
        memory_size = self.__poptable_type.get_next_allowed_address(
            memory_size)
        memory_size += (
            max_row_info.delayed_max_bytes * n_atoms * in_edge.n_delay_stages)
        return memory_size

    def _get_size_of_generator_information(self, in_edges, timestep_in_us):
        """ Get the size of the synaptic expander parameters
        """
        gen_on_machine = False
        size = 0
        for in_edge in in_edges:
            if isinstance(in_edge, ProjectionApplicationEdge):
                for synapse_info in in_edge.synapse_information:

                    delays = synapse_info.rounded_delays_in_ms(timestep_in_us)
                    # Get the number of likely vertices
                    max_atoms = in_edge.pre_vertex.get_max_atoms_per_core()
                    if in_edge.pre_vertex.n_atoms < max_atoms:
                        max_atoms = in_edge.pre_vertex.n_atoms
                    n_edge_vertices = int(math.ceil(
                        float(in_edge.pre_vertex.n_atoms) / float(max_atoms)))

                    # Get the size
                    connector = synapse_info.connector
                    dynamics = synapse_info.synapse_dynamics
                    connector_gen = isinstance(
                        connector, AbstractGenerateConnectorOnMachine) and \
                        connector.generate_on_machine(
                            synapse_info.weights, delays)
                    synapse_gen = isinstance(
                        dynamics, AbstractGenerateOnMachine)
                    if connector_gen and synapse_gen:
                        gen_on_machine = True
                        gen_size = sum((
                            GeneratorData.BASE_SIZE,
                            connector.gen_delay_params_size_in_bytes(delays),
                            connector.gen_weight_params_size_in_bytes(
                                synapse_info.weights),
                            connector.gen_connector_params_size_in_bytes,
                            dynamics.gen_matrix_params_size_in_bytes
                        ))
                        size += gen_size * n_edge_vertices
        if gen_on_machine:
            size += _SYNAPSES_BASE_GENERATOR_SDRAM_USAGE_IN_BYTES
            size += self.__n_synapse_types * BYTES_PER_WORD
        return size

    def _get_synapse_dynamics_parameter_size(
            self, vertex_slice, application_graph, app_vertex):
        """ Get the size of the synapse dynamics region
        """
        if self.__synapse_dynamics is None:
            return 0

        # Does the size of the parameters area depend on presynaptic
        # connections in any way?
        if isinstance(self.__synapse_dynamics,
                      AbstractSynapseDynamicsStructural):
            return self.__synapse_dynamics\
                .get_structural_parameters_sdram_usage_in_bytes(
                     application_graph, app_vertex, vertex_slice.n_atoms,
                     self.__n_synapse_types)
        else:
            return self.__synapse_dynamics.get_parameters_sdram_usage_in_bytes(
                vertex_slice.n_atoms, self.__n_synapse_types)

    def get_sdram_usage_in_bytes(
            self, vertex_slice, timestep_in_us, application_graph,
            app_vertex):
        in_edges = application_graph.get_edges_ending_at_vertex(app_vertex)
        return (self._get_synapse_params_size() +
                self._get_synapse_dynamics_parameter_size(
                    vertex_slice, application_graph, app_vertex) +
                self._get_synaptic_blocks_size(
                    vertex_slice, in_edges, timestep_in_us) +
                self.__poptable_type.get_master_population_table_size(
                    in_edges) +
                self._get_size_of_generator_information(
                    in_edges, timestep_in_us))

    def _reserve_memory_regions(
            self, spec, machine_vertex, vertex_slice,
            machine_graph, all_syn_block_sz, graph_mapper,
            application_graph, application_vertex):
        spec.reserve_memory_region(
            region=POPULATION_BASED_REGIONS.SYNAPSE_PARAMS.value,
            size=self._get_synapse_params_size(),
            label='SynapseParams')

        master_pop_table_sz = \
            self.__poptable_type.get_exact_master_population_table_size(
                machine_vertex, machine_graph, graph_mapper)
        if master_pop_table_sz > 0:
            spec.reserve_memory_region(
                region=POPULATION_BASED_REGIONS.POPULATION_TABLE.value,
                size=master_pop_table_sz, label='PopTable')
        if all_syn_block_sz > 0:
            spec.reserve_memory_region(
                region=POPULATION_BASED_REGIONS.SYNAPTIC_MATRIX.value,
                size=all_syn_block_sz, label='SynBlocks')

        synapse_dynamics_sz = self._get_synapse_dynamics_parameter_size(
            vertex_slice, application_graph, application_vertex)
        if synapse_dynamics_sz != 0:
            spec.reserve_memory_region(
                region=POPULATION_BASED_REGIONS.SYNAPSE_DYNAMICS.value,
                size=synapse_dynamics_sz, label='synapseDynamicsParams')

    @staticmethod
    def _ring_buffer_expected_upper_bound(
            weight_mean, weight_std_dev, spikes_per_second,
            timestep_in_us, n_synapses_in, sigma):
        """ Provides expected upper bound on accumulated values in a ring\
            buffer element.

        Requires an assessment of maximum Poisson input rate.

        Assumes knowledge of mean and SD of weight distribution, fan-in\
        and timestep.

        All arguments should be assumed real values except n_synapses_in\
        which will be an integer.

        :param weight_mean: Mean of weight distribution (in either nA or\
            microSiemens as required)
        :param weight_std_dev: SD of weight distribution
        :param spikes_per_second: Maximum expected Poisson rate in Hz
        :param timestep_in_us: in us
        :param n_synapses_in: No of connected synapses
        :param sigma: How many SD above the mean to go for upper bound; a\
            good starting choice is 5.0. Given length of simulation we can\
            set this for approximate number of saturation events.
        """
        # E[ number of spikes ] in a timestep
<<<<<<< HEAD
        steps_per_second = 1000000.0 / timestep_in_us
=======
        steps_per_second = MICRO_TO_SECOND_CONVERSION / machine_timestep
>>>>>>> 77338c59
        average_spikes_per_timestep = (
            float(n_synapses_in * spikes_per_second) / steps_per_second)

        # Exact variance contribution from inherent Poisson variation
        poisson_variance = average_spikes_per_timestep * (weight_mean ** 2)

        # Upper end of range for Poisson summation required below
        # upper_bound needs to be an integer
        upper_bound = int(round(average_spikes_per_timestep +
                                POSSION_SIGMA_SUMMATION_LIMIT *
                                math.sqrt(average_spikes_per_timestep)))

        # Closed-form exact solution for summation that gives the variance
        # contributed by weight distribution variation when modulated by
        # Poisson PDF.  Requires scipy.special for gamma and incomplete gamma
        # functions. Beware: incomplete gamma doesn't work the same as
        # Mathematica because (1) it's regularised and needs a further
        # multiplication and (2) it's actually the complement that is needed
        # i.e. 'gammaincc']

        weight_variance = 0.0

        if weight_std_dev > 0:
            # pylint: disable=no-member
            lngamma = special.gammaln(1 + upper_bound)
            gammai = special.gammaincc(
                1 + upper_bound, average_spikes_per_timestep)

            big_ratio = (math.log(average_spikes_per_timestep) * upper_bound -
                         lngamma)

            if -701.0 < big_ratio < 701.0 and big_ratio != 0.0:
                log_weight_variance = (
                    -average_spikes_per_timestep +
                    math.log(average_spikes_per_timestep) +
                    2.0 * math.log(weight_std_dev) +
                    math.log(math.exp(average_spikes_per_timestep) * gammai -
                             math.exp(big_ratio)))
                weight_variance = math.exp(log_weight_variance)

        # upper bound calculation -> mean + n * SD
        return ((average_spikes_per_timestep * weight_mean) +
                (sigma * math.sqrt(poisson_variance + weight_variance)))

    def _get_ring_buffer_to_input_left_shifts(
            self, application_vertex, application_graph, timestep_in_us,
            weight_scale):
        """ Get the scaling of the ring buffer to provide as much accuracy as\
            possible without too much overflow
        """
        weight_scale_squared = weight_scale * weight_scale
        n_synapse_types = self.__n_synapse_types
        running_totals = [RunningStats() for _ in range(n_synapse_types)]
        delay_running_totals = [RunningStats() for _ in range(n_synapse_types)]
        total_weights = numpy.zeros(n_synapse_types)
        biggest_weight = numpy.zeros(n_synapse_types)
        weights_signed = False
        rate_stats = [RunningStats() for _ in range(n_synapse_types)]
<<<<<<< HEAD
        steps_per_second = 1000000.0 / timestep_in_us
=======
        steps_per_second = MICRO_TO_SECOND_CONVERSION / machine_timestep
>>>>>>> 77338c59

        for app_edge in application_graph.get_edges_ending_at_vertex(
                application_vertex):
            if isinstance(app_edge, ProjectionApplicationEdge):
                for synapse_info in app_edge.synapse_information:
                    synapse_type = synapse_info.synapse_type
                    synapse_dynamics = synapse_info.synapse_dynamics
                    connector = synapse_info.connector

                    weight_mean = (
                        synapse_dynamics.get_weight_mean(
                            connector, synapse_info) * weight_scale)
                    n_connections = \
                        connector.get_n_connections_to_post_vertex_maximum(
                            synapse_info)
                    weight_variance = synapse_dynamics.get_weight_variance(
                        connector, synapse_info.weights) * weight_scale_squared
                    running_totals[synapse_type].add_items(
                        weight_mean, weight_variance, n_connections)

                    delay_variance = synapse_dynamics.get_delay_variance(
                        connector, synapse_info.rounded_delays_in_ms(
                            timestep_in_us))
                    delay_running_totals[synapse_type].add_items(
                        0.0, delay_variance, n_connections)

                    weight_max = (synapse_dynamics.get_weight_maximum(
                        connector, synapse_info) * weight_scale)
                    biggest_weight[synapse_type] = max(
                        biggest_weight[synapse_type], weight_max)

                    spikes_per_tick = max(
                        1.0, self.__spikes_per_second / steps_per_second)
                    spikes_per_second = self.__spikes_per_second
                    if isinstance(app_edge.pre_vertex,
                                  SpikeSourcePoissonVertex):
                        rate = app_edge.pre_vertex.max_rate
                        # If non-zero rate then use it; otherwise keep default
                        if rate != 0:
                            spikes_per_second = rate
                        if hasattr(spikes_per_second, "__getitem__"):
                            spikes_per_second = numpy.max(spikes_per_second)
                        elif isinstance(spikes_per_second, RandomDistribution):
                            spikes_per_second = get_maximum_probable_value(
                                spikes_per_second, app_edge.pre_vertex.n_atoms)
                        prob = 1.0 - (
                            (1.0 / 100.0) / app_edge.pre_vertex.n_atoms)
                        spikes_per_tick = spikes_per_second / steps_per_second
                        spikes_per_tick = scipy.stats.poisson.ppf(
                            prob, spikes_per_tick)
                    rate_stats[synapse_type].add_items(
                        spikes_per_second, 0, n_connections)
                    total_weights[synapse_type] += spikes_per_tick * (
                        weight_max * n_connections)

                    if synapse_dynamics.are_weights_signed():
                        weights_signed = True

        max_weights = numpy.zeros(n_synapse_types)
        for synapse_type in range(n_synapse_types):
            stats = running_totals[synapse_type]
            rates = rate_stats[synapse_type]
            if delay_running_totals[synapse_type].variance == 0.0:
                max_weights[synapse_type] = max(total_weights[synapse_type],
                                                biggest_weight[synapse_type])
            else:
                max_weights[synapse_type] = min(
                    self._ring_buffer_expected_upper_bound(
                        stats.mean, stats.standard_deviation, rates.mean,
                        timestep_in_us, stats.n_items,
                        self.__ring_buffer_sigma),
                    total_weights[synapse_type])
                max_weights[synapse_type] = max(
                    max_weights[synapse_type], biggest_weight[synapse_type])

        # Convert these to powers
        max_weight_powers = (
            0 if w <= 0 else int(math.ceil(max(0, math.log(w, 2))))
            for w in max_weights)

        # If 2^max_weight_power equals the max weight, we have to add another
        # power, as range is 0 - (just under 2^max_weight_power)!
        max_weight_powers = (
            w + 1 if (2 ** w) <= a else w
            for w, a in zip(max_weight_powers, max_weights))

        # If we have synapse dynamics that uses signed weights,
        # Add another bit of shift to prevent overflows
        if weights_signed:
            max_weight_powers = (m + 1 for m in max_weight_powers)

        return list(max_weight_powers)

    @staticmethod
    def _get_weight_scale(ring_buffer_to_input_left_shift):
        """ Return the amount to scale the weights by to convert them from \
            floating point values to 16-bit fixed point numbers which can be \
            shifted left by ring_buffer_to_input_left_shift to produce an\
            s1615 fixed point number
        """
        return float(math.pow(2, 16 - (ring_buffer_to_input_left_shift + 1)))

    def _write_synapse_parameters(
            self, spec, ring_buffer_shifts, weight_scale):
        """Get the ring buffer shifts and scaling factors."""

        # Write the ring buffer shifts
        spec.switch_write_focus(POPULATION_BASED_REGIONS.SYNAPSE_PARAMS.value)
        spec.write_array(ring_buffer_shifts)

        # Return the weight scaling factors
        return numpy.array([
            self._get_weight_scale(r) * weight_scale
            for r in ring_buffer_shifts])

    def _write_padding(
            self, spec, synaptic_matrix_region, next_block_start_address):
        next_block_allowed_address = self.__poptable_type\
            .get_next_allowed_address(next_block_start_address)
        if next_block_allowed_address != next_block_start_address:

            # Pad out data file with the added alignment bytes:
            spec.comment("\nWriting population table required padding\n")
            spec.switch_write_focus(synaptic_matrix_region)
            spec.set_register_value(
                register_id=15,
                data=next_block_allowed_address - next_block_start_address)
            spec.write_repeated_value(
                data=0xDD, repeats=15, repeats_is_register=True,
                data_type=DataType.UINT8)
            return next_block_allowed_address
        return next_block_start_address

    def _write_synaptic_matrix_and_master_population_table(
            self, spec, post_slices, post_slice_index, machine_vertex,
            post_vertex_slice, all_syn_block_sz, weight_scales,
            master_pop_table_region, synaptic_matrix_region,
            direct_matrix_region, routing_info,
            graph_mapper, machine_graph, timestep_in_us):
        """ Simultaneously generates both the master population table and
            the synaptic matrix.
        """
        spec.comment(
            "\nWriting Synaptic Matrix and Master Population Table:\n")

        # Track writes inside the synaptic matrix region:
        block_addr = 0

        # Get the edges
        in_edges = machine_graph.get_edges_ending_at_vertex(machine_vertex)

        # Set up the master population table
        self.__poptable_type.initialise_table()

        # Set up for single synapses - write the offset of the single synapses
        # initially 0
        single_synapses = list()
        spec.switch_write_focus(synaptic_matrix_region)
        single_addr = 0

        # Store a list of synapse info to be generated on the machine
        generate_on_machine = list()

        # For each machine edge in the vertex, create a synaptic list
        for machine_edge in in_edges:
            app_edge = graph_mapper.get_application_edge(machine_edge)
            if isinstance(app_edge, ProjectionApplicationEdge):
                spec.comment("\nWriting matrix for m_edge:{}\n".format(
                    machine_edge.label))

                pre_vertex_slice = graph_mapper.get_slice(
                    machine_edge.pre_vertex)
                pre_slices = graph_mapper.get_slices(app_edge.pre_vertex)
                pre_slice_index = graph_mapper.get_machine_vertex_index(
                    machine_edge.pre_vertex)

                for synapse_info in app_edge.synapse_information:
                    rinfo = routing_info.get_routing_info_for_edge(
                        machine_edge)

                    # If connector is being built on SpiNNaker,
                    # compute matrix sizes only
                    connector = synapse_info.connector
                    dynamics = synapse_info.synapse_dynamics
                    if (isinstance(
                            connector, AbstractGenerateConnectorOnMachine) and
                            connector.generate_on_machine(
                                synapse_info.weights,
                                synapse_info.raw_delays_in_ms) and
                            isinstance(dynamics, AbstractGenerateOnMachine) and
                            dynamics.generate_on_machine and
                            not self.__is_direct(
                                single_addr, connector, pre_vertex_slice,
                                post_vertex_slice, app_edge, synapse_info) and
                            not isinstance(
                                self.synapse_dynamics,
                                AbstractSynapseDynamicsStructural)):
                        generate_on_machine.append((
                            synapse_info, pre_slices, pre_vertex_slice,
                            pre_slice_index, app_edge, rinfo))
                    else:
                        block_addr, single_addr, index = self.__write_block(
                            spec, synaptic_matrix_region, synapse_info,
                            pre_slices, pre_slice_index, post_slices,
                            post_slice_index, pre_vertex_slice,
                            post_vertex_slice, app_edge,
                            self.__n_synapse_types, single_synapses,
                            weight_scales, timestep_in_us, rinfo,
                            all_syn_block_sz, block_addr, single_addr,
                            machine_edge=machine_edge)
                        key = (synapse_info, pre_vertex_slice.lo_atom,
                               post_vertex_slice.lo_atom)
                        self.__synapse_indices[key] = index

        # Skip blocks that will be written on the machine, but add them
        # to the master population table
        generator_data = list()
        for gen_data in generate_on_machine:
            (synapse_info, pre_slices, pre_vertex_slice, pre_slice_index,
                app_edge, rinfo) = gen_data
            block_addr, index = self.__generate_on_chip_data(
                synapse_info, pre_slices, pre_slice_index, post_slices,
                post_slice_index, pre_vertex_slice, post_vertex_slice, rinfo,
                all_syn_block_sz, block_addr, timestep_in_us, app_edge,
                generator_data)
            key = (synapse_info, pre_vertex_slice.lo_atom,
                   post_vertex_slice.lo_atom)
            self.__synapse_indices[key] = index

        self.__poptable_type.finish_master_pop_table(
            spec, master_pop_table_region)

        # Write the size and data of single synapses to the direct region
        if single_synapses:
            single_data = numpy.concatenate(single_synapses)
            spec.reserve_memory_region(
                region=direct_matrix_region,
                size=(len(single_data) + 1) * BYTES_PER_WORD,
                label='DirectMatrix')
            spec.switch_write_focus(direct_matrix_region)
            spec.write_value(len(single_data) * BYTES_PER_WORD)
            spec.write_array(single_data)
        else:
            spec.reserve_memory_region(
                region=direct_matrix_region, size=BYTES_PER_WORD,
                label="DirectMatrix")
            spec.switch_write_focus(direct_matrix_region)
            spec.write_value(0)

        return generator_data

    def __generate_on_chip_data(
            self, synapse_info, pre_slices, pre_slice_index, post_slices,
            post_slice_index, pre_vertex_slice, post_vertex_slice, rinfo,
            all_syn_block_sz, block_addr, timestep_in_us, app_edge,
            generator_data):
        """ Generate data for the synapse expander
        """

        # Get the size of the matrices that will be required
        max_row_info = self.__get_max_row_info(
            synapse_info, post_vertex_slice, app_edge, timestep_in_us)

        # If delay edge exists, tell this about the data too, so it can
        # generate its own data
        if (max_row_info.delayed_max_n_synapses > 0 and
                app_edge.delay_edge is not None):
            app_edge.delay_edge.pre_vertex.add_generator_data(
                max_row_info.undelayed_max_n_synapses,
                max_row_info.delayed_max_n_synapses,
                pre_slices, pre_slice_index, post_slices, post_slice_index,
                pre_vertex_slice, post_vertex_slice, synapse_info,
                app_edge.n_delay_stages + 1, timestep_in_us)
        elif max_row_info.delayed_max_n_synapses != 0:
            raise Exception(
                "Found delayed items but no delay "
                "machine edge for {}".format(app_edge.label))

        # Skip over the normal bytes but still write a master pop entry
        synaptic_matrix_offset = 0xFFFFFFFF
        index = None
        if max_row_info.undelayed_max_n_synapses:
            synaptic_matrix_offset = \
                self.__poptable_type.get_next_allowed_address(block_addr)
            index = self.__poptable_type.update_master_population_table(
                synaptic_matrix_offset, max_row_info.undelayed_max_words,
                rinfo.first_key_and_mask)
            n_bytes_undelayed = (
                max_row_info.undelayed_max_bytes * pre_vertex_slice.n_atoms)
            block_addr = synaptic_matrix_offset + n_bytes_undelayed

            # The synaptic matrix offset is in words for the generator
            synaptic_matrix_offset //= BYTES_PER_WORD
        elif rinfo is not None:
            index = self.__poptable_type.update_master_population_table(
                0, 0, rinfo.first_key_and_mask)

        if block_addr > all_syn_block_sz:
            raise Exception(
                "Too much synaptic memory has been written: {} of {} ".format(
                    block_addr, all_syn_block_sz))

        # Skip over the delayed bytes but still write a master pop entry
        delayed_synaptic_matrix_offset = 0xFFFFFFFF
        delay_rinfo = None
        n_delay_stages = 0
        delay_key = (app_edge.pre_vertex, pre_vertex_slice.lo_atom,
                     pre_vertex_slice.hi_atom)
        if delay_key in self.__delay_key_index:
            delay_rinfo = self.__delay_key_index[delay_key]
        d_index = None
        if max_row_info.delayed_max_n_synapses:
            n_delay_stages = app_edge.n_delay_stages
            delayed_synaptic_matrix_offset = \
                self.__poptable_type.get_next_allowed_address(
                    block_addr)
            d_index = self.__poptable_type.update_master_population_table(
                delayed_synaptic_matrix_offset, max_row_info.delayed_max_words,
                delay_rinfo.first_key_and_mask)
            n_bytes_delayed = (
                max_row_info.delayed_max_bytes * pre_vertex_slice.n_atoms *
                n_delay_stages)
            block_addr = delayed_synaptic_matrix_offset + n_bytes_delayed

            # The delayed synaptic matrix offset is in words for the generator
            delayed_synaptic_matrix_offset //= BYTES_PER_WORD
        elif delay_rinfo is not None:
            d_index = self.__poptable_type.update_master_population_table(
                0, 0, delay_rinfo.first_key_and_mask)

        if block_addr > all_syn_block_sz:
            raise Exception(
                "Too much synaptic memory has been written:"
                " {} of {} ".format(
                    block_addr, all_syn_block_sz))

        # Get additional data for the synapse expander
        generator_data.append(GeneratorData(
            synaptic_matrix_offset, delayed_synaptic_matrix_offset,
            max_row_info.undelayed_max_words, max_row_info.delayed_max_words,
            max_row_info.undelayed_max_n_synapses,
            max_row_info.delayed_max_n_synapses, pre_slices, pre_slice_index,
            post_slices, post_slice_index, pre_vertex_slice, post_vertex_slice,
            synapse_info, n_delay_stages + 1,
            timestep_in_us))
        key = (post_vertex_slice.lo_atom, post_vertex_slice.hi_atom)
        self.__gen_on_machine[key] = True

        if index is not None and d_index is not None and index != d_index:
            raise Exception("Delay index {} and normal index {} do not match"
                            .format(d_index, index))
        return block_addr, index

    def __write_block(
            self, spec, synaptic_matrix_region, synapse_info, pre_slices,
            pre_slice_index, post_slices, post_slice_index, pre_vertex_slice,
            post_vertex_slice, app_edge, n_synapse_types, single_synapses,
            weight_scales, timestep_in_us, rinfo, all_syn_block_sz,
            block_addr, single_addr, machine_edge):
        (row_data, row_length, delayed_row_data, delayed_row_length,
         delayed_source_ids, delay_stages) = self.__synapse_io.get_synapses(
             synapse_info, pre_slices, pre_slice_index, post_slices,
             post_slice_index, pre_vertex_slice, post_vertex_slice,
             app_edge.n_delay_stages, self.__poptable_type, n_synapse_types,
             weight_scales, timestep_in_us,
             app_edge=app_edge, machine_edge=machine_edge)
        if app_edge.delay_edge is not None:
            app_edge.delay_edge.pre_vertex.add_delays(
                pre_vertex_slice, delayed_source_ids, delay_stages)
        elif delayed_source_ids.size != 0:
            raise Exception(
                "Found delayed source IDs but no delay "
                "machine edge for {}".format(app_edge.label))

        if (app_edge, synapse_info) in self.__pre_run_connection_holders:
            for conn_holder in self.__pre_run_connection_holders[
                    app_edge, synapse_info]:
                conn_holder.add_connections(self._read_synapses(
                    synapse_info, pre_vertex_slice, post_vertex_slice,
                    row_length, delayed_row_length, n_synapse_types,
                    weight_scales, row_data, delayed_row_data, timestep_in_us))
                conn_holder.finish()

        index = None
        if row_data.size:
            block_addr, single_addr, index = self.__write_row_data(
                spec, synapse_info.connector, pre_vertex_slice,
                post_vertex_slice, row_length, row_data, rinfo,
                single_synapses, synaptic_matrix_region, block_addr,
                single_addr, app_edge, synapse_info)
        elif rinfo is not None:
            index = self.__poptable_type.update_master_population_table(
                0, 0, rinfo.first_key_and_mask)
        del row_data

        if block_addr > all_syn_block_sz:
            raise Exception(
                "Too much synaptic memory has been written: {} of {} ".format(
                    block_addr, all_syn_block_sz))

        delay_rinfo = None
        delay_key = (app_edge.pre_vertex, pre_vertex_slice.lo_atom,
                     pre_vertex_slice.hi_atom)
        if delay_key in self.__delay_key_index:
            delay_rinfo = self.__delay_key_index[delay_key]
        d_index = None
        if delayed_row_data.size:
            block_addr, single_addr, d_index = self.__write_row_data(
                spec, synapse_info.connector, pre_vertex_slice,
                post_vertex_slice, delayed_row_length, delayed_row_data,
                delay_rinfo, single_synapses, synaptic_matrix_region,
                block_addr, single_addr, app_edge, synapse_info)
        elif delay_rinfo is not None:
            d_index = self.__poptable_type.update_master_population_table(
                0, 0, delay_rinfo.first_key_and_mask)
        del delayed_row_data

        if block_addr > all_syn_block_sz:
            raise Exception(
                "Too much synaptic memory has been written: {} of {} ".format(
                    block_addr, all_syn_block_sz))
        if d_index is not None and index is not None and index != d_index:
            raise Exception(
                "Delay index {} and normal index {} do not match".format(
                    d_index, index))
        return block_addr, single_addr, index

    def __is_direct(
            self, single_addr, connector, pre_vertex_slice, post_vertex_slice,
            app_edge, synapse_info):
        """ Determine if the given connection can be done with a "direct"\
            synaptic matrix - this must have an exactly 1 entry per row
        """
        return (
            app_edge.n_delay_stages == 0 and
            connector.use_direct_matrix(synapse_info) and
            (single_addr + (pre_vertex_slice.n_atoms * BYTES_PER_WORD) <=
                self.__one_to_one_connection_dtcm_max_bytes) and
            (pre_vertex_slice.lo_atom == post_vertex_slice.lo_atom) and
            (pre_vertex_slice.hi_atom == post_vertex_slice.hi_atom))

    def __write_row_data(
            self, spec, connector, pre_vertex_slice, post_vertex_slice,
            row_length, row_data, rinfo, single_synapses,
            synaptic_matrix_region, block_addr, single_addr, app_edge,
            synapse_info):
        if row_length == 1 and self.__is_direct(
                single_addr, connector, pre_vertex_slice, post_vertex_slice,
                app_edge, synapse_info):
            single_rows = row_data.reshape(-1, 4)[:, 3]
            single_synapses.append(single_rows)
            index = self.__poptable_type.update_master_population_table(
                single_addr, 1, rinfo.first_key_and_mask, is_single=True)
            single_addr += len(single_rows) * BYTES_PER_WORD
        else:
            block_addr = self._write_padding(
                spec, synaptic_matrix_region, block_addr)
            spec.switch_write_focus(synaptic_matrix_region)
            spec.write_array(row_data)
            index = self.__poptable_type.update_master_population_table(
                block_addr, row_length, rinfo.first_key_and_mask)
            block_addr += len(row_data) * BYTES_PER_WORD
        return block_addr, single_addr, index

    def _get_ring_buffer_shifts(
            self, application_vertex, application_graph, timestep_in_us,
            weight_scale):
        """ Get the ring buffer shifts for this vertex
        """
        if self.__ring_buffer_shifts is None:
            self.__ring_buffer_shifts = \
                self._get_ring_buffer_to_input_left_shifts(
                    application_vertex, application_graph, timestep_in_us,
                    weight_scale)
        return self.__ring_buffer_shifts

    def write_data_spec(
            self, spec, application_vertex, post_vertex_slice, machine_vertex,
            placement, machine_graph, application_graph, routing_info,
            graph_mapper, weight_scale, timestep_in_us):
        # Create an index of delay keys into this vertex
        for m_edge in machine_graph.get_edges_ending_at_vertex(machine_vertex):
            app_edge = graph_mapper.get_application_edge(m_edge)
            if isinstance(app_edge.pre_vertex, DelayExtensionVertex):
                pre_vertex_slice = graph_mapper.get_slice(
                    m_edge.pre_vertex)
                self.__delay_key_index[app_edge.pre_vertex.source_vertex,
                                       pre_vertex_slice.lo_atom,
                                       pre_vertex_slice.hi_atom] = \
                    routing_info.get_routing_info_for_edge(m_edge)

        post_slices = graph_mapper.get_slices(application_vertex)
        post_slice_idx = graph_mapper.get_machine_vertex_index(machine_vertex)

        # Reserve the memory
        in_edges = application_graph.get_edges_ending_at_vertex(
            application_vertex)
        all_syn_block_sz = self._get_synaptic_blocks_size(
            post_vertex_slice, in_edges, timestep_in_us)
        self._reserve_memory_regions(
            spec, machine_vertex, post_vertex_slice, machine_graph,
            all_syn_block_sz, graph_mapper, application_graph,
            application_vertex)

        ring_buffer_shifts = self._get_ring_buffer_shifts(
            application_vertex, application_graph, timestep_in_us,
            weight_scale)
        weight_scales = self._write_synapse_parameters(
            spec, ring_buffer_shifts, weight_scale)

        gen_data = self._write_synaptic_matrix_and_master_population_table(
            spec, post_slices, post_slice_idx, machine_vertex,
            post_vertex_slice, all_syn_block_sz, weight_scales,
            POPULATION_BASED_REGIONS.POPULATION_TABLE.value,
            POPULATION_BASED_REGIONS.SYNAPTIC_MATRIX.value,
            POPULATION_BASED_REGIONS.DIRECT_MATRIX.value,
            routing_info, graph_mapper, machine_graph, timestep_in_us)

        if self.__synapse_dynamics is not None:
            if isinstance(self.__synapse_dynamics,
                          AbstractSynapseDynamicsStructural):
                self.__synapse_dynamics.write_structural_parameters(
                    spec, POPULATION_BASED_REGIONS.SYNAPSE_DYNAMICS.value,
                    timestep_in_us, weight_scales, application_graph,
                    application_vertex, post_vertex_slice, graph_mapper,
                    routing_info, self.__synapse_indices)
            else:
                self.__synapse_dynamics.write_parameters(
                    spec,
                    POPULATION_BASED_REGIONS.SYNAPSE_DYNAMICS.value,
                    timestep_in_us, weight_scales)

        self.__weight_scales[placement] = weight_scales

        self._write_on_machine_data_spec(
            spec, post_vertex_slice, weight_scales, gen_data, timestep_in_us)

    def clear_connection_cache(self):
        self.__retrieved_blocks = dict()

    def get_connections_from_machine(
            self, transceiver, placement, machine_edge, graph_mapper,
            routing_infos, synapse_info, timestep_in_us,
            using_extra_monitor_cores, placements=None, monitor_api=None,
            monitor_cores=None, handle_time_out_configuration=True,
            fixed_routes=None, extra_monitor=None):
        app_edge = graph_mapper.get_application_edge(machine_edge)
        if not isinstance(app_edge, ProjectionApplicationEdge):
            return None

        # Get details for extraction
        pre_vertex_slice = graph_mapper.get_slice(machine_edge.pre_vertex)
        post_vertex_slice = graph_mapper.get_slice(machine_edge.post_vertex)

        # Get the key for the pre_vertex
        key = routing_infos.get_first_key_for_edge(machine_edge)

        # Get the key for the delayed pre_vertex
        delayed_key = None
        if app_edge.delay_edge is not None:
            delayed_key = self.__delay_key_index[
                app_edge.pre_vertex, pre_vertex_slice.lo_atom,
                pre_vertex_slice.hi_atom].first_key

        # Get the block for the connections from the pre_vertex
        synapse_key = (synapse_info, pre_vertex_slice.lo_atom,
                       post_vertex_slice.lo_atom)
        index = self.__synapse_indices[synapse_key]
        master_pop_table, direct_synapses, indirect_synapses = \
            self.__compute_addresses(transceiver, placement)
        data, max_row_length = self._retrieve_synaptic_block(
            transceiver, placement, master_pop_table, indirect_synapses,
            direct_synapses, key, pre_vertex_slice.n_atoms, index,
            using_extra_monitor_cores, placements, monitor_api,
            extra_monitor, monitor_cores, fixed_routes=fixed_routes)

        # Get the block for the connections from the delayed pre_vertex
        delayed_data = None
        delayed_max_row_len = 0
        if delayed_key is not None:
            delayed_data, delayed_max_row_len = self._retrieve_synaptic_block(
                transceiver, placement, master_pop_table, indirect_synapses,
                direct_synapses, delayed_key,
                pre_vertex_slice.n_atoms * app_edge.n_delay_stages,
                index, using_extra_monitor_cores, placements,
                monitor_api, extra_monitor, monitor_cores,
                handle_time_out_configuration, fixed_routes=fixed_routes)

        # Convert the blocks into connections
        return self._read_synapses(
            synapse_info, pre_vertex_slice, post_vertex_slice,
            max_row_length, delayed_max_row_len, self.__n_synapse_types,
            self.__weight_scales[placement], data, delayed_data,
            timestep_in_us)

    def __compute_addresses(self, transceiver, placement):
        """ Helper for computing the addresses of the master pop table and\
            synaptic-matrix-related bits.
        """
        master_pop_table = locate_memory_region_for_placement(
            placement, POPULATION_BASED_REGIONS.POPULATION_TABLE.value,
            transceiver)
        synaptic_matrix = locate_memory_region_for_placement(
            placement, POPULATION_BASED_REGIONS.SYNAPTIC_MATRIX.value,
            transceiver)
        direct_synapses = locate_memory_region_for_placement(
            placement, POPULATION_BASED_REGIONS.DIRECT_MATRIX.value,
            transceiver) + BYTES_PER_WORD
        return master_pop_table, direct_synapses, synaptic_matrix

    def _extract_synaptic_matrix_data_location(
            self, key, master_pop_table_address, transceiver, placement):
        return self.__poptable_type.extract_synaptic_matrix_data_location(
            key, master_pop_table_address, transceiver,
            placement.x, placement.y)

    def _read_synapses(self, info, pre_slice, post_slice, max_row_length,
                       delayed_max_row_length, n_synapse_types, weight_scales,
                       data, delayed_data, timestep_in_us):
        return self.__synapse_io.read_synapses(
            info, pre_slice, post_slice, max_row_length,
            delayed_max_row_length, n_synapse_types, weight_scales, data,
            delayed_data, timestep_in_us)

    def _retrieve_synaptic_block(
            self, txrx, placement, master_pop_table_address,
            indirect_synapses_address, direct_synapses_address,
            key, n_rows, index, using_monitors, placements=None,
            monitor_api=None, extra_monitor=None, monitor_cores=None,
            handle_time_out_configuration=True, fixed_routes=None):
        """ Read in a synaptic block from a given processor and vertex on\
            the machine
        """
        # See if we have already got this block
        if (placement, key, index) in self.__retrieved_blocks:
            return self.__retrieved_blocks[placement, key, index]

        items = self._extract_synaptic_matrix_data_location(
            key, master_pop_table_address, txrx, placement)
        if index >= len(items):
            return None, None

        max_row_length, synaptic_block_offset, is_single = items[index]
        if max_row_length == 0:
            return None, None

        block = None
        if max_row_length > 0 and synaptic_block_offset is not None:
            # if exploiting the extra monitor cores, need to set the machine
            # for data extraction mode
            if using_monitors and handle_time_out_configuration:
                monitor_api.load_system_routing_tables(
                    txrx, monitor_cores, placements)
                monitor_api.set_cores_for_data_streaming(
                    txrx, monitor_cores, placements)

            # read in the synaptic block
            if not is_single:
                block = self.__read_multiple_synaptic_blocks(
                    txrx, monitor_api, placement, n_rows, max_row_length,
                    indirect_synapses_address + synaptic_block_offset,
                    using_monitors, extra_monitor, fixed_routes, placements)
            else:
                block, max_row_length = self.__read_single_synaptic_block(
                    txrx, monitor_api, placement, n_rows,
                    direct_synapses_address + synaptic_block_offset,
                    using_monitors, extra_monitor, fixed_routes, placements)

            if using_monitors and handle_time_out_configuration:
                monitor_api.unset_cores_for_data_streaming(
                    txrx, monitor_cores, placements)
                monitor_api.load_application_routing_tables(
                    txrx, monitor_cores, placements)

        self.__retrieved_blocks[placement, key, index] = \
            (block, max_row_length)
        return block, max_row_length

    def __read_multiple_synaptic_blocks(
            self, transceiver, monitor_api, placement, n_rows, max_row_length,
            address, using_monitors, extra_monitor, fixed_routes, placements):
        """ Read in an array of synaptic blocks.
        """
        # calculate the synaptic block size in bytes
        synaptic_block_size = self.__synapse_io.get_block_n_bytes(
            max_row_length, n_rows)

        # read in the synaptic block
        if using_monitors:
            extra_monitor.update_transaction_id_from_machine(transceiver)
            return monitor_api.get_data(
                extra_monitor,
                placements.get_placement_of_vertex(extra_monitor), address,
                synaptic_block_size, fixed_routes)
        return transceiver.read_memory(
            placement.x, placement.y, address, synaptic_block_size)

    def __read_single_synaptic_block(
            self, transceiver, data_receiver, placement, n_rows, address,
            using_monitors, extra_monitor, fixed_routes, placements):
        """ Read in a single synaptic block.
        """
        # The data is one per row
        synaptic_block_size = n_rows * BYTES_PER_WORD

        # read in the synaptic row data
        if using_monitors:
            extra_monitor.update_transaction_id_from_machine(transceiver)
            single_block = data_receiver.get_data(
                extra_monitor,
                placements.get_placement_of_vertex(extra_monitor),
                address, synaptic_block_size, fixed_routes)
        else:
            single_block = transceiver.read_memory(
                placement.x, placement.y, address, synaptic_block_size)

        # Convert the block into a set of rows
        numpy_block = numpy.zeros((n_rows, BYTES_PER_WORD), dtype="uint32")
        numpy_block[:, 3] = numpy.asarray(
            single_block, dtype="uint8").view("uint32")
        numpy_block[:, 1] = 1
        return bytearray(numpy_block.tobytes()), 1

    # inherited from AbstractProvidesIncomingPartitionConstraints
    def get_incoming_partition_constraints(self):
        return self.__poptable_type.get_edge_constraints()

    def _write_on_machine_data_spec(
            self, spec, post_vertex_slice, weight_scales, generator_data,
            timestep_in_us):
        """ Write the data spec for the synapse expander

        :param spec: The specification to write to
        :param post_vertex_slice: The slice of the vertex being written
        :param weight_scales: scaling of weights on each synapse
        """
        if not generator_data:
            return

        n_bytes = (
            _SYNAPSES_BASE_GENERATOR_SDRAM_USAGE_IN_BYTES +
            (self.__n_synapse_types * BYTES_PER_WORD))
        for data in generator_data:
            n_bytes += data.size(timestep_in_us)

        spec.reserve_memory_region(
            region=POPULATION_BASED_REGIONS.CONNECTOR_BUILDER.value,
            size=n_bytes, label="ConnectorBuilderRegion")
        spec.switch_write_focus(
            region=POPULATION_BASED_REGIONS.CONNECTOR_BUILDER.value)

        spec.write_value(len(generator_data))
        spec.write_value(post_vertex_slice.lo_atom)
        spec.write_value(post_vertex_slice.n_atoms)
        spec.write_value(self.__n_synapse_types)
        spec.write_value(get_n_bits(self.__n_synapse_types))
        n_neuron_id_bits = get_n_bits(post_vertex_slice.n_atoms)
        spec.write_value(n_neuron_id_bits)
        for w in weight_scales:
            spec.write_value(int(w), data_type=DataType.INT32)

        for data in generator_data:
            spec.write_array(data.gen_data(timestep_in_us))

    def gen_on_machine(self, vertex_slice):
        """ True if the synapses should be generated on the machine
        """
        key = (vertex_slice.lo_atom, vertex_slice.hi_atom)
        return self.__gen_on_machine.get(key, False)

    @property
    def changes_during_run(self):
        if self.__synapse_dynamics is None:
            return False
        return self.__synapse_dynamics.changes_during_run<|MERGE_RESOLUTION|>--- conflicted
+++ resolved
@@ -386,11 +386,7 @@
             set this for approximate number of saturation events.
         """
         # E[ number of spikes ] in a timestep
-<<<<<<< HEAD
-        steps_per_second = 1000000.0 / timestep_in_us
-=======
-        steps_per_second = MICRO_TO_SECOND_CONVERSION / machine_timestep
->>>>>>> 77338c59
+        steps_per_second = MICRO_TO_SECOND_CONVERSION / timestep_in_us
         average_spikes_per_timestep = (
             float(n_synapses_in * spikes_per_second) / steps_per_second)
 
@@ -449,11 +445,7 @@
         biggest_weight = numpy.zeros(n_synapse_types)
         weights_signed = False
         rate_stats = [RunningStats() for _ in range(n_synapse_types)]
-<<<<<<< HEAD
-        steps_per_second = 1000000.0 / timestep_in_us
-=======
-        steps_per_second = MICRO_TO_SECOND_CONVERSION / machine_timestep
->>>>>>> 77338c59
+        steps_per_second = MICRO_TO_SECOND_CONVERSION / timestep_in_us
 
         for app_edge in application_graph.get_edges_ending_at_vertex(
                 application_vertex):
