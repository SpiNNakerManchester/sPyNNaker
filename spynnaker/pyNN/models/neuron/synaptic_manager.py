--- conflicted
+++ resolved
@@ -155,12 +155,8 @@
     def __init__(self, n_synapse_types, synapse_index, n_neurons, atoms_offset,
                  constraints, label, max_atoms_per_core, weight_scale, ring_buffer_sigma,
                  spikes_per_second, incoming_spike_buffer_size, model_syn_types, mem_offset,
-<<<<<<< HEAD
-                 packet_compressor, population_table_type=None, synapse_io=None, synapse_rescale = False):
-=======
                  packet_compressor, population_table_type=None, synapse_io=None,
                  synapse_rescale = False):
->>>>>>> 92d32cba
 
         self._implemented_synapse_types = n_synapse_types
         self.__ring_buffer_sigma = ring_buffer_sigma
