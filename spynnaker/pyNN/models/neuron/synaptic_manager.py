# Copyright (c) 2017-2019 The University of Manchester
#
# This program is free software: you can redistribute it and/or modify
# it under the terms of the GNU General Public License as published by
# the Free Software Foundation, either version 3 of the License, or
# (at your option) any later version.
#
# This program is distributed in the hope that it will be useful,
# but WITHOUT ANY WARRANTY; without even the implied warranty of
# MERCHANTABILITY or FITNESS FOR A PARTICULAR PURPOSE.  See the
# GNU General Public License for more details.
#
# You should have received a copy of the GNU General Public License
# along with this program.  If not, see <http://www.gnu.org/licenses/>.
<<<<<<< HEAD
from collections import defaultdict, namedtuple
import math
import struct
import numpy
import sys

from data_specification.enums import DataType
from spinn_front_end_common.utilities.helpful_functions import (
    locate_memory_region_for_placement, read_config)
from spinn_front_end_common.utilities.constants import BYTES_PER_WORD
from spynnaker.pyNN.models.neuron.generator_data import GeneratorData
from spynnaker.pyNN.models.neural_projections.connectors import (
    AbstractGenerateConnectorOnMachine)
from spynnaker.pyNN.models.neural_projections import ProjectionApplicationEdge
from .synapse_dynamics import (
    AbstractSynapseDynamicsStructural,
    AbstractGenerateOnMachine, SynapseDynamicsStructuralSTDP)
from spynnaker.pyNN.models.neuron.synapse_io import SynapseIORowBased
from spynnaker.pyNN.models.utility_models.delays import DelayExtensionVertex
from spynnaker.pyNN.utilities.constants import POPULATION_BASED_REGIONS
from spynnaker.pyNN.utilities.utility_calls import get_n_bits, float_gcd
from spynnaker.pyNN.models.neuron.master_pop_table import (
    MasterPopTableAsBinarySearch)
from spynnaker.pyNN.exceptions import SynapticConfigurationException
from spynnaker.pyNN.models.neuron.synapse_dynamics import (
    SynapseDynamicsSTDP, SynapseDynamicsStructuralStatic)
from spinn_front_end_common.utilities.utility_objs\
    .provenance_data_item import ProvenanceDataItem
=======

import math
import struct
import numpy
from scipy import special  # @UnresolvedImport
from six import itervalues

from spinn_utilities.progress_bar import ProgressBar

from data_specification.enums import DataType

from spinn_front_end_common.utilities.constants import (
    BYTES_PER_WORD, MICRO_TO_SECOND_CONVERSION)

from spynnaker.pyNN.models.neural_projections import ProjectionMachineEdge
from spynnaker.pyNN.models.abstract_models import AbstractMaxSpikes
from spynnaker.pyNN.models.neuron.synapse_io import SynapseIORowBased
from spynnaker.pyNN.utilities.constants import (
    POPULATION_BASED_REGIONS, POSSION_SIGMA_SUMMATION_LIMIT)
from spynnaker.pyNN.utilities.utility_calls import (get_n_bits)
from spynnaker.pyNN.utilities.running_stats import RunningStats

from .synapse_dynamics import (
    AbstractSynapseDynamics, AbstractSynapseDynamicsStructural)
from .synaptic_matrices import SYNAPSES_BASE_GENERATOR_SDRAM_USAGE_IN_BYTES
from .synaptic_matrices import SynapticMatrices
>>>>>>> d5b28ed8

TIME_STAMP_BYTES = BYTES_PER_WORD

# TODO: Make sure these values are correct (particularly CPU cycles)
_SYNAPSES_BASE_DTCM_USAGE_IN_BYTES = 7 * BYTES_PER_WORD

# 1 for drop late packets.
_SYNAPSES_BASE_SDRAM_USAGE_IN_BYTES = 1 * BYTES_PER_WORD
_SYNAPSES_BASE_N_CPU_CYCLES_PER_NEURON = 10
_SYNAPSES_BASE_N_CPU_CYCLES = 8

# Struct to read or write a word
_ONE_WORD = struct.Struct("<I")


class SynapticManager(object):
    """ Deals with synapses
    """
    # pylint: disable=too-many-arguments, too-many-locals
    __slots__ = [
        # The number of synapse types
        "__n_synapse_types",
        # The maximum size of the direct or single synaptic matrix
        "__all_single_syn_sz",
        # The number of sigmas to use when calculating the ring buffer upper
        # bound
        "__ring_buffer_sigma",
        # The spikes-per-second to use for an incoming population that doesn't
        # specify this
        "__spikes_per_second",
<<<<<<< HEAD
        "__min_weights",
        "__min_weights_auto",
=======
        # The dynamics used by the synapses e.g. STDP, static etc.
>>>>>>> d5b28ed8
        "__synapse_dynamics",
        # The reader and writer of synapses to and from SpiNNaker
        "__synapse_io",
        # A list of scale factors for the weights for each synapse type
        "__weight_scales",
<<<<<<< HEAD
        "__weight_random_sigma",
        "__max_stdp_spike_delta",
        "__gen_on_machine",
        "__max_row_info",
        "__synapse_indices",
        "__weight_provenance",
=======
        # A list of ring buffer shift values corresponding to the weight
        # scales; a left shift by this amount will do the multiplication by
        # the weight scale
        "__ring_buffer_shifts",
        # The actual synaptic matrix handling code, split for simplicity
        "__synaptic_matrices",
        # Determine whether spikes should be dropped if they arrive after the
        # end of a timestep
>>>>>>> d5b28ed8
        "__drop_late_spikes",
        # Overridable (for testing only) region IDs
        "_synapse_params_region",
        "_pop_table_region",
        "_synaptic_matrix_region",
        "_synapse_dynamics_region",
        "_struct_dynamics_region",
        "_connector_builder_region",
        "_direct_matrix_region"]

    # TODO make this right
    FUDGE = 0

    # 1. address of direct addresses, 2. size of direct addresses matrix size
    STATIC_SYNAPSE_MATRIX_SDRAM_IN_BYTES = 2 * BYTES_PER_WORD

<<<<<<< HEAD
    def __init__(
            self, n_synapse_types, ring_buffer_sigma, spikes_per_second,
            min_weights, weight_random_sigma, max_stdp_spike_delta, config,
            drop_late_spikes, population_table_type=None, synapse_io=None):
=======
    def __init__(self, n_synapse_types, ring_buffer_sigma, spikes_per_second,
                 config, drop_late_spikes):
>>>>>>> d5b28ed8
        """
        :param int n_synapse_types:
            number of synapse types on a neuron (e.g., 2 for excitatory and
            inhibitory)
        :param ring_buffer_sigma:
            How many SD above the mean to go for upper bound; a
            good starting choice is 5.0. Given length of simulation we can
            set this for approximate number of saturation events.
        :type ring_buffer_sigma: float or None
        :param spikes_per_second: Estimated spikes per second
        :type spikes_per_second: float or None
        :param min_weights: minimum weight list
        :type min_weights: float or None
        :param weight_random_sigma: sigma value for ?
        :type weight_random_sigma: float or None
        :param max_stdp_spike_delta: delta
        :type max_stdp_spike_delta: float or None
        :param ~configparser.RawConfigParser config: The system configuration
        :param bool drop_late_spikes: control flag for dropping late packets.
        """
        self.__n_synapse_types = n_synapse_types
        self.__ring_buffer_sigma = ring_buffer_sigma
        self.__spikes_per_second = spikes_per_second
        self.__min_weights = min_weights
        self.__weight_random_sigma = weight_random_sigma
        self.__max_stdp_spike_delta = max_stdp_spike_delta
        self.__drop_late_spikes = drop_late_spikes
        self._synapse_params_region = \
            POPULATION_BASED_REGIONS.SYNAPSE_PARAMS.value
        self._pop_table_region = \
            POPULATION_BASED_REGIONS.POPULATION_TABLE.value
        self._synaptic_matrix_region = \
            POPULATION_BASED_REGIONS.SYNAPTIC_MATRIX.value
        self._synapse_dynamics_region = \
            POPULATION_BASED_REGIONS.SYNAPSE_DYNAMICS.value
        self._struct_dynamics_region = \
            POPULATION_BASED_REGIONS.STRUCTURAL_DYNAMICS.value
        self._connector_builder_region = \
            POPULATION_BASED_REGIONS.CONNECTOR_BUILDER.value
        self._direct_matrix_region = \
            POPULATION_BASED_REGIONS.DIRECT_MATRIX.value

        # Create the synapse IO
        self.__synapse_io = SynapseIORowBased()

        if self.__ring_buffer_sigma is None:
            self.__ring_buffer_sigma = config.getfloat(
                "Simulation", "ring_buffer_sigma")

        if self.__spikes_per_second is None:
            self.__spikes_per_second = config.getfloat(
                "Simulation", "spikes_per_second")

        # Read the minimum weight if not set; this might *still* be None,
        # meaning "auto calculate"
        if self.__min_weights is None:
            config_min_weights = read_config(
                config, "Simulation", "min_weights")
            if config_min_weights is not None:
                self.__min_weights = [float(v)
                                      for v in config_min_weights.split(',')]
        self.__min_weights_auto = True
        if self.__min_weights is not None:
            self.__min_weights_auto = False
            if len(self.__min_weights) != self.__n_synapse_types:
                raise SynapticConfigurationException(
                    "The number of minimum weights provided ({}) does not"
                    " match the number of synapses ({})".format(
                        self.__min_weights, self.__n_synapse_types))

        # Read the other minimum weight configuration parameters
        if self.__weight_random_sigma is None:
            self.__weight_random_sigma = config.getfloat(
                "Simulation", "weight_random_sigma")
        if self.__max_stdp_spike_delta is None:
            self.__max_stdp_spike_delta = config.getfloat(
                "Simulation", "max_stdp_spike_delta")

        # Get drop_late_spikes from config if not set
        if self.__drop_late_spikes is None:
            self.__drop_late_spikes = config.getboolean(
                "Simulation", "drop_late_spikes")

        # Prepare for dealing with STDP - there can only be one (non-static)
        # synapse dynamics per vertex at present
        self.__synapse_dynamics = None

        # Keep the details once computed to allow reading back
<<<<<<< HEAD
        self.__weight_scales = dict()
        self.__delay_key_index = dict()
        self.__retrieved_blocks = dict()

        # A list of connection holders to be filled in pre-run, indexed by
        # the edge the connection is for
        self.__pre_run_connection_holders = defaultdict(list)
=======
        self.__weight_scales = None
        self.__ring_buffer_shifts = None
>>>>>>> d5b28ed8

        # Limit the DTCM used by one-to-one connections
        self.__all_single_syn_sz = config.getint(
            "Simulation", "one_to_one_connection_dtcm_max_bytes")

        # Post vertex slice to synaptic matrices
        self.__synaptic_matrices = dict()

    def __get_synaptic_matrices(self, post_vertex_slice):
        """ Get the synaptic matrices for a given slice of the vertex

<<<<<<< HEAD
        # A map of synapse information for each machine pre vertex to index
        self.__synapse_indices = dict()

        # Store weight provenance information mapping from
        # (real weight, represented weight) -> list of edges
        self.__weight_provenance = defaultdict(list)

        # Track writes inside the synaptic matrix region (to meet sizes):
        self._host_generated_block_addr = 0
        self._on_chip_generated_block_addr = 0
=======
        :param ~pacman.model.graphs.common.Slice post_vertex_slice:
            the slice of the vertex to get the matrices for
        :rtype: SynapticMatrices
        """
        # Use the cached version if possible
        if post_vertex_slice in self.__synaptic_matrices:
            return self.__synaptic_matrices[post_vertex_slice]

        # Otherwise generate new ones
        matrices = SynapticMatrices(
            post_vertex_slice, self.__n_synapse_types,
            self.__all_single_syn_sz, self.__synapse_io,
            self._synaptic_matrix_region, self._direct_matrix_region,
            self._pop_table_region)
        self.__synaptic_matrices[post_vertex_slice] = matrices
        return matrices

    def host_written_matrix_size(self, post_vertex_slice):
        """ The size of the matrix written by the host for a given
            machine vertex

        :param post_vertex_slice: The slice of the vertex to get the size of
        :rtype: int
        """
        matrices = self.__get_synaptic_matrices(post_vertex_slice)
        return matrices.host_generated_block_addr
>>>>>>> d5b28ed8

    def on_chip_written_matrix_size(self, post_vertex_slice):
        """ The size of the matrix that will be written on the machine for a
            given machine vertex

        :param post_vertex_slice: The slice of the vertex to get the size of
        :rtype: int
        """
        matrices = self.__get_synaptic_matrices(post_vertex_slice)
        return (matrices.on_chip_generated_block_addr -
                matrices.host_generated_block_addr)

    @property
    def synapse_dynamics(self):
        """ The synapse dynamics used by the synapses e.g. plastic or static.
            Settable.

        :rtype: AbstractSynapseDynamics or None
        """
        return self.__synapse_dynamics

    @property
    def drop_late_spikes(self):
        return self.__drop_late_spikes

    @synapse_dynamics.setter
    def synapse_dynamics(self, synapse_dynamics):
        """ Set the synapse dynamics.  Note that after setting, the dynamics
            might not be the type set as it can be combined with the existing
            dynamics in exciting ways.
        """
        if self.__synapse_dynamics is None:
            self.__synapse_dynamics = synapse_dynamics
        else:
            self.__synapse_dynamics = self.__synapse_dynamics.merge(
                synapse_dynamics)

    @property
    def ring_buffer_sigma(self):
        """ The sigma in the estimation of the maximum summed ring buffer
            weights.  Settable.

        :rtype: float
        """
        return self.__ring_buffer_sigma

    @ring_buffer_sigma.setter
    def ring_buffer_sigma(self, ring_buffer_sigma):
        self.__ring_buffer_sigma = ring_buffer_sigma

    @property
    def spikes_per_second(self):
        """ The assumed maximum spikes per second of an incoming population.
            Used when calculating the ring buffer weight scaling. Settable.

        :rtype: float
        """
        return self.__spikes_per_second

    @spikes_per_second.setter
    def spikes_per_second(self, spikes_per_second):
        self.__spikes_per_second = spikes_per_second

    def get_maximum_delay_supported_in_ms(self, machine_time_step):
        """ The maximum delay supported by this vertex, before delay extensions
            are needed

        :rtype: int
        """
        return self.__synapse_io.get_maximum_delay_supported_in_ms(
            machine_time_step)

    @property
    def vertex_executable_suffix(self):
        """ The suffix of the executable name due to the type of synapses \
            in use.

        :rtype: str
        """
        if self.__synapse_dynamics is None:
            return ""
        return self.__synapse_dynamics.get_vertex_executable_suffix()

    def get_n_cpu_cycles(self):
        """
        :rtype: int
        """
        # TODO: Calculate this correctly
        return self.FUDGE

    def get_dtcm_usage_in_bytes(self):
        """
        :rtype: int
        """
        # TODO: Calculate this correctly
        return self.FUDGE

    def _get_synapse_params_size(self):
        """
        :rtype: int
        """
        return (_SYNAPSES_BASE_SDRAM_USAGE_IN_BYTES +
                (BYTES_PER_WORD * self.__n_synapse_types))

    def _get_synapse_dynamics_parameter_size(
            self, n_atoms, app_graph, app_vertex):
        """ Get the size of the synapse dynamics region

        :param int n_atoms: The number of atoms on the core
        :param ~.ApplicationGraph app_graph: The application graph
        :param ~.ApplicationVertex app_vertex: The application vertex
        :rtype: int
        """
        if self.__synapse_dynamics is None:
            return 0

        # Does the size of the parameters area depend on presynaptic
        # connections in any way?
        if isinstance(self.__synapse_dynamics,
                      AbstractSynapseDynamicsStructural):
            return self.__synapse_dynamics\
                .get_structural_parameters_sdram_usage_in_bytes(
                     app_graph, app_vertex, n_atoms)
        else:
            return self.__synapse_dynamics.get_parameters_sdram_usage_in_bytes(
                n_atoms, self.__n_synapse_types)

    def get_sdram_usage_in_bytes(
            self, post_vertex_slice, application_graph, app_vertex):
        """ Get the SDRAM usage of a slice of atoms of this vertex

        :param ~pacman.model.graphs.common.Slice post_vertex_slice:
            The slice of atoms to get the size of
        :param ~pacman.model.graphs.application.ApplicationGraph \
                application_graph: The application graph
        :param AbstractPopulationVertex app_vertex: The application vertex
        :rtype: int
        """
        in_edges = application_graph.get_edges_ending_at_vertex(app_vertex)
        matrices = self.__get_synaptic_matrices(post_vertex_slice)
        return (
            self._get_synapse_params_size() +
            self._get_synapse_dynamics_parameter_size(
                post_vertex_slice.n_atoms, application_graph, app_vertex) +
            matrices.size(in_edges))

    def _reserve_memory_regions(
            self, spec, vertex_slice, all_syn_block_sz, machine_graph,
            machine_vertex):
        """ Reserve memory regions for a core

        :param ~.DataSpecificationGenerator spec: The data spec to reserve in
        :param ~pacman.model.graphs.common.Slice vertex_slice:
            The slice of the vertex to allocate for
        :param int all_syn_block_sz: The memory to reserve for synapses
        :param ~.MachineGraph machine_graph: The machine graph
        :param ~.MachineVertex machine_vertex: The machine vertex
        """
        spec.reserve_memory_region(
            region=self._synapse_params_region,
            size=self._get_synapse_params_size(),
            label='SynapseParams')

        if all_syn_block_sz > 0:
            spec.reserve_memory_region(
                region=self._synaptic_matrix_region,
                size=all_syn_block_sz, label='SynBlocks')

        # return if not got a synapse dynamics
        if self.__synapse_dynamics is None:
            return

        synapse_dynamics_sz = \
            self.__synapse_dynamics.get_parameters_sdram_usage_in_bytes(
                vertex_slice.n_atoms, self.__n_synapse_types)
        if synapse_dynamics_sz != 0:
            spec.reserve_memory_region(
                region=self._synapse_dynamics_region,
                size=synapse_dynamics_sz, label='synapseDynamicsParams')

        # if structural, create structural region
        if isinstance(
                self.__synapse_dynamics, AbstractSynapseDynamicsStructural):

            synapse_structural_dynamics_sz = (
                self.__synapse_dynamics.
                get_structural_parameters_sdram_usage_in_bytes(
                    machine_graph, machine_vertex, vertex_slice.n_atoms))

            if synapse_structural_dynamics_sz != 0:
                spec.reserve_memory_region(
                    region=self._struct_dynamics_region,
                    size=synapse_structural_dynamics_sz,
                    label='synapseDynamicsStructuralParams')

<<<<<<< HEAD
    def _write_synapse_parameters(
            self, spec, min_weights, weight_scale):
        """Get the ring buffer shifts and scaling factors.

        :param ~.DataSpecificationGenerator spec:
        :param ~numpy.ndarray min_weights:
        :param float weight_scale:
        :rtype: ~numpy.ndarray
        """
        spec.switch_write_focus(self._synapse_params_region)

        # write the bool for deleting packets that were too late for a timer
        spec.write_value(int(self.__drop_late_spikes))

        # Write the minimum weights
        for w in min_weights:
            spec.write_value(w, data_type=DataType.S1615)

        # Return the weight scaling factors
        return numpy.array([(1 / w) * weight_scale if w != 0 else 0
                            for w in min_weights])

    def _write_padding(self, spec, next_block_start_address):
        """
        :param ~.DataSpecificationGenerator spec:
        :param int next_block_start_address:
        :rtype: int
        """
        next_block_allowed_address = self.__poptable_type\
            .get_next_allowed_address(next_block_start_address)
        if next_block_allowed_address != next_block_start_address:

            # Pad out data file with the added alignment bytes:
            spec.comment("\nWriting population table required padding\n")
            spec.switch_write_focus(self._synaptic_matrix_region)
            spec.set_register_value(
                register_id=15,
                data=next_block_allowed_address - next_block_start_address)
            spec.write_repeated_value(
                data=0xDD, repeats=15, repeats_is_register=True,
                data_type=DataType.UINT8)
            return next_block_allowed_address
        return next_block_start_address

    def _write_synaptic_matrix_and_master_population_table(
            self, spec, post_slices, post_slice_index, machine_vertex,
            post_vertex_slice, all_syn_block_sz, weight_scales,
            routing_info, machine_graph, machine_time_step):
        """ Simultaneously generates both the master population table and
            the synaptic matrix.
=======
    @staticmethod
    def _ring_buffer_expected_upper_bound(
            weight_mean, weight_std_dev, spikes_per_second,
            machine_timestep, n_synapses_in, sigma):
        """ Provides expected upper bound on accumulated values in a ring\
            buffer element.

        Requires an assessment of maximum Poisson input rate.

        Assumes knowledge of mean and SD of weight distribution, fan-in\
        and timestep.

        All arguments should be assumed real values except n_synapses_in\
        which will be an integer.

        :param float weight_mean: Mean of weight distribution (in either nA or\
            microSiemens as required)
        :param float weight_std_dev: SD of weight distribution
        :param float spikes_per_second: Maximum expected Poisson rate in Hz
        :param int machine_timestep: in us
        :param int n_synapses_in: No of connected synapses
        :param float sigma: How many SD above the mean to go for upper bound;\
            a good starting choice is 5.0. Given length of simulation we can\
            set this for approximate number of saturation events.
        :rtype: float
        """
        # E[ number of spikes ] in a timestep
        steps_per_second = MICRO_TO_SECOND_CONVERSION / machine_timestep
        average_spikes_per_timestep = (
            float(n_synapses_in * spikes_per_second) / steps_per_second)

        # Exact variance contribution from inherent Poisson variation
        poisson_variance = average_spikes_per_timestep * (weight_mean ** 2)

        # Upper end of range for Poisson summation required below
        # upper_bound needs to be an integer
        upper_bound = int(round(average_spikes_per_timestep +
                                POSSION_SIGMA_SUMMATION_LIMIT *
                                math.sqrt(average_spikes_per_timestep)))

        # Closed-form exact solution for summation that gives the variance
        # contributed by weight distribution variation when modulated by
        # Poisson PDF.  Requires scipy.special for gamma and incomplete gamma
        # functions. Beware: incomplete gamma doesn't work the same as
        # Mathematica because (1) it's regularised and needs a further
        # multiplication and (2) it's actually the complement that is needed
        # i.e. 'gammaincc']

        weight_variance = 0.0

        if weight_std_dev > 0:
            # pylint: disable=no-member
            lngamma = special.gammaln(1 + upper_bound)
            gammai = special.gammaincc(
                1 + upper_bound, average_spikes_per_timestep)

            big_ratio = (math.log(average_spikes_per_timestep) * upper_bound -
                         lngamma)

            if -701.0 < big_ratio < 701.0 and big_ratio != 0.0:
                log_weight_variance = (
                    -average_spikes_per_timestep +
                    math.log(average_spikes_per_timestep) +
                    2.0 * math.log(weight_std_dev) +
                    math.log(math.exp(average_spikes_per_timestep) * gammai -
                             math.exp(big_ratio)))
                weight_variance = math.exp(log_weight_variance)

        # upper bound calculation -> mean + n * SD
        return ((average_spikes_per_timestep * weight_mean) +
                (sigma * math.sqrt(poisson_variance + weight_variance)))

    def _get_ring_buffer_to_input_left_shifts(
            self, machine_vertex, machine_graph, machine_timestep,
            weight_scale):
        """ Get the scaling of the ring buffer to provide as much accuracy as\
            possible without too much overflow

        :param .MachineVertex machine_vertex:
        :param .MachineGraph machine_graph:
        :param int machine_timestep:
        :param float weight_scale:
        :rtype: list(int)
        """
        weight_scale_squared = weight_scale * weight_scale
        n_synapse_types = self.__n_synapse_types
        running_totals = [RunningStats() for _ in range(n_synapse_types)]
        delay_running_totals = [RunningStats() for _ in range(n_synapse_types)]
        total_weights = numpy.zeros(n_synapse_types)
        biggest_weight = numpy.zeros(n_synapse_types)
        weights_signed = False
        rate_stats = [RunningStats() for _ in range(n_synapse_types)]
        steps_per_second = MICRO_TO_SECOND_CONVERSION / machine_timestep

        synapse_map = dict()
        for machine_edge in machine_graph.get_edges_ending_at_vertex(
                machine_vertex):
            if isinstance(machine_edge, ProjectionMachineEdge):
                for synapse_info in machine_edge.synapse_information:
                    # Per synapse info we need any one of the edges
                    synapse_map[synapse_info] = machine_edge

        for synapse_info in synapse_map:
            synapse_type = synapse_info.synapse_type
            synapse_dynamics = synapse_info.synapse_dynamics
            connector = synapse_info.connector

            weight_mean = (
                synapse_dynamics.get_weight_mean(
                    connector, synapse_info) * weight_scale)
            n_connections = \
                connector.get_n_connections_to_post_vertex_maximum(
                    synapse_info)
            weight_variance = synapse_dynamics.get_weight_variance(
                connector, synapse_info.weights) * weight_scale_squared
            running_totals[synapse_type].add_items(
                weight_mean, weight_variance, n_connections)

            delay_variance = synapse_dynamics.get_delay_variance(
                connector, synapse_info.delays)
            delay_running_totals[synapse_type].add_items(
                0.0, delay_variance, n_connections)

            weight_max = (synapse_dynamics.get_weight_maximum(
                connector, synapse_info) * weight_scale)
            biggest_weight[synapse_type] = max(
                biggest_weight[synapse_type], weight_max)

            spikes_per_tick = max(
                1.0, self.__spikes_per_second / steps_per_second)
            spikes_per_second = self.__spikes_per_second
            pre_vertex = synapse_map[synapse_info].pre_vertex
            if isinstance(pre_vertex, AbstractMaxSpikes):
                rate = pre_vertex.max_spikes_per_second()
                if rate != 0:
                    spikes_per_second = rate
                spikes_per_tick = \
                    pre_vertex.max_spikes_per_ts(machine_timestep)
            rate_stats[synapse_type].add_items(
                spikes_per_second, 0, n_connections)
            total_weights[synapse_type] += spikes_per_tick * (
                weight_max * n_connections)

            if synapse_dynamics.are_weights_signed():
                weights_signed = True

        max_weights = numpy.zeros(n_synapse_types)
        for synapse_type in range(n_synapse_types):
            if delay_running_totals[synapse_type].variance == 0.0:
                max_weights[synapse_type] = max(total_weights[synapse_type],
                                                biggest_weight[synapse_type])
            else:
                stats = running_totals[synapse_type]
                rates = rate_stats[synapse_type]
                max_weights[synapse_type] = min(
                    self._ring_buffer_expected_upper_bound(
                        stats.mean, stats.standard_deviation, rates.mean,
                        machine_timestep, stats.n_items,
                        self.__ring_buffer_sigma),
                    total_weights[synapse_type])
                max_weights[synapse_type] = max(
                    max_weights[synapse_type], biggest_weight[synapse_type])

        # Convert these to powers; we could use int.bit_length() for this if
        # they were integers, but they aren't...
        max_weight_powers = (
            0 if w <= 0 else int(math.ceil(max(0, math.log(w, 2))))
            for w in max_weights)

        # If 2^max_weight_power equals the max weight, we have to add another
        # power, as range is 0 - (just under 2^max_weight_power)!
        max_weight_powers = (
            w + 1 if (2 ** w) <= a else w
            for w, a in zip(max_weight_powers, max_weights))

        # If we have synapse dynamics that uses signed weights,
        # Add another bit of shift to prevent overflows
        if weights_signed:
            max_weight_powers = (m + 1 for m in max_weight_powers)

        return list(max_weight_powers)

    @staticmethod
    def __get_weight_scale(ring_buffer_to_input_left_shift):
        """ Return the amount to scale the weights by to convert them from \
            floating point values to 16-bit fixed point numbers which can be \
            shifted left by ring_buffer_to_input_left_shift to produce an\
            s1615 fixed point number

        :param int ring_buffer_to_input_left_shift:
        :rtype: float
        """
        return float(math.pow(2, 16 - (ring_buffer_to_input_left_shift + 1)))

    def __update_ring_buffer_shifts_and_weight_scales(
            self, machine_vertex, machine_graph, machine_time_step,
            weight_scale):
        """ Update the ring buffer shifts and weight scales for this vertex
>>>>>>> d5b28ed8

        :param .MachineVertex machine_vertex:
        :param .MachineGraph machine_graph:
        :param int machine_time_step:
<<<<<<< HEAD
        :rtype: list(GeneratorData)
        """
        spec.comment(
            "\nWriting Synaptic Matrix and Master Population Table:\n")

        # Track writes inside the synaptic matrix region:
        block_addr = 0

        # Get the edges
        in_edges = machine_graph.get_edges_ending_at_vertex(machine_vertex)

        # Set up the master population table
        self.__poptable_type.initialise_table()

        # Set up for single synapses - write the offset of the single synapses
        # initially 0
        single_synapses = list()
        spec.switch_write_focus(self._synaptic_matrix_region)
        single_addr = 0

        # Store a list of synapse info to be generated on the machine
        generate_on_machine = list()

        # For each machine edge in the vertex, create a synaptic list
        for edge in in_edges:
            if isinstance(edge.app_edge, ProjectionApplicationEdge):
                spec.comment("\nWriting matrix for edge:{}\n".format(
                    edge.label))

                pre_vertex = edge.pre_vertex
                pre_vertex_slice = pre_vertex.vertex_slice
                pre_slices = edge.app_edge.pre_vertex.vertex_slices

                for synapse_info in edge.app_edge.synapse_information:
                    rinfo = routing_info.get_routing_info_for_edge(edge)

                    # If connector is being built on SpiNNaker,
                    # compute matrix sizes only
                    if self.__may_generate_on_machine(
                            synapse_info, single_addr, pre_vertex_slice,
                            post_vertex_slice, edge.app_edge):
                        # We will process this a little later
                        generate_on_machine.append(_Gen(
                            synapse_info, pre_slices, pre_vertex_slice,
                            pre_vertex.index, edge.app_edge, rinfo))
                        spec.comment("Will generate on machine")
                        continue

                    block_addr, single_addr, index = self.__write_block(
                        spec, synapse_info, pre_slices, pre_vertex.index,
                        post_slices, post_slice_index, pre_vertex_slice,
                        post_vertex_slice, edge.app_edge, single_synapses,
                        weight_scales, machine_time_step, rinfo,
                        all_syn_block_sz, block_addr, single_addr,
                        machine_edge=edge)
                    self.__synapse_indices[
                        synapse_info, pre_vertex_slice.lo_atom] = index

        # Skip blocks that will be written on the machine, but add them
        # to the master population table
        generator_data = list()

        self._host_generated_block_addr = block_addr
        # numpy.random.shuffle(order)
        for gen in generate_on_machine:
            block_addr, index = self.__generate_on_chip_data(
                gen, post_slices, post_slice_index, post_vertex_slice,
                all_syn_block_sz, block_addr, machine_time_step,
                generator_data)
            self.__synapse_indices[
                gen.synapse_info, gen.pre_slice.lo_atom] = index
        self._on_chip_generated_block_addr = block_addr

        self.__poptable_type.finish_master_pop_table(
            spec, self._pop_table_region)

        # Write the size and data of single synapses to the direct region
        if single_synapses:
            single_data = numpy.concatenate(single_synapses)
            spec.reserve_memory_region(
                region=self._direct_matrix_region,
                size=(len(single_data) + 1) * BYTES_PER_WORD,
                label='DirectMatrix')
            spec.switch_write_focus(self._direct_matrix_region)
            spec.write_value(len(single_data) * BYTES_PER_WORD)
            spec.write_array(single_data)
        else:
            spec.reserve_memory_region(
                region=self._direct_matrix_region, size=BYTES_PER_WORD,
                label="DirectMatrix")
            spec.switch_write_focus(self._direct_matrix_region)
            spec.write_value(0)

        return generator_data

    def __may_generate_on_machine(
            self, synapse_info, single_addr, pre_slice, post_slice, app_edge):
        """
        :param SynapseInformation synapse_info:
        :param int single_addr:
        :param ~pacman.model.graphs.common.Slice pre_slice:
        :param ~pacman.model.graphs.common.Slice post_slice:
        :param ~.ApplicationEdge app_edge:
        :rtype: bool
        """
        connector = synapse_info.connector
        dynamics = synapse_info.synapse_dynamics
        return (
            isinstance(connector, AbstractGenerateConnectorOnMachine) and
            connector.generate_on_machine(
                synapse_info.weights, synapse_info.delays) and
            isinstance(dynamics, AbstractGenerateOnMachine) and
            dynamics.generate_on_machine and
            not isinstance(
                self.synapse_dynamics, AbstractSynapseDynamicsStructural) and
            not self.__is_direct(
                single_addr, connector, pre_slice, post_slice, app_edge,
                synapse_info))

    def __generate_on_chip_data(
            self, gen, post_slices, post_slice_index, post_vertex_slice,
            all_syn_block_sz, block_addr, machine_time_step, generator_data):
        """ Generate data for the synapse expander

        :param _Gen gen:
        :param list(.Slice) post_slices:
        :param int post_slice_index:
        :param .Slice post_vertex_slice:
        :param int all_syn_block_sz:
        :param int block_addr:
        :param int machine_time_step:
        :param list(GeneratorData) generator_data:
        :rtype: tuple(int,int)
        """

        # Get the size of the matrices that will be required
        max_row_info = self.__get_max_row_info(
            gen.synapse_info, post_vertex_slice, gen.app_edge,
            machine_time_step)

        # If delay edge exists, tell this about the data too, so it can
        # generate its own data
        if (max_row_info.delayed_max_n_synapses > 0 and
                gen.app_edge.delay_edge is not None):
            gen.app_edge.delay_edge.pre_vertex.add_generator_data(
                max_row_info.undelayed_max_n_synapses,
                max_row_info.delayed_max_n_synapses, gen.pre_slices,
                gen.pre_index, post_slices, post_slice_index, gen.pre_slice,
                post_vertex_slice, gen.synapse_info,
                gen.app_edge.n_delay_stages + 1, machine_time_step)
        elif max_row_info.delayed_max_n_synapses != 0:
            raise Exception(
                "Found delayed items but no delay machine edge for {}".format(
                    gen.app_edge.label))

        # Skip over the normal bytes but still write a master pop entry
        synaptic_matrix_offset = 0xFFFFFFFF
        index = None
        if max_row_info.undelayed_max_n_synapses:
            synaptic_matrix_offset = \
                self.__poptable_type.get_next_allowed_address(block_addr)
            index = self.__poptable_type.update_master_population_table(
                synaptic_matrix_offset, max_row_info.undelayed_max_words,
                gen.rinfo.first_key_and_mask)
            n_bytes_undelayed = (
                max_row_info.undelayed_max_bytes * gen.pre_slice.n_atoms)
            block_addr = synaptic_matrix_offset + n_bytes_undelayed

            # The synaptic matrix offset is in words for the generator
            synaptic_matrix_offset //= BYTES_PER_WORD
        elif gen.rinfo is not None:
            index = self.__poptable_type.update_master_population_table(
                0, 0, gen.rinfo.first_key_and_mask)

        if block_addr > all_syn_block_sz:
            raise Exception(
                "Too much synaptic memory has been written: {} of {} ".format(
                    block_addr, all_syn_block_sz))

        # Skip over the delayed bytes but still write a master pop entry
        delayed_synaptic_matrix_offset = 0xFFFFFFFF
        n_delay_stages = 0
        delay_rinfo = self.__delay_key_index.get(
            (gen.app_edge.pre_vertex, gen.pre_slice), None)
        d_index = None
        if max_row_info.delayed_max_n_synapses:
            n_delay_stages = gen.app_edge.n_delay_stages
            delayed_synaptic_matrix_offset = \
                self.__poptable_type.get_next_allowed_address(
                    block_addr)
            d_index = self.__poptable_type.update_master_population_table(
                delayed_synaptic_matrix_offset, max_row_info.delayed_max_words,
                delay_rinfo.first_key_and_mask)
            n_bytes_delayed = (
                max_row_info.delayed_max_bytes * gen.pre_slice.n_atoms *
                n_delay_stages)
            block_addr = delayed_synaptic_matrix_offset + n_bytes_delayed

            # The delayed synaptic matrix offset is in words for the generator
            delayed_synaptic_matrix_offset //= BYTES_PER_WORD
        elif delay_rinfo is not None:
            d_index = self.__poptable_type.update_master_population_table(
                0, 0, delay_rinfo.first_key_and_mask)

        if block_addr > all_syn_block_sz:
            raise Exception(
                "Too much synaptic memory has been written: {} of {} ".format(
                    block_addr, all_syn_block_sz))

        # Get additional data for the synapse expander
        generator_data.append(GeneratorData(
            synaptic_matrix_offset, delayed_synaptic_matrix_offset,
            max_row_info.undelayed_max_words, max_row_info.delayed_max_words,
            max_row_info.undelayed_max_n_synapses,
            max_row_info.delayed_max_n_synapses, gen.pre_slices, gen.pre_index,
            post_slices, post_slice_index, gen.pre_slice, post_vertex_slice,
            gen.synapse_info, n_delay_stages + 1, machine_time_step))
        self.__gen_on_machine[post_vertex_slice] = True

        if index is not None and d_index is not None and index != d_index:
            raise Exception(
                "Delay index {} and normal index {} do not match".format(
                    d_index, index))
        return block_addr, index

    def __write_block(
            self, spec, synapse_info, pre_slices,
            pre_slice_index, post_slices, post_slice_index, pre_vertex_slice,
            post_vertex_slice, app_edge, single_synapses,
            weight_scales, machine_time_step, rinfo, all_syn_block_sz,
            block_addr, single_addr, machine_edge):
        """
        :param ~.DataSpecificationGenerator spec:
        :param SynapseInformation synapse_info:
        :param list(.Slice) pre_slices:
        :param int pre_slice_index:
        :param list(.Slice) post_slices:
        :param int post_slice_index:
        :param .Slice pre_vertex_slice:
        :param .Slice post_vertex_slice:
        :param ProjectionApplicationEdge app_edge:
        :param list(~numpy.ndarray) single_synapses:
        :param dict(AbstractSynapseType,float) weight_scales:
        :param int machine_time_step:
        :param .PartitionRoutingInfo rinfo:
        :param int all_syn_block_sz:
        :param int block_addr:
        :param int single_addr:
        :param ProjectionMachineEdge machine_edge:
        :rtype: tuple(int,int,int)
        """
        (row_data, row_length, delayed_row_data, delayed_row_length,
         delayed_source_ids, delay_stages) = self.__synapse_io.get_synapses(
             synapse_info, pre_slices, pre_slice_index, post_slices,
             post_slice_index, pre_vertex_slice, post_vertex_slice,
             app_edge.n_delay_stages, self.__poptable_type,
             self.__n_synapse_types, weight_scales, machine_time_step,
             app_edge=app_edge, machine_edge=machine_edge)

        if app_edge.delay_edge is not None:
            app_edge.delay_edge.pre_vertex.add_delays(
                pre_vertex_slice, delayed_source_ids, delay_stages)
        elif delayed_source_ids.size != 0:
            raise Exception(
                "Found delayed source IDs but no delay "
                "machine edge for {}".format(app_edge.label))

        if (app_edge, synapse_info) in self.__pre_run_connection_holders:
            for conn_holder in self.__pre_run_connection_holders[
                    app_edge, synapse_info]:
                conn_holder.add_connections(self._read_synapses(
                    synapse_info, pre_vertex_slice, post_vertex_slice,
                    row_length, delayed_row_length, weight_scales,
                    row_data, delayed_row_data, machine_time_step))
                conn_holder.finish()

        index = None
        if row_data.size:
            block_addr, single_addr, index = self.__write_row_data(
                spec, synapse_info.connector, pre_vertex_slice,
                post_vertex_slice, row_length, row_data, rinfo,
                single_synapses, block_addr, single_addr, app_edge,
                synapse_info)
        elif rinfo is not None:
            index = self.__poptable_type.update_master_population_table(
                0, 0, rinfo.first_key_and_mask)
        del row_data

        if block_addr > all_syn_block_sz:
            raise Exception(
                "Too much synaptic memory has been written: {} of {} ".format(
                    block_addr, all_syn_block_sz))

        delay_rinfo = self.__delay_key_index.get(
            (app_edge.pre_vertex, pre_vertex_slice), None)
        d_index = None
        if delayed_row_data.size:
            block_addr, single_addr, d_index = self.__write_row_data(
                spec, synapse_info.connector, pre_vertex_slice,
                post_vertex_slice, delayed_row_length, delayed_row_data,
                delay_rinfo, single_synapses,  block_addr, single_addr,
                app_edge, synapse_info)
        elif delay_rinfo is not None:
            d_index = self.__poptable_type.update_master_population_table(
                0, 0, delay_rinfo.first_key_and_mask)
        del delayed_row_data

        if block_addr > all_syn_block_sz:
            raise Exception(
                "Too much synaptic memory has been written: {} of {} ".format(
                    block_addr, all_syn_block_sz))
        if d_index is not None and index is not None and index != d_index:
            raise Exception(
                "Delay index {} and normal index {} do not match".format(
                    d_index, index))
        return block_addr, single_addr, index

    def __is_direct(
            self, single_addr, connector, pre_vertex_slice, post_vertex_slice,
            app_edge, synapse_info):
        """ Determine if the given connection can be done with a "direct"\
            synaptic matrix - this must have an exactly 1 entry per row

        :param int single_addr:
        :param AbstractConnector connector:
        :param ~pacman.model.graphs.common.Slice pre_vertex_slice:
        :param ~pacman.model.graphs.common.Slice post_vertex_slice:
        :param ProjectionApplicationEdge app_edge:
        :param SynapseInformation synapse_info:
        :rtype: bool
        """
        return (
            app_edge.n_delay_stages == 0 and
            connector.use_direct_matrix(synapse_info) and
            (single_addr + (pre_vertex_slice.n_atoms * BYTES_PER_WORD) <=
                self.__one_to_one_connection_dtcm_max_bytes) and
            (pre_vertex_slice.lo_atom == post_vertex_slice.lo_atom) and
            (pre_vertex_slice.hi_atom == post_vertex_slice.hi_atom))

    def __write_row_data(
            self, spec, connector, pre_vertex_slice, post_vertex_slice,
            row_length, row_data, rinfo, single_synapses,
            block_addr, single_addr, app_edge, synapse_info):
        """
        :param ~.DataSpecificationGenerator spec:
        :param AbstractConnector connector:
        :param ~.Slice pre_vertex_slice:
        :param ~.Slice post_vertex_slice:
        :param int row_length:
        :param ~numpy.ndarray row_data:
        :param .PartitionRoutingInfo rinfo:
        :param list(~numpy.ndarray) single_synapses:
        :param int block_addr:
        :param int single_addr:
        :param ProjectionApplicationEdge app_edge:
        :param SynapseInfornation synapse_info:
        :rtype: tuple(int,int,int)
        """
        if row_length == 1 and self.__is_direct(
                single_addr, connector, pre_vertex_slice, post_vertex_slice,
                app_edge, synapse_info):
            single_rows = row_data.reshape(-1, 4)[:, 3]
            single_synapses.append(single_rows)
            index = self.__poptable_type.update_master_population_table(
                single_addr, 1, rinfo.first_key_and_mask, is_single=True)
            single_addr += len(single_rows) * BYTES_PER_WORD
        else:
            block_addr = self._write_padding(spec, block_addr)
            spec.switch_write_focus(self._synaptic_matrix_region)
            spec.write_array(row_data)
            index = self.__poptable_type.update_master_population_table(
                block_addr, row_length, rinfo.first_key_and_mask)
            block_addr += len(row_data) * BYTES_PER_WORD
        return block_addr, single_addr, index

    def __get_closest_weight(self, value):
        """ Get the best representation of the weight so that both weight and
            1 / w work
        """
        if abs(value) < 1.0:
            return DataType.S1615.closest_representable_value(value)
        return 1 / (
            DataType.S1615.closest_representable_value_above(1 / value))

    def _calculate_min_weights(
            self, application_vertex, application_graph, weight_scale):
        min_weights = [sys.maxsize for _ in range(self.__n_synapse_types)]
        for app_edge in application_graph.get_edges_ending_at_vertex(
                application_vertex):
            if isinstance(app_edge, ProjectionApplicationEdge):
                for synapse_info in app_edge.synapse_information:
                    synapse_type = synapse_info.synapse_type

                    connector = synapse_info.connector
                    weight_min = connector.get_weight_minimum(
                        synapse_info.weights, self.__weight_random_sigma)
                    if weight_min != 0:
                        weight_min = self.__get_closest_weight(weight_min)
                    weight_min *= weight_scale
                    if weight_min != 0:
                        min_weights[synapse_type] = min(
                            min_weights[synapse_type], weight_min)

                    synapse_dynamics = synapse_info.synapse_dynamics
                    if isinstance(synapse_dynamics, SynapseDynamicsSTDP):
                        min_delta = synapse_dynamics.get_weight_min_delta(
                            self.__max_stdp_spike_delta)
                        min_delta = self.__get_closest_weight(min_delta)
                        min_delta *= weight_scale
                        # This also depends on the earlier calculated minimum
                        min_delta = float_gcd(min_delta, weight_min)
                        if min_delta is not None and min_delta != 0:
                            min_weights[synapse_type] = min(
                                min_weights[synapse_type], min_delta)
                    elif isinstance(synapse_dynamics,
                                    SynapseDynamicsStructuralStatic):
                        weight_min = synapse_dynamics.initial_weight
                        weight_min *= weight_scale
                        if weight_min != 0:
                            min_weights[synapse_type] = min(
                                min_weights[synapse_type], weight_min)

        # Convert values to their closest representable value to ensure
        # that division works for the minimum value
        min_weights = [self.__get_closest_weight(m)
                       if m != sys.maxsize else 0 for m in min_weights]

        # The minimum weight shouldn't be 0 unless set above (and then it
        # doesn't matter that we use the min as there are no weights); so
        # set the weight to the smallest representable value if 0
        min_weights = [m if m > 0 else DataType.S1615.decode_from_int(1)
                       for m in min_weights]

        self.__check_weights(
            min_weights, weight_scale, application_graph, application_vertex)
        return min_weights

    def __check_weights(
            self, min_weights, weight_scale, app_graph, app_vertex):
        """ Warn the user about weights that can't be represented properly
            where possible
        """
        for app_edge in app_graph.get_edges_ending_at_vertex(app_vertex):
            if isinstance(app_edge, ProjectionApplicationEdge):
                for synapse_info in app_edge.synapse_information:
                    weights = synapse_info.weights
                    synapse_type = synapse_info.synapse_type
                    min_weight = min_weights[synapse_type]
                    if numpy.isscalar(weights):
                        self.__check_weight(
                            min_weight, weights, weight_scale, app_edge,
                            synapse_info)
                    elif hasattr(weights, "__getitem__"):
                        for w in weights:
                            self.__check_weight(
                                min_weight, w, weight_scale, app_edge,
                                synapse_info)

    def __check_weight(
            self, min_weight, weight, weight_scale, app_edge, synapse_info):
        """ Warn the user about a weight that can't be represented properly
            where possible
        """
        r_weight = weight * weight_scale / min_weight
        r_weight = (DataType.UINT16.closest_representable_value(
            r_weight) * min_weight) / weight_scale
        if weight != r_weight:
            self.__weight_provenance[weight, r_weight].append(
                (app_edge, synapse_info))

    def _get_min_weights(
            self, application_vertex, application_graph, weight_scale):
        if self.__min_weights is None:
            self.__min_weights = self._calculate_min_weights(
                application_vertex, application_graph, weight_scale)
        return self.__min_weights
=======
        :param float weight_scale:
        """
        if self.__ring_buffer_shifts is None:
            self.__ring_buffer_shifts = \
                self._get_ring_buffer_to_input_left_shifts(
                    machine_vertex, machine_graph, machine_time_step,
                    weight_scale)
            self.__weight_scales = numpy.array([
                self.__get_weight_scale(r) * weight_scale
                for r in self.__ring_buffer_shifts])
>>>>>>> d5b28ed8

    def write_data_spec(
            self, spec, application_vertex, post_vertex_slice, machine_vertex,
            machine_graph, application_graph, routing_info, weight_scale,
            machine_time_step):
        """
        :param ~data_specification.DataSpecificationGenerator spec:
            The data specification to write to
        :param ~pacman.model.graphs.application_graph.ApplicationGraph \
        application_graph: the app graph
        :param AbstractPopulationVertex application_vertex:
            The vertex owning the synapses
        :param ~pacman.model.graphs.common.Slice post_vertex_slice:
            The part of the vertex we're dealing with
        :param PopulationMachineVertex machine_vertex: The machine vertex
        :param ~pacman.model.placements.Placement placement:
            Where the vertex is placed
        :param ~pacman.model.graphs.machine.MachineGraph machine_graph:
            The graph containing the machine vertex
        :param ~pacman.model.graphs.application.ApplicationGraph \
                application_graph:
            The graph containing the application vertex
        :param ~pacman.model.routing_info.RoutingInfo routing_info:
            How messages are routed
        :param float weight_scale: How to scale the weights of the synapses
        :param int machine_time_step:
        """

        # Reserve the memory
        in_edges = application_graph.get_edges_ending_at_vertex(
            application_vertex)
        matrices = self.__get_synaptic_matrices(post_vertex_slice)
        all_syn_block_sz = matrices.synapses_size(in_edges)
        self._reserve_memory_regions(
            spec, post_vertex_slice, all_syn_block_sz, machine_graph,
            machine_vertex)

<<<<<<< HEAD
        min_weights = self._get_min_weights(
            application_vertex, application_graph, weight_scale)
        weight_scales = self._write_synapse_parameters(
            spec, min_weights, weight_scale)
=======
        self.__update_ring_buffer_shifts_and_weight_scales(
            machine_vertex, machine_graph, machine_time_step,
            weight_scale)
        spec.switch_write_focus(self._synapse_params_region)
        # write the bool for deleting packets that were too late for a timer
        spec.write_value(int(self.__drop_late_spikes))
        # Write the ring buffer shifts
        spec.write_array(self.__ring_buffer_shifts)
>>>>>>> d5b28ed8

        gen_data = matrices.write_synaptic_matrix_and_master_population_table(
            spec, machine_vertex, all_syn_block_sz, self.__weight_scales,
            routing_info, machine_graph)

        if self.__synapse_dynamics is not None:
            self.__synapse_dynamics.write_parameters(
                spec, self._synapse_dynamics_region,
                machine_time_step, self.__weight_scales)

            if isinstance(self.__synapse_dynamics,
                          AbstractSynapseDynamicsStructural):
                self.__synapse_dynamics.write_structural_parameters(
                    spec, self._struct_dynamics_region, machine_time_step,
                    self.__weight_scales, machine_graph, machine_vertex,
                    routing_info, matrices)

        self._write_on_machine_data_spec(spec, post_vertex_slice, gen_data)

    def _write_on_machine_data_spec(
            self, spec, post_vertex_slice, generator_data):
        """ Write the data spec for the synapse expander

        :param ~.DataSpecificationGenerator spec:
            The specification to write to
        :param ~pacman.model.common.Slice post_vertex_slice:
            The slice of the vertex being written
        :param weight_scales: scaling of weights on each synapse
        :type weight_scales: list(int or float)
        :param list(GeneratorData) generator_data:
        """
        if not generator_data:
            return

        n_bytes = (
            SYNAPSES_BASE_GENERATOR_SDRAM_USAGE_IN_BYTES +
            (self.__n_synapse_types * DataType.U3232.size))
        for data in generator_data:
            n_bytes += data.size

        spec.reserve_memory_region(
            region=self._connector_builder_region,
            size=n_bytes, label="ConnectorBuilderRegion")
        spec.switch_write_focus(self._connector_builder_region)

        spec.write_value(len(generator_data))
        spec.write_value(post_vertex_slice.lo_atom)
        spec.write_value(post_vertex_slice.n_atoms)
        spec.write_value(self.__n_synapse_types)
        spec.write_value(get_n_bits(self.__n_synapse_types))
        n_neuron_id_bits = get_n_bits(post_vertex_slice.n_atoms)
        spec.write_value(n_neuron_id_bits)
        for w in self.__weight_scales:
            # if the weights are high enough and the population size large
            # enough, then weight_scales < 1 will result in a zero scale
            # if converted to an int, so we use U3232 here instead (as there
            # can be scales larger than U1616.max in conductance-based models)
            dtype = DataType.U3232
            spec.write_value(data=min(w, dtype.max), data_type=dtype)

        for data in generator_data:
            spec.write_array(data.gen_data)

    def get_connections_from_machine(
            self, transceiver, placements, app_edge, synapse_info):
        """ Read the connections from the machine for a given projection

        :param Transceiver transceiver: Used to read the data from the machine
        :param Placements placements: Where the vertices are on the machine
        :param ProjectionApplicationEdge app_edge:
            The application edge of the projection
        :param SynapseInformation synapse_info:
            The synapse information of the projection
        :return: The connections from the machine, with dtype
            AbstractSynapseDynamics.NUMPY_CONNECTORS_DTYPE
        :rtype: ~numpy.ndarray
        """

        post_vertices = app_edge.post_vertex.machine_vertices

        # Start with something in the list so that concatenate works
        connections = [numpy.zeros(
                0, dtype=AbstractSynapseDynamics.NUMPY_CONNECTORS_DTYPE)]
        progress = ProgressBar(
            len(post_vertices),
            "Getting synaptic data between {} and {}".format(
                app_edge.pre_vertex.label, app_edge.post_vertex.label))
        for post_vertex in progress.over(post_vertices):
            post_slice = post_vertex.vertex_slice
            placement = placements.get_placement_of_vertex(post_vertex)
            matrix = self.__get_synaptic_matrices(post_slice)
            connections.extend(matrix.get_connections_from_machine(
                transceiver, placement, app_edge, synapse_info))
        return numpy.concatenate(connections)

    def gen_on_machine(self, post_vertex_slice):
        """ True if the synapses should be generated on the machine

        :param ~pacman.model.graphs.common.Slice post_vertex_slice:
            The slice of the vertex to determine the generation status of
        :rtype: bool
        """
        matrices = self.__get_synaptic_matrices(post_vertex_slice)
        return matrices.gen_on_machine

    def reset_ring_buffer_shifts(self):
<<<<<<< HEAD
        if self.__min_weights_auto:
            self.__min_weights = None
=======
        """ Reset the ring buffer shifts; needed if projection data changes
            between runs
        """
        self.__ring_buffer_shifts = None
        self.__weight_scales = None

    def clear_connection_cache(self):
        """ Flush the cache of connection information; needed for a second run
        """
        for matrices in itervalues(self.__synaptic_matrices):
            matrices.clear_connection_cache()
>>>>>>> d5b28ed8

    @property
    def changes_during_run(self):
        """ Whether the synapses being managed change during running.

        :rtype: bool
        """
        if self.__synapse_dynamics is None:
            return False
        return self.__synapse_dynamics.changes_during_run

<<<<<<< HEAD
    def get_weight_provenance(self, label, synapse_names):
        """ Get provenance data for weights

        :param str label: The label of the vertex
        :param list synapse_names: List of the names of the synapses
        :return: A list of provenance items
        """
        prov_items = list()
        # Record the min weight used for each synapse type
        for i, weight in enumerate(self.__min_weights):
            prov_items.append(ProvenanceDataItem(
                [label, "min_weight_{}".format(synapse_names[i])],
                weight))

        # Report any known weights that couldn't be represented
        for (weight, r_weight) in self.__weight_provenance:
            edge_info = self.__weight_provenance[weight, r_weight]
            for i, (app_edge, s_info) in enumerate(edge_info):
                prov_items.append(ProvenanceDataItem(
                    [label, app_edge.label,
                     s_info.connector.__class__.__name__,
                     "weight_representation"], r_weight,
                    report=(i == 0),
                    message="Weight of {} could not be represented precisely;"
                            " a weight of {} was used instead".format(
                                weight, r_weight)))

        return prov_items
=======
    def read_generated_connection_holders(self, transceiver, placement):
        """ Fill in any pre-run connection holders for data which is generated
            on the machine, after it has been generated

        :param Transceiver transceiver: How to read the data from the machine
        :param Placement placement: where the data is to be read from
        """
        matrices = self.__get_synaptic_matrices(placement.vertex.vertex_slice)
        matrices.read_generated_connection_holders(transceiver, placement)

    def clear_all_caches(self):
        """ Clears all cached data in the case that a reset requires remapping
            which might change things
        """
        # Clear the local caches
        self.clear_connection_cache()
        self.reset_ring_buffer_shifts()

        # We can simply reset this dict to reset everything downstream
        self.__synaptic_matrices = dict()
>>>>>>> d5b28ed8
<|MERGE_RESOLUTION|>--- conflicted
+++ resolved
@@ -12,63 +12,37 @@
 #
 # You should have received a copy of the GNU General Public License
 # along with this program.  If not, see <http://www.gnu.org/licenses/>.
-<<<<<<< HEAD
-from collections import defaultdict, namedtuple
-import math
+
 import struct
 import numpy
 import sys
 
+from collections import defaultdict, namedtuple
+from six import itervalues
+
+from spinn_utilities.progress_bar import ProgressBar
+
 from data_specification.enums import DataType
-from spinn_front_end_common.utilities.helpful_functions import (
-    locate_memory_region_for_placement, read_config)
+
+from spinn_front_end_common.utilities.helpful_functions import read_config
 from spinn_front_end_common.utilities.constants import BYTES_PER_WORD
-from spynnaker.pyNN.models.neuron.generator_data import GeneratorData
-from spynnaker.pyNN.models.neural_projections.connectors import (
-    AbstractGenerateConnectorOnMachine)
-from spynnaker.pyNN.models.neural_projections import ProjectionApplicationEdge
-from .synapse_dynamics import (
-    AbstractSynapseDynamicsStructural,
-    AbstractGenerateOnMachine, SynapseDynamicsStructuralSTDP)
-from spynnaker.pyNN.models.neuron.synapse_io import SynapseIORowBased
-from spynnaker.pyNN.models.utility_models.delays import DelayExtensionVertex
-from spynnaker.pyNN.utilities.constants import POPULATION_BASED_REGIONS
-from spynnaker.pyNN.utilities.utility_calls import get_n_bits, float_gcd
-from spynnaker.pyNN.models.neuron.master_pop_table import (
-    MasterPopTableAsBinarySearch)
-from spynnaker.pyNN.exceptions import SynapticConfigurationException
-from spynnaker.pyNN.models.neuron.synapse_dynamics import (
-    SynapseDynamicsSTDP, SynapseDynamicsStructuralStatic)
 from spinn_front_end_common.utilities.utility_objs\
     .provenance_data_item import ProvenanceDataItem
-=======
-
-import math
-import struct
-import numpy
-from scipy import special  # @UnresolvedImport
-from six import itervalues
-
-from spinn_utilities.progress_bar import ProgressBar
-
-from data_specification.enums import DataType
-
-from spinn_front_end_common.utilities.constants import (
-    BYTES_PER_WORD, MICRO_TO_SECOND_CONVERSION)
 
 from spynnaker.pyNN.models.neural_projections import ProjectionMachineEdge
 from spynnaker.pyNN.models.abstract_models import AbstractMaxSpikes
 from spynnaker.pyNN.models.neuron.synapse_io import SynapseIORowBased
+from spynnaker.pyNN.models.neuron.synapse_dynamics import (
+    SynapseDynamicsSTDP, SynapseDynamicsStructuralStatic)
 from spynnaker.pyNN.utilities.constants import (
     POPULATION_BASED_REGIONS, POSSION_SIGMA_SUMMATION_LIMIT)
-from spynnaker.pyNN.utilities.utility_calls import (get_n_bits)
+from spynnaker.pyNN.utilities.utility_calls import get_n_bits, float_gcd
 from spynnaker.pyNN.utilities.running_stats import RunningStats
 
 from .synapse_dynamics import (
     AbstractSynapseDynamics, AbstractSynapseDynamicsStructural)
 from .synaptic_matrices import SYNAPSES_BASE_GENERATOR_SDRAM_USAGE_IN_BYTES
 from .synaptic_matrices import SynapticMatrices
->>>>>>> d5b28ed8
 
 TIME_STAMP_BYTES = BYTES_PER_WORD
 
@@ -99,34 +73,26 @@
         # The spikes-per-second to use for an incoming population that doesn't
         # specify this
         "__spikes_per_second",
-<<<<<<< HEAD
-        "__min_weights",
-        "__min_weights_auto",
-=======
         # The dynamics used by the synapses e.g. STDP, static etc.
->>>>>>> d5b28ed8
         "__synapse_dynamics",
         # The reader and writer of synapses to and from SpiNNaker
         "__synapse_io",
         # A list of scale factors for the weights for each synapse type
         "__weight_scales",
-<<<<<<< HEAD
+        # The minimum weight value for each synapse type
+        "__min_weights",
+        # Bool to specify whether to calculate minimum weights automatically
+        "__min_weights_auto",
+        # A sigma value to use in the minimum weight calculation
         "__weight_random_sigma",
+        # A delta value to use in the minimum weight calculation with STDP
         "__max_stdp_spike_delta",
-        "__gen_on_machine",
-        "__max_row_info",
-        "__synapse_indices",
+        # A store for the real->representable weight mapping for provenance
         "__weight_provenance",
-=======
-        # A list of ring buffer shift values corresponding to the weight
-        # scales; a left shift by this amount will do the multiplication by
-        # the weight scale
-        "__ring_buffer_shifts",
         # The actual synaptic matrix handling code, split for simplicity
         "__synaptic_matrices",
         # Determine whether spikes should be dropped if they arrive after the
         # end of a timestep
->>>>>>> d5b28ed8
         "__drop_late_spikes",
         # Overridable (for testing only) region IDs
         "_synapse_params_region",
@@ -143,15 +109,10 @@
     # 1. address of direct addresses, 2. size of direct addresses matrix size
     STATIC_SYNAPSE_MATRIX_SDRAM_IN_BYTES = 2 * BYTES_PER_WORD
 
-<<<<<<< HEAD
     def __init__(
             self, n_synapse_types, ring_buffer_sigma, spikes_per_second,
             min_weights, weight_random_sigma, max_stdp_spike_delta, config,
-            drop_late_spikes, population_table_type=None, synapse_io=None):
-=======
-    def __init__(self, n_synapse_types, ring_buffer_sigma, spikes_per_second,
-                 config, drop_late_spikes):
->>>>>>> d5b28ed8
+            drop_late_spikes):
         """
         :param int n_synapse_types:
             number of synapse types on a neuron (e.g., 2 for excitatory and
@@ -165,9 +126,9 @@
         :type spikes_per_second: float or None
         :param min_weights: minimum weight list
         :type min_weights: float or None
-        :param weight_random_sigma: sigma value for ?
+        :param weight_random_sigma: sigma value to use in minimum weight calc
         :type weight_random_sigma: float or None
-        :param max_stdp_spike_delta: delta
+        :param max_stdp_spike_delta: delta value to use in min weight STDP calc
         :type max_stdp_spike_delta: float or None
         :param ~configparser.RawConfigParser config: The system configuration
         :param bool drop_late_spikes: control flag for dropping late packets.
@@ -240,18 +201,7 @@
         self.__synapse_dynamics = None
 
         # Keep the details once computed to allow reading back
-<<<<<<< HEAD
         self.__weight_scales = dict()
-        self.__delay_key_index = dict()
-        self.__retrieved_blocks = dict()
-
-        # A list of connection holders to be filled in pre-run, indexed by
-        # the edge the connection is for
-        self.__pre_run_connection_holders = defaultdict(list)
-=======
-        self.__weight_scales = None
-        self.__ring_buffer_shifts = None
->>>>>>> d5b28ed8
 
         # Limit the DTCM used by one-to-one connections
         self.__all_single_syn_sz = config.getint(
@@ -263,22 +213,14 @@
     def __get_synaptic_matrices(self, post_vertex_slice):
         """ Get the synaptic matrices for a given slice of the vertex
 
-<<<<<<< HEAD
-        # A map of synapse information for each machine pre vertex to index
-        self.__synapse_indices = dict()
-
+        :param ~pacman.model.graphs.common.Slice post_vertex_slice:
+            the slice of the vertex to get the matrices for
+        :rtype: SynapticMatrices
+        """
         # Store weight provenance information mapping from
         # (real weight, represented weight) -> list of edges
         self.__weight_provenance = defaultdict(list)
 
-        # Track writes inside the synaptic matrix region (to meet sizes):
-        self._host_generated_block_addr = 0
-        self._on_chip_generated_block_addr = 0
-=======
-        :param ~pacman.model.graphs.common.Slice post_vertex_slice:
-            the slice of the vertex to get the matrices for
-        :rtype: SynapticMatrices
-        """
         # Use the cached version if possible
         if post_vertex_slice in self.__synaptic_matrices:
             return self.__synaptic_matrices[post_vertex_slice]
@@ -301,7 +243,6 @@
         """
         matrices = self.__get_synaptic_matrices(post_vertex_slice)
         return matrices.host_generated_block_addr
->>>>>>> d5b28ed8
 
     def on_chip_written_matrix_size(self, post_vertex_slice):
         """ The size of the matrix that will be written on the machine for a
@@ -497,152 +438,49 @@
                     size=synapse_structural_dynamics_sz,
                     label='synapseDynamicsStructuralParams')
 
-<<<<<<< HEAD
-    def _write_synapse_parameters(
-            self, spec, min_weights, weight_scale):
-        """Get the ring buffer shifts and scaling factors.
-
-        :param ~.DataSpecificationGenerator spec:
-        :param ~numpy.ndarray min_weights:
-        :param float weight_scale:
-        :rtype: ~numpy.ndarray
-        """
-        spec.switch_write_focus(self._synapse_params_region)
-
-        # write the bool for deleting packets that were too late for a timer
-        spec.write_value(int(self.__drop_late_spikes))
-
-        # Write the minimum weights
-        for w in min_weights:
-            spec.write_value(w, data_type=DataType.S1615)
-
-        # Return the weight scaling factors
-        return numpy.array([(1 / w) * weight_scale if w != 0 else 0
-                            for w in min_weights])
-
-    def _write_padding(self, spec, next_block_start_address):
-        """
-        :param ~.DataSpecificationGenerator spec:
-        :param int next_block_start_address:
-        :rtype: int
-        """
-        next_block_allowed_address = self.__poptable_type\
-            .get_next_allowed_address(next_block_start_address)
-        if next_block_allowed_address != next_block_start_address:
-
-            # Pad out data file with the added alignment bytes:
-            spec.comment("\nWriting population table required padding\n")
-            spec.switch_write_focus(self._synaptic_matrix_region)
-            spec.set_register_value(
-                register_id=15,
-                data=next_block_allowed_address - next_block_start_address)
-            spec.write_repeated_value(
-                data=0xDD, repeats=15, repeats_is_register=True,
-                data_type=DataType.UINT8)
-            return next_block_allowed_address
-        return next_block_start_address
-
-    def _write_synaptic_matrix_and_master_population_table(
-            self, spec, post_slices, post_slice_index, machine_vertex,
-            post_vertex_slice, all_syn_block_sz, weight_scales,
-            routing_info, machine_graph, machine_time_step):
-        """ Simultaneously generates both the master population table and
-            the synaptic matrix.
-=======
-    @staticmethod
-    def _ring_buffer_expected_upper_bound(
-            weight_mean, weight_std_dev, spikes_per_second,
-            machine_timestep, n_synapses_in, sigma):
-        """ Provides expected upper bound on accumulated values in a ring\
-            buffer element.
-
-        Requires an assessment of maximum Poisson input rate.
-
-        Assumes knowledge of mean and SD of weight distribution, fan-in\
-        and timestep.
-
-        All arguments should be assumed real values except n_synapses_in\
-        which will be an integer.
-
-        :param float weight_mean: Mean of weight distribution (in either nA or\
-            microSiemens as required)
-        :param float weight_std_dev: SD of weight distribution
-        :param float spikes_per_second: Maximum expected Poisson rate in Hz
-        :param int machine_timestep: in us
-        :param int n_synapses_in: No of connected synapses
-        :param float sigma: How many SD above the mean to go for upper bound;\
-            a good starting choice is 5.0. Given length of simulation we can\
-            set this for approximate number of saturation events.
-        :rtype: float
-        """
-        # E[ number of spikes ] in a timestep
-        steps_per_second = MICRO_TO_SECOND_CONVERSION / machine_timestep
-        average_spikes_per_timestep = (
-            float(n_synapses_in * spikes_per_second) / steps_per_second)
-
-        # Exact variance contribution from inherent Poisson variation
-        poisson_variance = average_spikes_per_timestep * (weight_mean ** 2)
-
-        # Upper end of range for Poisson summation required below
-        # upper_bound needs to be an integer
-        upper_bound = int(round(average_spikes_per_timestep +
-                                POSSION_SIGMA_SUMMATION_LIMIT *
-                                math.sqrt(average_spikes_per_timestep)))
-
-        # Closed-form exact solution for summation that gives the variance
-        # contributed by weight distribution variation when modulated by
-        # Poisson PDF.  Requires scipy.special for gamma and incomplete gamma
-        # functions. Beware: incomplete gamma doesn't work the same as
-        # Mathematica because (1) it's regularised and needs a further
-        # multiplication and (2) it's actually the complement that is needed
-        # i.e. 'gammaincc']
-
-        weight_variance = 0.0
-
-        if weight_std_dev > 0:
-            # pylint: disable=no-member
-            lngamma = special.gammaln(1 + upper_bound)
-            gammai = special.gammaincc(
-                1 + upper_bound, average_spikes_per_timestep)
-
-            big_ratio = (math.log(average_spikes_per_timestep) * upper_bound -
-                         lngamma)
-
-            if -701.0 < big_ratio < 701.0 and big_ratio != 0.0:
-                log_weight_variance = (
-                    -average_spikes_per_timestep +
-                    math.log(average_spikes_per_timestep) +
-                    2.0 * math.log(weight_std_dev) +
-                    math.log(math.exp(average_spikes_per_timestep) * gammai -
-                             math.exp(big_ratio)))
-                weight_variance = math.exp(log_weight_variance)
-
-        # upper bound calculation -> mean + n * SD
-        return ((average_spikes_per_timestep * weight_mean) +
-                (sigma * math.sqrt(poisson_variance + weight_variance)))
-
-    def _get_ring_buffer_to_input_left_shifts(
-            self, machine_vertex, machine_graph, machine_timestep,
-            weight_scale):
-        """ Get the scaling of the ring buffer to provide as much accuracy as\
-            possible without too much overflow
-
-        :param .MachineVertex machine_vertex:
-        :param .MachineGraph machine_graph:
-        :param int machine_timestep:
-        :param float weight_scale:
-        :rtype: list(int)
-        """
-        weight_scale_squared = weight_scale * weight_scale
-        n_synapse_types = self.__n_synapse_types
-        running_totals = [RunningStats() for _ in range(n_synapse_types)]
-        delay_running_totals = [RunningStats() for _ in range(n_synapse_types)]
-        total_weights = numpy.zeros(n_synapse_types)
-        biggest_weight = numpy.zeros(n_synapse_types)
-        weights_signed = False
-        rate_stats = [RunningStats() for _ in range(n_synapse_types)]
-        steps_per_second = MICRO_TO_SECOND_CONVERSION / machine_timestep
-
+#     def _write_synapse_parameters(
+#             self, spec, min_weights, weight_scale):
+#         """Get the ring buffer shifts and scaling factors.
+#         :param ~.DataSpecificationGenerator spec: The data spec to reserve in
+#         :param ~numpy.ndarray min_weights: Minimum weights per synapse type
+#         :param float weight_scale: The weight scale value to use when writing
+#         :rtype: ~numpy.ndarray
+#         """
+#         spec.switch_write_focus(self._synapse_params_region)
+#
+#         # write the bool for deleting packets that were too late for a timer
+#         spec.write_value(int(self.__drop_late_spikes))
+#
+#         # Write the minimum weights
+#         for w in min_weights:
+#             spec.write_value(w, data_type=DataType.S1615)
+#
+#         # Return the weight scaling factors
+#         return numpy.array([(1 / w) * weight_scale if w != 0 else 0
+#                             for w in min_weights])
+
+    def __get_closest_weight(self, value):
+        """ Get the best representation of the weight so that both weight and
+            1 / w work
+        :param float value: value to get the closest weight of
+        """
+        if abs(value) < 1.0:
+            return DataType.S1615.closest_representable_value(value)
+        return 1 / (
+            DataType.S1615.closest_representable_value_above(1 / value))
+
+    def _calculate_min_weights(
+            self, machine_vertex, machine_graph, weight_scale):
+        """ Calculate the minimum weights required to best represent all the
+            possible weights coming into the specified machine vertex
+        :param ~.MachineVertex machine_vertex: The machine vertex
+        :param ~.MachineGraph machine_graph: The machine graph
+        :param float weight_scale: The weight_scale from the synapse input_type
+        """
+        # Initialise to a maximum value
+        min_weights = [sys.maxsize for _ in range(self.__n_synapse_types)]
+
+        # Create a synapse_map for edges into the machine_vertex
         synapse_map = dict()
         for machine_edge in machine_graph.get_edges_ending_at_vertex(
                 machine_vertex):
@@ -653,527 +491,34 @@
 
         for synapse_info in synapse_map:
             synapse_type = synapse_info.synapse_type
+            connector = synapse_info.connector
             synapse_dynamics = synapse_info.synapse_dynamics
-            connector = synapse_info.connector
-
-            weight_mean = (
-                synapse_dynamics.get_weight_mean(
-                    connector, synapse_info) * weight_scale)
-            n_connections = \
-                connector.get_n_connections_to_post_vertex_maximum(
-                    synapse_info)
-            weight_variance = synapse_dynamics.get_weight_variance(
-                connector, synapse_info.weights) * weight_scale_squared
-            running_totals[synapse_type].add_items(
-                weight_mean, weight_variance, n_connections)
-
-            delay_variance = synapse_dynamics.get_delay_variance(
-                connector, synapse_info.delays)
-            delay_running_totals[synapse_type].add_items(
-                0.0, delay_variance, n_connections)
-
-            weight_max = (synapse_dynamics.get_weight_maximum(
-                connector, synapse_info) * weight_scale)
-            biggest_weight[synapse_type] = max(
-                biggest_weight[synapse_type], weight_max)
-
-            spikes_per_tick = max(
-                1.0, self.__spikes_per_second / steps_per_second)
-            spikes_per_second = self.__spikes_per_second
-            pre_vertex = synapse_map[synapse_info].pre_vertex
-            if isinstance(pre_vertex, AbstractMaxSpikes):
-                rate = pre_vertex.max_spikes_per_second()
-                if rate != 0:
-                    spikes_per_second = rate
-                spikes_per_tick = \
-                    pre_vertex.max_spikes_per_ts(machine_timestep)
-            rate_stats[synapse_type].add_items(
-                spikes_per_second, 0, n_connections)
-            total_weights[synapse_type] += spikes_per_tick * (
-                weight_max * n_connections)
-
-            if synapse_dynamics.are_weights_signed():
-                weights_signed = True
-
-        max_weights = numpy.zeros(n_synapse_types)
-        for synapse_type in range(n_synapse_types):
-            if delay_running_totals[synapse_type].variance == 0.0:
-                max_weights[synapse_type] = max(total_weights[synapse_type],
-                                                biggest_weight[synapse_type])
-            else:
-                stats = running_totals[synapse_type]
-                rates = rate_stats[synapse_type]
-                max_weights[synapse_type] = min(
-                    self._ring_buffer_expected_upper_bound(
-                        stats.mean, stats.standard_deviation, rates.mean,
-                        machine_timestep, stats.n_items,
-                        self.__ring_buffer_sigma),
-                    total_weights[synapse_type])
-                max_weights[synapse_type] = max(
-                    max_weights[synapse_type], biggest_weight[synapse_type])
-
-        # Convert these to powers; we could use int.bit_length() for this if
-        # they were integers, but they aren't...
-        max_weight_powers = (
-            0 if w <= 0 else int(math.ceil(max(0, math.log(w, 2))))
-            for w in max_weights)
-
-        # If 2^max_weight_power equals the max weight, we have to add another
-        # power, as range is 0 - (just under 2^max_weight_power)!
-        max_weight_powers = (
-            w + 1 if (2 ** w) <= a else w
-            for w, a in zip(max_weight_powers, max_weights))
-
-        # If we have synapse dynamics that uses signed weights,
-        # Add another bit of shift to prevent overflows
-        if weights_signed:
-            max_weight_powers = (m + 1 for m in max_weight_powers)
-
-        return list(max_weight_powers)
-
-    @staticmethod
-    def __get_weight_scale(ring_buffer_to_input_left_shift):
-        """ Return the amount to scale the weights by to convert them from \
-            floating point values to 16-bit fixed point numbers which can be \
-            shifted left by ring_buffer_to_input_left_shift to produce an\
-            s1615 fixed point number
-
-        :param int ring_buffer_to_input_left_shift:
-        :rtype: float
-        """
-        return float(math.pow(2, 16 - (ring_buffer_to_input_left_shift + 1)))
-
-    def __update_ring_buffer_shifts_and_weight_scales(
-            self, machine_vertex, machine_graph, machine_time_step,
-            weight_scale):
-        """ Update the ring buffer shifts and weight scales for this vertex
->>>>>>> d5b28ed8
-
-        :param .MachineVertex machine_vertex:
-        :param .MachineGraph machine_graph:
-        :param int machine_time_step:
-<<<<<<< HEAD
-        :rtype: list(GeneratorData)
-        """
-        spec.comment(
-            "\nWriting Synaptic Matrix and Master Population Table:\n")
-
-        # Track writes inside the synaptic matrix region:
-        block_addr = 0
-
-        # Get the edges
-        in_edges = machine_graph.get_edges_ending_at_vertex(machine_vertex)
-
-        # Set up the master population table
-        self.__poptable_type.initialise_table()
-
-        # Set up for single synapses - write the offset of the single synapses
-        # initially 0
-        single_synapses = list()
-        spec.switch_write_focus(self._synaptic_matrix_region)
-        single_addr = 0
-
-        # Store a list of synapse info to be generated on the machine
-        generate_on_machine = list()
-
-        # For each machine edge in the vertex, create a synaptic list
-        for edge in in_edges:
-            if isinstance(edge.app_edge, ProjectionApplicationEdge):
-                spec.comment("\nWriting matrix for edge:{}\n".format(
-                    edge.label))
-
-                pre_vertex = edge.pre_vertex
-                pre_vertex_slice = pre_vertex.vertex_slice
-                pre_slices = edge.app_edge.pre_vertex.vertex_slices
-
-                for synapse_info in edge.app_edge.synapse_information:
-                    rinfo = routing_info.get_routing_info_for_edge(edge)
-
-                    # If connector is being built on SpiNNaker,
-                    # compute matrix sizes only
-                    if self.__may_generate_on_machine(
-                            synapse_info, single_addr, pre_vertex_slice,
-                            post_vertex_slice, edge.app_edge):
-                        # We will process this a little later
-                        generate_on_machine.append(_Gen(
-                            synapse_info, pre_slices, pre_vertex_slice,
-                            pre_vertex.index, edge.app_edge, rinfo))
-                        spec.comment("Will generate on machine")
-                        continue
-
-                    block_addr, single_addr, index = self.__write_block(
-                        spec, synapse_info, pre_slices, pre_vertex.index,
-                        post_slices, post_slice_index, pre_vertex_slice,
-                        post_vertex_slice, edge.app_edge, single_synapses,
-                        weight_scales, machine_time_step, rinfo,
-                        all_syn_block_sz, block_addr, single_addr,
-                        machine_edge=edge)
-                    self.__synapse_indices[
-                        synapse_info, pre_vertex_slice.lo_atom] = index
-
-        # Skip blocks that will be written on the machine, but add them
-        # to the master population table
-        generator_data = list()
-
-        self._host_generated_block_addr = block_addr
-        # numpy.random.shuffle(order)
-        for gen in generate_on_machine:
-            block_addr, index = self.__generate_on_chip_data(
-                gen, post_slices, post_slice_index, post_vertex_slice,
-                all_syn_block_sz, block_addr, machine_time_step,
-                generator_data)
-            self.__synapse_indices[
-                gen.synapse_info, gen.pre_slice.lo_atom] = index
-        self._on_chip_generated_block_addr = block_addr
-
-        self.__poptable_type.finish_master_pop_table(
-            spec, self._pop_table_region)
-
-        # Write the size and data of single synapses to the direct region
-        if single_synapses:
-            single_data = numpy.concatenate(single_synapses)
-            spec.reserve_memory_region(
-                region=self._direct_matrix_region,
-                size=(len(single_data) + 1) * BYTES_PER_WORD,
-                label='DirectMatrix')
-            spec.switch_write_focus(self._direct_matrix_region)
-            spec.write_value(len(single_data) * BYTES_PER_WORD)
-            spec.write_array(single_data)
-        else:
-            spec.reserve_memory_region(
-                region=self._direct_matrix_region, size=BYTES_PER_WORD,
-                label="DirectMatrix")
-            spec.switch_write_focus(self._direct_matrix_region)
-            spec.write_value(0)
-
-        return generator_data
-
-    def __may_generate_on_machine(
-            self, synapse_info, single_addr, pre_slice, post_slice, app_edge):
-        """
-        :param SynapseInformation synapse_info:
-        :param int single_addr:
-        :param ~pacman.model.graphs.common.Slice pre_slice:
-        :param ~pacman.model.graphs.common.Slice post_slice:
-        :param ~.ApplicationEdge app_edge:
-        :rtype: bool
-        """
-        connector = synapse_info.connector
-        dynamics = synapse_info.synapse_dynamics
-        return (
-            isinstance(connector, AbstractGenerateConnectorOnMachine) and
-            connector.generate_on_machine(
-                synapse_info.weights, synapse_info.delays) and
-            isinstance(dynamics, AbstractGenerateOnMachine) and
-            dynamics.generate_on_machine and
-            not isinstance(
-                self.synapse_dynamics, AbstractSynapseDynamicsStructural) and
-            not self.__is_direct(
-                single_addr, connector, pre_slice, post_slice, app_edge,
-                synapse_info))
-
-    def __generate_on_chip_data(
-            self, gen, post_slices, post_slice_index, post_vertex_slice,
-            all_syn_block_sz, block_addr, machine_time_step, generator_data):
-        """ Generate data for the synapse expander
-
-        :param _Gen gen:
-        :param list(.Slice) post_slices:
-        :param int post_slice_index:
-        :param .Slice post_vertex_slice:
-        :param int all_syn_block_sz:
-        :param int block_addr:
-        :param int machine_time_step:
-        :param list(GeneratorData) generator_data:
-        :rtype: tuple(int,int)
-        """
-
-        # Get the size of the matrices that will be required
-        max_row_info = self.__get_max_row_info(
-            gen.synapse_info, post_vertex_slice, gen.app_edge,
-            machine_time_step)
-
-        # If delay edge exists, tell this about the data too, so it can
-        # generate its own data
-        if (max_row_info.delayed_max_n_synapses > 0 and
-                gen.app_edge.delay_edge is not None):
-            gen.app_edge.delay_edge.pre_vertex.add_generator_data(
-                max_row_info.undelayed_max_n_synapses,
-                max_row_info.delayed_max_n_synapses, gen.pre_slices,
-                gen.pre_index, post_slices, post_slice_index, gen.pre_slice,
-                post_vertex_slice, gen.synapse_info,
-                gen.app_edge.n_delay_stages + 1, machine_time_step)
-        elif max_row_info.delayed_max_n_synapses != 0:
-            raise Exception(
-                "Found delayed items but no delay machine edge for {}".format(
-                    gen.app_edge.label))
-
-        # Skip over the normal bytes but still write a master pop entry
-        synaptic_matrix_offset = 0xFFFFFFFF
-        index = None
-        if max_row_info.undelayed_max_n_synapses:
-            synaptic_matrix_offset = \
-                self.__poptable_type.get_next_allowed_address(block_addr)
-            index = self.__poptable_type.update_master_population_table(
-                synaptic_matrix_offset, max_row_info.undelayed_max_words,
-                gen.rinfo.first_key_and_mask)
-            n_bytes_undelayed = (
-                max_row_info.undelayed_max_bytes * gen.pre_slice.n_atoms)
-            block_addr = synaptic_matrix_offset + n_bytes_undelayed
-
-            # The synaptic matrix offset is in words for the generator
-            synaptic_matrix_offset //= BYTES_PER_WORD
-        elif gen.rinfo is not None:
-            index = self.__poptable_type.update_master_population_table(
-                0, 0, gen.rinfo.first_key_and_mask)
-
-        if block_addr > all_syn_block_sz:
-            raise Exception(
-                "Too much synaptic memory has been written: {} of {} ".format(
-                    block_addr, all_syn_block_sz))
-
-        # Skip over the delayed bytes but still write a master pop entry
-        delayed_synaptic_matrix_offset = 0xFFFFFFFF
-        n_delay_stages = 0
-        delay_rinfo = self.__delay_key_index.get(
-            (gen.app_edge.pre_vertex, gen.pre_slice), None)
-        d_index = None
-        if max_row_info.delayed_max_n_synapses:
-            n_delay_stages = gen.app_edge.n_delay_stages
-            delayed_synaptic_matrix_offset = \
-                self.__poptable_type.get_next_allowed_address(
-                    block_addr)
-            d_index = self.__poptable_type.update_master_population_table(
-                delayed_synaptic_matrix_offset, max_row_info.delayed_max_words,
-                delay_rinfo.first_key_and_mask)
-            n_bytes_delayed = (
-                max_row_info.delayed_max_bytes * gen.pre_slice.n_atoms *
-                n_delay_stages)
-            block_addr = delayed_synaptic_matrix_offset + n_bytes_delayed
-
-            # The delayed synaptic matrix offset is in words for the generator
-            delayed_synaptic_matrix_offset //= BYTES_PER_WORD
-        elif delay_rinfo is not None:
-            d_index = self.__poptable_type.update_master_population_table(
-                0, 0, delay_rinfo.first_key_and_mask)
-
-        if block_addr > all_syn_block_sz:
-            raise Exception(
-                "Too much synaptic memory has been written: {} of {} ".format(
-                    block_addr, all_syn_block_sz))
-
-        # Get additional data for the synapse expander
-        generator_data.append(GeneratorData(
-            synaptic_matrix_offset, delayed_synaptic_matrix_offset,
-            max_row_info.undelayed_max_words, max_row_info.delayed_max_words,
-            max_row_info.undelayed_max_n_synapses,
-            max_row_info.delayed_max_n_synapses, gen.pre_slices, gen.pre_index,
-            post_slices, post_slice_index, gen.pre_slice, post_vertex_slice,
-            gen.synapse_info, n_delay_stages + 1, machine_time_step))
-        self.__gen_on_machine[post_vertex_slice] = True
-
-        if index is not None and d_index is not None and index != d_index:
-            raise Exception(
-                "Delay index {} and normal index {} do not match".format(
-                    d_index, index))
-        return block_addr, index
-
-    def __write_block(
-            self, spec, synapse_info, pre_slices,
-            pre_slice_index, post_slices, post_slice_index, pre_vertex_slice,
-            post_vertex_slice, app_edge, single_synapses,
-            weight_scales, machine_time_step, rinfo, all_syn_block_sz,
-            block_addr, single_addr, machine_edge):
-        """
-        :param ~.DataSpecificationGenerator spec:
-        :param SynapseInformation synapse_info:
-        :param list(.Slice) pre_slices:
-        :param int pre_slice_index:
-        :param list(.Slice) post_slices:
-        :param int post_slice_index:
-        :param .Slice pre_vertex_slice:
-        :param .Slice post_vertex_slice:
-        :param ProjectionApplicationEdge app_edge:
-        :param list(~numpy.ndarray) single_synapses:
-        :param dict(AbstractSynapseType,float) weight_scales:
-        :param int machine_time_step:
-        :param .PartitionRoutingInfo rinfo:
-        :param int all_syn_block_sz:
-        :param int block_addr:
-        :param int single_addr:
-        :param ProjectionMachineEdge machine_edge:
-        :rtype: tuple(int,int,int)
-        """
-        (row_data, row_length, delayed_row_data, delayed_row_length,
-         delayed_source_ids, delay_stages) = self.__synapse_io.get_synapses(
-             synapse_info, pre_slices, pre_slice_index, post_slices,
-             post_slice_index, pre_vertex_slice, post_vertex_slice,
-             app_edge.n_delay_stages, self.__poptable_type,
-             self.__n_synapse_types, weight_scales, machine_time_step,
-             app_edge=app_edge, machine_edge=machine_edge)
-
-        if app_edge.delay_edge is not None:
-            app_edge.delay_edge.pre_vertex.add_delays(
-                pre_vertex_slice, delayed_source_ids, delay_stages)
-        elif delayed_source_ids.size != 0:
-            raise Exception(
-                "Found delayed source IDs but no delay "
-                "machine edge for {}".format(app_edge.label))
-
-        if (app_edge, synapse_info) in self.__pre_run_connection_holders:
-            for conn_holder in self.__pre_run_connection_holders[
-                    app_edge, synapse_info]:
-                conn_holder.add_connections(self._read_synapses(
-                    synapse_info, pre_vertex_slice, post_vertex_slice,
-                    row_length, delayed_row_length, weight_scales,
-                    row_data, delayed_row_data, machine_time_step))
-                conn_holder.finish()
-
-        index = None
-        if row_data.size:
-            block_addr, single_addr, index = self.__write_row_data(
-                spec, synapse_info.connector, pre_vertex_slice,
-                post_vertex_slice, row_length, row_data, rinfo,
-                single_synapses, block_addr, single_addr, app_edge,
-                synapse_info)
-        elif rinfo is not None:
-            index = self.__poptable_type.update_master_population_table(
-                0, 0, rinfo.first_key_and_mask)
-        del row_data
-
-        if block_addr > all_syn_block_sz:
-            raise Exception(
-                "Too much synaptic memory has been written: {} of {} ".format(
-                    block_addr, all_syn_block_sz))
-
-        delay_rinfo = self.__delay_key_index.get(
-            (app_edge.pre_vertex, pre_vertex_slice), None)
-        d_index = None
-        if delayed_row_data.size:
-            block_addr, single_addr, d_index = self.__write_row_data(
-                spec, synapse_info.connector, pre_vertex_slice,
-                post_vertex_slice, delayed_row_length, delayed_row_data,
-                delay_rinfo, single_synapses,  block_addr, single_addr,
-                app_edge, synapse_info)
-        elif delay_rinfo is not None:
-            d_index = self.__poptable_type.update_master_population_table(
-                0, 0, delay_rinfo.first_key_and_mask)
-        del delayed_row_data
-
-        if block_addr > all_syn_block_sz:
-            raise Exception(
-                "Too much synaptic memory has been written: {} of {} ".format(
-                    block_addr, all_syn_block_sz))
-        if d_index is not None and index is not None and index != d_index:
-            raise Exception(
-                "Delay index {} and normal index {} do not match".format(
-                    d_index, index))
-        return block_addr, single_addr, index
-
-    def __is_direct(
-            self, single_addr, connector, pre_vertex_slice, post_vertex_slice,
-            app_edge, synapse_info):
-        """ Determine if the given connection can be done with a "direct"\
-            synaptic matrix - this must have an exactly 1 entry per row
-
-        :param int single_addr:
-        :param AbstractConnector connector:
-        :param ~pacman.model.graphs.common.Slice pre_vertex_slice:
-        :param ~pacman.model.graphs.common.Slice post_vertex_slice:
-        :param ProjectionApplicationEdge app_edge:
-        :param SynapseInformation synapse_info:
-        :rtype: bool
-        """
-        return (
-            app_edge.n_delay_stages == 0 and
-            connector.use_direct_matrix(synapse_info) and
-            (single_addr + (pre_vertex_slice.n_atoms * BYTES_PER_WORD) <=
-                self.__one_to_one_connection_dtcm_max_bytes) and
-            (pre_vertex_slice.lo_atom == post_vertex_slice.lo_atom) and
-            (pre_vertex_slice.hi_atom == post_vertex_slice.hi_atom))
-
-    def __write_row_data(
-            self, spec, connector, pre_vertex_slice, post_vertex_slice,
-            row_length, row_data, rinfo, single_synapses,
-            block_addr, single_addr, app_edge, synapse_info):
-        """
-        :param ~.DataSpecificationGenerator spec:
-        :param AbstractConnector connector:
-        :param ~.Slice pre_vertex_slice:
-        :param ~.Slice post_vertex_slice:
-        :param int row_length:
-        :param ~numpy.ndarray row_data:
-        :param .PartitionRoutingInfo rinfo:
-        :param list(~numpy.ndarray) single_synapses:
-        :param int block_addr:
-        :param int single_addr:
-        :param ProjectionApplicationEdge app_edge:
-        :param SynapseInfornation synapse_info:
-        :rtype: tuple(int,int,int)
-        """
-        if row_length == 1 and self.__is_direct(
-                single_addr, connector, pre_vertex_slice, post_vertex_slice,
-                app_edge, synapse_info):
-            single_rows = row_data.reshape(-1, 4)[:, 3]
-            single_synapses.append(single_rows)
-            index = self.__poptable_type.update_master_population_table(
-                single_addr, 1, rinfo.first_key_and_mask, is_single=True)
-            single_addr += len(single_rows) * BYTES_PER_WORD
-        else:
-            block_addr = self._write_padding(spec, block_addr)
-            spec.switch_write_focus(self._synaptic_matrix_region)
-            spec.write_array(row_data)
-            index = self.__poptable_type.update_master_population_table(
-                block_addr, row_length, rinfo.first_key_and_mask)
-            block_addr += len(row_data) * BYTES_PER_WORD
-        return block_addr, single_addr, index
-
-    def __get_closest_weight(self, value):
-        """ Get the best representation of the weight so that both weight and
-            1 / w work
-        """
-        if abs(value) < 1.0:
-            return DataType.S1615.closest_representable_value(value)
-        return 1 / (
-            DataType.S1615.closest_representable_value_above(1 / value))
-
-    def _calculate_min_weights(
-            self, application_vertex, application_graph, weight_scale):
-        min_weights = [sys.maxsize for _ in range(self.__n_synapse_types)]
-        for app_edge in application_graph.get_edges_ending_at_vertex(
-                application_vertex):
-            if isinstance(app_edge, ProjectionApplicationEdge):
-                for synapse_info in app_edge.synapse_information:
-                    synapse_type = synapse_info.synapse_type
-
-                    connector = synapse_info.connector
-                    weight_min = connector.get_weight_minimum(
-                        synapse_info.weights, self.__weight_random_sigma)
-                    if weight_min != 0:
-                        weight_min = self.__get_closest_weight(weight_min)
-                    weight_min *= weight_scale
-                    if weight_min != 0:
-                        min_weights[synapse_type] = min(
-                            min_weights[synapse_type], weight_min)
-
-                    synapse_dynamics = synapse_info.synapse_dynamics
-                    if isinstance(synapse_dynamics, SynapseDynamicsSTDP):
-                        min_delta = synapse_dynamics.get_weight_min_delta(
-                            self.__max_stdp_spike_delta)
-                        min_delta = self.__get_closest_weight(min_delta)
-                        min_delta *= weight_scale
-                        # This also depends on the earlier calculated minimum
-                        min_delta = float_gcd(min_delta, weight_min)
-                        if min_delta is not None and min_delta != 0:
-                            min_weights[synapse_type] = min(
-                                min_weights[synapse_type], min_delta)
-                    elif isinstance(synapse_dynamics,
-                                    SynapseDynamicsStructuralStatic):
-                        weight_min = synapse_dynamics.initial_weight
-                        weight_min *= weight_scale
-                        if weight_min != 0:
-                            min_weights[synapse_type] = min(
-                                min_weights[synapse_type], weight_min)
+
+            weight_min = connector.get_weight_minimum(
+                synapse_info.weights, self.__weight_random_sigma)
+            if weight_min != 0:
+                weight_min = self.__get_closest_weight(weight_min)
+            weight_min *= weight_scale
+            if weight_min != 0:
+                min_weights[synapse_type] = min(
+                    min_weights[synapse_type], weight_min)
+
+            if isinstance(synapse_dynamics, SynapseDynamicsSTDP):
+                min_delta = synapse_dynamics.get_weight_min_delta(
+                    self.__max_stdp_spike_delta)
+                min_delta = self.__get_closest_weight(min_delta)
+                min_delta *= weight_scale
+                # This also depends on the earlier calculated minimum
+                min_delta = float_gcd(min_delta, weight_min)
+                if min_delta is not None and min_delta != 0:
+                    min_weights[synapse_type] = min(
+                        min_weights[synapse_type], min_delta)
+            elif isinstance(synapse_dynamics, SynapseDynamicsStructuralStatic):
+                weight_min = synapse_dynamics.initial_weight
+                weight_min *= weight_scale
+                if weight_min != 0:
+                    min_weights[synapse_type] = min(
+                        min_weights[synapse_type], weight_min)
 
         # Convert values to their closest representable value to ensure
         # that division works for the minimum value
@@ -1187,60 +532,59 @@
                        for m in min_weights]
 
         self.__check_weights(
-            min_weights, weight_scale, application_graph, application_vertex)
+            min_weights, weight_scale, machine_graph, machine_vertex)
         return min_weights
 
     def __check_weights(
-            self, min_weights, weight_scale, app_graph, app_vertex):
+            self, min_weights, weight_scale, machine_graph, machine_vertex):
         """ Warn the user about weights that can't be represented properly
             where possible
-        """
-        for app_edge in app_graph.get_edges_ending_at_vertex(app_vertex):
-            if isinstance(app_edge, ProjectionApplicationEdge):
-                for synapse_info in app_edge.synapse_information:
+        :param ~numpy.ndarray min_weights: Minimum weights per synapse type
+        :param float weight_scale: The weight_scale from the synapse input_type
+        :param ~.MachineGraph machine_graph: The machine graph
+        :param ~.MachineVertex machine_vertex: The machine vertex
+        """
+        for machine_edge in machine_graph.get_edges_ending_at_vertex(
+            machine_vertex):
+            if isinstance(machine_edge, ProjectionMachineEdge):
+                for synapse_info in machine_edge.synapse_information:
                     weights = synapse_info.weights
                     synapse_type = synapse_info.synapse_type
                     min_weight = min_weights[synapse_type]
                     if numpy.isscalar(weights):
                         self.__check_weight(
-                            min_weight, weights, weight_scale, app_edge,
+                            min_weight, weights, weight_scale, machine_edge,
                             synapse_info)
                     elif hasattr(weights, "__getitem__"):
                         for w in weights:
                             self.__check_weight(
-                                min_weight, w, weight_scale, app_edge,
+                                min_weight, w, weight_scale, machine_edge,
                                 synapse_info)
 
     def __check_weight(
-            self, min_weight, weight, weight_scale, app_edge, synapse_info):
+            self, min_weight, weight, weight_scale, machine_edge,
+            synapse_info):
         """ Warn the user about a weight that can't be represented properly
             where possible
+        :param float min_weight: Minimum weight value
+        :param float weight: weight value being checked
+        :param float weight_scale: The weight_scale from the synapse input_type
+        :param ~.MachineEdge machine_edge: The machine edge
+        :param ~.SynapseInformation synapse_info: The synapse information
         """
         r_weight = weight * weight_scale / min_weight
         r_weight = (DataType.UINT16.closest_representable_value(
             r_weight) * min_weight) / weight_scale
         if weight != r_weight:
             self.__weight_provenance[weight, r_weight].append(
-                (app_edge, synapse_info))
+                (machine_edge, synapse_info))
 
     def _get_min_weights(
-            self, application_vertex, application_graph, weight_scale):
+            self, machine_vertex, machine_graph, weight_scale):
         if self.__min_weights is None:
             self.__min_weights = self._calculate_min_weights(
-                application_vertex, application_graph, weight_scale)
+                machine_vertex, machine_graph, weight_scale)
         return self.__min_weights
-=======
-        :param float weight_scale:
-        """
-        if self.__ring_buffer_shifts is None:
-            self.__ring_buffer_shifts = \
-                self._get_ring_buffer_to_input_left_shifts(
-                    machine_vertex, machine_graph, machine_time_step,
-                    weight_scale)
-            self.__weight_scales = numpy.array([
-                self.__get_weight_scale(r) * weight_scale
-                for r in self.__ring_buffer_shifts])
->>>>>>> d5b28ed8
 
     def write_data_spec(
             self, spec, application_vertex, post_vertex_slice, machine_vertex,
@@ -1278,21 +622,20 @@
             spec, post_vertex_slice, all_syn_block_sz, machine_graph,
             machine_vertex)
 
-<<<<<<< HEAD
+        # Get the minimum weights
         min_weights = self._get_min_weights(
-            application_vertex, application_graph, weight_scale)
-        weight_scales = self._write_synapse_parameters(
-            spec, min_weights, weight_scale)
-=======
-        self.__update_ring_buffer_shifts_and_weight_scales(
-            machine_vertex, machine_graph, machine_time_step,
-            weight_scale)
+            machine_vertex, machine_graph, weight_scale)
+
+        # Return the weight scaling factors
+        self.__weight_scales = numpy.array(
+            [(1 / w) * weight_scale if w != 0 else 0 for w in min_weights])
+
         spec.switch_write_focus(self._synapse_params_region)
         # write the bool for deleting packets that were too late for a timer
         spec.write_value(int(self.__drop_late_spikes))
-        # Write the ring buffer shifts
-        spec.write_array(self.__ring_buffer_shifts)
->>>>>>> d5b28ed8
+        # Write the minimum weights
+        for min_w in min_weights:
+            spec.write_value(min_w, data_type=DataType.S1615)
 
         gen_data = matrices.write_synaptic_matrix_and_master_population_table(
             spec, machine_vertex, all_syn_block_sz, self.__weight_scales,
@@ -1320,7 +663,6 @@
             The specification to write to
         :param ~pacman.model.common.Slice post_vertex_slice:
             The slice of the vertex being written
-        :param weight_scales: scaling of weights on each synapse
         :type weight_scales: list(int or float)
         :param list(GeneratorData) generator_data:
         """
@@ -1399,22 +741,15 @@
         return matrices.gen_on_machine
 
     def reset_ring_buffer_shifts(self):
-<<<<<<< HEAD
         if self.__min_weights_auto:
             self.__min_weights = None
-=======
-        """ Reset the ring buffer shifts; needed if projection data changes
-            between runs
-        """
-        self.__ring_buffer_shifts = None
-        self.__weight_scales = None
+            self.__weight_scales = None
 
     def clear_connection_cache(self):
         """ Flush the cache of connection information; needed for a second run
         """
         for matrices in itervalues(self.__synaptic_matrices):
             matrices.clear_connection_cache()
->>>>>>> d5b28ed8
 
     @property
     def changes_during_run(self):
@@ -1426,7 +761,6 @@
             return False
         return self.__synapse_dynamics.changes_during_run
 
-<<<<<<< HEAD
     def get_weight_provenance(self, label, synapse_names):
         """ Get provenance data for weights
 
@@ -1455,7 +789,7 @@
                                 weight, r_weight)))
 
         return prov_items
-=======
+
     def read_generated_connection_holders(self, transceiver, placement):
         """ Fill in any pre-run connection holders for data which is generated
             on the machine, after it has been generated
@@ -1475,5 +809,4 @@
         self.reset_ring_buffer_shifts()
 
         # We can simply reset this dict to reset everything downstream
-        self.__synaptic_matrices = dict()
->>>>>>> d5b28ed8
+        self.__synaptic_matrices = dict()