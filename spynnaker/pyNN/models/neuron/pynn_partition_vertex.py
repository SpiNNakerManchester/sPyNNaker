import numpy as np
import math

from spynnaker.pyNN.models.neuron import AbstractPopulationVertex
from spynnaker.pyNN.models.neuron import SynapticManager
from spynnaker.pyNN.models.abstract_models import (
    AbstractPopulationInitializable, AbstractPopulationSettable,
    AbstractReadParametersBeforeSet, AbstractContainsUnits,
    AbstractAcceptsIncomingSynapses)
from spynnaker.pyNN.models.common import (
    AbstractSpikeRecordable, AbstractNeuronRecordable,
    AbstractSynapseRecordable)
from spynnaker.pyNN.utilities import constants

from spinn_front_end_common.abstract_models import \
    AbstractChangableAfterRun

from pacman.model.constraints.partitioner_constraints\
    import SameAtomsAsVertexConstraint
from pacman.model.graphs.application.application_edge \
    import ApplicationEdge

from spinn_utilities.overrides import overrides

<<<<<<< HEAD

=======
>>>>>>> 92d32cba
# Exported for higher level control:
# DEFAULT_MAX_ATOMS_PER_SYN_CORE = 8
# SYN_CORES_PER_NEURON_CORE = 1
# DEFAULT_MAX_ATOMS_PER_NEURON_CORE = DEFAULT_MAX_ATOMS_PER_SYN_CORE * SYN_CORES_PER_NEURON_CORE


class PyNNPartitionVertex(AbstractPopulationInitializable, AbstractPopulationSettable,
                          AbstractChangableAfterRun, AbstractReadParametersBeforeSet,
                          AbstractContainsUnits, AbstractSpikeRecordable,
                          AbstractNeuronRecordable, AbstractSynapseRecordable):

    __slots__ = [
        "_neuron_vertices",
        "_synapse_vertices",  # List of lists, each list corresponds to a neuron vertex
        "_n_atoms",
        "_n_syn_types",
        "_neurons_partition",
        "_n_outgoing_partitions",
        "_n_incoming_partitions",
        "_packet_compressor",
        "_max_atoms_neuron_core"]

    def __init__(self, n_neurons, label, constraints, max_atoms_neuron_core, spikes_per_second,
                 ring_buffer_sigma, neuron_model, pynn_model, incoming_spike_buffer_size,
<<<<<<< HEAD
                 incoming_partitions, outgoing_partitions, packet_compressor = None):
=======
                 incoming_partitions, outgoing_partitions, packet_compressor=None):
>>>>>>> 92d32cba

        self._n_atoms = n_neurons

        self._n_incoming_partitions = incoming_partitions
        self._max_atoms_neuron_core = max_atoms_neuron_core

<<<<<<< HEAD
        self._n_outgoing_partitions = 1 if self._n_atoms <= self._max_atoms_neuron_core else outgoing_partitions #int(math.ceil(float(self._n_atoms) / DEFAULT_MAX_ATOMS_PER_NEURON_CORE))
=======
        self._max_atoms_neuron_core = max_atoms_neuron_core

        self._n_outgoing_partitions = 1 if self._n_atoms <= self._max_atoms_neuron_core else outgoing_partitions #int(math.ceil(float(self._n_atoms) / self._max_atoms_neuron_core))

        self._packet_compressor = packet_compressor
>>>>>>> 92d32cba

        self._packet_compressor = packet_compressor
        
        self._neuron_vertices = list()
        self._synapse_vertices = list()
        self._n_syn_types = neuron_model.get_n_synapse_types()

        if len(self._n_incoming_partitions) < self._n_syn_types:
            raise Exception("Incorrect number of incoming partitions."
                            " Each synapse type must have at least 1 incoming partition.")

        if self._packet_compressor is not None and len(self._packet_compressor) < self._n_syn_types:
            raise Exception("Incorrect specification for the packet compressors."
                            " If you add the compressors you need to specify whether you want to"
                            "use it or not for each synapse type.")

        if self._packet_compressor is None:
            self._packet_compressor = [False for _ in range(self._n_syn_types)]

        self._neurons_partition = self._compute_partition_and_offset_size()

        offset = 0

        for i in range(self._n_outgoing_partitions):

            # Distribute neurons in order to have the low neuron cores completely filled
            #atoms = self._offset if (self._n_atoms - (self._offset * (i + 1)) >= 0) \
            #    else self._n_atoms - (self._offset * i)

            self._neuron_vertices.append(AbstractPopulationVertex(
                self._neurons_partition[i], offset, label + "_" + str(i) + "_neuron_vertex",
                constraints, max_atoms_neuron_core, spikes_per_second,
                ring_buffer_sigma, neuron_model, pynn_model))

            syn_vertices = list()

            if constraints is None:

                syn_constraints = list()
            else:

                syn_constraints = constraints

            syn_constraints.append(SameAtomsAsVertexConstraint(self._neuron_vertices[i]))

            # memory offset for the synaptic contributions
            mem_offset = 0

            for index in range(self._n_syn_types):

                for j in range(self._n_incoming_partitions[index]):

                    vertex = SynapticManager(1, index, self._neurons_partition[i], offset, syn_constraints,
                                            label + "_p" + str(i) + "_v" + str(j) + "_syn_type_" + str(index),
                                            max_atoms_neuron_core, neuron_model.get_global_weight_scale(),
                                            ring_buffer_sigma, spikes_per_second, incoming_spike_buffer_size,
                                            self._n_syn_types, mem_offset, self._packet_compressor[index])

                    vertex.connected_app_vertices = [self._neuron_vertices[i]]
                    syn_vertices.append(vertex)

                    mem_offset += 1

                # Ensures correct memory alignment for the synaptic contributions in case
                # some synapse types are not used in the simulation
                if self._n_incoming_partitions[index] == 0:
                    mem_offset += 1

            self._neuron_vertices[i].incoming_partitions = self._n_incoming_partitions

            self._neuron_vertices[i].connected_app_vertices = syn_vertices
            self._synapse_vertices.append(syn_vertices)

            offset += self._neurons_partition[i]

        for syn_index in range(len(self._synapse_vertices[0])):

            slice_list = list()
            for i in range(self._n_outgoing_partitions):

                slice_list.append(self._synapse_vertices[i][syn_index])

            for i in range(self._n_outgoing_partitions):

                self._synapse_vertices[i][syn_index].slice_list = slice_list

        for i in range(self._n_outgoing_partitions):
            self._neuron_vertices[i].slice_list = self._neuron_vertices

    def _compute_outgoing_partitions(self):
        return int(math.ceil(float(self._n_atoms) / self._max_atoms_neuron_core))

    def _compute_partition_and_offset_size(self):

        min_neurons_per_partition = int(math.floor((self._n_atoms / self._n_outgoing_partitions) / self._max_atoms_neuron_core) * self._max_atoms_neuron_core)

        remaining_neurons = self._n_atoms - (min_neurons_per_partition * self._n_outgoing_partitions)

        contents = [min_neurons_per_partition for i in range(self._n_outgoing_partitions)]
        for i in range(self._n_outgoing_partitions):
            if remaining_neurons - self._max_atoms_neuron_core >= 0:
                remaining_neurons -= self._max_atoms_neuron_core
                contents[i] += self._max_atoms_neuron_core
            else:
                contents[self._n_outgoing_partitions - 1] += remaining_neurons
                break
        return contents

    def get_application_vertices(self):

        vertices = [self._neuron_vertices]
        vertices.extend(self._synapse_vertices)

        return vertices

    @property
    def out_vertices(self):
        return self._neuron_vertices

    @property
    def in_vertices(self):
        return self._synapse_vertices

    @property
    def n_atoms(self):
        return self._n_atoms

    @property
    def n_syn_types(self):
        return self._n_syn_types

    @property
    def n_incoming_partitions(self):
        return self._n_incoming_partitions

    def add_internal_edges_and_vertices(self, spinnaker_control):

        for i in range(self._n_outgoing_partitions):

            spinnaker_control.add_application_vertex(self._neuron_vertices[i])

            for vertex in self._synapse_vertices[i]:

                spinnaker_control.add_application_vertex(vertex)
                spinnaker_control.add_application_edge(ApplicationEdge(
                    vertex, self._neuron_vertices[i],
                    label="internal_edge {}".format(spinnaker_control.none_labelled_edge_count)),
                    constants.SPIKE_PARTITION_ID)
                spinnaker_control.increment_none_labelled_edge_count()

    @property
    def conductance_based(self):
        return self._neuron_vertices[0].conductance_based

    def initialize(self, variable, value):
        for i in range(self._n_outgoing_partitions):
            self._neuron_vertices[i].initialize(variable, value)

    # THINK PARAMS ARE THE SAME FOR BOTH THE APP VERTICES!!!!!!!
    def get_value(self, key):
        return self._neuron_vertices[0].get_value(key)

    def set_value(self, key, value):
        for i in range(self._n_outgoing_partitions):
            self._neuron_vertices[i].set_value(key, value)

    def read_parameters_from_machine(self, globals_variables):

        for i in range(self._n_outgoing_partitions):
            machine_vertices = globals_variables.get_simulator().graph_mapper \
                .get_machine_vertices(self._neuron_vertices[i])

            # go through each machine vertex and read the neuron parameters
            # it contains
            for machine_vertex in machine_vertices:
                # tell the core to rewrite neuron params back to the
                # SDRAM space.
                placement = globals_variables.get_simulator().placements. \
                    get_placement_of_vertex(machine_vertex)

                self.neuron_vertices[i].read_parameters_from_machine(
                    globals_variables.get_simulator().transceiver, placement,
                    globals_variables.get_simulator().graph_mapper.get_slice(
                        machine_vertex))

    def get_units(self, variable):
        if variable == 'synapse':
            return self._synapse_vertices[0][0].get_units(variable)
        return self._neuron_vertices[0].get_units(variable)

    def mark_no_changes(self):
        for i in range(self._n_outgoing_partitions):
            self._neuron_vertices[i].mark_no_changes()

    @property
    def requires_mapping(self):
        return self._neuron_vertices[0].requires_mapping()

    def set_initial_value(self, variable, value, selector=None):

        offset = 0
        j = 0

        if selector is None:
            sel = None

        for i in range(self._n_outgoing_partitions):

            if selector is not None:

                sel = []

                while j < len(selector) and selector[j] < self._neuron_vertices[i].n_atoms + offset:
                    sel.append(selector[j] - offset)
                    j += 1

            self._neuron_vertices[i].set_initial_value(variable, value, sel)

            offset += self._neurons_partition[i]

    # SHOULD BE THE SAME FOR ALL THE VERTICES!!!!
    def get_initial_value(self, variable, selector=None):
        return self._neuron_vertices[0].get_initial_value(variable, selector)

    @property
    def initialize_parameters(self):
        return self._neuron_vertices[0].initialize_parameters

    def get_synapse_id_by_target(self, target):
        return self._neuron_vertices[0].get_synapse_id_by_target(target)

    def set_synapse_dynamics(self, synapse_dynamics, synapse_type):

        offset = 0
        vertices = self._n_incoming_partitions[synapse_type]
        for i in range(synapse_type):
            offset += self._n_incoming_partitions[i]

        for out_partition in self._synapse_vertices:
            for i in range(offset, offset + vertices):
                out_partition[i].set_synapse_dynamics(synapse_dynamics, synapse_type)

    def get_maximum_delay_supported_in_ms(self, machine_time_step):
        return self._synapse_vertices[0][0].\
            get_maximum_delay_supported_in_ms(machine_time_step)

    def clear_connection_cache(self):
        for partition in self._synapse_vertices:
            for vertex in partition:
                vertex.clear_connection_cache()

    def get_max_atoms_per_core(self):
        return self._max_atoms_neuron_core

    def describe(self):
        # Correct??
        return self._neuron_vertices[0].describe()

    @overrides(
        AbstractNeuronRecordable.clear_recording)
    def clear_recording(
            self, variable, buffer_manager, placements, graph_mapper):
        for vertex in self._neuron_vertices:
            vertex.clear_recording(variable, buffer_manager, placements, graph_mapper)

    @overrides(
        AbstractSpikeRecordable.clear_spike_recording)
    def clear_spike_recording(self, buffer_manager, placements, graph_mapper):
        for vertex in self._neuron_vertices:
            vertex.clear_spike_recording(buffer_manager, placements, graph_mapper)

    @overrides(
        AbstractSynapseRecordable.clear_synapse_recording)
    def clear_synapse_recording(self, variable, buffer_manager, placements,
                                graph_mapper):
        for partition in self._synapse_vertices:
            for vertex in partition:
                vertex.clear_synapse_recording(
                    variable, buffer_manager, placements, graph_mapper)

    @overrides(AbstractNeuronRecordable.is_recording)
    def is_recording(self, variable):
        return self._neuron_vertices[0].is_recording(variable)

    @overrides(AbstractSpikeRecordable.is_recording_spikes)
    def is_recording_spikes(self):
        return self._neuron_vertices[0].is_recording_spikes()

    @overrides(AbstractSynapseRecordable.is_recording_synapses)
    def is_recording_synapses(self, variable):
        return self._synapse_vertices[0][0].is_recording_synapses(variable)

    @overrides(AbstractNeuronRecordable.set_recording)
    def set_recording(self, variable, new_state=True, sampling_interval=None,
                      indexes=None):
        for vertex in self._neuron_vertices:
            vertex.set_recording(variable, new_state, sampling_interval, indexes)

    @overrides(AbstractSpikeRecordable.set_recording_spikes)
    def set_recording_spikes(
            self, new_state=True, sampling_interval=None, indexes=None):
        for vertex in self._neuron_vertices:
            vertex.set_recording_spikes(new_state, sampling_interval, indexes)

    @overrides(AbstractSynapseRecordable.set_synapse_recording)
    def set_synapse_recording(self, variable, new_state=True, sampling_interval=None,
                      indexes=None):
        for partition in self._synapse_vertices:
            for vertex in partition:
                vertex.set_synapse_recording(
                    variable, new_state, sampling_interval, indexes)

    @overrides(AbstractNeuronRecordable.get_recordable_variables)
    def get_recordable_variables(self):
        return self._neuron_vertices[0].get_recordable_variables()

    @overrides(AbstractSynapseRecordable.get_synapse_recordable_variables)
    def get_synapse_recordable_variables(self):
        return self._synapse_vertices[0][0].get_synapse_recordable_variables()

    @overrides(AbstractNeuronRecordable.get_neuron_sampling_interval)
    def get_neuron_sampling_interval(self, variable):
        return self._neuron_vertices[0].get_neuron_sampling_interval(variable)

    @overrides(AbstractSpikeRecordable.get_spikes_sampling_interval)
    def get_spikes_sampling_interval(self):
        return self._neuron_vertices[0].get_spikes_sampling_interval()

    @overrides(AbstractSynapseRecordable.get_synapse_sampling_interval)
    def get_synapse_sampling_interval(self, variable):
        return self._synapse_vertices[0][0].\
            get_synapse_sampling_interval(variable)

    @overrides(AbstractNeuronRecordable.get_data)
    def get_data(self, variable, n_machine_time_steps, placements,
                 graph_mapper, buffer_manager, machine_time_step):
        values = list()
        for vertex in self._neuron_vertices:
            values.append(vertex.get_data(
                variable, n_machine_time_steps, placements, graph_mapper,
                buffer_manager, machine_time_step))

        sampling_interval = values[0][2]
        indexes = values[0][1]
        data = values[0][0]

        for index in range(1, len(values)):
            indexes.extend(values[index][1])
            data = np.append(data, values[index][0], axis=1)

        return (data, indexes, sampling_interval)

    @overrides(AbstractSpikeRecordable.get_spikes)
    def get_spikes(
            self, placements, graph_mapper, buffer_manager, machine_time_step):
        spikes = list()
        for vertex in self._neuron_vertices:
            spikes.append(vertex.get_spikes(placements, graph_mapper, buffer_manager, machine_time_step))

        res = spikes[0]
        for index in range(1, len(spikes)):
            res = np.append(res, spikes[index], axis=0)

        return res

    @overrides(AbstractSynapseRecordable.get_synapse_data)
    def get_synapse_data(self, variable, n_machine_time_steps, placements,
                 graph_mapper, buffer_manager, machine_time_step):
        in_spikes = dict()

        for vertex in range(len(self._synapse_vertices[0])):
            for partition in range(len(self._synapse_vertices)):
                (data, index, sampling_interval) = self._synapse_vertices[partition][vertex].\
                                 get_synapse_data(variable, n_machine_time_steps, placements,
                                                  graph_mapper, buffer_manager, machine_time_step)
                in_spikes.update(data)

        return (in_spikes, index, sampling_interval)


    # def add_pre_run_connection_holder(
    #         self, connection_holder, projection_edge, synapse_information):
    #
    #     for vertex_list in self._synapse_vertices:
    #         for vertex in vertex_list:
    #             vertex.add_pre_run_connection_holder(
    #                 connection_holder, projection_edge, synapse_information)
    #
    # # List of the connections, one per syn vertex
    # def get_connections_from_machine(self, transceiver, placement, machine_edge, graph_mapper,
    #                                  routing_infos, synapse_info, machine_time_step,
    #                                  using_extra_monitor_cores, placements=None, data_receiver=None,
    #                                  sender_extra_monitor_core_placement=None,
    #                                  extra_monitor_cores_for_router_timeout=None,
    #                                  handle_time_out_configuration=True, fixed_routes=None):
    #     connections = list()
    #     for vertex_list in self._synapse_vertices:
    #         for vertex in vertex_list:
    #             connections.append(vertex.get_connections_from_machine(
    #                 transceiver, placement, machine_edge, graph_mapper,
    #                 routing_infos, synapse_info, machine_time_step,
    #                 using_extra_monitor_cores, placements, data_receiver,
    #                 sender_extra_monitor_core_placement,
    #                 extra_monitor_cores_for_router_timeout,
    #                 handle_time_out_configuration, fixed_routes))<|MERGE_RESOLUTION|>--- conflicted
+++ resolved
@@ -22,10 +22,6 @@
 
 from spinn_utilities.overrides import overrides
 
-<<<<<<< HEAD
-
-=======
->>>>>>> 92d32cba
 # Exported for higher level control:
 # DEFAULT_MAX_ATOMS_PER_SYN_CORE = 8
 # SYN_CORES_PER_NEURON_CORE = 1
@@ -50,29 +46,18 @@
 
     def __init__(self, n_neurons, label, constraints, max_atoms_neuron_core, spikes_per_second,
                  ring_buffer_sigma, neuron_model, pynn_model, incoming_spike_buffer_size,
-<<<<<<< HEAD
-                 incoming_partitions, outgoing_partitions, packet_compressor = None):
-=======
                  incoming_partitions, outgoing_partitions, packet_compressor=None):
->>>>>>> 92d32cba
 
         self._n_atoms = n_neurons
 
         self._n_incoming_partitions = incoming_partitions
+
         self._max_atoms_neuron_core = max_atoms_neuron_core
 
-<<<<<<< HEAD
-        self._n_outgoing_partitions = 1 if self._n_atoms <= self._max_atoms_neuron_core else outgoing_partitions #int(math.ceil(float(self._n_atoms) / DEFAULT_MAX_ATOMS_PER_NEURON_CORE))
-=======
-        self._max_atoms_neuron_core = max_atoms_neuron_core
-
         self._n_outgoing_partitions = 1 if self._n_atoms <= self._max_atoms_neuron_core else outgoing_partitions #int(math.ceil(float(self._n_atoms) / self._max_atoms_neuron_core))
 
         self._packet_compressor = packet_compressor
->>>>>>> 92d32cba
-
-        self._packet_compressor = packet_compressor
-        
+
         self._neuron_vertices = list()
         self._synapse_vertices = list()
         self._n_syn_types = neuron_model.get_n_synapse_types()
