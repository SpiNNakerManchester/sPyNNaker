# Copyright (c) 2017-2019 The University of Manchester
#
# This program is free software: you can redistribute it and/or modify
# it under the terms of the GNU General Public License as published by
# the Free Software Foundation, either version 3 of the License, or
# (at your option) any later version.
#
# This program is distributed in the hope that it will be useful,
# but WITHOUT ANY WARRANTY; without even the implied warranty of
# MERCHANTABILITY or FITNESS FOR A PARTICULAR PURPOSE.  See the
# GNU General Public License for more details.
#
# You should have received a copy of the GNU General Public License
# along with this program.  If not, see <http://www.gnu.org/licenses/>.
from spinn_utilities.overrides import overrides
from spinn_front_end_common.abstract_models import (
    AbstractGeneratesDataSpecification)
from .population_machine_common import PopulationMachineCommon
from .population_machine_synapses import PopulationMachineSynapses
from .population_synapses_machine_vertex_common import (
    PopulationSynapsesMachineVertexCommon)


class PopulationSynapsesMachineVertexLead(
        PopulationSynapsesMachineVertexCommon,
        PopulationMachineSynapses,
        AbstractGeneratesDataSpecification):
    """ A synaptic machine vertex that leads other Synaptic machine vertices,
        writing shared areas.
    """

    __slots__ = [
        "__synaptic_matrices",
        "__min_weights",
        "__weight_scales",
        "__all_syn_block_sz",
        "__structural_sz",
        "__synapse_references"]

    def __init__(
<<<<<<< HEAD
            self, sdram, label, constraints, app_vertex,
            vertex_slice, min_weights, weight_scales, all_syn_block_sz,
=======
            self, sdram, label, app_vertex,
            vertex_slice, ring_buffer_shifts, weight_scales, all_syn_block_sz,
>>>>>>> f95d1aef
            structural_sz, synapse_references):
        """
        :param ~pacman.model.resources.AbstractSDRAM sdram:
            The sdram used by the vertex
        :param str label: The label of the vertex
        :param AbstractPopulationVertex app_vertex:
            The associated application vertex
        :param ~pacman.model.graphs.common.Slice vertex_slice:
            The slice of the population that this implements
        :param list(float) min_weights:
            The computed minimum weights to be used in the simulation
        """
        super(PopulationSynapsesMachineVertexLead, self).__init__(
<<<<<<< HEAD
            sdram, label, constraints, app_vertex, vertex_slice)
        self.__min_weights = min_weights
=======
            sdram, label, app_vertex, vertex_slice)
        self.__ring_buffer_shifts = ring_buffer_shifts
>>>>>>> f95d1aef
        self.__weight_scales = weight_scales
        self.__all_syn_block_sz = all_syn_block_sz
        self.__structural_sz = structural_sz
        self.__synapse_references = synapse_references

        # Need to do this last so that the values above can be used
        self.__synaptic_matrices = self._create_synaptic_matrices(False)

    @property
    @overrides(PopulationMachineSynapses._synapse_regions)
    def _synapse_regions(self):
        return self.SYNAPSE_REGIONS

    @property
    @overrides(PopulationMachineSynapses._synaptic_matrices)
    def _synaptic_matrices(self):
        return self.__synaptic_matrices

    @property
    @overrides(PopulationMachineSynapses._synapse_references)
    def _synapse_references(self):
        return self.__synapse_references

    @overrides(PopulationMachineCommon.get_recorded_region_ids)
    def get_recorded_region_ids(self):
        ids = self._app_vertex.synapse_recorder.recorded_ids_by_slice(
            self.vertex_slice)
        return ids

    @overrides(
        AbstractGeneratesDataSpecification.generate_data_specification)
    def generate_data_specification(self, spec, placement):
        """
        :param routing_info: (injected)
        """
        # pylint: disable=arguments-differ
        rec_regions = self._app_vertex.synapse_recorder.get_region_sizes(
            self.vertex_slice)
        self._write_common_data_spec(spec, rec_regions)

        self._write_synapse_data_spec(
            spec, self.__min_weights, self.__weight_scales,
            self.__all_syn_block_sz, self.__structural_sz)

        # Write information about SDRAM
        self._write_sdram_edge_spec(spec)

        # Write information about keys
        self._write_key_spec(spec)

        # End the writing of this specification:
        spec.end_specification()

    @overrides(PopulationSynapsesMachineVertexCommon._parse_synapse_provenance)
    def _parse_synapse_provenance(self, label, x, y, p, provenance_data):
        return PopulationMachineSynapses._parse_synapse_provenance(
            self, label, x, y, p, provenance_data)<|MERGE_RESOLUTION|>--- conflicted
+++ resolved
@@ -38,13 +38,8 @@
         "__synapse_references"]
 
     def __init__(
-<<<<<<< HEAD
-            self, sdram, label, constraints, app_vertex,
+            self, sdram, label, app_vertex,
             vertex_slice, min_weights, weight_scales, all_syn_block_sz,
-=======
-            self, sdram, label, app_vertex,
-            vertex_slice, ring_buffer_shifts, weight_scales, all_syn_block_sz,
->>>>>>> f95d1aef
             structural_sz, synapse_references):
         """
         :param ~pacman.model.resources.AbstractSDRAM sdram:
@@ -58,13 +53,8 @@
             The computed minimum weights to be used in the simulation
         """
         super(PopulationSynapsesMachineVertexLead, self).__init__(
-<<<<<<< HEAD
-            sdram, label, constraints, app_vertex, vertex_slice)
+            sdram, label, app_vertex, vertex_slice)
         self.__min_weights = min_weights
-=======
-            sdram, label, app_vertex, vertex_slice)
-        self.__ring_buffer_shifts = ring_buffer_shifts
->>>>>>> f95d1aef
         self.__weight_scales = weight_scales
         self.__all_syn_block_sz = all_syn_block_sz
         self.__structural_sz = structural_sz
