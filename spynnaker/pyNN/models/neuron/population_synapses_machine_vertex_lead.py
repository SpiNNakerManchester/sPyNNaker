--- conflicted
+++ resolved
@@ -41,14 +41,8 @@
 
     def __init__(
             self, sdram, label, app_vertex,
-<<<<<<< HEAD
-            vertex_slice, min_weights, weight_scales, all_syn_block_sz,
-            structural_sz, synapse_references):
-=======
-            vertex_slice, ring_buffer_shifts, weight_scales,
-            structural_sz, synapse_references, max_atoms_per_core,
-            synaptic_matrices):
->>>>>>> a0551729
+            vertex_slice, min_weights, weight_scales, structural_sz,
+            synapse_references, max_atoms_per_core, synaptic_matrices):
         """
         :param ~pacman.model.resources.AbstractSDRAM sdram:
             The sdram used by the vertex
@@ -110,13 +104,8 @@
         self._write_common_data_spec(spec, rec_regions)
 
         self._write_synapse_data_spec(
-<<<<<<< HEAD
-            spec, self.__min_weights, self.__weight_scales,
-            self.__all_syn_block_sz, self.__structural_sz)
-=======
-            spec, self.__ring_buffer_shifts,
+            spec, self.__min_weights,
             self.__weight_scales, self.__structural_sz)
->>>>>>> a0551729
 
         # Write information about SDRAM
         self._write_sdram_edge_spec(spec)
