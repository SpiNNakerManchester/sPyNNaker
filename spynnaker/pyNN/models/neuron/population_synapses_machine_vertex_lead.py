--- conflicted
+++ resolved
@@ -98,13 +98,8 @@
         self._write_common_data_spec(spec, rec_regions)
 
         self._write_synapse_data_spec(
-<<<<<<< HEAD
-            spec, routing_info, self.__min_weights,
-=======
-            spec, self.__ring_buffer_shifts,
->>>>>>> e978d02e
-            self.__weight_scales, self.__all_syn_block_sz,
-            self.__structural_sz)
+            spec, self.__min_weights, self.__weight_scales,
+            self.__all_syn_block_sz, self.__structural_sz)
 
         # Write information about SDRAM
         self._write_sdram_edge_spec(spec)
