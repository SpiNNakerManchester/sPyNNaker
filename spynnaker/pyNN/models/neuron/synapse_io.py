# Copyright (c) 2017-2019 The University of Manchester
#
# This program is free software: you can redistribute it and/or modify
# it under the terms of the GNU General Public License as published by
# the Free Software Foundation, either version 3 of the License, or
# (at your option) any later version.
#
# This program is distributed in the hope that it will be useful,
# but WITHOUT ANY WARRANTY; without even the implied warranty of
# MERCHANTABILITY or FITNESS FOR A PARTICULAR PURPOSE.  See the
# GNU General Public License for more details.
#
# You should have received a copy of the GNU General Public License
# along with this program.  If not, see <http://www.gnu.org/licenses/>.

import math
import numpy
from six import raise_from

from spinn_front_end_common.utilities.constants import \
    MICRO_TO_MILLISECOND_CONVERSION, BYTES_PER_WORD
from spinn_front_end_common.utilities import globals_variables
from spynnaker.pyNN.models.neural_projections.connectors import (
    AbstractConnector)
from spynnaker.pyNN.exceptions import SynapseRowTooBigException
from spynnaker.pyNN.models.neuron.synapse_dynamics import (
    AbstractStaticSynapseDynamics, AbstractSynapseDynamicsStructural,
    AbstractSynapseDynamics)

_N_HEADER_WORDS = 3
# There are 16 slots, one per time step
_STD_DELAY_SLOTS = 16


class MaxRowInfo(object):
    """ Information about the maximums for rows in a synaptic matrix.
    """

    __slots__ = [
        "__undelayed_max_n_synapses",
        "__delayed_max_n_synapses",
        "__undelayed_max_bytes",
        "__delayed_max_bytes",
        "__undelayed_max_words",
        "__delayed_max_words",
    ]

    def __init__(
            self, undelayed_max_n_synapses, delayed_max_n_synapses,
            undelayed_max_bytes, delayed_max_bytes,
            undelayed_max_words, delayed_max_words):
        """
        :param int undelayed_max_n_synapses:
            Maximum number of synapses in a row of the undelayed matrix
        :param int delayed_max_n_synapses:
            Maximum number of synapses in a row of the delayed matrix
        :param int undelayed_max_bytes:
            Maximum number of bytes, including headers, in a row of the
            undelayed matrix, or 0 if no synapses
        :param int delayed_max_bytes:
            Maximum number of bytes, including headers, in a row of the
            delayed matrix, or 0 if no synapses
        :param int undelayed_max_words:
            Maximum number of words, excluding headers, in a row of the
            undelayed matrix
        :param int delayed_max_words:
            Maximum number of words, excluding headers, in a row of the
            delayed matrix
        """
        self.__undelayed_max_n_synapses = undelayed_max_n_synapses
        self.__delayed_max_n_synapses = delayed_max_n_synapses
        self.__undelayed_max_bytes = undelayed_max_bytes
        self.__delayed_max_bytes = delayed_max_bytes
        self.__undelayed_max_words = undelayed_max_words
        self.__delayed_max_words = delayed_max_words

    @property
    def undelayed_max_n_synapses(self):
        """ Maximum number of synapses in a row of the undelayed matrix

        :rtype: int
        """
        return self.__undelayed_max_n_synapses

    @property
    def delayed_max_n_synapses(self):
        """ Maximum number of synapses in a row of the delayed matrix

        :rtype: int
        """
        return self.__delayed_max_n_synapses

    @property
    def undelayed_max_bytes(self):
        """ Maximum number of bytes, including headers, in a row of the
            undelayed matrix

        :rtype: int
        """
        return self.__undelayed_max_bytes

    @property
    def delayed_max_bytes(self):
        """ Maximum number of bytes, including headers, in a row of the
            delayed matrix

        :rtype: int
        """
        return self.__delayed_max_bytes

    @property
    def undelayed_max_words(self):
        """ Maximum number of words, excluding headers, in a row of the
            undelayed matrix

        :rtype: int
        """
        return self.__undelayed_max_words

    @property
    def delayed_max_words(self):
        """ Maximum number of words, excluding headers, in a row of the
            undelayed matrix

        :rtype: int
        """
        return self.__delayed_max_words


class SynapseIORowBased(object):
    """ A SynapseRowIO implementation that uses a row for each source neuron,\
        where each row consists of a fixed region, a plastic region, and a\
        fixed-plastic region (this is the bits of the plastic row that don't\
        actually change).  The plastic region structure is determined by the\
        synapse dynamics of the connector.
    """
    __slots__ = []

    def get_maximum_delay_supported_in_ms(
            self, machine_time_step, post_vertex_max_delay_ticks):
        """ Get the maximum delay supported by the synapse representation \
            before extensions are required, or None if any delay is supported

<<<<<<< HEAD
        :param int machine_time_step: machine time step
        :param int post_vertex_max_delay_ticks: post vertex max delay
        :rtype: int or None
=======
        :param int machine_time_step: The time step of the simulation
        :rtype: int
>>>>>>> d5b28ed8
        """
        # There are 16 slots, one per time step
        return post_vertex_max_delay_ticks * (
            machine_time_step / MICRO_TO_MILLISECOND_CONVERSION)

    @staticmethod
    def _n_words(n_bytes):
        """ Get the number of words in a given number of bytes

        :param int n_bytes: The number of bytes
        :rtype: int
        """
        return math.ceil(float(n_bytes) / BYTES_PER_WORD)

    @staticmethod
    def _get_allowed_row_length(
            n_words, dynamics, population_table, in_edge, n_synapses):
        """ Get the allowed row length in words in the population table for a
            desired row length in words

        :param int n_words: The number of words in the row
        :param AbstractSynapseDynamics dynamics: The synapse dynamics used
        :param MasterPopTableAsBinarySearch population_table:
            The population table that holds the row lengths
        :param ProjectionApplicationEdge in_edge: The incoming edge
        :param int n_synapses: The number of synapses for the number of words
        :raises SynapseRowTooBigException:
            If the given row is too big.  The exception will detail the
        """
        if n_words == 0:
            return 0
        try:
            return population_table.get_allowed_row_length(n_words)
        except SynapseRowTooBigException as e:
            # Find the number of synapses available for the maximum population
            # table size, as extracted from the exception
            max_synapses = dynamics.get_max_synapses(e.max_size)
            raise_from(SynapseRowTooBigException(
                max_synapses,
                "The connection between {} and {} has more synapses ({}) than"
                " can currently be supported on this implementation of PyNN"
                " ({} for this connection type)."
                " Please reduce the size of the target population, or reduce"
                " the number of neurons per core.".format(
                    in_edge.pre_vertex, in_edge.post_vertex, n_synapses,
                    max_synapses)), e)

    def get_max_row_info(
            self, synapse_info, post_vertex_slice, n_delay_stages,
            population_table, machine_time_step, in_edge):
        """ Get the information about the maximum lengths of delayed and\
            undelayed rows in bytes (including header), words (without header)\
            and number of synapses

        :param SynapseInformation synapse_info:
            The synapse information to get the row data for
        :param ~pacman.model.graphs.common.Slice post_vertex_slice:
            The slice of the machine vertex being represented
        :param int n_delay_stages:
            The number of delay stages on the edge
        :param MasterPopTableAsBinarySearch population_table:
            The population table to be used
        :param int machine_time_step:
            The time step of the simulation
        :param ProjectionApplicationEdge in_edge:
            The incoming edge on which the synapse information is held
        :rtype: MaxRowInfo
        :raises SynapseRowTooBigException:
            If the synapse information can't be represented
        """
        max_delay_supported = self.get_maximum_delay_supported_in_ms(
            machine_time_step,
            in_edge.post_vertex.splitter_object.max_support_delay())
        max_delay = max_delay_supported * (n_delay_stages + 1)
        pad_to_length = synapse_info.synapse_dynamics.pad_to_length

        # delay point where delay extensions start
        min_delay_for_delay_extension = (
            max_delay_supported + numpy.finfo(numpy.double).tiny)

        # row length for the non-delayed synaptic matrix
        max_undelayed_n_synapses = synapse_info.connector \
            .get_n_connections_from_pre_vertex_maximum(
                post_vertex_slice, synapse_info, 0, max_delay_supported)
        if pad_to_length is not None:
            max_undelayed_n_synapses = max(
                pad_to_length, max_undelayed_n_synapses)

        # determine the max row length in the delay extension
        max_delayed_n_synapses = 0
        if n_delay_stages > 0:
            max_delayed_n_synapses = synapse_info.connector \
                .get_n_connections_from_pre_vertex_maximum(
                    post_vertex_slice, synapse_info,
                    min_delay_for_delay_extension, max_delay)
            if pad_to_length is not None:
                max_delayed_n_synapses = max(
                    pad_to_length, max_delayed_n_synapses)

        # Get the row sizes
        dynamics = synapse_info.synapse_dynamics
        if isinstance(dynamics, AbstractStaticSynapseDynamics):
            undelayed_n_words = dynamics.get_n_words_for_static_connections(
                max_undelayed_n_synapses)
            delayed_n_words = dynamics.get_n_words_for_static_connections(
                max_delayed_n_synapses)
        else:
            undelayed_n_words = dynamics.get_n_words_for_plastic_connections(
                max_undelayed_n_synapses)
            delayed_n_words = dynamics.get_n_words_for_plastic_connections(
                max_delayed_n_synapses)

        # Adjust for the allowed row lengths from the population table
        undelayed_max_n_words = self._get_allowed_row_length(
            undelayed_n_words, dynamics, population_table, in_edge,
            max_undelayed_n_synapses)
        delayed_max_n_words = self._get_allowed_row_length(
            delayed_n_words, dynamics, population_table, in_edge,
            max_delayed_n_synapses)

        undelayed_max_bytes = 0
        if undelayed_max_n_words > 0:
            undelayed_max_bytes = (
                undelayed_max_n_words + _N_HEADER_WORDS) * BYTES_PER_WORD
        delayed_max_bytes = 0
        if delayed_max_n_words > 0:
            delayed_max_bytes = (
                delayed_max_n_words + _N_HEADER_WORDS) * BYTES_PER_WORD

        return MaxRowInfo(
            max_undelayed_n_synapses, max_delayed_n_synapses,
            undelayed_max_bytes, delayed_max_bytes,
            undelayed_max_n_words, delayed_max_n_words)

    @staticmethod
    def _get_row_data(
            connections, row_indices, n_rows, post_vertex_slice,
            n_synapse_types, synapse_dynamics, max_row_n_synapses,
            max_row_n_words):
        """
        :param ~numpy.ndarray connections:
            The connections to convert; the dtype is
            AbstractConnector.NUMPY_SYNAPSES_DTYPE
        :param ~numpy.ndarray row_indices:
            The row into which each connection should go; same length as
            connections
        :param int n_rows: The total number of rows
        :param ~pacman.model.graphs.common.Slice post_vertex_slice:
            The slice of the post vertex to get the data for
        :param int n_synapse_types: The number of synapse types allowed
        :param AbstractSynapseDynamics synapse_dynamics:
            The synapse dynamics of the synapses
        :param int max_row_n_synapses: The maximum number of synapses in a row
        :param int max_row_n_words: The maximum number of words in a row
        :rtype: tuple(int, ~numpy.ndarray)
        """
        # pylint: disable=too-many-arguments, too-many-locals
        row_ids = range(n_rows)
        ff_data, ff_size = None, None
        fp_data, pp_data, fp_size, pp_size = None, None, None, None
        if isinstance(synapse_dynamics, AbstractStaticSynapseDynamics):

            # Get the static data
            ff_data, ff_size = synapse_dynamics.get_static_synaptic_data(
                connections, row_indices, n_rows, post_vertex_slice,
                n_synapse_types, max_row_n_synapses)

            # Blank the plastic data
            fp_data = [numpy.zeros(0, dtype="uint32") for _ in range(n_rows)]
            pp_data = [numpy.zeros(0, dtype="uint32") for _ in range(n_rows)]
            fp_size = [numpy.zeros(1, dtype="uint32") for _ in range(n_rows)]
            pp_size = [numpy.zeros(1, dtype="uint32") for _ in range(n_rows)]
        else:

            # Blank the static data
            ff_data = [numpy.zeros(0, dtype="uint32") for _ in row_ids]
            ff_size = [numpy.zeros(1, dtype="uint32") for _ in row_ids]

            # Get the plastic data
            fp_data, pp_data, fp_size, pp_size = \
                synapse_dynamics.get_plastic_synaptic_data(
                    connections, row_indices, n_rows, post_vertex_slice,
                    n_synapse_types, max_row_n_synapses)

        # Add some padding
        row_lengths = [
            pp_data[i].size + fp_data[i].size + ff_data[i].size
            for i in row_ids]
        padding = [
            numpy.zeros(max_row_n_words - row_length, dtype="uint32")
            for row_length in row_lengths]

        # Join the bits into rows
        items_to_join = [
            pp_size, pp_data, ff_size, fp_size, ff_data, fp_data, padding]
        rows = [numpy.concatenate(items) for items in zip(*items_to_join)]
        row_data = numpy.concatenate(rows)

        # Return the data
        return row_data

    def get_synapses(
            self, synapse_info, n_delay_stages, n_synapse_types, weight_scales,
            machine_edge, max_row_info, gen_undelayed, gen_delayed):
        """ Get the synapses as an array of words for non-delayed synapses and\
            an array of words for delayed synapses. This is used to prepare\
            information for *deployment to SpiNNaker*.

        :param SynapseInformation synapse_info:
            The synapse information to convert to synapses
        :param int n_delay_stages:
            The number of delay stages in total to be represented
        :param int n_synapse_types:
            The number of synapse types in total to be represented
        :param list(float) weight_scales:
            The scaling of the weights for each synapse type
        :param ProjectionMachineEdge machine_edge:
            The incoming machine edge that the synapses are on
        :param MaxRowInfo max_row_info:
            The maximum row information for the synapses
        :param bool gen_undelayed:
            Whether to generate undelayed data
        :param bool gen_delayed:
            Whether to generate delayed data
        :return: (row_data, delayed_row_data, delayed_source_ids, stages) where
            - row_data is the undelayed connectivity data arranged into a row
              per source, each row the same length
            - delayed_row_data is the delayed connectivity data arranged into a
              row per source per delay stage, each row the same length
            - delayed_source_ids is the machine-vertex-local source neuron id
              of each connection of the delayed vertices
            - stages is the delay stage of each delayed connection
        :rtype:
            tuple(~numpy.ndarray, ~numpy.ndarray, ~numpy.ndarray,\
            ~numpy.ndarray)
        """
        # pylint: disable=too-many-arguments, too-many-locals
        # pylint: disable=assignment-from-no-return
        # Get delays in timesteps
<<<<<<< HEAD
        max_delay = self.get_maximum_delay_supported_in_ms(
            machine_time_step,
            app_edge.post_vertex.splitter_object.max_support_delay())
=======
        machine_time_step = globals_variables.get_simulator().machine_time_step
        max_delay = self.get_maximum_delay_supported_in_ms(machine_time_step)
>>>>>>> d5b28ed8
        if max_delay is not None:
            max_delay *= (MICRO_TO_MILLISECOND_CONVERSION / machine_time_step)

        # Get the actual connections
        app_edge = machine_edge.app_edge
        pre_slices = app_edge.pre_vertex.vertex_slices
        post_slices = app_edge.post_vertex.vertex_slices
        pre_vertex_slice = machine_edge.pre_vertex.vertex_slice
        post_vertex_slice = machine_edge.post_vertex.vertex_slice
        connections = synapse_info.connector.create_synaptic_block(
            pre_slices, post_slices, pre_vertex_slice, post_vertex_slice,
            synapse_info.synapse_type, synapse_info)

        # Convert delays to timesteps
        connections["delay"] = numpy.rint(
            connections["delay"] * (
                MICRO_TO_MILLISECOND_CONVERSION / machine_time_step))

        # Scale weights
        connections["weight"] = (connections["weight"] * weight_scales[
            synapse_info.synapse_type])

        # Set connections for structural plasticity
        if isinstance(synapse_info.synapse_dynamics,
                      AbstractSynapseDynamicsStructural):
            synapse_info.synapse_dynamics.set_connections(
                connections, post_vertex_slice, app_edge, synapse_info,
                machine_edge)

        # Split the connections up based on the delays
        if max_delay is not None:
            plastic_delay_mask = (connections["delay"] <= max_delay)
            undelayed_connections = connections[
                numpy.where(plastic_delay_mask)]
            delayed_connections = connections[
                numpy.where(~plastic_delay_mask)]
        else:
            undelayed_connections = connections
            delayed_connections = numpy.zeros(
                0, dtype=AbstractConnector.NUMPY_SYNAPSES_DTYPE)
        del connections

        # Get the data for the connections
        row_data = numpy.zeros(0, dtype="uint32")
        if gen_undelayed and max_row_info.undelayed_max_n_synapses:
            # Get which row each connection will go into
            undelayed_row_indices = (
                    undelayed_connections["source"] - pre_vertex_slice.lo_atom)
            row_data = self._get_row_data(
                undelayed_connections, undelayed_row_indices,
                pre_vertex_slice.n_atoms, post_vertex_slice, n_synapse_types,
                synapse_info.synapse_dynamics,
                max_row_info.undelayed_max_n_synapses,
                max_row_info.undelayed_max_words)

            del undelayed_row_indices
        del undelayed_connections

        # Get the data for the delayed connections
        delayed_row_data = numpy.zeros(0, dtype="uint32")
        stages = numpy.zeros(0, dtype="uint32")
        delayed_source_ids = numpy.zeros(0, dtype="uint32")
        if gen_delayed and max_row_info.delayed_max_n_synapses:
            # Get the delay stages and which row each delayed connection will
            # go into
            stages = numpy.floor((numpy.round(
                delayed_connections["delay"] - 1.0)) / max_delay).astype(
                "uint32")
            delayed_row_indices = (
                    (delayed_connections[
                         "source"] - pre_vertex_slice.lo_atom) +
                    ((stages - 1) * pre_vertex_slice.n_atoms))
            delayed_connections["delay"] -= max_delay * stages
            delayed_source_ids = (
                    delayed_connections["source"] - pre_vertex_slice.lo_atom)

            # Get the data
            delayed_row_data = self._get_row_data(
                delayed_connections, delayed_row_indices,
                pre_vertex_slice.n_atoms * n_delay_stages, post_vertex_slice,
                n_synapse_types, synapse_info.synapse_dynamics,
                max_row_info.delayed_max_n_synapses,
                max_row_info.delayed_max_words)
            del delayed_row_indices
        del delayed_connections

        return row_data, delayed_row_data, delayed_source_ids, stages

    @staticmethod
    def _rescale_connections(
            connections, machine_time_step, weight_scales, synapse_info):
        """ Scale the connection data into machine values

        :param ~numpy.ndarray connections: The connections to be rescaled
        :param int machine_time_step: The time step of the simulation
        :param list(float) weight_scales: The weight scale of each synapse type
        :param SynapseInformation synapse_info:
            The synapse information of the connections
        """
        # Return the delays values to milliseconds
        connections["delay"] /= (
                MICRO_TO_MILLISECOND_CONVERSION / machine_time_step)
        # Undo the weight scaling
        connections["weight"] /= weight_scales[synapse_info.synapse_type]
        return connections

    def convert_to_connections(
            self, synapse_info, pre_vertex_slice, post_vertex_slice,
            max_row_length, n_synapse_types, weight_scales, data,
            machine_time_step, delayed):
        """ Read the synapses for a given projection synapse information\
            object out of the given data and convert to connection data

        :param SynapseInformation synapse_info:
            The synapse information of the synapses
        :param ~pacman.model.graphs.common.Slice pre_vertex_slice:
            The slice of the source neurons of the synapses in the data
        :param ~pacman.model.graphs.common.Slice post_vertex_slice:
            The slice of the target neurons of the synapses in the data
        :param int max_row_length:
            The length of each row in the data
        :param int n_synapse_types:
            The number of synapse types in total
        :param list(float) weight_scales:
            The weight scaling of each synapse type
        :param bytearray data:
            The raw data containing the synapses
        :param int machine_time_step:
            The time step of the simulation
        :param bool delayed: True if the data should be considered delayed
        :return: The connections read from the data; the dtype is
            AbstractSynapseDynamics.NUMPY_CONNECTORS_DTYPE
        :rtype: ~numpy.ndarray
        """
        # If there is no data, return nothing
        if data is None or not len(data):
            return numpy.zeros(
                0, dtype=AbstractSynapseDynamics.NUMPY_CONNECTORS_DTYPE)

        # Translate the data into rows
        row_data = numpy.frombuffer(data, dtype="<u4").reshape(
            -1, (max_row_length + _N_HEADER_WORDS))

        dynamics = synapse_info.synapse_dynamics
        if isinstance(dynamics, AbstractStaticSynapseDynamics):
            # Read static data
            connections = self._read_static_data(
                dynamics, pre_vertex_slice, post_vertex_slice, n_synapse_types,
                row_data, delayed)
        else:
            # Read plastic data
            connections = self._read_plastic_data(
                dynamics, pre_vertex_slice, post_vertex_slice, n_synapse_types,
                row_data, delayed)

        # There might still be no connections if the row was all padding
        if not connections.size:
            return numpy.zeros(
                0, dtype=AbstractSynapseDynamics.NUMPY_CONNECTORS_DTYPE)

        # Return the connections after appropriate scaling
        return self._rescale_connections(
            connections, machine_time_step, weight_scales, synapse_info)

    def read_all_synapses(
            self, data, delayed_data, synapse_info, n_synapse_types,
            weight_scales, machine_edge, max_row_info):
        """ Read the synapses for a given projection synapse information\
            object out of the given delayed and undelayed data.

        :param bytearray data:
            The raw data containing the undelayed synapses
        :param bytearray delayed_data:
            The raw data containing the delayed synapses
        :param SynapseInformation synapse_info:
            The synapse info that generated the synapses
        :param int n_synapse_types:
            The total number of synapse types available
        :param list(float) weight_scales:
            A weight scale for each synapse type
        :param MachineEdge machine_edge:
            The incoming machine edge that the synapses were generated from
        :param MaxRowInfo max_row_info:
            The maximum information for each of the rows
        :return: The connections read from the data; the dtype is
            AbstractSynapseDynamics.NUMPY_CONNECTORS_DTYPE
        :rtype: ~numpy.ndarray
        """
        connections = []
        machine_time_step = globals_variables.get_simulator().machine_time_step
        pre_vertex_slice = machine_edge.pre_vertex.vertex_slice
        post_vertex_slice = machine_edge.post_vertex.vertex_slice
        max_row_length = max_row_info.undelayed_max_words
        delayed_max_row_length = max_row_info.delayed_max_words
        connections.append(self.convert_to_connections(
            synapse_info, pre_vertex_slice, post_vertex_slice, max_row_length,
            n_synapse_types, weight_scales, data, machine_time_step,
            delayed=False))
        connections.append(self.convert_to_connections(
            synapse_info, pre_vertex_slice, post_vertex_slice,
            delayed_max_row_length, n_synapse_types, weight_scales,
            delayed_data, machine_time_step, delayed=True))

        # Join the connections into a single list and return it
        return numpy.concatenate(connections)

    @staticmethod
    def _parse_static_data(row_data, dynamics):
        """ Parse static synaptic data

        :param ~numpy.ndarray row_data: The raw row data
        :param AbstractStaticSynapseDynamics dynamics:
            The synapse dynamics that can decode the rows
        :return: A tuple of the recorded length of each row and the row data
            organised into rows
        :rtype: tuple(~numpy.ndarray, list(~numpy.ndarray))
        """
        n_rows = row_data.shape[0]
        ff_size = row_data[:, 1]
        ff_words = dynamics.get_n_static_words_per_row(ff_size)
        ff_start = _N_HEADER_WORDS
        ff_end = ff_start + ff_words
        return (
            ff_size,
            [row_data[row, ff_start:ff_end[row]] for row in range(n_rows)])

    def __convert_delayed_data(
            self, n_synapses, pre_vertex_slice, delayed_connections):
        """ Take the delayed_connections and convert the source ids and delay\
            values back to global values

        :param ~numpy.ndarray n_synapses: The number of synapses in each row
        :param ~pacman.model.graphs.common.Slice pre_vertex_slice:
            The slice of atoms in the pre-vertex
        :param ~numpy.ndarray delayed_connections:
            The connections to convert of dtype
            AbstractSynapseDynamics.NUMPY_CONNECTORS_DTYPE
        :return: The converted connection with the same dtype
        :rtype: ~numpy.ndarray
        """
        # Work out the delay stage of each row; rows are the all the rows
        # from the first delay stage, then all from the second stage and so on
        synapse_ids = range(len(n_synapses))
        row_stage = numpy.array([
            i // pre_vertex_slice.n_atoms
            for i in synapse_ids], dtype="uint32")
        # Work out the delay for each stage
        row_min_delay = (row_stage + 1) * MAX_SUPPORTED_DELAY_TICS
        # Repeat the delay for all connections in the same row
        connection_min_delay = numpy.concatenate([
            numpy.repeat(row_min_delay[i], n_synapses[i])
            for i in synapse_ids])
        # Repeat the "extra" source id for all connections in the same row;
        # this converts the row id back to a source neuron id
        connection_source_extra = numpy.concatenate([
            numpy.repeat(
                row_stage[i] * numpy.uint32(pre_vertex_slice.n_atoms),
                n_synapses[i])
            for i in synapse_ids])
        # Do the conversions
        delayed_connections["source"] -= connection_source_extra
        delayed_connections["source"] += pre_vertex_slice.lo_atom
        delayed_connections["delay"] += connection_min_delay
        return delayed_connections

    def _read_static_data(
            self, dynamics, pre_vertex_slice, post_vertex_slice,
            n_synapse_types, row_data, delayed):
        """ Read static data from row data

        :param AbstractStaticSynapseDynamics dynamics:
            The synapse dynamics that generated the data
        :param ~pacman.model.graphs.common.Slice pre_vertex_slice:
            The slice of neurons that are the sources of the synapses
        :param ~pacman.model.graphs.common.Slice post_vertex_slice:
            The slice of neurons that are the targets of the synapses
        :param int n_synapse_types:
            The number of synapse types available
        :param ~numpy.ndarray row_data:
            The raw row data to read
        :param bool delayed: True if data should be considered delayed
        :return: the connections read with dtype
            AbstractSynapseDynamics.NUMPY_CONNECTORS_DTYPE
        :rtype: list(~numpy.ndarray)
        """
        if row_data is None or not row_data.size:
            return numpy.zeros(
                0, dtype=AbstractSynapseDynamics.NUMPY_CONNECTORS_DTYPE)
        ff_size, ff_data = SynapseIORowBased._parse_static_data(
            row_data, dynamics)
        connections = dynamics.read_static_synaptic_data(
            post_vertex_slice, n_synapse_types, ff_size, ff_data)
        if delayed:
            n_synapses = dynamics.get_n_synapses_in_rows(ff_size)
            connections = self.__convert_delayed_data(
                n_synapses, pre_vertex_slice, connections)
        else:
            connections["source"] += pre_vertex_slice.lo_atom
        return connections

    @staticmethod
    def _parse_plastic_data(row_data, dynamics):
        """ Parse plastic synapses from raw row data

        :param ~numpy.ndarray row_data: The raw data to parse
        :param AbstractPlasticSynapseDynamics dynamics:
            The dynamics that generated the data
        :return: A tuple of the recorded length of the plastic-plastic data in
            each row; the plastic-plastic data organised into rows; the
            recorded length of the static-plastic data in each row; and the
            static-plastic data organised into rows
        :rtype: tuple(~numpy.ndarray, list(~numpy.ndarray), ~numpy.ndarray,
            list(~numpy.ndarray))
        """
        n_rows = row_data.shape[0]
        pp_size = row_data[:, 0]
        pp_words = dynamics.get_n_plastic_plastic_words_per_row(pp_size)
        fp_size = row_data[numpy.arange(n_rows), pp_words + 2]
        fp_words = dynamics.get_n_fixed_plastic_words_per_row(fp_size)
        fp_start = pp_size + _N_HEADER_WORDS
        fp_end = fp_start + fp_words
        row_ids = range(n_rows)
        return (
            pp_size,
            [row_data[row, 1:pp_words[row] + 1] for row in row_ids],
            fp_size,
            [row_data[row, fp_start[row]:fp_end[row]] for row in row_ids])

    def _read_plastic_data(
            self, dynamics, pre_vertex_slice, post_vertex_slice,
            n_synapse_types, row_data, delayed):
        """ Read plastic data from raw data

        :param AbstractStaticSynapseDynamics dynamics:
            The synapse dynamics that generated the data
        :param ~pacman.model.graphs.common.Slice pre_vertex_slice:
            The slice of neurons that are the sources of the synapses
        :param ~pacman.model.graphs.common.Slice post_vertex_slice:
            The slice of neurons that are the targets of the synapses
        :param int n_synapse_types:
            The number of synapse types available
        :param ~numpy.ndarray row_data:
            The raw row data to read
        :param bool delayed: True if data should be considered delayed
        :return: the connections read with dtype
            AbstractSynapseDynamics.NUMPY_CONNECTORS_DTYPE
        :rtype: list(~numpy.ndarray)
        """
        if row_data is None or not row_data.size:
            return numpy.zeros(
                0, dtype=AbstractSynapseDynamics.NUMPY_CONNECTORS_DTYPE)
        pp_size, pp_data, fp_size, fp_data = \
            SynapseIORowBased._parse_plastic_data(row_data, dynamics)
        connections = dynamics.read_plastic_synaptic_data(
            post_vertex_slice, n_synapse_types, pp_size, pp_data,
            fp_size, fp_data)

        if delayed:
            n_synapses = dynamics.get_n_synapses_in_rows(pp_size, fp_size)
            connections = self.__convert_delayed_data(
                n_synapses, pre_vertex_slice, connections)
        else:
            connections["source"] += pre_vertex_slice.lo_atom
        return connections

    def get_block_n_bytes(self, max_row_n_words, n_rows):
        """ Get the number of bytes in a block

        :param int max_row_n_words:\
            The maximum row length in words, excluding headers
        :param int n_rows: The number of rows in the block
        :rtype: int
        """
        return (_N_HEADER_WORDS + max_row_n_words) * BYTES_PER_WORD * n_rows<|MERGE_RESOLUTION|>--- conflicted
+++ resolved
@@ -141,14 +141,9 @@
         """ Get the maximum delay supported by the synapse representation \
             before extensions are required, or None if any delay is supported
 
-<<<<<<< HEAD
-        :param int machine_time_step: machine time step
+        :param int machine_time_step: The time step of the simulation
         :param int post_vertex_max_delay_ticks: post vertex max delay
         :rtype: int or None
-=======
-        :param int machine_time_step: The time step of the simulation
-        :rtype: int
->>>>>>> d5b28ed8
         """
         # There are 16 slots, one per time step
         return post_vertex_max_delay_ticks * (
@@ -352,7 +347,8 @@
 
     def get_synapses(
             self, synapse_info, n_delay_stages, n_synapse_types, weight_scales,
-            machine_edge, max_row_info, gen_undelayed, gen_delayed):
+            machine_edge, max_row_info, gen_undelayed, gen_delayed,
+            machine_time_step, app_edge):
         """ Get the synapses as an array of words for non-delayed synapses and\
             an array of words for delayed synapses. This is used to prepare\
             information for *deployment to SpiNNaker*.
@@ -367,6 +363,8 @@
             The scaling of the weights for each synapse type
         :param ProjectionMachineEdge machine_edge:
             The incoming machine edge that the synapses are on
+        :param int machine_time_step: Ther machine time step of the sim.
+        :param ProjectionApplicationEdge app_edge:
         :param MaxRowInfo max_row_info:
             The maximum row information for the synapses
         :param bool gen_undelayed:
@@ -388,14 +386,9 @@
         # pylint: disable=too-many-arguments, too-many-locals
         # pylint: disable=assignment-from-no-return
         # Get delays in timesteps
-<<<<<<< HEAD
         max_delay = self.get_maximum_delay_supported_in_ms(
             machine_time_step,
             app_edge.post_vertex.splitter_object.max_support_delay())
-=======
-        machine_time_step = globals_variables.get_simulator().machine_time_step
-        max_delay = self.get_maximum_delay_supported_in_ms(machine_time_step)
->>>>>>> d5b28ed8
         if max_delay is not None:
             max_delay *= (MICRO_TO_MILLISECOND_CONVERSION / machine_time_step)
 
@@ -505,7 +498,7 @@
     def convert_to_connections(
             self, synapse_info, pre_vertex_slice, post_vertex_slice,
             max_row_length, n_synapse_types, weight_scales, data,
-            machine_time_step, delayed):
+            machine_time_step, delayed, post_vertex_max_delay_ticks):
         """ Read the synapses for a given projection synapse information\
             object out of the given data and convert to connection data
 
@@ -525,6 +518,8 @@
             The raw data containing the synapses
         :param int machine_time_step:
             The time step of the simulation
+        :param int post_vertex_max_delay_ticks: \
+            max delayed ticks supported from post vertex
         :param bool delayed: True if the data should be considered delayed
         :return: The connections read from the data; the dtype is
             AbstractSynapseDynamics.NUMPY_CONNECTORS_DTYPE
@@ -544,12 +539,12 @@
             # Read static data
             connections = self._read_static_data(
                 dynamics, pre_vertex_slice, post_vertex_slice, n_synapse_types,
-                row_data, delayed)
+                row_data, delayed, post_vertex_max_delay_ticks)
         else:
             # Read plastic data
             connections = self._read_plastic_data(
                 dynamics, pre_vertex_slice, post_vertex_slice, n_synapse_types,
-                row_data, delayed)
+                row_data, delayed, post_vertex_max_delay_ticks)
 
         # There might still be no connections if the row was all padding
         if not connections.size:
@@ -562,7 +557,8 @@
 
     def read_all_synapses(
             self, data, delayed_data, synapse_info, n_synapse_types,
-            weight_scales, machine_edge, max_row_info):
+            weight_scales, machine_edge, max_row_info,
+            post_vertex_max_delay_ticks):
         """ Read the synapses for a given projection synapse information\
             object out of the given delayed and undelayed data.
 
@@ -580,6 +576,8 @@
             The incoming machine edge that the synapses were generated from
         :param MaxRowInfo max_row_info:
             The maximum information for each of the rows
+        :param int post_vertex_max_delay_ticks: \
+            The max delay ticks from post vertex
         :return: The connections read from the data; the dtype is
             AbstractSynapseDynamics.NUMPY_CONNECTORS_DTYPE
         :rtype: ~numpy.ndarray
@@ -593,11 +591,13 @@
         connections.append(self.convert_to_connections(
             synapse_info, pre_vertex_slice, post_vertex_slice, max_row_length,
             n_synapse_types, weight_scales, data, machine_time_step,
-            delayed=False))
+            delayed=False,
+            post_vertex_max_delay_ticks=post_vertex_max_delay_ticks))
         connections.append(self.convert_to_connections(
             synapse_info, pre_vertex_slice, post_vertex_slice,
             delayed_max_row_length, n_synapse_types, weight_scales,
-            delayed_data, machine_time_step, delayed=True))
+            delayed_data, machine_time_step, delayed=True,
+            post_vertex_max_delay_ticks=post_vertex_max_delay_ticks))
 
         # Join the connections into a single list and return it
         return numpy.concatenate(connections)
@@ -623,7 +623,8 @@
             [row_data[row, ff_start:ff_end[row]] for row in range(n_rows)])
 
     def __convert_delayed_data(
-            self, n_synapses, pre_vertex_slice, delayed_connections):
+            self, n_synapses, pre_vertex_slice, delayed_connections,
+            post_vertex_max_delay_ticks):
         """ Take the delayed_connections and convert the source ids and delay\
             values back to global values
 
@@ -633,6 +634,7 @@
         :param ~numpy.ndarray delayed_connections:
             The connections to convert of dtype
             AbstractSynapseDynamics.NUMPY_CONNECTORS_DTYPE
+        :params post_vertex_max_delay_ticks
         :return: The converted connection with the same dtype
         :rtype: ~numpy.ndarray
         """
@@ -643,7 +645,7 @@
             i // pre_vertex_slice.n_atoms
             for i in synapse_ids], dtype="uint32")
         # Work out the delay for each stage
-        row_min_delay = (row_stage + 1) * MAX_SUPPORTED_DELAY_TICS
+        row_min_delay = (row_stage + 1) * post_vertex_max_delay_ticks
         # Repeat the delay for all connections in the same row
         connection_min_delay = numpy.concatenate([
             numpy.repeat(row_min_delay[i], n_synapses[i])
@@ -663,7 +665,8 @@
 
     def _read_static_data(
             self, dynamics, pre_vertex_slice, post_vertex_slice,
-            n_synapse_types, row_data, delayed):
+            n_synapse_types, row_data, delayed,
+            post_vertex_max_delay_ticks):
         """ Read static data from row data
 
         :param AbstractStaticSynapseDynamics dynamics:
@@ -677,6 +680,8 @@
         :param ~numpy.ndarray row_data:
             The raw row data to read
         :param bool delayed: True if data should be considered delayed
+        :param int post_vertex_max_delay_ticks: \
+            max supported delay from vertex
         :return: the connections read with dtype
             AbstractSynapseDynamics.NUMPY_CONNECTORS_DTYPE
         :rtype: list(~numpy.ndarray)
@@ -691,7 +696,8 @@
         if delayed:
             n_synapses = dynamics.get_n_synapses_in_rows(ff_size)
             connections = self.__convert_delayed_data(
-                n_synapses, pre_vertex_slice, connections)
+                n_synapses, pre_vertex_slice, connections,
+                post_vertex_max_delay_ticks)
         else:
             connections["source"] += pre_vertex_slice.lo_atom
         return connections
@@ -726,7 +732,8 @@
 
     def _read_plastic_data(
             self, dynamics, pre_vertex_slice, post_vertex_slice,
-            n_synapse_types, row_data, delayed):
+            n_synapse_types, row_data, delayed,
+            post_vertex_max_delay_ticks):
         """ Read plastic data from raw data
 
         :param AbstractStaticSynapseDynamics dynamics:
@@ -740,6 +747,7 @@
         :param ~numpy.ndarray row_data:
             The raw row data to read
         :param bool delayed: True if data should be considered delayed
+        :param int post_vertex_max_delay_ticks: max delay from post vertex
         :return: the connections read with dtype
             AbstractSynapseDynamics.NUMPY_CONNECTORS_DTYPE
         :rtype: list(~numpy.ndarray)
@@ -756,7 +764,8 @@
         if delayed:
             n_synapses = dynamics.get_n_synapses_in_rows(pp_size, fp_size)
             connections = self.__convert_delayed_data(
-                n_synapses, pre_vertex_slice, connections)
+                n_synapses, pre_vertex_slice, connections,
+                post_vertex_max_delay_ticks)
         else:
             connections["source"] += pre_vertex_slice.lo_atom
         return connections
