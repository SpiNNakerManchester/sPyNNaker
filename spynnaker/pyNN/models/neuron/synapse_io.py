--- conflicted
+++ resolved
@@ -143,11 +143,7 @@
 
         :param int machine_time_step: The time step of the simulation
         :param int post_vertex_max_delay_ticks: post vertex max delay
-<<<<<<< HEAD
-        :rtype: int or None
-=======
-        :rtype: int
->>>>>>> a30e4a12
+        :rtype: int
         """
         return post_vertex_max_delay_ticks * (
             machine_time_step / MICRO_TO_MILLISECOND_CONVERSION)
@@ -366,11 +362,7 @@
             The scaling of the weights for each synapse type
         :param MachineEdge machine_edge:
             The incoming machine edge that the synapses are on
-<<<<<<< HEAD
-        :param int machine_time_step: Ther machine time step of the sim.
-=======
         :param int machine_time_step: The machine time step of the sim.
->>>>>>> a30e4a12
         :param ProjectionApplicationEdge app_edge:
         :param MaxRowInfo max_row_info:
             The maximum row information for the synapses
