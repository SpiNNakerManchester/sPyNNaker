# Copyright (c) 2017-2019 The University of Manchester
#
# This program is free software: you can redistribute it and/or modify
# it under the terms of the GNU General Public License as published by
# the Free Software Foundation, either version 3 of the License, or
# (at your option) any later version.
#
# This program is distributed in the hope that it will be useful,
# but WITHOUT ANY WARRANTY; without even the implied warranty of
# MERCHANTABILITY or FITNESS FOR A PARTICULAR PURPOSE.  See the
# GNU General Public License for more details.
#
# You should have received a copy of the GNU General Public License
# along with this program.  If not, see <http://www.gnu.org/licenses/>.
from __future__ import division
import logging
import math
import numpy
import ctypes
from spinn_front_end_common.utilities.constants import BYTES_PER_WORD
from spynnaker.pyNN.exceptions import (
    SynapseRowTooBigException, SynapticConfigurationException)
from spynnaker.pyNN.utilities.constants import POP_TABLE_MAX_ROW_LENGTH
from spynnaker.pyNN.utilities.bit_field_utilities import BIT_IN_A_WORD

logger = logging.getLogger(__name__)

# Scale factor for an address; allows more addresses to be represented, but
# means addresses have to be aligned to these offsets
_ADDRESS_SCALE = 16

# A padding byte
_PADDING_BYTE = 0xDD

# Bits in a byte
_BITS_PER_BYTES = 8

# ctypes stores the number of bits in a bitfield in the top 16 bits
_CTYPES_N_BITS_SHIFT = 16


def _n_bits(field):
    """ Get the number of bits in a field (ctypes doesn't do this)

    :param _ctypes.CField field: a ctype field from a structure
    :return: the number of bits
    :rtype: int
    """
    # ctypes stores the number of bits in a bitfield in the top 16 bits;
    # if it isn't a bitfield, this is 0
    n_bits = field.size >> _CTYPES_N_BITS_SHIFT
    if n_bits:
        return n_bits

    # If it isn't a bitfield, the number of bits is the field size (which is
    # then in bytes) multiplied by 8 (bits in a byte)
    return _BITS_PER_BYTES * field.size


def _make_array(ctype, n_items):
    """ Make an array of ctype items; done separately as the syntax is a
        little odd!

    :param _ctypes.PyCSimpleType ctype: A ctype
    :param int n_items: The number of items in the array
    :return: a ctype array
    :rtype: _ctypes.PyCArrayType
    """
    array_type = ctype * n_items
    return array_type()


class _MasterPopEntryCType(ctypes.LittleEndianStructure):
    """ A Master Population Table Entry; matches the C struct
    """
    _fields_ = [
        # The key to match against the incoming message
        ("key", ctypes.c_uint32),
        # The mask to select the relevant bits of key for matching
        ("mask", ctypes.c_uint32),
        # The index into address_list for this entry
        ("start", ctypes.c_uint32, 15),
        # Flag to indicate if an extra_info struct is present
        ("extra_info_flag", ctypes.c_uint32, 1),
        # The number of entries in ::address_list for this entry
        ("count", ctypes.c_uint32, 16)
    ]


# Maximum start position in the address list
_MAX_ADDRESS_START = (1 << _n_bits(_MasterPopEntryCType.start)) - 1
# Maximum count of address list entries for a single pop table entry
_MAX_ADDRESS_COUNT = (1 << _n_bits(_MasterPopEntryCType.count)) - 1


class _ExtraInfoCType(ctypes.LittleEndianStructure):
    """ An Extra Info structure; matches the C struct
    """
    _fields_ = [
        # The mask to apply to the key once shifted get the core index
        ("core_mask", ctypes.c_uint32, 10),
        # The number of words required for n_neurons
        ("n_words", ctypes.c_uint32, 6),
        # The shift to apply to the key to get the core part (0-31)
        ("mask_shift", ctypes.c_uint32, 5),
        # The number of neurons per core (up to 2048)
        ("n_neurons", ctypes.c_uint32, 11)
    ]


# The maximum n_neurons value
_MAX_N_NEURONS = (1 << _n_bits(_ExtraInfoCType.n_neurons)) - 1
# Maximum core mask (i.e. number of cores)
_MAX_CORE_MASK = (1 << _n_bits(_ExtraInfoCType.core_mask)) - 1


class _AddressAndRowLengthCType(ctypes.LittleEndianStructure):
    """ An Address and Row Length structure; matches the C struct
    """
    _fields_ = [
        # the length of the row
        ("row_length", ctypes.c_uint32, 8),
        # the address
        ("address", ctypes.c_uint32, 23),
        # whether this is a direct/single address
        ("is_single", ctypes.c_uint32, 1)
    ]


# An invalid address in the address and row length list
_INVALID_ADDDRESS = (1 << _n_bits(_AddressAndRowLengthCType.address)) - 1
# Address is 23 bits, but maximum value means invalid
_MAX_ADDRESS = (1 << _n_bits(_AddressAndRowLengthCType.address)) - 2


class _AddressListEntryCType(ctypes.Union):
    """ An Address List entry; one of two things
    """
    _fields_ = [
        ("addr", _AddressAndRowLengthCType),
        ("extra", _ExtraInfoCType)
    ]


# Sizes of structs
_MASTER_POP_ENTRY_SIZE_BYTES = ctypes.sizeof(_MasterPopEntryCType)
_ADDRESS_LIST_ENTRY_SIZE_BYTES = ctypes.sizeof(_AddressListEntryCType)
_EXTRA_INFO_ENTRY_SIZE_BYTES = ctypes.sizeof(_ExtraInfoCType)

# Base size - 2 words for size of table and address list
_BASE_SIZE_BYTES = 8

# Number of times to multiply for delays
_DELAY_SCALE = 2

# A ctypes pointer to a uint32
_UINT32_PTR = ctypes.POINTER(ctypes.c_uint32)


def _to_numpy(array):
    """ Convert a ctypes array to a numpy array of uint32

    Note: no data copying is done; it is pure type conversion.  Editing
    the returned array will result in changes to the original.

    :param _ctypes.PyCArrayType array: The array to convert
    :rtype: numpy.ndarray
    """
    # Nothing to do if the array is 0 sized
    if not len(array):
        return numpy.zeros(0, dtype="uint32")

    uint32_array = ctypes.cast(array, _UINT32_PTR)
    n_words = (len(array) * ctypes.sizeof(array[0])) // BYTES_PER_WORD
    return numpy.ctypeslib.as_array(uint32_array, (n_words,))


class _MasterPopEntry(object):
    """ Internal class that contains a master population table entry
    """
    __slots__ = [
        "__addresses_and_row_lengths",
        # The mask to match this entry on
        "__mask",
        # The routing key to match this entry on
        "__routing_key",
        # The part of the key where the core id is held after shifting (below)
        "__core_mask",
        # Where in the key that the core id is held
        "__core_shift",
        # The number of neurons on every core except the last
        "__n_neurons"]

    def __init__(self, routing_key, mask, core_mask, core_shift, n_neurons):
        """
        :param int routing_key: The key to match for this entry
        :param int mask: The mask to match for this entry
        :param int core_mask:
            The part of the routing_key where the core id is held
        :param int core_shift: Where in the routing_key the core_id is held
        :param int n_neurons:
            The number of neurons on each core, except the last
        """
        self.__routing_key = routing_key
        self.__mask = mask
        self.__core_mask = core_mask
        self.__core_shift = core_shift
        self.__n_neurons = n_neurons
        self.__addresses_and_row_lengths = list()

    def append(self, address, row_length, is_single):
        """ Add a synaptic matrix pointer to the entry

        :param address: The address of the synaptic matrix
        :param row_length: The length of each row in the matrix
        :param is_single: True if the address is to the direct matrix
        :return: The index of the pointer within the entry
        :rtype: int
        """
        index = len(self.__addresses_and_row_lengths)
        if index > _MAX_ADDRESS_COUNT:
            raise SynapticConfigurationException(
                "{} connections for the same source key (maximum {})".format(
                    index, _MAX_ADDRESS_COUNT))
        self.__addresses_and_row_lengths.append(
            (address, row_length, is_single, True))
        return index

    def append_invalid(self):
        """ Add an invalid marker to the entry; used to ensure index alignment
            between multiple entries when necessary

        :return: The index of the marker within the entry
        :rtype: int
        """
        index = len(self.__addresses_and_row_lengths)
        self.__addresses_and_row_lengths.append((0, 0, False, False))
        return index

    @property
    def routing_key(self):
        """
        :return: the key combo of this entry
        :rtype: int
        """
        return self.__routing_key

    @property
    def mask(self):
        """
        :return: the mask of the key for this master pop entry
        :rtype: int
        """
        return self.__mask

    @property
    def addresses_and_row_lengths(self):
        """
        :return: the memory address that this master pop entry points at
            (synaptic matrix)
        :rtype: list(tuple(int,int,bool,bool))
        """
        return self.__addresses_and_row_lengths

    def write_to_table(self, entry, address_list, start):
        """ Write entries to the master population table

        :param _MasterPopEntryCType entry: The entry to write to
        :param _AddressListEntryCType_Array address_list:
            The address_list to write to
        :param start: The index of the entry of the address list to start at
        :return: The number of entries written to the address list
        :rtype: int
        """
        entry.key = self.__routing_key
        entry.mask = self.__mask
        entry.start = start
        count = len(self.__addresses_and_row_lengths)
        entry.count = count

        # Mark where the next entry starts and the number added; this might
        # change if there is extra info
        next_addr = start
        n_entries = count

        # If there is a core mask, add a special entry for it
        if self.__core_mask != 0:
            entry.extra_info_flag = True
            extra_info = address_list[next_addr].extra
            extra_info.core_mask = self.__core_mask
            extra_info.n_words = int(math.ceil(
                self.__n_neurons / BIT_IN_A_WORD))
            extra_info.n_neurons = self.__n_neurons
            extra_info.mask_shift = self.__core_shift
            next_addr += 1
            n_entries += 1

        for j, (address, row_length, is_single, is_valid) in enumerate(
                self.__addresses_and_row_lengths):
            address_entry = address_list[next_addr + j].addr
            if not is_valid:
                address_entry.address = _INVALID_ADDDRESS
            else:
                address_entry.is_single = is_single
                address_entry.row_length = row_length
                address_entry.address = address
        return n_entries


class MasterPopTableAsBinarySearch(object):
    """ Master population table, implemented as binary search master.
    """
    __slots__ = [
        "__entries",
        "__n_addresses"]

    MAX_ROW_LENGTH_ERROR_MSG = (
        "Only rows of up to {} entries are allowed".format(
            POP_TABLE_MAX_ROW_LENGTH))

    OUT_OF_RANGE_ERROR_MESSAGE = (
        "Address {} is out of range for this population table!")

    # Over-scale of estimate for safety
    UPPER_BOUND_FUDGE = 2

    def __init__(self):
        self.__entries = None
        self.__n_addresses = 0

<<<<<<< HEAD
    @staticmethod
    def get_master_population_table_size(incoming_projections):
=======
    def get_master_population_table_size(self, in_edges):
>>>>>>> 003d7bd4
        """ Get the size of the master population table in SDRAM.

        :param iterable(~pacman.model.graphs.application.ApplicationEdge) \
                in_edges:
            The edges arriving at the vertex that are to be handled by this
            table
        :return: the size the master pop table will take in SDRAM (in bytes)
        :rtype: int
        """
        # There will be an address list entry for each incoming projection
        n_entries = len(incoming_projections)

        # Count the pre-machine-vertices
        n_vertices = 0
<<<<<<< HEAD
        seen_edges = set()
        for proj in incoming_projections:
            in_edge = proj._projection_edge

            # If we haven't seen this edge before, add it in
            if in_edge not in seen_edges:
                seen_edges.add(in_edge)
                vertex = in_edge.pre_vertex

                # If the pre-vertex not been partitioned, estimate
                if not vertex.machine_vertices:
                    max_atoms = float(min(vertex.get_max_atoms_per_core(),
                                          vertex.n_atoms))

                    # Get the number of likely vertices
                    edge_vertices = int(math.ceil(vertex.n_atoms / max_atoms))

                # If it has been partitioned, use the actual number of
                # pre-vertices
                else:
                    edge_vertices = len(vertex.machine_vertices)

                # If there are also delays, double it
                if in_edge.n_delay_stages:
                    edge_vertices *= _DELAY_SCALE

                n_vertices += edge_vertices
=======
        n_entries = 0
        for in_edge in in_edges:
            if isinstance(in_edge, ProjectionApplicationEdge):
                slices, is_exact = (
                    in_edge.pre_vertex.splitter.get_out_going_slices())
                if is_exact:
                    n_vertices += len(slices)
                    n_entries += len(in_edge.synapse_information)
                else:
                    n_vertices += len(slices) * self.UPPER_BOUND_FUDGE
                    n_entries += (
                        len(in_edge.synapse_information) *
                        self.UPPER_BOUND_FUDGE)
>>>>>>> 003d7bd4

        return (
            _BASE_SIZE_BYTES +
            (n_vertices * _MASTER_POP_ENTRY_SIZE_BYTES) +
            (n_vertices * _EXTRA_INFO_ENTRY_SIZE_BYTES) +
            (n_entries * _ADDRESS_LIST_ENTRY_SIZE_BYTES))
<<<<<<< HEAD

    @staticmethod
    def get_allowed_row_length(row_length):
        """ Get the next allowed row length
=======
>>>>>>> 003d7bd4

    def get_allowed_row_length(self, row_length):
        """
        :param int row_length: the row length being considered
        :return: the row length available
        :rtype: int
        :raises SynapseRowTooBigException: If the row won't fit
        """

        if row_length > POP_TABLE_MAX_ROW_LENGTH:
            raise SynapseRowTooBigException(
                POP_TABLE_MAX_ROW_LENGTH, self.MAX_ROW_LENGTH_ERROR_MSG)
        return row_length

    def get_next_allowed_address(self, next_address):
        """ Get the next allowed address

        :param int next_address: The next address that would be used
        :return: The next address that can be used following next_address
        :rtype: int
        :raises SynapticConfigurationException: if the address is out of range
        """
        addr_scaled = (next_address + (_ADDRESS_SCALE - 1)) // _ADDRESS_SCALE
        if addr_scaled > _MAX_ADDRESS:
            raise SynapticConfigurationException(
                self.OUT_OF_RANGE_ERROR_MESSAGE.format(
                    hex(addr_scaled * _ADDRESS_SCALE)))
        return addr_scaled * _ADDRESS_SCALE

    def initialise_table(self):
        """ Initialise the master pop data structure.
        """
        self.__entries = dict()
        self.__n_addresses = 0

    def add_machine_entry(
            self, block_start_addr, row_length, key_and_mask, is_single=False):
        """ Add an entry for a machine-edge to the population table

        :param int block_start_addr: where the synaptic matrix block starts
        :param int row_length: how long in words each row is
        :param ~pacman.model.routing_info.BaseKeyAndMask key_and_mask:
            the key and mask for this master pop entry
        :param bool is_single:
            Flag that states if the entry is a direct entry for a single row.
        :return: The index of the entry, to be used to retrieve it
        :rtype: int
        :raises SynapticConfigurationException: If a bad address is used.
        """
        return self.__update_master_population_table(
            block_start_addr, row_length, key_and_mask, 0, 0, 0, is_single)

    def add_application_entry(
            self, block_start_addr, row_length, key_and_mask, core_mask,
            core_shift, n_neurons):
        """ Add an entry for an application-edge to the population table

        :param int block_start_addr: where the synaptic matrix block starts
        :param int row_length: how long in words each row is
        :param ~pacman.model.routing_info.BaseKeyAndMask key_and_mask:
            the key and mask for this master pop entry
        :param int core_mask:
            Mask for the part of the key that identifies the core
        :param int core_shift: The shift of the mask to get to the core_mask
        :param int n_neurons:
            The number of neurons in each machine vertex (bar the last)
        :param bool is_single:
            Flag that states if the entry is a direct entry for a single row.
        :return: The index of the entry, to be used to retrieve it
        :rtype: int
        :raises SynapticConfigurationException: If a bad address is used.
        """
        # If there are too many neurons per core, fail
        if n_neurons > _MAX_N_NEURONS:
            raise SynapticConfigurationException(
                "The parameter n_neurons of {} is too big (maximum {})".format(
                    n_neurons, _MAX_N_NEURONS))

        # If the core mask is too big, fail
        if core_mask > _MAX_CORE_MASK:
            raise SynapticConfigurationException(
                "The core mask of {} is too big (maximum {})".format(
                    core_mask, _MAX_CORE_MASK))

        return self.__update_master_population_table(
            block_start_addr, row_length, key_and_mask, core_mask, core_shift,
            n_neurons, False)

    def __update_master_population_table(
            self, block_start_addr, row_length, key_and_mask, core_mask,
            core_shift, n_neurons, is_single):
        """ Add an entry in the binary search to deal with the synaptic matrix

        :param int block_start_addr: where the synaptic matrix block starts
        :param int row_length: how long in words each row is
        :param ~pacman.model.routing_info.BaseKeyAndMask key_and_mask:
            the key and mask for this master pop entry
        :param int core_mask:
            Mask for the part of the key that identifies the core
        :param int core_shift: The shift of the mask to get to the core_mask
        :param int n_neurons:
            The number of neurons in each machine vertex (bar the last)
        :param bool is_single:
            Flag that states if the entry is a direct entry for a single row.
        :return: The index of the entry, to be used to retrieve it
        :rtype: int
        :raises SynapticConfigurationException: If a bad address is used.
        """

        # pylint: disable=too-many-arguments, arguments-differ
        if key_and_mask.key not in self.__entries:
            if self.__n_addresses > _MAX_ADDRESS_START:
                raise SynapticConfigurationException(
                    "The table already contains {} entries;"
                    " adding another is too many".format(self.__n_addresses))
            self.__entries[key_and_mask.key] = _MasterPopEntry(
                key_and_mask.key, key_and_mask.mask, core_mask, core_shift,
                n_neurons)
            # Need to add an extra "address" for the extra_info if needed
            if core_mask != 0:
                self.__n_addresses += 1

        # if not single, scale the address
        start_addr = block_start_addr
        if not is_single:
            if block_start_addr % _ADDRESS_SCALE != 0:
                raise SynapticConfigurationException(
                    "Address {} is not compatible with this table".format(
                        block_start_addr))
            start_addr = block_start_addr // _ADDRESS_SCALE
            if start_addr > _MAX_ADDRESS:
                raise SynapticConfigurationException(
                    "Address {} is too big for this table".format(
                        block_start_addr))
        row_length = self.get_allowed_row_length(row_length)
        index = self.__entries[key_and_mask.key].append(
            start_addr, row_length - 1, is_single)
        self.__n_addresses += 1
        return index

    def add_invalid_entry(
            self, key_and_mask, core_mask=0, core_shift=0, n_neurons=0):
        """ Add an entry to the table that doesn't point to anywhere.  Used
            to keep indices in synchronisation between e.g. normal and delay
            entries and between entries on different cores

        :param ~pacman.model.routing_info.BaseKeyAndMask key_and_mask:
            a key_and_mask object used as part of describing
            an edge that will require being received to be stored in the
            master pop table; the whole edge will become multiple calls to
            this function
        :param int core_mask:
            Mask for the part of the key that identifies the core
        :param int core_shift: The shift of the mask to get to the core_mask
        :param int n_neurons:
            The number of neurons in each machine vertex (bar the last)
        :return: The index of the added entry
        :rtype: int
        """
        if key_and_mask.key not in self.__entries:
            self.__entries[key_and_mask.key] = _MasterPopEntry(
                key_and_mask.key, key_and_mask.mask, core_mask, core_shift,
                n_neurons)
            # Need to add an extra "address" for the extra_info if needed
            if core_mask != 0:
                self.__n_addresses += 1
        index = self.__entries[key_and_mask.key].append_invalid()
        self.__n_addresses += 1
        return index

    def finish_master_pop_table(self, spec, master_pop_table_region):
        """ Complete the master pop table in the data specification.

        :param ~data_specification.DataSpecificationGenerator spec:
            the data specification to write the master pop entry to
        :param int master_pop_table_region:
            the region to which the master pop table is being stored
        """
        # sort entries by key
        entries = sorted(
            self.__entries.values(),
            key=lambda a_entry: a_entry.routing_key)
        n_entries = len(entries)

        # reserve space and switch
        master_pop_table_sz = (
            _BASE_SIZE_BYTES +
            n_entries * _MASTER_POP_ENTRY_SIZE_BYTES +
            self.__n_addresses * _ADDRESS_LIST_ENTRY_SIZE_BYTES)
        spec.reserve_memory_region(
            region=master_pop_table_region,
            size=master_pop_table_sz, label='PopTable')
        spec.switch_write_focus(region=master_pop_table_region)

        # write no master pop entries and the address list size
        spec.write_value(n_entries)
        spec.write_value(self.__n_addresses)

        # Generate the table and list as arrays
        pop_table = _make_array(_MasterPopEntryCType, n_entries)
        address_list = _make_array(_AddressListEntryCType, self.__n_addresses)
        start = 0
        for i, entry in enumerate(entries):
            start += entry.write_to_table(pop_table[i], address_list, start)

        # Write the arrays
        spec.write_array(_to_numpy(pop_table))
        spec.write_array(_to_numpy(address_list))

        self.__entries.clear()
        del self.__entries
        self.__entries = None
        self.__n_addresses = 0

    @property
    def max_n_neurons_per_core(self):
        """ The maximum number of neurons per core supported when a core-mask
            is > 0.

        :rtype: int
        """
        return _MAX_N_NEURONS

    @property
    def max_core_mask(self):
        """ The maximum core mask supported when n_neurons is > 0; this is the
            maximum number of cores that can be supported in a joined mask

        :rtype: int
        """
        return _MAX_CORE_MASK

    @property
    def max_index(self):
        """ The maximum index of a synaptic connection

        :rtype: int
        """
        return _MAX_ADDRESS_COUNT

    def write_padding(self, spec, next_block_start_address):
        """ Write padding to the data spec needed between blocks to align
            addresses correctly

        :param ~data_specification.DataSpecificationGenerator spec:
            The spec to write to
        :param int next_block_start_address:
            The address we are starting at
        :return: The address we finish at after the padding
        :rtype: int
        """
        next_allowed = self.get_next_allowed_address(next_block_start_address)
        padding = next_allowed - next_block_start_address
        if padding != 0:

            # Pad out data file with the added alignment bytes:
            spec.comment("\nWriting population table required padding\n")
            spec.write_array(numpy.repeat(
                numpy.array(_PADDING_BYTE, dtype="uint8"), padding).view(
                    "uint32"))
        return next_allowed<|MERGE_RESOLUTION|>--- conflicted
+++ resolved
@@ -314,26 +314,12 @@
         "__entries",
         "__n_addresses"]
 
-    MAX_ROW_LENGTH_ERROR_MSG = (
-        "Only rows of up to {} entries are allowed".format(
-            POP_TABLE_MAX_ROW_LENGTH))
-
-    OUT_OF_RANGE_ERROR_MESSAGE = (
-        "Address {} is out of range for this population table!")
-
-    # Over-scale of estimate for safety
-    UPPER_BOUND_FUDGE = 2
-
     def __init__(self):
         self.__entries = None
         self.__n_addresses = 0
 
-<<<<<<< HEAD
     @staticmethod
     def get_master_population_table_size(incoming_projections):
-=======
-    def get_master_population_table_size(self, in_edges):
->>>>>>> 003d7bd4
         """ Get the size of the master population table in SDRAM.
 
         :param iterable(~pacman.model.graphs.application.ApplicationEdge) \
@@ -348,7 +334,6 @@
 
         # Count the pre-machine-vertices
         n_vertices = 0
-<<<<<<< HEAD
         seen_edges = set()
         for proj in incoming_projections:
             in_edge = proj._projection_edge
@@ -360,11 +345,7 @@
 
                 # If the pre-vertex not been partitioned, estimate
                 if not vertex.machine_vertices:
-                    max_atoms = float(min(vertex.get_max_atoms_per_core(),
-                                          vertex.n_atoms))
-
-                    # Get the number of likely vertices
-                    edge_vertices = int(math.ceil(vertex.n_atoms / max_atoms))
+                    edge_vertices = len(vertex.splitter.get_out_going_slices())
 
                 # If it has been partitioned, use the actual number of
                 # pre-vertices
@@ -376,37 +357,17 @@
                     edge_vertices *= _DELAY_SCALE
 
                 n_vertices += edge_vertices
-=======
-        n_entries = 0
-        for in_edge in in_edges:
-            if isinstance(in_edge, ProjectionApplicationEdge):
-                slices, is_exact = (
-                    in_edge.pre_vertex.splitter.get_out_going_slices())
-                if is_exact:
-                    n_vertices += len(slices)
-                    n_entries += len(in_edge.synapse_information)
-                else:
-                    n_vertices += len(slices) * self.UPPER_BOUND_FUDGE
-                    n_entries += (
-                        len(in_edge.synapse_information) *
-                        self.UPPER_BOUND_FUDGE)
->>>>>>> 003d7bd4
 
         return (
             _BASE_SIZE_BYTES +
             (n_vertices * _MASTER_POP_ENTRY_SIZE_BYTES) +
             (n_vertices * _EXTRA_INFO_ENTRY_SIZE_BYTES) +
             (n_entries * _ADDRESS_LIST_ENTRY_SIZE_BYTES))
-<<<<<<< HEAD
 
     @staticmethod
     def get_allowed_row_length(row_length):
         """ Get the next allowed row length
-=======
->>>>>>> 003d7bd4
-
-    def get_allowed_row_length(self, row_length):
-        """
+
         :param int row_length: the row length being considered
         :return: the row length available
         :rtype: int
@@ -415,10 +376,13 @@
 
         if row_length > POP_TABLE_MAX_ROW_LENGTH:
             raise SynapseRowTooBigException(
-                POP_TABLE_MAX_ROW_LENGTH, self.MAX_ROW_LENGTH_ERROR_MSG)
+                POP_TABLE_MAX_ROW_LENGTH,
+                "Only rows of up to {} entries are allowed".format(
+                    POP_TABLE_MAX_ROW_LENGTH))
         return row_length
 
-    def get_next_allowed_address(self, next_address):
+    @staticmethod
+    def get_next_allowed_address(next_address):
         """ Get the next allowed address
 
         :param int next_address: The next address that would be used
@@ -429,7 +393,7 @@
         addr_scaled = (next_address + (_ADDRESS_SCALE - 1)) // _ADDRESS_SCALE
         if addr_scaled > _MAX_ADDRESS:
             raise SynapticConfigurationException(
-                self.OUT_OF_RANGE_ERROR_MESSAGE.format(
+                "Address {} is out of range for this population table!".format(
                     hex(addr_scaled * _ADDRESS_SCALE)))
         return addr_scaled * _ADDRESS_SCALE
 
