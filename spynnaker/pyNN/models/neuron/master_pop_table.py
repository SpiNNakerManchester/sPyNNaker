--- conflicted
+++ resolved
@@ -348,11 +348,7 @@
         for in_edge in in_edges:
             if isinstance(in_edge, ProjectionApplicationEdge):
                 slices, is_exact = (
-<<<<<<< HEAD
-                    in_edge.pre_vertex.splitter_object.get_out_going_slices())
-=======
                     in_edge.pre_vertex.splitter.get_out_going_slices())
->>>>>>> d3649b1c
                 if is_exact:
                     n_vertices += len(slices)
                     n_entries += len(in_edge.synapse_information)
