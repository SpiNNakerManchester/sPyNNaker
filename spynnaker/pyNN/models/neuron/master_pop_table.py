--- conflicted
+++ resolved
@@ -331,11 +331,7 @@
         self.__n_addresses = 0
 
     def get_master_population_table_size(self, in_edges):
-<<<<<<< HEAD
-        """ Get the size of the master population table in SDRAM
-=======
         """ Get the size of the master population table in SDRAM.
->>>>>>> f0a83dc2
 
         :param iterable(~pacman.model.graphs.application.ApplicationEdge) \
                 in_edges:
