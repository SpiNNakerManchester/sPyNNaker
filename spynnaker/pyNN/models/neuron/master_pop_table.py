--- conflicted
+++ resolved
@@ -227,15 +227,9 @@
     def append(self, address, row_length, representation):
         """ Add a synaptic matrix pointer to the entry
 
-<<<<<<< HEAD
-        :param address: The address of the synaptic matrix
-        :param row_length: The length of each row in the matrix
-        :param representation: int for the rep
-=======
         :param int address: The address of the synaptic matrix
         :param int row_length: The length of each row in the matrix
-        :param bool is_single: True if the address is to the direct matrix
->>>>>>> 725e5774
+        :param int representation: int for the rep
         :return: The index of the pointer within the entry
         :rtype: int
         """
@@ -422,14 +416,9 @@
         self.__n_addresses = 0
 
     def add_machine_entry(
-<<<<<<< HEAD
             self, block_start_addr, row_length, key_and_mask,
             representation=REPRESENTATION_VALUES.DEFAULT.value):
-        """ Add an entry for a machine-edge to the population table
-=======
-            self, block_start_addr, row_length, key_and_mask, is_single=False):
         """ Add an entry for a machine-edge to the population table.
->>>>>>> 725e5774
 
         :param int block_start_addr: where the synaptic matrix block starts
         :param int row_length: how long in words each row is
