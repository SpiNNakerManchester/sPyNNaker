--- conflicted
+++ resolved
@@ -72,20 +72,18 @@
     __slots__ = (
         "__cached_2d_overlaps",
         "__cached_n_incoming"
-<<<<<<< HEAD
-        "__delay")
-
-    def __init__(self, delay: Optional[float] = None):
-=======
-    ]
+    )
 
     def __init__(self, delay: Weight_Delay_In_Types = None):
->>>>>>> 9b814f53
+
         """
         :param float delay:
             The delay used in the connection; by default 1 time step
         """
         super().__init__(delay)
+        if not isinstance(self.delay, (float, int)):
+            raise SynapticConfigurationException(
+                "Only single value delays are supported")
 
         # Store the overlaps between 2d vertices to avoid recalculation
         self.__cached_2d_overlaps: Dict[
@@ -95,17 +93,6 @@
         # Store the n_incoming to avoid recalcaultion
         self.__cached_n_incoming: Dict[ProjectionApplicationEdge, int] = {}
 
-<<<<<<< HEAD
-        if delay is None:
-            self.__delay = SpynnakerDataView.get_simulation_time_step_ms()
-        elif not isinstance(delay, (float, int)):
-            raise SynapticConfigurationException(
-                "Only single value delays are supported")
-        else:
-            self.__delay = float(delay)
-
-=======
->>>>>>> 9b814f53
     @overrides(AbstractLocalOnly.merge)
     def merge(self, synapse_dynamics) -> LocalOnlyConvolution:
         if not isinstance(synapse_dynamics, LocalOnlyConvolution):
@@ -278,14 +265,8 @@
         :param dict key_cache:
         :rtype: list(Source)
         """
-<<<<<<< HEAD
         delay_vertex: Optional[DelayExtensionVertex] = None
         if self.__delay > app_vertex.splitter.max_support_delay():
-=======
-        routing_info = SpynnakerDataView.get_routing_infos()
-        delay_vertex = None
-        if self.delay > app_vertex.splitter.max_support_delay():
->>>>>>> 9b814f53
             # pylint: disable=protected-access
             delay_edge = incoming._projection_edge.delay_edge
             assert delay_edge is not None
@@ -334,24 +315,9 @@
             raise KeyError(f"unrouted source: {source}")
         return r_info
 
-<<<<<<< HEAD
-    @property
-    @overrides(AbstractLocalOnly.delay)
-    def delay(self) -> float:
-        return self.__delay
-
-    @property
-    @overrides(AbstractLocalOnly.weight)
-    def weight(self) -> int:
-        # We don't have a weight here, it is in the connector
-        return 0
 
     @staticmethod
     def __connector(projection: Projection) -> ConvolutionConnector:
-=======
-    @overrides(AbstractSupportsSignedWeights.get_positive_synapse_index)
-    def get_positive_synapse_index(self, incoming_projection):
->>>>>>> 9b814f53
         # pylint: disable=protected-access
         return cast(ConvolutionConnector,
                     projection._synapse_information.connector)
