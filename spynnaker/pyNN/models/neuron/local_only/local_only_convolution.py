# Copyright (c) 2021 The University of Manchester
#
# Licensed under the Apache License, Version 2.0 (the "License");
# you may not use this file except in compliance with the License.
# You may obtain a copy of the License at
#
#     https://www.apache.org/licenses/LICENSE-2.0
#
# Unless required by applicable law or agreed to in writing, software
# distributed under the License is distributed on an "AS IS" BASIS,
# WITHOUT WARRANTIES OR CONDITIONS OF ANY KIND, either express or implied.
# See the License for the specific language governing permissions and
# limitations under the License.
import numpy
from collections import defaultdict, namedtuple
from spinn_utilities.overrides import overrides
from data_specification.enums.data_type import DataType
from spinn_front_end_common.utilities.constants import (
    BYTES_PER_SHORT, BYTES_PER_WORD)
from spynnaker.pyNN.data import SpynnakerDataView
from spynnaker.pyNN.exceptions import SynapticConfigurationException
from spynnaker.pyNN.models.neural_projections.connectors import (
    ConvolutionConnector)
from spynnaker.pyNN.models.neuron.synapse_dynamics import (
    AbstractSupportsSignedWeights)
from spynnaker.pyNN.utilities.constants import SPIKE_PARTITION_ID
from .abstract_local_only import AbstractLocalOnly

Source = namedtuple("Source", ["projection", "vertex_slice", "key", "mask"])

#: Number of shorts in the conv_config struct
CONV_CONFIG_N_SHORTS = 6

#: Number of words in the conv_config struct
CONV_CONFIG_N_WORDS = 2


class LocalOnlyConvolution(AbstractLocalOnly, AbstractSupportsSignedWeights):
    """ A convolution synapse dynamics that can process spikes with only DTCM
    """

    __slots__ = [
        "__cached_2d_overlaps",
<<<<<<< HEAD
=======
        "__cached_n_incoming"
>>>>>>> 13bef96f
        "__delay"
    ]

    def __init__(self, delay=None):
        """
        :param float delay:
            The delay used in the connection; by default 1 time step
        """
        # Store the overlaps between 2d vertices to avoid recalculation
        self.__cached_2d_overlaps = dict()
<<<<<<< HEAD
        self.__delay = delay
        if delay is None:
            self.__delay = SpynnakerDataView.get_simulation_time_step_ms()
=======

        # Store the n_incoming to avoid recalcaultion
        self.__cached_n_incoming = dict()

        self.__delay = delay
        if delay is None:
            self.__delay = SpynnakerDataView.get_simulation_time_step_ms()
        elif not isinstance(delay, (float, int)):
            raise SynapticConfigurationException(
                "Only single value delays are supported")
>>>>>>> 13bef96f

    @overrides(AbstractLocalOnly.merge)
    def merge(self, synapse_dynamics):
        if not isinstance(synapse_dynamics, LocalOnlyConvolution):
            raise SynapticConfigurationException(
                "All targets of this Population must have a synapse_type of"
                " Convolution")
        return synapse_dynamics

    @overrides(AbstractLocalOnly.get_vertex_executable_suffix)
    def get_vertex_executable_suffix(self):
        return "_conv"

    @property
    @overrides(AbstractLocalOnly.changes_during_run)
    def changes_during_run(self):
        return False

    @overrides(AbstractLocalOnly.get_parameters_usage_in_bytes)
    def get_parameters_usage_in_bytes(
            self, n_atoms, incoming_projections):
        n_bytes = 0
        kernel_bytes = 0
        for incoming in incoming_projections:
            # pylint: disable=protected-access
            s_info = incoming._synapse_information
            if not isinstance(s_info.connector, ConvolutionConnector):
                raise SynapticConfigurationException(
                    "Only ConvolutionConnector can be used with a synapse type"
                    " of Convolution")
            # pylint: disable=protected-access
            app_edge = incoming._projection_edge

            if app_edge in self.__cached_n_incoming:
                n_incoming = self.__cached_n_incoming[app_edge]
            else:
                n_incoming = s_info.connector.get_max_n_incoming_slices(
                    app_edge.pre_vertex, app_edge.post_vertex)
                self.__cached_n_incoming[app_edge] = n_incoming
            n_bytes += s_info.connector.parameters_n_bytes * n_incoming
            kernel_bytes += s_info.connector.kernel_n_bytes

        if kernel_bytes % BYTES_PER_WORD != 0:
            kernel_bytes += BYTES_PER_SHORT

        return ((CONV_CONFIG_N_SHORTS * BYTES_PER_SHORT) +
                (CONV_CONFIG_N_WORDS * BYTES_PER_WORD) + n_bytes +
                kernel_bytes)

    @overrides(AbstractLocalOnly.write_parameters)
    def write_parameters(self, spec, region, machine_vertex, weight_scales):

        # Get incoming sources for this machine vertex, and sort by key
        app_vertex = machine_vertex.app_vertex
        sources_for_targets = self.__get_sources_for_target(app_vertex)
        sources_for_m_vertex = sources_for_targets[machine_vertex]
        sources_for_m_vertex.sort(key=lambda s: s.key)

        size = self.get_parameters_usage_in_bytes(
            machine_vertex.vertex_slice, app_vertex.incoming_projections)
        spec.reserve_memory_region(region, size, label="LocalOnlyConvolution")
        spec.switch_write_focus(region)

        # Get spec for each incoming source
        connector_weight_index = dict()
        unique_connectors = list()
        next_weight_index = 0
        data = list()
        for source in sources_for_m_vertex:
            incoming = source.projection
            # pylint: disable=protected-access
            s_info = incoming._synapse_information
            app_edge = incoming._projection_edge
            conn = s_info.connector
            if conn in connector_weight_index:
                weight_index = connector_weight_index[conn]
            else:
                unique_connectors.append((s_info.connector, app_edge))
                weight_index = next_weight_index
                connector_weight_index[conn] = weight_index
                next_weight_index += conn.kernel_n_weights

            data.extend(s_info.connector.get_local_only_data(
                app_edge, source.vertex_slice, source.key, source.mask,
                app_edge.pre_vertex.n_colour_bits, self.__delay, weight_index))
        n_weights = next_weight_index
        if next_weight_index % 2 != 0:
            n_weights += 1

        # Write the common spec
        post_slice = machine_vertex.vertex_slice
        post_start = numpy.array(post_slice.start)
        post_shape = numpy.array(post_slice.shape)
        post_end = (post_start + post_shape) - 1
        spec.write_value(post_start[1], data_type=DataType.INT16)
        spec.write_value(post_start[0], data_type=DataType.INT16)
        spec.write_value(post_end[1], data_type=DataType.INT16)
        spec.write_value(post_end[0], data_type=DataType.INT16)
        spec.write_value(post_shape[1], data_type=DataType.INT16)
        spec.write_value(post_shape[0], data_type=DataType.INT16)
        spec.write_value(next_weight_index)
        spec.write_value(len(sources_for_m_vertex), data_type=DataType.UINT32)

        # Write the data
        # pylint: disable=unexpected-keyword-arg
        spec.write_array(numpy.concatenate(data, dtype="uint32"))

        # Write weights where they are unique
        kernel_data = list()
        for conn, app_edge in unique_connectors:
            kernel_data.append(
                conn.get_encoded_kernel_weights(app_edge, weight_scales))
        if next_weight_index % 2 != 0:
            kernel_data.append(numpy.array([0], dtype="int16"))
        # pylint: disable=unexpected-keyword-arg
        spec.write_array(
            numpy.concatenate(kernel_data, dtype="int16").view("uint32"))

    def __merge_key_and_mask(self, key_a, mask_a, key_b, mask_b):
        new_xs = (~(key_a ^ key_b)) & 0xFFFFFFFF
        mask = mask_a & mask_b & new_xs
        key = (key_a | key_b) & mask
        return key, mask

    def __get_sources_for_target(self, app_vertex):
        """ Get all the machine vertex sources that will hit the given
            application vertex

        :param AbstractPopulationVertex app_vertex:
            The vertex being targeted
        :rtype: dict(MachineVertex, list(Sources))
        """
        sources_for_target = self.__cached_2d_overlaps.get(app_vertex)
        if sources_for_target is None:
            key_cache = dict()
            seen_pre_vertices = set()
            sources_for_target = defaultdict(list)
            for incoming in app_vertex.incoming_projections:
                # pylint: disable=protected-access
                app_edge = incoming._projection_edge
                s_info = incoming._synapse_information
                source_vertex = app_edge.pre_vertex
                if source_vertex not in seen_pre_vertices:
                    seen_pre_vertices.add(source_vertex)
                    for tgt, srcs in s_info.connector.get_connected_vertices(
                            s_info, source_vertex, app_vertex):
                        r_info = self.__get_rinfo_for_sources(
                            key_cache, srcs, incoming, app_edge, app_vertex)
                        sources_for_target[tgt].extend(r_info)
            self.__cached_2d_overlaps[app_vertex] = sources_for_target
        return sources_for_target

    def __get_rinfo_for_sources(
            self, key_cache, srcs, incoming, app_edge, app_vertex):
        """ Get the routing information for sources, merging sources that have
            the same vertex slice (note this happens in retinas from FPGAs).

        :rtype: list(Source)
        """
        routing_info = SpynnakerDataView.get_routing_infos()
        delay_vertex = None
        if self.__delay > app_vertex.splitter.max_support_delay():
            # pylint: disable=protected-access
            delay_vertex = incoming._projection_edge.delay_edge.pre_vertex

        # Group sources by vertex slice
        sources = defaultdict(list)
        for source in srcs:
            sources[source.vertex_slice].append(source)

        # For each slice, merge the keys
        keys = list()
        for vertex_slice, slice_sources in sources.items():
            cache_key = (app_edge.pre_vertex, vertex_slice)
            if cache_key in key_cache:
                keys.append(key_cache.get(cache_key))
            else:
                r_info = self.__get_rinfo(
                    routing_info, slice_sources[0], delay_vertex)
                group_key = r_info.key
                group_mask = r_info.mask
                for source in slice_sources:
                    r_info = self.__get_rinfo(
                        routing_info, source, delay_vertex)
                    group_key, group_mask = self.__merge_key_and_mask(
                        group_key, group_mask, r_info.key,
                        r_info.mask)
                key_source = Source(
                    incoming, vertex_slice, group_key, group_mask)
                key_cache[cache_key] = key_source
                keys.append(key_source)
        return keys

    def __get_rinfo(self, routing_info, source, delay_vertex):
        if delay_vertex is None:
            return routing_info.get_routing_info_from_pre_vertex(
                source, SPIKE_PARTITION_ID)
        delay_source = delay_vertex.splitter.get_machine_vertex(
            source.vertex_slice)
        return routing_info.get_routing_info_from_pre_vertex(
            delay_source, SPIKE_PARTITION_ID)

    @property
    @overrides(AbstractLocalOnly.delay)
    def delay(self):
        return self.__delay

    @property
    @overrides(AbstractLocalOnly.weight)
    def weight(self):
        # We don't have a weight here, it is in the connector
        return 0

    @overrides(AbstractSupportsSignedWeights.get_positive_synapse_index)
    def get_positive_synapse_index(self, incoming_projection):
        # pylint: disable=protected-access
        post = incoming_projection._projection_edge.post_vertex
        conn = incoming_projection._synapse_information.connector
        return post.get_synapse_id_by_target(conn.positive_receptor_type)

    @overrides(AbstractSupportsSignedWeights.get_negative_synapse_index)
    def get_negative_synapse_index(self, incoming_projection):
        # pylint: disable=protected-access
        post = incoming_projection._projection_edge.post_vertex
        conn = incoming_projection._synapse_information.connector
        return post.get_synapse_id_by_target(conn.negative_receptor_type)

    @overrides(AbstractSupportsSignedWeights.get_maximum_positive_weight)
    def get_maximum_positive_weight(self, incoming_projection):
        # pylint: disable=protected-access
        conn = incoming_projection._synapse_information.connector
        # We know the connector doesn't care about the argument
        max_weight = numpy.amax(conn.kernel_weights)
        return max_weight if max_weight > 0 else 0

    @overrides(AbstractSupportsSignedWeights.get_minimum_negative_weight)
    def get_minimum_negative_weight(self, incoming_projection):
        # pylint: disable=protected-access
        conn = incoming_projection._synapse_information.connector
        # This is different because the connector happens to support this
        min_weight = numpy.amin(conn.kernel_weights)
        return min_weight if min_weight < 0 else 0

    @overrides(AbstractSupportsSignedWeights.get_mean_positive_weight)
    def get_mean_positive_weight(self, incoming_projection):
        # pylint: disable=protected-access
        conn = incoming_projection._synapse_information.connector
        pos_weights = conn.kernel_weights[conn.kernel_weights > 0]
        if not len(pos_weights):
            return 0
        return numpy.mean(pos_weights)

    @overrides(AbstractSupportsSignedWeights.get_mean_negative_weight)
    def get_mean_negative_weight(self, incoming_projection):
        # pylint: disable=protected-access
        conn = incoming_projection._synapse_information.connector
        neg_weights = conn.kernel_weights[conn.kernel_weights < 0]
        if not len(neg_weights):
            return 0
        return numpy.mean(neg_weights)

    @overrides(AbstractSupportsSignedWeights.get_variance_positive_weight)
    def get_variance_positive_weight(self, incoming_projection):
        # pylint: disable=protected-access
        conn = incoming_projection._synapse_information.connector
        pos_weights = conn.kernel_weights[conn.kernel_weights > 0]
        if not len(pos_weights):
            return 0
        return numpy.var(pos_weights)

    @overrides(AbstractSupportsSignedWeights.get_variance_negative_weight)
    def get_variance_negative_weight(self, incoming_projection):
        # pylint: disable=protected-access
        conn = incoming_projection._synapse_information.connector
        neg_weights = conn.kernel_weights[conn.kernel_weights < 0]
        if not len(neg_weights):
            return 0
        return numpy.var(neg_weights)<|MERGE_RESOLUTION|>--- conflicted
+++ resolved
@@ -41,10 +41,7 @@
 
     __slots__ = [
         "__cached_2d_overlaps",
-<<<<<<< HEAD
-=======
         "__cached_n_incoming"
->>>>>>> 13bef96f
         "__delay"
     ]
 
@@ -55,11 +52,6 @@
         """
         # Store the overlaps between 2d vertices to avoid recalculation
         self.__cached_2d_overlaps = dict()
-<<<<<<< HEAD
-        self.__delay = delay
-        if delay is None:
-            self.__delay = SpynnakerDataView.get_simulation_time_step_ms()
-=======
 
         # Store the n_incoming to avoid recalcaultion
         self.__cached_n_incoming = dict()
@@ -70,7 +62,6 @@
         elif not isinstance(delay, (float, int)):
             raise SynapticConfigurationException(
                 "Only single value delays are supported")
->>>>>>> 13bef96f
 
     @overrides(AbstractLocalOnly.merge)
     def merge(self, synapse_dynamics):
@@ -156,9 +147,6 @@
             data.extend(s_info.connector.get_local_only_data(
                 app_edge, source.vertex_slice, source.key, source.mask,
                 app_edge.pre_vertex.n_colour_bits, self.__delay, weight_index))
-        n_weights = next_weight_index
-        if next_weight_index % 2 != 0:
-            n_weights += 1
 
         # Write the common spec
         post_slice = machine_vertex.vertex_slice
