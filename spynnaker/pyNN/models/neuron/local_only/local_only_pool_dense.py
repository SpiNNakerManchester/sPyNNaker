--- conflicted
+++ resolved
@@ -74,13 +74,8 @@
             The delay used in the connection; by default 1 time step
         """
         # Store the sources to avoid recalculation
-<<<<<<< HEAD
-        self.__cached_sources: Dict[AbstractPopulationVertex, Dict[
-                Tuple[ApplicationVertex, str], List[Source]]] = dict()
-=======
         self.__cached_sources: Dict[ApplicationVertex, Dict[
                 Tuple[ColouredApplicationVertex, str], List[Source]]] = dict()
->>>>>>> 5a5cb9cd
 
         super().__init__(delay)
         if not isinstance(self.delay, (float, int)):
@@ -145,7 +140,7 @@
     def write_parameters(
             self, spec: DataSpecificationGenerator, region: int,
             machine_vertex: PopulationMachineLocalOnlyCombinedVertex,
-            weight_scales: NDArray[floating]) -> None:
+            weight_scales: NDArray[floating]):
         # Get incoming sources for this vertex
         app_vertex = cast('AbstractPopulationVertex',
                           machine_vertex.app_vertex)
