--- conflicted
+++ resolved
@@ -75,16 +75,6 @@
             (mapping) function
         """
         super().__init__(
-<<<<<<< HEAD
-            [DataType.S1615,   # v
-             DataType.S1615,   # v_rest
-             DataType.S1615,   # r_membrane (= tau_m / cm)
-             DataType.U032,   # exp_tc (= e^(-ts / tau_m))
-             DataType.S1615,   # i_offset
-             DataType.INT32,   # count_refrac
-             DataType.S1615,   # v_reset
-             DataType.INT32])  # tau_refrac
-=======
             [Struct([
                 (DataType.S1615, V),
                 (DataType.S1615, V_REST),
@@ -97,7 +87,6 @@
                 (DataType.S1615, TIMESTEP)])],
             {V: 'mV', V_REST: 'mV', TAU_M: 'ms', CM: 'nF', I_OFFSET: 'nA',
              V_RESET: 'mV', TAU_REFRAC: 'ms'})
->>>>>>> e247ec36
 
         if v_init is None:
             v_init = v_rest
