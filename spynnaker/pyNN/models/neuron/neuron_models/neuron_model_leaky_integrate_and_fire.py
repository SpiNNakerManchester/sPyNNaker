--- conflicted
+++ resolved
@@ -110,17 +110,12 @@
     def has_variable(self, variable):
         return variable in UNITS
 
-<<<<<<< HEAD
     @overrides(AbstractNeuronModel.get_values)
     def get_values(
             self, parameters, state_variables, vertex_slice, timestamp_in_us):
-=======
-    @overrides(AbstractStandardNeuronComponent.get_values)
-    def get_values(self, parameters, state_variables, vertex_slice, ts):
-        """
-        :param int ts: machine time step
-        """
->>>>>>> 6cd54837
+        """
+        :param int timestamp_in_us:
+        """
         # pylint: disable=arguments-differ
 
         # Add the rest of the data
