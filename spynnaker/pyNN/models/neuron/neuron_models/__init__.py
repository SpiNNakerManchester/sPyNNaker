# Copyright (c) 2017-2019 The University of Manchester
#
# This program is free software: you can redistribute it and/or modify
# it under the terms of the GNU General Public License as published by
# the Free Software Foundation, either version 3 of the License, or
# (at your option) any later version.
#
# This program is distributed in the hope that it will be useful,
# but WITHOUT ANY WARRANTY; without even the implied warranty of
# MERCHANTABILITY or FITNESS FOR A PARTICULAR PURPOSE.  See the
# GNU General Public License for more details.
#
# You should have received a copy of the GNU General Public License
# along with this program.  If not, see <http://www.gnu.org/licenses/>.

from .abstract_neuron_model import AbstractNeuronModel
from .neuron_model_izh import NeuronModelIzh
from .neuron_model_leaky_integrate_and_fire \
<<<<<<< HEAD
    import NeuronModelLeakyIntegrateAndFire
from .neuron_model_leaky_integrate_and_fire_erbp \
    import NeuronModelLeakyIntegrateAndFireERBP
from .neuron_model_leaky_integrate_and_fire_erbp_error_neuron \
    import NeuronModelLeakyIntegrateAndFireERBPErrorNeuron
from .neuron_model_leaky_integrate_and_fire_poisson import (
    NeuronModelLeakyIntegrateAndFirePoisson)
from .neuron_model_leaky_integrate_and_fire_poisson_readout import (
    NeuronModelLeakyIntegrateAndFirePoissonReadout)

__all__ = ["AbstractNeuronModel", "NeuronModelIzh",
           "NeuronModelLeakyIntegrateAndFire",
           "NeuronModelLeakyIntegrateAndFireERBP",
           "NeuronModelLeakyIntegrateAndFireERBPErrorNeuron",
           "NeuronModelLeakyIntegrateAndFirePoisson"
           "NeuronModelLeakyIntegrateAndFirePoissonReadout"
           ]
=======
    import (NeuronModelLeakyIntegrateAndFire)
from .neuron_model_leaky_integrate_and_fire_graz_adaptive \
    import NeuronModelLeakyIntegrateAndFireGrazAdaptive

__all__ = ["AbstractNeuronModel", "NeuronModelIzh",
           "NeuronModelLeakyIntegrateAndFire",
           "NeuronModelLeakyIntegrateAndFireGrazAdaptive"]
>>>>>>> 5bf81bfe
<|MERGE_RESOLUTION|>--- conflicted
+++ resolved
@@ -16,8 +16,9 @@
 from .abstract_neuron_model import AbstractNeuronModel
 from .neuron_model_izh import NeuronModelIzh
 from .neuron_model_leaky_integrate_and_fire \
-<<<<<<< HEAD
-    import NeuronModelLeakyIntegrateAndFire
+    import (NeuronModelLeakyIntegrateAndFire)
+from .neuron_model_leaky_integrate_and_fire_graz_adaptive \
+    import NeuronModelLeakyIntegrateAndFireGrazAdaptive
 from .neuron_model_leaky_integrate_and_fire_erbp \
     import NeuronModelLeakyIntegrateAndFireERBP
 from .neuron_model_leaky_integrate_and_fire_erbp_error_neuron \
@@ -29,17 +30,8 @@
 
 __all__ = ["AbstractNeuronModel", "NeuronModelIzh",
            "NeuronModelLeakyIntegrateAndFire",
+           "NeuronModelLeakyIntegrateAndFireGrazAdaptive",
            "NeuronModelLeakyIntegrateAndFireERBP",
            "NeuronModelLeakyIntegrateAndFireERBPErrorNeuron",
            "NeuronModelLeakyIntegrateAndFirePoisson"
-           "NeuronModelLeakyIntegrateAndFirePoissonReadout"
-           ]
-=======
-    import (NeuronModelLeakyIntegrateAndFire)
-from .neuron_model_leaky_integrate_and_fire_graz_adaptive \
-    import NeuronModelLeakyIntegrateAndFireGrazAdaptive
-
-__all__ = ["AbstractNeuronModel", "NeuronModelIzh",
-           "NeuronModelLeakyIntegrateAndFire",
-           "NeuronModelLeakyIntegrateAndFireGrazAdaptive"]
->>>>>>> 5bf81bfe
+           "NeuronModelLeakyIntegrateAndFirePoissonReadout"]