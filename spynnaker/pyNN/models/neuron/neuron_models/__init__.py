--- conflicted
+++ resolved
@@ -1,22 +1,14 @@
 from .abstract_neuron_model import AbstractNeuronModel
 from .neuron_model_izh import NeuronModelIzh
-<<<<<<< HEAD
 from .neuron_model_leaky_integrate_and_fire \
     import NeuronModelLeakyIntegrateAndFire
 from .neuron_model_leaky_integrate_and_fire_erbp \
     import NeuronModelLeakyIntegrateAndFireERBP
-
-__all__ = ["AbstractNeuronModel", "NeuronModelIzh",
-           "NeuronModelLeakyIntegrateAndFire",
-           "NeuronModelLeakyIntegrateAndFireERBP"
-           ]
-=======
-from .neuron_model_leaky_integrate_and_fire import (
-    NeuronModelLeakyIntegrateAndFire)
 from .neuron_model_leaky_integrate_and_fire_poisson import (
     NeuronModelLeakyIntegrateAndFirePoisson)
 
 __all__ = ["AbstractNeuronModel", "NeuronModelIzh",
            "NeuronModelLeakyIntegrateAndFire",
-           "NeuronModelLeakyIntegrateAndFirePoisson"]
->>>>>>> 15552fcc
+           "NeuronModelLeakyIntegrateAndFireERBP",
+           "NeuronModelLeakyIntegrateAndFirePoisson"
+           ]