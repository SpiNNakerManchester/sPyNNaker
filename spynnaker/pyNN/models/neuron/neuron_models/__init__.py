# Copyright (c) 2017-2019 The University of Manchester
#
# This program is free software: you can redistribute it and/or modify
# it under the terms of the GNU General Public License as published by
# the Free Software Foundation, either version 3 of the License, or
# (at your option) any later version.
#
# This program is distributed in the hope that it will be useful,
# but WITHOUT ANY WARRANTY; without even the implied warranty of
# MERCHANTABILITY or FITNESS FOR A PARTICULAR PURPOSE.  See the
# GNU General Public License for more details.
#
# You should have received a copy of the GNU General Public License
# along with this program.  If not, see <http://www.gnu.org/licenses/>.

from .abstract_neuron_model import AbstractNeuronModel
from .neuron_model_izh import NeuronModelIzh
<<<<<<< HEAD
from .neuron_model_leaky_integrate_and_fire \
    import NeuronModelLeakyIntegrateAndFire
from .neuron_model_ht import NeuronModelHT
from .neuron_model_patch_clamped import NeuronModelPatchClamped
=======
from .neuron_model_leaky_integrate_and_fire import (
    NeuronModelLeakyIntegrateAndFire)
>>>>>>> 43cd228e

__all__ = ["AbstractNeuronModel", "NeuronModelIzh",
           "NeuronModelLeakyIntegrateAndFire",
           "NeuronModelHT", "NeuronModelPatchClamped"]<|MERGE_RESOLUTION|>--- conflicted
+++ resolved
@@ -15,15 +15,10 @@
 
 from .abstract_neuron_model import AbstractNeuronModel
 from .neuron_model_izh import NeuronModelIzh
-<<<<<<< HEAD
-from .neuron_model_leaky_integrate_and_fire \
-    import NeuronModelLeakyIntegrateAndFire
+from .neuron_model_leaky_integrate_and_fire import (
+    NeuronModelLeakyIntegrateAndFire)
 from .neuron_model_ht import NeuronModelHT
 from .neuron_model_patch_clamped import NeuronModelPatchClamped
-=======
-from .neuron_model_leaky_integrate_and_fire import (
-    NeuronModelLeakyIntegrateAndFire)
->>>>>>> 43cd228e
 
 __all__ = ["AbstractNeuronModel", "NeuronModelIzh",
            "NeuronModelLeakyIntegrateAndFire",
