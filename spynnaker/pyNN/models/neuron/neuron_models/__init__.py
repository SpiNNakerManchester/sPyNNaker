--- conflicted
+++ resolved
@@ -19,12 +19,6 @@
 from .neuron_model_leaky_integrate_and_fire_t_last \
     import NeuronModelLeakyIntegrateAndFireTLast
 
-<<<<<<< HEAD
-__all__ = ["AbstractNeuronModel", "NeuronModelIzh",
+__all__ = ["NeuronModelIzh",
            "NeuronModelLeakyIntegrateAndFire",
-           "NeuronModelLeakyIntegrateAndFireTLast"
-           ]
-=======
-__all__ = ["NeuronModelIzh",
-           "NeuronModelLeakyIntegrateAndFire"]
->>>>>>> 4e347d5b
+           "NeuronModelLeakyIntegrateAndFireTLast"]