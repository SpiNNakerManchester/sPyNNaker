from .abstract_neuron_model import AbstractNeuronModel
from .neuron_model_izh import NeuronModelIzh
<<<<<<< HEAD
from .neuron_model_leaky_integrate_and_fire \
    import NeuronModelLeakyIntegrateAndFire
from .neuron_model_leaky_integrate_and_fire_t_last \
    import NeuronModelLeakyIntegrateAndFireTLast
=======
from .neuron_model_leaky_integrate_and_fire import (
    NeuronModelLeakyIntegrateAndFire)
>>>>>>> 8624675c

__all__ = ["AbstractNeuronModel", "NeuronModelIzh",
           "NeuronModelLeakyIntegrateAndFire",
           "NeuronModelLeakyIntegrateAndFireTLast"
           ]<|MERGE_RESOLUTION|>--- conflicted
+++ resolved
@@ -1,14 +1,9 @@
 from .abstract_neuron_model import AbstractNeuronModel
 from .neuron_model_izh import NeuronModelIzh
-<<<<<<< HEAD
-from .neuron_model_leaky_integrate_and_fire \
-    import NeuronModelLeakyIntegrateAndFire
+from .neuron_model_leaky_integrate_and_fire import (
+    NeuronModelLeakyIntegrateAndFire)
 from .neuron_model_leaky_integrate_and_fire_t_last \
     import NeuronModelLeakyIntegrateAndFireTLast
-=======
-from .neuron_model_leaky_integrate_and_fire import (
-    NeuronModelLeakyIntegrateAndFire)
->>>>>>> 8624675c
 
 __all__ = ["AbstractNeuronModel", "NeuronModelIzh",
            "NeuronModelLeakyIntegrateAndFire",
