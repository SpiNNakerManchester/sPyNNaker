# Copyright (c) 2015 The University of Manchester
#
# Licensed under the Apache License, Version 2.0 (the "License");
# you may not use this file except in compliance with the License.
# You may obtain a copy of the License at
#
#     http://www.apache.org/licenses/LICENSE-2.0
#
# Unless required by applicable law or agreed to in writing, software
# distributed under the License is distributed on an "AS IS" BASIS,
# WITHOUT WARRANTIES OR CONDITIONS OF ANY KIND, either express or implied.
# See the License for the specific language governing permissions and
# limitations under the License.

from .neuron_model_izh import NeuronModelIzh
from .neuron_model_leaky_integrate_and_fire import (
    NeuronModelLeakyIntegrateAndFire)
from .neuron_model_eprop_adaptive import NeuronModelEPropAdaptive
from .neuron_model_store_recall_readout import NeuronModelStoreRecallReadout
from .neuron_model_sinusoid_readout import NeuronModelLeakyIntegrateAndFireSinusoidReadout
from .neuron_model_left_right_readout import NeuronModelLeftRightReadout

<<<<<<< HEAD
__all__ = ["AbstractNeuronModel", "NeuronModelIzh",
           "NeuronModelLeakyIntegrateAndFire", "NeuronModelEPropAdaptive",
           "NeuronModelStoreRecallReadout", "NeuronModelLeakyIntegrateAndFireSinusoidReadout",
           "NeuronModelLeftRightReadout"]
=======
__all__ = ["NeuronModelIzh",
           "NeuronModelLeakyIntegrateAndFire"]
>>>>>>> 9b9ce46a
<|MERGE_RESOLUTION|>--- conflicted
+++ resolved
@@ -16,16 +16,13 @@
 from .neuron_model_leaky_integrate_and_fire import (
     NeuronModelLeakyIntegrateAndFire)
 from .neuron_model_eprop_adaptive import NeuronModelEPropAdaptive
-from .neuron_model_store_recall_readout import NeuronModelStoreRecallReadout
-from .neuron_model_sinusoid_readout import NeuronModelLeakyIntegrateAndFireSinusoidReadout
-from .neuron_model_left_right_readout import NeuronModelLeftRightReadout
+# from .neuron_model_store_recall_readout import NeuronModelStoreRecallReadout
+# from .neuron_model_sinusoid_readout import (
+#     NeuronModelLeakyIntegrateAndFireSinusoidReadout)
+# from .neuron_model_left_right_readout import NeuronModelLeftRightReadout
 
-<<<<<<< HEAD
-__all__ = ["AbstractNeuronModel", "NeuronModelIzh",
-           "NeuronModelLeakyIntegrateAndFire", "NeuronModelEPropAdaptive",
-           "NeuronModelStoreRecallReadout", "NeuronModelLeakyIntegrateAndFireSinusoidReadout",
-           "NeuronModelLeftRightReadout"]
-=======
-__all__ = ["NeuronModelIzh",
-           "NeuronModelLeakyIntegrateAndFire"]
->>>>>>> 9b9ce46a
+__all__ = ["NeuronModelIzh", "NeuronModelLeakyIntegrateAndFire",
+           "NeuronModelEPropAdaptive"] #,
+           # "NeuronModelStoreRecallReadout",
+           # "NeuronModelLeakyIntegrateAndFireSinusoidReadout",
+           # "NeuronModelLeftRightReadout"]