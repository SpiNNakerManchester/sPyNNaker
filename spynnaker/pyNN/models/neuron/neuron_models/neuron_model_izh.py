--- conflicted
+++ resolved
@@ -88,22 +88,13 @@
         return variable in UNITS
 
     @overrides(AbstractNeuronModel.get_global_values)
-<<<<<<< HEAD
     def get_global_values(self, timestamp_in_us):
         return [float(timestamp_in_us) / MICRO_TO_MILLISECOND_CONVERSION]
 
     @overrides(AbstractNeuronModel.get_values)
     def get_values(
             self, parameters, state_variables, vertex_slice, timestamp_in_us):
-=======
-    def get_global_values(self, ts):
         # pylint: disable=arguments-differ
-        return [float(ts) / MICRO_TO_MILLISECOND_CONVERSION]
-
-    @overrides(AbstractNeuronModel.get_values)
-    def get_values(self, parameters, state_variables, vertex_slice, ts):
-        # pylint: disable=arguments-differ
->>>>>>> 7cb4669c
 
         # Add the rest of the data
         return [
