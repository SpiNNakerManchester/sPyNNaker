--- conflicted
+++ resolved
@@ -52,10 +52,7 @@
     def set_recording(self, new_state, sampling_interval=None):
         """
         :param new_state: bool
-<<<<<<< HEAD
-=======
         :param sampling_interval: not supported functionality
->>>>>>> 6cd54837
         """
         if sampling_interval is not None:
             logger.warning("Sampling interval currently not supported for "
@@ -72,24 +69,15 @@
 
     def get_n_cpu_cycles(self, n_neurons):
         """
-<<<<<<< HEAD
         :param int n_neurons:
-=======
->>>>>>> 6cd54837
         :rtype: int
         """
         if not self.__record:
             return 0
         return n_neurons * 4
 
-<<<<<<< HEAD
-    def get_spikes(self, label, buffer_manager, region,
-                   placements, graph_mapper, application_vertex,
-                   base_key_function, machine_time_step):
-=======
     def get_spikes(self, label, buffer_manager, region, placements,
                    application_vertex, base_key_function, machine_time_step):
->>>>>>> 6cd54837
         """ Get the recorded spikes from the object
 
         :param str label:
@@ -102,11 +90,11 @@
         :param application_vertex:
         :type application_vertex:
             ~pacman.model.graphs.application.ApplicationVertex
-        :param int machine_time_step:
-            the time step of the simulation, in microseconds
         :param base_key_function:
         :type base_key_function:
             callable(~pacman.model.graphs.machine.MachineVertex,int)
+        :param int machine_time_step:
+            the time step of the simulation, in microseconds
         :return: A numpy array of 2-element arrays of (neuron_id, time)
             ordered by time, one element per event
         :rtype: ~numpy.ndarray(tuple(int,int))
