# Copyright (c) 2022 The University of Manchester
#
# Licensed under the Apache License, Version 2.0 (the "License");
# you may not use this file except in compliance with the License.
# You may obtain a copy of the License at
#
#     https://www.apache.org/licenses/LICENSE-2.0
#
# Unless required by applicable law or agreed to in writing, software
# distributed under the License is distributed on an "AS IS" BASIS,
# WITHOUT WARRANTIES OR CONDITIONS OF ANY KIND, either express or implied.
# See the License for the specific language governing permissions and
# limitations under the License.
import numpy
from numpy import uint32
from numpy.typing import NDArray
from typing import Any, Union, cast
from typing_extensions import TypeAlias
from spinn_front_end_common.interface.ds import DataType
from pyNN.random import RandomDistribution, available_distributions
from spinn_front_end_common.utilities.constants import BYTES_PER_WORD


#: The generator param type for each data type
_GENERATOR_TYPES = {
    DataType.S1615: 0,
    DataType.UINT32: 1,
    DataType.INT32: 2,
    DataType.U032: 3
}


def get_generator_type(data_type: DataType) -> int:
    """
    :param ~data_specification.enums.DataType data_type:
    :return: The generator parameter type code for the given data type.
    :rtype: int
    :raises TypeError: If an unsupported data type is given
    """
    if data_type in _GENERATOR_TYPES:
        return _GENERATOR_TYPES[data_type]
    raise TypeError(f"Ungeneratable type {data_type}")


def type_has_generator(data_type: DataType) -> bool:
    """
    :param ~data_specification.enums.DataType data_type:
    :return:
        Whether there is a generator parameter type code for the given data
        type.
    :rtype: bool
    """
    return data_type in _GENERATOR_TYPES


#: ID of the constant parameter generator.
PARAM_TYPE_CONSTANT_ID = 0

#: IDs of the random parameter generators supported by the synapse expander.
PARAM_TYPE_BY_NAME = {
    "uniform": 1,
    "uniform_int": 1,
    "normal": 2,
    "normal_clipped": 3,
    "normal_clipped_to_boundary": 4,
    "exponential": 5,
    "exponential_clipped": 6
}

<<<<<<< HEAD
#: ID for the convolution kernel generator.
PARAM_TYPE_KERNEL = 6

_ParamType: TypeAlias = Union[int, float, RandomDistribution]
=======
>>>>>>> 54fa5544


def param_generator_id(value: _ParamType) -> int:
    """
    :param value: The value to examine the type of.
    :return: The ID of the on-chip generator that handles the value.
    :rtype: int
    :raises TypeError: If an value of an unsupported data type is given
    """
    # Scalars are fine on the machine
    if numpy.isscalar(value):
        return PARAM_TYPE_CONSTANT_ID

    # Only certain types of random distributions are supported for
    # generation on the machine
    if isinstance(value, RandomDistribution):
        if value.name in PARAM_TYPE_BY_NAME:
            return PARAM_TYPE_BY_NAME[value.name]

    raise TypeError(f"Ungeneratable parameter {value}")


def is_param_generatable(value: Any) -> bool:
    """
    :param value: The value to examine the type of.
    :return: Whether the value is of a type that can be generated on chip.
    :rtype: bool
    """
    if isinstance(value, str):
        return False
    if numpy.isscalar(value):
        return True
    return (isinstance(value, RandomDistribution) and
            value.name in PARAM_TYPE_BY_NAME)


def param_generator_params(values: _ParamType) -> NDArray[uint32]:
    """
    Get the parameter generator parameters as a numpy array.

    :param values:
    :type values: float or ~pyNN.random.RandomDistribution
    :rtype: ~numpy.ndarray
    """
    if numpy.isscalar(values):
        return numpy.array(
            [DataType.S1615.encode_as_int(cast(float, values))], dtype=uint32)

    if isinstance(values, RandomDistribution):
        parameters = (
            values.parameters.get(param_name, None)
            for param_name in available_distributions[values.name])
        parameters = (
            DataType.S1615.max if param == numpy.inf
            else DataType.S1615.min if param == -numpy.inf else param
            for param in parameters if param is not None)
        params = [
            DataType.S1615.encode_as_int(param) for param in parameters]
        return numpy.array(params, dtype=uint32)

    raise ValueError(f"Unexpected value {values}")


#: At most, there are 4 words as param generator parameters
MAX_PARAMS_BYTES = 4 * BYTES_PER_WORD


def param_generator_params_size_in_bytes(values: _ParamType) -> int:
    """
    Get the size of the parameter generator parameters in bytes.

    :param values:
    :type values: int or ~pyNN.random.RandomDistribution
    :rtype: int
    :raises TypeError: If `values` is of an unsupported data type
    """
    if numpy.isscalar(values):
        return BYTES_PER_WORD

    if isinstance(values, RandomDistribution):
        parameters = available_distributions[values.name]
        return len(parameters) * BYTES_PER_WORD

    raise ValueError(f"Unexpected value {values}")<|MERGE_RESOLUTION|>--- conflicted
+++ resolved
@@ -67,13 +67,7 @@
     "exponential_clipped": 6
 }
 
-<<<<<<< HEAD
-#: ID for the convolution kernel generator.
-PARAM_TYPE_KERNEL = 6
-
 _ParamType: TypeAlias = Union[int, float, RandomDistribution]
-=======
->>>>>>> 54fa5544
 
 
 def param_generator_id(value: _ParamType) -> int:
