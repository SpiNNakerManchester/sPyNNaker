# Copyright (c) 2017-2019 The University of Manchester
#
# This program is free software: you can redistribute it and/or modify
# it under the terms of the GNU General Public License as published by
# the Free Software Foundation, either version 3 of the License, or
# (at your option) any later version.
#
# This program is distributed in the hope that it will be useful,
# but WITHOUT ANY WARRANTY; without even the implied warranty of
# MERCHANTABILITY or FITNESS FOR A PARTICULAR PURPOSE.  See the
# GNU General Public License for more details.
#
# You should have received a copy of the GNU General Public License
# along with this program.  If not, see <http://www.gnu.org/licenses/>.

from six import add_metaclass
from spinn_utilities.abstract_base import AbstractBase, abstractmethod


@add_metaclass(AbstractBase)
class AbstractNeuronRecordable(object):
    """ Indicates that a variable (e.g., membrane voltage) can be recorded\
        from this object.
    """

    __slots__ = ()

    @abstractmethod
    def get_recordable_variables(self):
        """ Returns a list of the PyNN names of variables this model is \
            expected to collect

        :rtype: list(str)
        """

    @abstractmethod
    def is_recording(self, variable):
        """ Determines if variable is being recorded.

        :param str variable: PyNN name of the variable
        :return: True if variable are being recorded, False otherwise
        :rtype: bool
        """

    @abstractmethod
    def set_recording(self, variable, new_state=True, sampling_interval=None,
                      indexes=None):
        """ Sets variable to being recorded

        :param str variable: PyNN name of the variable
        :param bool new_state:
        :param sampling_interval:
        :type sampling_interval: int or None
        :param indexes: Which indices are to be recorded (or None for all)
        :type indexes: list or None
        """

    @abstractmethod
    def clear_recording(self, variable, buffer_manager, placements):
        """ Clear the recorded data from the object

        :param str variable: PyNN name of the variable
        :param buffer_manager: the buffer manager object
        :type buffer_manager:
            ~spinn_front_end_common.interface.buffer_management.BufferManager
        :param ~pacman.model.placements.Placements placements:
            the placements object
<<<<<<< HEAD
        :rtype: None
=======
        :param graph_mapper: the graph mapper object
>>>>>>> 144bd5dc
        """

    @abstractmethod
    def get_data(self, variable, n_machine_time_steps, placements,
                 buffer_manager, machine_time_step):
        """ Get the recorded data

        :param str variable: PyNN name of the variable
        :param int n_machine_time_steps:
        :param ~pacman.model.placements.Placements placements:
        :param buffer_manager:
        :type buffer_manager:
            ~spinn_front_end_common.interface.buffer_management.BufferManager
        :param int machine_time_step: microseconds
        :return: (data, recording_indices, sampling_interval)
        :rtype: tuple(~numpy.ndarray,list(int),float)
        """
        # pylint: disable=too-many-arguments

    @abstractmethod
    def get_neuron_sampling_interval(self, variable):
        """ Returns the current sampling interval for this variable

        :param str variable: PyNN name of the variable
        :return: Sampling interval in microseconds
        :rtype: float
        """<|MERGE_RESOLUTION|>--- conflicted
+++ resolved
@@ -65,11 +65,7 @@
             ~spinn_front_end_common.interface.buffer_management.BufferManager
         :param ~pacman.model.placements.Placements placements:
             the placements object
-<<<<<<< HEAD
         :rtype: None
-=======
-        :param graph_mapper: the graph mapper object
->>>>>>> 144bd5dc
         """
 
     @abstractmethod
