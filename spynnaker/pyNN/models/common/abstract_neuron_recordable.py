--- conflicted
+++ resolved
@@ -69,32 +69,18 @@
         """
 
     @abstractmethod
-<<<<<<< HEAD
     def get_data(self, variable, current_time_in_us, placements,
-                 graph_mapper, buffer_manager):
-        """ Get the recorded data
-
-        :param variable:
-        :param current_time_in_us:
-        :param placements:
-        :param graph_mapper:
-        :param buffer_manager:
-        :return:
-=======
-    def get_data(self, variable, n_machine_time_steps, placements,
-                 buffer_manager, machine_time_step):
+                 buffer_manager):
         """ Get the recorded data
 
         :param str variable: PyNN name of the variable
-        :param int n_machine_time_steps:
+        :param int current_time_in_us:
         :param ~pacman.model.placements.Placements placements:
         :param buffer_manager:
         :type buffer_manager:
             ~spinn_front_end_common.interface.buffer_management.BufferManager
-        :param int machine_time_step: microseconds
         :return: (data, recording_indices, sampling_interval)
         :rtype: tuple(~numpy.ndarray,list(int),float)
->>>>>>> 6cd54837
         """
         # pylint: disable=too-many-arguments
 
