# Copyright (c) 2017-2019 The University of Manchester
#
# This program is free software: you can redistribute it and/or modify
# it under the terms of the GNU General Public License as published by
# the Free Software Foundation, either version 3 of the License, or
# (at your option) any later version.
#
# This program is distributed in the hope that it will be useful,
# but WITHOUT ANY WARRANTY; without even the implied warranty of
# MERCHANTABILITY or FITNESS FOR A PARTICULAR PURPOSE.  See the
# GNU General Public License for more details.
#
# You should have received a copy of the GNU General Public License
# along with this program.  If not, see <http://www.gnu.org/licenses/>.

from six import add_metaclass
from spinn_utilities.abstract_base import AbstractBase, abstractmethod


@add_metaclass(AbstractBase)
class AbstractNeuronRecordable(object):
    """ Indicates that a variable (e.g., membrane voltage) can be recorded\
        from this object.
    """

    __slots__ = ()

    @abstractmethod
    def get_recordable_variables(self):
        """ Returns a list of the PyNN names of variables this model is \
            expected to collect

        :rtype: list(str)
        """

    @abstractmethod
    def is_recording(self, variable):
        """ Determines if variable is being recorded.

        :param str variable: PyNN name of the variable
        :return: True if variable are being recorded, False otherwise
        :rtype: bool
        """

    @abstractmethod
    def set_recording(self, variable, new_state=True, sampling_interval=None,
                      indexes=None):
<<<<<<< HEAD
        """ Sets variable to being recorded.
=======
        """ Sets variable to being recorded
>>>>>>> 6cd54837

        :param str variable: PyNN name of the variable
        :param bool new_state:
        :param sampling_interval:
        :type sampling_interval: int or None
        :param indexes: Which indices are to be recorded (or None for all)
        :type indexes: list or None
        """

    @abstractmethod
    def clear_recording(self, variable, buffer_manager, placements):
        """ Clear the recorded data from the object

        :param str variable: PyNN name of the variable
        :param buffer_manager: the buffer manager object
        :type buffer_manager:
            ~spinn_front_end_common.interface.buffer_management.BufferManager
        :param ~pacman.model.placements.Placements placements:
            the placements object
<<<<<<< HEAD
        :param graph_mapper: the graph mapper object
=======
        :rtype: None
>>>>>>> 6cd54837
        """

    @abstractmethod
    def get_data(self, variable, n_machine_time_steps, placements,
                 buffer_manager, machine_time_step):
        """ Get the recorded data

        :param str variable: PyNN name of the variable
        :param int n_machine_time_steps:
        :param ~pacman.model.placements.Placements placements:
<<<<<<< HEAD
        :param graph_mapper:
=======
>>>>>>> 6cd54837
        :param buffer_manager:
        :type buffer_manager:
            ~spinn_front_end_common.interface.buffer_management.BufferManager
        :param int machine_time_step: microseconds
        :return: (data, recording_indices, sampling_interval)
        :rtype: tuple(~numpy.ndarray,list(int),float)
        """
        # pylint: disable=too-many-arguments

    @abstractmethod
    def get_neuron_sampling_interval(self, variable):
        """ Returns the current sampling interval for this variable

        :param str variable: PyNN name of the variable
        :return: Sampling interval in microseconds
        :rtype: float
        """<|MERGE_RESOLUTION|>--- conflicted
+++ resolved
@@ -45,11 +45,7 @@
     @abstractmethod
     def set_recording(self, variable, new_state=True, sampling_interval=None,
                       indexes=None):
-<<<<<<< HEAD
         """ Sets variable to being recorded.
-=======
-        """ Sets variable to being recorded
->>>>>>> 6cd54837
 
         :param str variable: PyNN name of the variable
         :param bool new_state:
@@ -69,11 +65,6 @@
             ~spinn_front_end_common.interface.buffer_management.BufferManager
         :param ~pacman.model.placements.Placements placements:
             the placements object
-<<<<<<< HEAD
-        :param graph_mapper: the graph mapper object
-=======
-        :rtype: None
->>>>>>> 6cd54837
         """
 
     @abstractmethod
@@ -84,10 +75,6 @@
         :param str variable: PyNN name of the variable
         :param int n_machine_time_steps:
         :param ~pacman.model.placements.Placements placements:
-<<<<<<< HEAD
-        :param graph_mapper:
-=======
->>>>>>> 6cd54837
         :param buffer_manager:
         :type buffer_manager:
             ~spinn_front_end_common.interface.buffer_management.BufferManager
