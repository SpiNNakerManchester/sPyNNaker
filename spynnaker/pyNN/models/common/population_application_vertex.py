--- conflicted
+++ resolved
@@ -268,26 +268,8 @@
     def get_buffer_data_type(self, name):
         """ Get the type of data recorded by the buffer manager
 
-<<<<<<< HEAD
-    def write_recording_metadata(self, population):
-        """
-        Writes the metatdata to get_recorded_data from NeoBufferedDatabase
-
-        If the get_recorded_data method uses NeoBufferDatabase thios method
-        must be implemented
-
-        If the data comes from the BufferExtractor than it can be skipped
-
-        :param ~spynnaker.pyNN.models.populations.Population population:
-            the population to record for
-        """
-
-    def get_recorded_data(self, name):
-        """ Get the data recorded for a given variable
-=======
         The BufferDatabase value controls how data returned by the cores is
         handled in NeoBufferDatabase
->>>>>>> 36987e29
 
         :param str name: The name of the variable recorded
         :rtype: ~spynnaker.pyNN.utilities.neo_buffer_database.BufferDatabase
@@ -330,8 +312,6 @@
             f"{type(self)} has recording variables so should implement "
             f"get_data_type")
 
-<<<<<<< HEAD
-=======
     def get_recording_region(self, name):
         """
         Gets the recording region for the named variable
@@ -367,7 +347,6 @@
 
     # end of recording methods
 
->>>>>>> 36987e29
     def inject(self, current_source, selector=None):
         """ Inject a current source into this population
 
