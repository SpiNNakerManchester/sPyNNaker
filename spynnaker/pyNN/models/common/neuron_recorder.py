# Copyright (c) 2017-2019 The University of Manchester
#
# This program is free software: you can redistribute it and/or modify
# it under the terms of the GNU General Public License as published by
# the Free Software Foundation, either version 3 of the License, or
# (at your option) any later version.
#
# This program is distributed in the hope that it will be useful,
# but WITHOUT ANY WARRANTY; without even the implied warranty of
# MERCHANTABILITY or FITNESS FOR A PARTICULAR PURPOSE.  See the
# GNU General Public License for more details.
#
# You should have received a copy of the GNU General Public License
# along with this program.  If not, see <http://www.gnu.org/licenses/>.

from __future__ import division
from collections import OrderedDict
import logging
import math
import numpy
from six import raise_from, iteritems
from six.moves import range, xrange
from spinn_utilities.index_is_value import IndexIsValue
from spinn_utilities.log import FormatAdapter
from spinn_utilities.progress_bar import ProgressBar
from pacman.model.resources.variable_sdram import VariableSDRAM
from data_specification.enums import DataType
from spinn_front_end_common.utilities.exceptions import ConfigurationException
from spinn_front_end_common.utilities import globals_variables
from spinn_front_end_common.utilities.constants import BYTES_PER_WORD
from spynnaker.pyNN.models.neural_properties import NeuronParameter

logger = FormatAdapter(logging.getLogger(__name__))
SPIKES = "spikes"


class _ReadOnlyDict(dict):
    def __readonly__(self, *args, **kwargs):  # pylint: disable=unused-argument
        raise RuntimeError("Cannot modify ReadOnlyDict")

    __setitem__ = __readonly__
    __delitem__ = __readonly__
    pop = __readonly__
    popitem = __readonly__
    clear = __readonly__
    update = __readonly__
    setdefault = __readonly__
    del __readonly__


class NeuronRecorder(object):
    __slots__ = [
        "__indexes", "__n_neurons", "__sampling_rates"]

    _N_BYTES_FOR_TIMESTAMP = BYTES_PER_WORD
    _N_BYTES_PER_VALUE = BYTES_PER_WORD
    _N_BYTES_PER_RATE = BYTES_PER_WORD  # uint32
    _N_BYTES_PER_INDEX = 1  # currently uint8
    _N_BYTES_PER_SIZE = BYTES_PER_WORD
    _N_CPU_CYCLES_PER_NEURON = 8
    _N_BYTES_PER_POINTER = BYTES_PER_WORD
    _SARK_BLOCK_SIZE = 2 * BYTES_PER_WORD  # Seen in sark.c

    _MAX_RATE = 2 ** 32 - 1  # To allow a unit32_t to be used to store the rate

    def __init__(self, allowed_variables, n_neurons):
        self.__sampling_rates = OrderedDict()
        self.__indexes = dict()
        self.__n_neurons = n_neurons
        for variable in allowed_variables:
            self.__sampling_rates[variable] = 0
            self.__indexes[variable] = None

    def _count_recording_per_slice(self, variable, vertex_slice):
        if self.__sampling_rates[variable] == 0:
            return 0
        if self.__indexes[variable] is None:
            return vertex_slice.n_atoms
        return sum(vertex_slice.lo_atom <= index <= vertex_slice.hi_atom
                   for index in self.__indexes[variable])

    def _neurons_recording(self, variable, vertex_slice):
        if self.__sampling_rates[variable] == 0:
            return []
        if self.__indexes[variable] is None:
            return range(vertex_slice.lo_atom, vertex_slice.hi_atom+1)
        recording = []
        indexes = self.__indexes[variable]
        for index in xrange(vertex_slice.lo_atom, vertex_slice.hi_atom+1):
            if index in indexes:
                recording.append(index)
        return recording

    def get_neuron_sampling_interval(self, variable):
        """ Return the current sampling interval for this variable

        :param str variable: PyNN name of the variable
        :return: Sampling interval in microseconds
        :rtype: float
        """
        step = globals_variables.get_simulator().machine_time_step / 1000
        return self.__sampling_rates[variable] * step

    def get_matrix_data(
            self, label, buffer_manager, region, placements,
            application_vertex, variable, n_machine_time_steps):
        """ Read a uint32 mapped to time and neuron IDs from the SpiNNaker\
            machine.

        :param str label: vertex label
        :param buffer_manager: the manager for buffered data
        :type buffer_manager:
            ~spinn_front_end_common.interface.buffer_management.BufferManager
        :param int region: the DSG region ID used for this data
        :param placements: the placements object
<<<<<<< HEAD
=======
        :type placements: ~pacman.model.placements.Placements
        :param graph_mapper:
            the mapping between application and machine vertices
>>>>>>> f1b4f2f4
        :param application_vertex:
        :type application_vertex:
            ~pacman.model.graphs.application.ApplicationVertex
        :param str variable: PyNN name for the variable (V, gsy_inh etc.)
        :param int n_machine_time_steps:
        :return: (data, recording_indices, sampling_interval)
        :rtype: tuple(~numpy.ndarray,list(int),float)
        """
        if variable == SPIKES:
            msg = "Variable {} is not supported use get_spikes".format(SPIKES)
            raise ConfigurationException(msg)
        vertices = application_vertex.machine_vertices
        progress = ProgressBar(
            vertices, "Getting {} for {}".format(variable, label))
        sampling_rate = self.__sampling_rates[variable]
        expected_rows = int(math.ceil(
            n_machine_time_steps / sampling_rate))
        missing_str = ""
        data = None
        indexes = []
        for vertex in progress.over(vertices):
            placement = placements.get_placement_of_vertex(vertex)
            vertex_slice = vertex.vertex_slice
            neurons = self._neurons_recording(variable, vertex_slice)
            n_neurons = len(neurons)
            if n_neurons == 0:
                continue
            indexes.extend(neurons)
            # for buffering output info is taken form the buffer manager
            record_raw, missing_data = buffer_manager.get_data_by_placement(
                    placement, region)
            record_length = len(record_raw)

            row_length = self._N_BYTES_FOR_TIMESTAMP + \
                n_neurons * self._N_BYTES_PER_VALUE

            # There is one column for time and one for each neuron recording
            n_rows = record_length // row_length
            if record_length > 0:
                # Converts bytes to ints and make a matrix
                record = (numpy.asarray(record_raw, dtype="uint8").
                          view(dtype="<i4")).reshape((n_rows, (n_neurons + 1)))
            else:
                record = numpy.empty((0, n_neurons))
            # Check if you have the expected data
            if not missing_data and n_rows == expected_rows:
                # Just cut the timestamps off to get the fragment
                fragment = DataType.S1615.decode_numpy_array(record[:, 1:])
            else:
                missing_str += "({}, {}, {}); ".format(
                    placement.x, placement.y, placement.p)
                # Start the fragment for this slice empty
                fragment = numpy.empty((expected_rows, n_neurons))
                for i in xrange(0, expected_rows):
                    time = i * sampling_rate
                    # Check if there is data for this timestep
                    local_indexes = numpy.where(record[:, 0] == time)
                    if len(local_indexes[0]) == 1:
                        fragment[i] = DataType.S1615.decode_numpy_array(
                            record[local_indexes[0], 1:])
                    elif len(local_indexes[0]) > 1:
                        logger.warning(
                            "Population {} on multiple recorded data for "
                            "time {}", label, time)
                    else:
                        # Set row to nan
                        fragment[i] = numpy.full(n_neurons, numpy.nan)
            if data is None:
                data = fragment
            else:
                # Add the slice fragment on axis 1 which is IDs/channel_index
                data = numpy.append(data, fragment, axis=1)
        if len(missing_str) > 0:
            logger.warning(
                "Population {} is missing recorded data in region {} from the"
                " following cores: {}", label, region, missing_str)
        sampling_interval = self.get_neuron_sampling_interval(variable)
        return (data, indexes, sampling_interval)

    def get_spikes(
            self, label, buffer_manager, region, placements,
            application_vertex, machine_time_step):
        """ Read a uint32 mapped to time and neuron IDs from the SpiNNaker\
            machine.

        :param str label: vertex label
        :param buffer_manager: the manager for buffered data
        :type buffer_manager:
            ~spinn_front_end_common.interface.buffer_management.BufferManager
        :param int region: the DSG region ID used for this data
        :param placements: the placements object
        :type placements: ~pacman.model.placements.Placements
        :param graph_mapper:
            the mapping between application and machine vertices
        :param application_vertex:
        :type application_vertex:
            ~pacman.model.graphs.application.ApplicationVertex
        :param int machine_time_step: microseconds
        :return:
        :rtype: ~numpy.ndarray(tuple(int,int))
        """

        spike_times = list()
        spike_ids = list()
        ms_per_tick = machine_time_step / 1000.0

        vertices = application_vertex.machine_vertices
        missing_str = ""
        progress = ProgressBar(vertices,
                               "Getting spikes for {}".format(label))
        for vertex in progress.over(vertices):
            placement = placements.get_placement_of_vertex(vertex)
            vertex_slice = vertex.vertex_slice

            if self.__indexes[SPIKES] is None:
                neurons_recording = vertex_slice.n_atoms
            else:
                neurons_recording = sum(
                    vertex_slice.lo_atom <= index <= vertex_slice.hi_atom
                    for index in self.__indexes[SPIKES])
                if neurons_recording == 0:
                    continue
            # Read the spikes
            n_words = int(math.ceil(neurons_recording / 32.0))
            n_bytes = n_words * BYTES_PER_WORD
            n_words_with_timestamp = n_words + 1

            # for buffering output info is taken form the buffer manager
            record_raw, data_missing = buffer_manager.get_data_by_placement(
                    placement, region)
            if data_missing:
                missing_str += "({}, {}, {}); ".format(
                    placement.x, placement.y, placement.p)
            if len(record_raw) > 0:
                raw_data = (numpy.asarray(record_raw, dtype="uint8").
                            view(dtype="<i4")).reshape(
                    [-1, n_words_with_timestamp])
            else:
                raw_data = record_raw
            if len(raw_data) > 0:
                record_time = raw_data[:, 0] * float(ms_per_tick)
                spikes = raw_data[:, 1:].byteswap().view("uint8")
                bits = numpy.fliplr(numpy.unpackbits(spikes).reshape(
                    (-1, 32))).reshape((-1, n_bytes * 8))
                time_indices, local_indices = numpy.where(bits == 1)
                if self.__indexes[SPIKES] is None:
                    indices = local_indices + vertex_slice.lo_atom
                    times = record_time[time_indices].reshape((-1))
                    spike_ids.extend(indices)
                    spike_times.extend(times)
                else:
                    neurons = self._neurons_recording(SPIKES, vertex_slice)
                    n_neurons = len(neurons)
                    for time_indice, local in zip(time_indices, local_indices):
                        if local < n_neurons:
                            spike_ids.append(neurons[local])
                            spike_times.append(record_time[time_indice])

        if len(missing_str) > 0:
            logger.warning(
                "Population {} is missing spike data in region {} from the"
                " following cores: {}", label, region, missing_str)

        if len(spike_ids) == 0:
            return numpy.zeros((0, 2), dtype="float")

        result = numpy.column_stack((spike_ids, spike_times))
        return result[numpy.lexsort((spike_times, spike_ids))]

    def get_recordable_variables(self):
        return self.__sampling_rates.keys()

    def is_recording(self, variable):
        try:
            return self.__sampling_rates[variable] > 0
        except KeyError as e:
            msg = "Variable {} is not supported. Supported variables are {}" \
                  "".format(variable, self.get_recordable_variables())
            raise_from(ConfigurationException(msg), e)

    @property
    def recording_variables(self):
        results = list()
        for region, rate in self.__sampling_rates.items():
            if rate > 0:
                results.append(region)
        return results

    @property
    def recorded_region_ids(self):
        results = list()
        for _id, rate in enumerate(self.__sampling_rates.values()):
            if rate > 0:
                results.append(_id)
        return results

    def _is_recording(self, variable, vertex_slice):
        if self.__sampling_rates[variable] == 0:
            return False
        if self.__indexes[variable] is None:
            return True
        indexes = self.__indexes[variable]
        for index in xrange(vertex_slice.lo_atom, vertex_slice.hi_atom+1):
            if index in indexes:
                return True
        return False

    def recorded_ids_by_slice(self, vertex_slice):
        """
        :param ~pacman.model.graphs.common.Slice vertex_slice:
        """
        return [_id
                for _id, variable in enumerate(self.__sampling_rates.keys())
                if self._is_recording(variable, vertex_slice)]

    def _compute_rate(self, sampling_interval):
        """ Convert a sampling interval into a rate. \
            Remember, machine time step is in nanoseconds

        :param int sampling_interval: interval between samples in microseconds
        :return: rate
        """
        if sampling_interval is None:
            return 1

        step = globals_variables.get_simulator().machine_time_step / 1000
        rate = int(sampling_interval / step)
        if sampling_interval != rate * step:
            msg = "sampling_interval {} is not an an integer multiple of the "\
                  "simulation timestep {}".format(sampling_interval, step)
            raise ConfigurationException(msg)
        if rate > self._MAX_RATE:
            msg = "sampling_interval {} higher than max allowed which is {}" \
                  "".format(sampling_interval, step * self._MAX_RATE)
            raise ConfigurationException(msg)
        return rate

    def check_indexes(self, indexes):
        if indexes is None:
            return

        if len(indexes) == 0:
            raise ConfigurationException("Empty indexes list")

        found = False
        warning = None
        for index in indexes:
            if index < 0:
                raise ConfigurationException(
                    "Negative indexes are not supported")
            elif index >= self.__n_neurons:
                warning = "Ignoring indexes greater than population size."
            else:
                found = True
            if warning is not None:
                logger.warning(warning)
        if not found:
            raise ConfigurationException(
                "All indexes larger than population size")

    def _turn_off_recording(self, variable, sampling_interval, remove_indexes):
        if self.__sampling_rates[variable] == 0:
            # Already off so ignore other parameters
            return

        if remove_indexes is None:
            # turning all off so ignoring sampling interval
            self.__sampling_rates[variable] = 0
            self.__indexes[variable] = None
            return

        # No good reason to specify_interval when turning off
        if sampling_interval is not None:
            rate = self._compute_rate(sampling_interval)
            # But if they do make sure it is the same as before
            if rate != self.__sampling_rates[variable]:
                raise ConfigurationException(
                    "Illegal sampling_interval parameter while turning "
                    "off recording")

        if self.__indexes[variable] is None:
            # start with all indexes
            self.__indexes[variable] = range(self.__n_neurons)

        # remove the indexes not recording
        self.__indexes[variable] = \
            [index for index in self.__indexes[variable]
                if index not in remove_indexes]

        # Check is at least one index still recording
        if len(self.__indexes[variable]) == 0:
            self.__sampling_rates[variable] = 0
            self.__indexes[variable] = None

    def _check_complete_overwrite(self, variable, indexes):
        if indexes is None:
            # overwriting all OK!
            return
        if self.__indexes[variable] is None:
            if set(set(range(self.__n_neurons))).issubset(set(indexes)):
                # overwriting all previous so OK!
                return
        else:
            if set(self.__indexes[variable]).issubset(set(indexes)):
                # overwriting all previous so OK!
                return
        raise ConfigurationException(
            "Current implementation does not support multiple "
            "sampling_intervals for {} on one population.".format(
                variable))

    def _turn_on_recording(self, variable, sampling_interval, indexes):

        rate = self._compute_rate(sampling_interval)
        if self.__sampling_rates[variable] == 0:
            # Previously not recording so OK
            self.__sampling_rates[variable] = rate
        elif rate != self.__sampling_rates[variable]:
            self._check_complete_overwrite(variable, indexes)
        # else rate not changed so no action

        if indexes is None:
            # previous recording indexes does not matter as now all (None)
            self.__indexes[variable] = None
        else:
            # make sure indexes is not a generator like range
            indexes = list(indexes)
            self.check_indexes(indexes)
            if self.__indexes[variable] is not None:
                # merge the two indexes
                indexes = self.__indexes[variable] + indexes
            # Avoid duplicates and keep in numerical order
            self.__indexes[variable] = list(set(indexes))
            self.__indexes[variable].sort()

    def set_recording(self, variable, new_state, sampling_interval=None,
                      indexes=None):
        if variable == "all":
            for key in self.__sampling_rates.keys():
                self.set_recording(key, new_state, sampling_interval, indexes)
        elif variable in self.__sampling_rates:
            if new_state:
                self._turn_on_recording(variable, sampling_interval, indexes)
            else:
                self._turn_off_recording(variable, sampling_interval, indexes)
        else:
            raise ConfigurationException("Variable {} is not supported".format(
                variable))

    def get_buffered_sdram_per_record(self, variable, vertex_slice):
        """ Return the SDRAM used per record

        :param str variable: PyNN variable name
        :param ~pacman.model.graphs.common.Slice vertex_slice:
        :return:
        """
        n_neurons = self._count_recording_per_slice(variable, vertex_slice)
        if n_neurons == 0:
            return 0
        if variable == SPIKES:
            # Overflow can be ignored as it is not save if in an extra word
            out_spike_words = int(math.ceil(n_neurons / 32.0))
            out_spike_bytes = out_spike_words * BYTES_PER_WORD
            return self._N_BYTES_FOR_TIMESTAMP + out_spike_bytes
        else:
            return self._N_BYTES_FOR_TIMESTAMP + \
                        n_neurons * self._N_BYTES_PER_VALUE

    def get_buffered_sdram_per_timestep(self, variable, vertex_slice):
        """ Return the SDRAM used per timestep.

        In the case where sampling is used it returns the average\
        for recording and none recording based on the recording rate

        :param str variable: PyNN variable name
        :param ~pacman.model.graphs.common.Slice vertex_slice:
        :return:
        """
        rate = self.__sampling_rates[variable]
        if rate == 0:
            return 0

        data_size = self.get_buffered_sdram_per_record(variable, vertex_slice)
        if rate == 1:
            return data_size
        else:
            return data_size // rate

    def get_sampling_overflow_sdram(self, vertex_slice):
        """ Get the extra SDRAM that should be reserved if using per_timestep

        This is the extra that must be reserved if per_timestep is an average\
        rather than fixed for every timestep.

        When sampling the average * time_steps may not be quite enough.\
        This returns the extra space in the worst case\
        where time_steps is a multiple of sampling rate + 1,\
        and recording is done in the first and last time_step

        :param ~pacman.model.graphs.common.Slice vertex_slice:
        :return: Highest possible overflow needed
        """
        overflow = 0
        for variable, rate in iteritems(self.__sampling_rates):
            # If rate is 0 no recording so no overflow
            # If rate is 1 there is no overflow as average is exact
            if rate > 1:
                data_size = self.get_buffered_sdram_per_record(
                    variable,  vertex_slice)
                overflow += data_size // rate * (rate - 1)
        return overflow

    def get_buffered_sdram(self, variable, vertex_slice, n_machine_time_steps):
        """ Returns the SDRAM used for this may timesteps

        If required the total is rounded up so the space will always fit

        :param str variable: The PyNN variable name
        :param ~pacman.model.graphs.common.Slice vertex_slice:
        :param int n_machine_time_steps:
        :return: bytes required
        :rtype: int
        """
        rate = self.__sampling_rates[variable]
        if rate == 0:
            return 0
        data_size = self.get_buffered_sdram_per_record(variable, vertex_slice)
        records = n_machine_time_steps // rate
        if n_machine_time_steps % rate > 0:
            records = records + 1
        return data_size * records

    @staticmethod
    def __n_bytes_to_n_words(n_bytes):
        return (n_bytes + (BYTES_PER_WORD - 1)) // BYTES_PER_WORD

    def get_sdram_usage_in_bytes(self, vertex_slice):
        """
        :param ~pacman.model.graphs.common.Slice vertex_slice:
        """
        n_words_for_n_neurons = self.__n_bytes_to_n_words(vertex_slice.n_atoms)
        n_bytes_for_n_neurons = n_words_for_n_neurons * BYTES_PER_WORD
        return (2 * BYTES_PER_WORD + n_bytes_for_n_neurons) * \
            len(self.__sampling_rates)

    def _get_fixed_sdram_usage(self, vertex_slice):
        fixed_sdram = 0
        # Recording rate for each neuron
        fixed_sdram += self._N_BYTES_PER_RATE
        # Number of recording neurons
        fixed_sdram += self._N_BYTES_PER_INDEX
        # index_parameters one per neuron
        # even if not recording as also act as a gate
<<<<<<< HEAD
        fixed_sdram += self.N_BYTES_PER_INDEX * vertex_slice.n_atoms
=======
        fixed_sdram += self._N_BYTES_PER_INDEX * total_neurons
>>>>>>> f1b4f2f4
        return fixed_sdram

    def get_variable_sdram_usage(self, vertex_slice):
        """
        :param ~pacman.model.graphs.common.Slice vertex_slice:
        """
        fixed_sdram = 0
        per_timestep_sdram = 0
        for variable in self.__sampling_rates:
            rate = self.__sampling_rates[variable]
            fixed_sdram += self._get_fixed_sdram_usage(vertex_slice)
            if rate > 0:
                fixed_sdram += self._SARK_BLOCK_SIZE
                per_record = self.get_buffered_sdram_per_record(
                    variable, vertex_slice)
                if rate == 1:
                    # Add size for one record as recording every timestep
                    per_timestep_sdram += per_record
                else:
                    # Get the average cost per timestep
                    average_per_timestep = per_record / rate
                    per_timestep_sdram += average_per_timestep
                    # Add the rest once to fixed for worst case
                    fixed_sdram += (per_record - average_per_timestep)
        return VariableSDRAM(fixed_sdram, per_timestep_sdram)

    def get_dtcm_usage_in_bytes(self, vertex_slice):
        """
        :param ~pacman.model.graphs.common.Slice vertex_slice:
        """
        # *_rate + n_neurons_recording_* + *_indexes
        usage = self.get_sdram_usage_in_bytes(vertex_slice)
        # *_count + *_increment
        usage += len(self.__sampling_rates) * self._N_BYTES_PER_POINTER * 2
        # out_spikes, *_values
        for variable in self.__sampling_rates:
            if variable == SPIKES:
                out_spike_words = int(math.ceil(vertex_slice.n_atoms / 32.0))
                out_spike_bytes = out_spike_words * BYTES_PER_WORD
                usage += self._N_BYTES_FOR_TIMESTAMP + out_spike_bytes
            else:
                usage += (self._N_BYTES_FOR_TIMESTAMP +
                          vertex_slice.n_atoms * self._N_BYTES_PER_VALUE)
        # *_size
        usage += len(self.__sampling_rates) * self._N_BYTES_PER_SIZE
        # n_recordings_outstanding
        usage += BYTES_PER_WORD * 4
        return usage

    def get_n_cpu_cycles(self, n_neurons):
        return n_neurons * self._N_CPU_CYCLES_PER_NEURON * \
                len(self.recording_variables)

    def get_data(self, vertex_slice):
        """
        :param ~pacman.model.graphs.common.Slice vertex_slice:
        :rtype: ~numpy.ndarray
        """
        data = list()
        n_words_for_n_neurons = self.__n_bytes_to_n_words(vertex_slice.n_atoms)
        n_bytes_for_n_neurons = n_words_for_n_neurons * BYTES_PER_WORD
        for variable in self.__sampling_rates:
            rate = self.__sampling_rates[variable]
            n_recording = self._count_recording_per_slice(
                variable, vertex_slice)
            data.append(numpy.array([rate, n_recording], dtype="uint32"))
            if rate == 0:
                data.append(numpy.zeros(n_words_for_n_neurons, dtype="uint32"))
            elif self.__indexes[variable] is None:
                data.append(numpy.arange(
                    n_bytes_for_n_neurons, dtype="uint8").view("uint32"))
            else:
                indexes = self.__indexes[variable]
                local_index = 0
                local_indexes = list()
                for index in xrange(n_bytes_for_n_neurons):
                    if index + vertex_slice.lo_atom in indexes:
                        local_indexes.append(local_index)
                        local_index += 1
                    else:
                        # write to one beyond recording range
                        local_indexes.append(n_recording)
                data.append(
                    numpy.array(local_indexes, dtype="uint8").view("uint32"))
        return numpy.concatenate(data)

    def get_global_parameters(self, vertex_slice):
        """
        :param ~pacman.model.graphs.common.Slice vertex_slice:
        """
        params = []
        for variable in self.__sampling_rates:
            params.append(NeuronParameter(
                self.__sampling_rates[variable], DataType.UINT32))
        for variable in self.__sampling_rates:
            n_recording = self._count_recording_per_slice(
                variable, vertex_slice)
            params.append(NeuronParameter(n_recording, DataType.UINT8))
        return params

    def get_index_parameters(self, vertex_slice):
        """
        :param ~pacman.model.graphs.common.Slice vertex_slice:
        """
        params = []
        for variable in self.__sampling_rates:
            if self.__sampling_rates[variable] <= 0:
                local_indexes = 0
            elif self.__indexes[variable] is None:
                local_indexes = IndexIsValue()
            else:
                local_indexes = []
                n_recording = sum(
                    vertex_slice.lo_atom <= index <= vertex_slice.hi_atom
                    for index in self.__indexes[variable])
                indexes = self.__indexes[variable]
                local_index = 0
                for index in xrange(
                        vertex_slice.lo_atom, vertex_slice.hi_atom+1):
                    if index in indexes:
                        local_indexes.append(local_index)
                        local_index += 1
                    else:
                        # write to one beyond recording range
                        local_indexes.append(n_recording)
            params.append(NeuronParameter(local_indexes, DataType.UINT8))
        return params

    @property
    def _indexes(self):  # for testing only
        return _ReadOnlyDict(self.__indexes)<|MERGE_RESOLUTION|>--- conflicted
+++ resolved
@@ -112,13 +112,8 @@
         :type buffer_manager:
             ~spinn_front_end_common.interface.buffer_management.BufferManager
         :param int region: the DSG region ID used for this data
-        :param placements: the placements object
-<<<<<<< HEAD
-=======
-        :type placements: ~pacman.model.placements.Placements
-        :param graph_mapper:
-            the mapping between application and machine vertices
->>>>>>> f1b4f2f4
+        :param ~pacman.model.placements.Placements placements:
+            the placements object
         :param application_vertex:
         :type application_vertex:
             ~pacman.model.graphs.application.ApplicationVertex
@@ -209,10 +204,8 @@
         :type buffer_manager:
             ~spinn_front_end_common.interface.buffer_management.BufferManager
         :param int region: the DSG region ID used for this data
-        :param placements: the placements object
-        :type placements: ~pacman.model.placements.Placements
-        :param graph_mapper:
-            the mapping between application and machine vertices
+        :param ~pacman.model.placements.Placements placements:
+            the placements object
         :param application_vertex:
         :type application_vertex:
             ~pacman.model.graphs.application.ApplicationVertex
@@ -572,11 +565,7 @@
         fixed_sdram += self._N_BYTES_PER_INDEX
         # index_parameters one per neuron
         # even if not recording as also act as a gate
-<<<<<<< HEAD
-        fixed_sdram += self.N_BYTES_PER_INDEX * vertex_slice.n_atoms
-=======
-        fixed_sdram += self._N_BYTES_PER_INDEX * total_neurons
->>>>>>> f1b4f2f4
+        fixed_sdram += self._N_BYTES_PER_INDEX * vertex_slice.n_atoms
         return fixed_sdram
 
     def get_variable_sdram_usage(self, vertex_slice):
