# Copyright (c) 2017-2019 The University of Manchester
#
# This program is free software: you can redistribute it and/or modify
# it under the terms of the GNU General Public License as published by
# the Free Software Foundation, either version 3 of the License, or
# (at your option) any later version.
#
# This program is distributed in the hope that it will be useful,
# but WITHOUT ANY WARRANTY; without even the implied warranty of
# MERCHANTABILITY or FITNESS FOR A PARTICULAR PURPOSE.  See the
# GNU General Public License for more details.
#
# You should have received a copy of the GNU General Public License
# along with this program.  If not, see <http://www.gnu.org/licenses/>.
from collections import OrderedDict
import itertools
import logging
import math
import numpy
from spinn_utilities.config_holder import get_config_int
from spinn_utilities.log import FormatAdapter
from spinn_utilities.progress_bar import ProgressBar
from pacman.model.resources.variable_sdram import VariableSDRAM
from data_specification.enums import DataType
from spinn_front_end_common.utilities.exceptions import ConfigurationException
from spinn_front_end_common.utilities.constants import (
    BYTES_PER_WORD, BITS_PER_WORD)
from spinn_front_end_common.utilities.globals_variables import (
    machine_time_step_ms)
from spinn_front_end_common.interface.buffer_management.recording_utilities \
    import (
        get_recording_header_array, get_recording_header_size,
        get_recording_data_constant_size)

logger = FormatAdapter(logging.getLogger(__name__))


class _ReadOnlyDict(dict):
    def __readonly__(self, *args, **kwargs):  # pylint: disable=unused-argument
        raise RuntimeError("Cannot modify ReadOnlyDict")

    __setitem__ = __readonly__
    __delitem__ = __readonly__
    pop = __readonly__
    popitem = __readonly__
    clear = __readonly__
    update = __readonly__
    setdefault = __readonly__
    del __readonly__


def get_sampling_interval(sampling_rate):
    """ Return the current sampling interval given a sampling rate

    :param float sampling_rate: The sampling rate in time steps
    :return: Sampling interval in microseconds
    :rtype: float
    """
<<<<<<< HEAD
    step = (get_config_int("Machine", "machine_time_step") /
            MICRO_TO_MILLISECOND_CONVERSION)
    return sampling_rate * step
=======
    return sampling_rate * machine_time_step_ms()
>>>>>>> 67bb04d0


class NeuronRecorder(object):
    __slots__ = [
        "__indexes",
        "__n_neurons",
        "__sampling_rates",
        "__data_types",
        "__bitfield_variables",
        "__per_timestep_variables",
        "__per_timestep_datatypes",
        "__per_timestep_recording",
        "__region_ids"]

    _N_BYTES_FOR_TIMESTAMP = BYTES_PER_WORD
    _N_BYTES_PER_RATE = BYTES_PER_WORD
    _N_BYTES_PER_ENUM = BYTES_PER_WORD

    #: size of a index in terms of position into recording array
    _N_BYTES_PER_INDEX = DataType.UINT8.size  # currently uint8

    #: size of the counter for spike recording
    _N_BYTES_PER_COUNT = BYTES_PER_WORD

    #: size of the increment for spike recording
    _N_BYTES_PER_INCREMENT = BYTES_PER_WORD

    _N_BYTES_PER_SIZE = BYTES_PER_WORD
    # sampling temporal value size (how many ticks between recordings)
    _N_CPU_CYCLES_PER_NEURON = 8
    _N_BYTES_PER_POINTER = BYTES_PER_WORD
    _SARK_BLOCK_SIZE = 2 * BYTES_PER_WORD  # Seen in sark.c

    #: size of the counter for outstanding recording
    _N_BYTES_PER_OUTSTANDING_RECORDING = BYTES_PER_WORD

    #: number of items types (currently non-bitfield and bitfield)
    _N_ITEM_TYPES = 2

    #: flag for spikes
    SPIKES = "spikes"

    #: packets-per-timestep
    PACKETS = "packets-per-timestep"

    #: packets-per-timestep data type
    PACKETS_TYPE = DataType.UINT32

    _MAX_RATE = 2 ** 32 - 1  # To allow a unit32_t to be used to store the rate

    def __init__(
            self, allowed_variables, data_types, bitfield_variables,
            n_neurons, per_timestep_variables, per_timestep_datatypes):
        """
        :param list(str) allowed_variables:
        :param list(str) data_types:
        :param list(str) bitfield_variables:
        :param int n_neurons:
        """
        self.__sampling_rates = OrderedDict()
        self.__indexes = dict()
        self.__data_types = data_types
        self.__n_neurons = n_neurons
        self.__bitfield_variables = bitfield_variables
        self.__per_timestep_variables = per_timestep_variables
        self.__per_timestep_datatypes = per_timestep_datatypes
        self.__per_timestep_recording = set()
        self.__region_ids = dict()
        region_id = 0
        for region_id, variable in enumerate(itertools.chain(
                allowed_variables, bitfield_variables)):
            self.__sampling_rates[variable] = 0
            self.__indexes[variable] = None
            self.__region_ids[variable] = region_id
        for ts_region_id, variable in enumerate(
                per_timestep_variables, start=region_id + 1):
            self.__region_ids[variable] = ts_region_id

    def _count_recording_per_slice(self, variable, vertex_slice):
        """
        :param str variable:
        :param ~pacman.model.graphs.common.Slice vertex_slice:
        :rtype: int
        """
        if self.__sampling_rates[variable] == 0:
            return 0
        if self.__indexes[variable] is None:
            return vertex_slice.n_atoms
        return sum(vertex_slice.lo_atom <= index <= vertex_slice.hi_atom
                   for index in self.__indexes[variable])

    def _neurons_recording(self, variable, vertex_slice):
        """
        :param str variable:
        :param ~pacman.model.graphs.common.Slice vertex_slice:
        :rtype: iterable(int)
        """
        if self.__sampling_rates[variable] == 0:
            return []
        if self.__indexes[variable] is None:
            return range(vertex_slice.lo_atom, vertex_slice.hi_atom + 1)
        indexes = self.__indexes[variable]
        return [
            i for i in range(vertex_slice.lo_atom, vertex_slice.hi_atom + 1)
            if i in indexes]

    def get_neuron_sampling_interval(self, variable):
        """ Return the current sampling interval for this variable

        :param str variable: PyNN name of the variable
        :return: Sampling interval in microseconds
        :rtype: float
        """
        if variable in self.__per_timestep_variables:
            return get_sampling_interval(1)
        return get_sampling_interval(self.__sampling_rates[variable])

    def _convert_placement_matrix_data(
            self, row_data, n_rows, data_row_length, n_neurons, data_type):

        surplus_bytes = self._N_BYTES_FOR_TIMESTAMP
        var_data = (row_data[:, surplus_bytes:].reshape(
            n_rows * data_row_length))
        placement_data = data_type.decode_array(var_data).reshape(
            n_rows, n_neurons)
        return placement_data

    @staticmethod
    def _process_missing_data(
            missing_str, placement, expected_rows, n_neurons, times,
            sampling_rate, label, placement_data):
        missing_str += "({}, {}, {}); ".format(
            placement.x, placement.y, placement.p)
        # Start the fragment for this slice empty
        fragment = numpy.empty((expected_rows, n_neurons))
        for i in range(0, expected_rows):
            time = i * sampling_rate
            # Check if there is data for this time step
            local_indexes = numpy.where(times == time)
            if len(local_indexes[0]) == 1:
                fragment[i] = placement_data[local_indexes[0]]
            elif len(local_indexes[0]) > 1:
                fragment[i] = placement_data[local_indexes[0], 1:]
                logger.warning(
                    "Population {} has multiple recorded data for time {}",
                    label, time)
            else:
                # Set row to nan
                fragment[i] = numpy.full(n_neurons, numpy.nan)
        return fragment

    def _get_placement_matrix_data(
            self, placements, vertex, region, buffer_manager, expected_rows,
            missing_str, sampling_rate, label, data_type, n_per_timestep):
        """ processes a placement for matrix data

        :param ~pacman.model.placements.Placements placements:
            the placements object
        :param ~pacman.model.graphs.machine.MachineVertex vertex:
            the vertex to read from
        :param int region: the recording region id
        :param ~.BufferManager buffer_manager: the buffer manager
        :param int expected_rows:
            how many rows the tools think should be recorded
        :param str missing_str: string for reporting missing stuff
        :param int sampling_rate: the rate of sampling
        :param str label: the vertex label.
        :return: placement data
        :rtype: ~numpy.ndarray
        """

        placement = placements.get_placement_of_vertex(vertex)
        if n_per_timestep == 0:
            return None

        # for buffering output info is taken form the buffer manager
        record_raw, missing_data = buffer_manager.get_data_by_placement(
            placement, region)
        record_length = len(record_raw)

        # If there is no data, return empty for all timesteps
        if record_length == 0:
            return numpy.zeros((expected_rows, n_per_timestep),
                               dtype="float64")

        # There is one column for time and one for each neuron recording
        data_row_length = n_per_timestep * data_type.size
        full_row_length = data_row_length + self._N_BYTES_FOR_TIMESTAMP
        n_rows = record_length // full_row_length
        row_data = numpy.asarray(record_raw, dtype="uint8").reshape(
            n_rows, full_row_length)
        placement_data = self._convert_placement_matrix_data(
            row_data, n_rows, data_row_length, n_per_timestep, data_type)

        # If everything is there, return it
        if not missing_data and n_rows == expected_rows:
            return placement_data

        # Got data but its missing bits, so get times
        time_bytes = (
            row_data[:, 0: self._N_BYTES_FOR_TIMESTAMP].reshape(
                n_rows * self._N_BYTES_FOR_TIMESTAMP))
        times = time_bytes.view("<i4").reshape(n_rows, 1)

        # process data from core for missing data
        placement_data = self._process_missing_data(
            missing_str, placement, expected_rows, n_per_timestep, times,
            sampling_rate, label, placement_data)
        return placement_data

    @staticmethod
    def expected_rows_for_a_run_time(n_machine_time_steps, sampling_rate):
        """ determines how many rows to see based off how long its ran for

        :param int n_machine_time_steps: map of vertex to time steps
        :param float sampling_rate: the sampling rate for a given variable
        :return: how many rows there should be.
        :rtype: int
        """
        return int(math.ceil(n_machine_time_steps / sampling_rate))

    def __read_data(
            self, label, buffer_manager, placements, application_vertex,
            sampling_rate, data_type, variable, n_machine_time_steps):
        vertices = (
            application_vertex.splitter.machine_vertices_for_recording(
                variable))
        region = self.__region_ids[variable]
        missing_str = ""
        pop_level_data = None
        sampling_interval = get_sampling_interval(sampling_rate)

        progress = ProgressBar(
            vertices, "Getting {} for {}".format(variable, label))

        indexes = []
        for i, vertex in enumerate(progress.over(vertices)):
            expected_rows = application_vertex.get_expected_n_rows(
                n_machine_time_steps, sampling_rate, vertex, variable)

            n_items_per_timestep = 1
            if variable in self.__sampling_rates:
                neurons = self._neurons_recording(
                    variable, vertex.vertex_slice)
                n_items_per_timestep = len(neurons)
                indexes.extend(neurons)
            else:
                indexes.append(i)
            placement_data = self._get_placement_matrix_data(
                placements, vertex, region, buffer_manager, expected_rows,
                missing_str, sampling_rate, label, data_type,
                n_items_per_timestep)

            if placement_data is not None:
                # append to the population data
                if pop_level_data is None:
                    pop_level_data = placement_data
                else:
                    # Add the slice fragment on axis 1
                    # which is IDs/channel_index
                    pop_level_data = numpy.append(
                        pop_level_data, placement_data, axis=1)

        # warn user of missing data
        if len(missing_str) > 0:
            logger.warning(
                "Population {} is missing recorded data in region {} from the"
                " following cores: {}", label, region, missing_str)

        return pop_level_data, indexes, sampling_interval

    def get_matrix_data(
            self, label, buffer_manager, placements,
            application_vertex, variable, n_machine_time_steps):
        """ Read a data mapped to time and neuron IDs from the SpiNNaker\
            machine and converts to required data types with scaling if needed.

        :param str label: vertex label
        :param buffer_manager: the manager for buffered data
        :type buffer_manager:
            ~spinn_front_end_common.interface.buffer_management.BufferManager
        :param ~pacman.model.placements.Placements placements:
            the placements object
        :param application_vertex:
        :type application_vertex:
            ~pacman.model.graphs.application.ApplicationVertex
        :param str variable: PyNN name for the variable (`V`, `gsy_inh`, etc.)
        :param int n_machine_time_steps:
        :return: (data, recording_indices, sampling_interval)
        :rtype: tuple(~numpy.ndarray, list(int), float)
        """
        if variable in self.__bitfield_variables:
            msg = "Variable {} is not supported, use get_spikes".format(
                variable)
            raise ConfigurationException(msg)
        if variable in self.__per_timestep_variables:
            sampling_rate = 1
            data_type = self.__per_timestep_datatypes[variable]
        else:
            sampling_rate = self.__sampling_rates[variable]
            data_type = self.__data_types[variable]
        return self.__read_data(
            label, buffer_manager, placements, application_vertex,
            sampling_rate, data_type, variable, n_machine_time_steps)

    def get_spikes(
            self, label, buffer_manager, placements, application_vertex,
            variable):
        """ Read spikes mapped to time and neuron IDs from the SpiNNaker\
            machine.

        :param str label: vertex label
        :param buffer_manager: the manager for buffered data
        :type buffer_manager:
            ~spinn_front_end_common.interface.buffer_management.BufferManager
        :param ~pacman.model.placements.Placements placements:
            the placements object
        :param application_vertex:
        :type application_vertex:
            ~pacman.model.graphs.application.ApplicationVertex
        :param str variable:
        :return:
        :rtype: ~numpy.ndarray(tuple(int,int))
        """
        if variable not in self.__bitfield_variables:
            msg = "Variable {} is not supported, use get_matrix_data".format(
                variable)
            raise ConfigurationException(msg)

        spike_times = list()
        spike_ids = list()

        vertices = (
            application_vertex.splitter.machine_vertices_for_recording(
                variable))
        missing_str = ""
        progress = ProgressBar(vertices, "Getting spikes for {}".format(label))
        for vertex in progress.over(vertices):
            placement = placements.get_placement_of_vertex(vertex)
            vertex_slice = vertex.vertex_slice

            neurons = list(self._neurons_recording(variable, vertex_slice))
            neurons_recording = len(neurons)
            if neurons_recording == 0:
                continue

            # Read the spikes
            n_words = int(math.ceil(neurons_recording / BITS_PER_WORD))
            n_bytes = n_words * BYTES_PER_WORD
            n_words_with_timestamp = n_words + 1

            # for buffering output info is taken form the buffer manager
            region = self.__region_ids[variable]
            record_raw, data_missing = buffer_manager.get_data_by_placement(
                    placement, region)
            if data_missing:
                missing_str += "({}, {}, {}); ".format(
                    placement.x, placement.y, placement.p)
            if len(record_raw) > 0:
                raw_data = (
                    numpy.asarray(record_raw, dtype="uint8").view(
                        dtype="<i4")).reshape([-1, n_words_with_timestamp])
            else:
                raw_data = record_raw
            if len(raw_data) > 0:
<<<<<<< HEAD
                ms_per_tick = (get_config_int("Machine", "machine_time_step") /
                               MICRO_TO_MILLISECOND_CONVERSION)
                record_time = raw_data[:, 0] * float(ms_per_tick)
=======
                record_time = raw_data[:, 0] * machine_time_step_ms()
>>>>>>> 67bb04d0
                spikes = raw_data[:, 1:].byteswap().view("uint8")
                bits = numpy.fliplr(numpy.unpackbits(spikes).reshape(
                    (-1, 32))).reshape((-1, n_bytes * 8))
                time_indices, local_indices = numpy.where(bits == 1)
                if self.__indexes[variable] is None:
                    indices = local_indices + vertex_slice.lo_atom
                    times = record_time[time_indices].reshape((-1))
                    spike_ids.extend(indices)
                    spike_times.extend(times)
                else:
                    for time_indice, local in zip(time_indices, local_indices):
                        if local < neurons_recording:
                            spike_ids.append(neurons[local])
                            spike_times.append(record_time[time_indice])

        if len(missing_str) > 0:
            logger.warning(
                "Population {} is missing spike data in region {} from the"
                " following cores: {}", label, region, missing_str)

        if len(spike_ids) == 0:
            return numpy.zeros((0, 2), dtype="float")

        result = numpy.column_stack((spike_ids, spike_times))
        return result[numpy.lexsort((spike_times, spike_ids))]

    def get_recordable_variables(self):
        """
        :rtype: iterable(str)
        """
        variables = list(self.__sampling_rates.keys())
        variables.extend(self.__per_timestep_variables)
        return variables

    def is_recording(self, variable):
        """
        :param str variable:
        :rtype: bool
        """
        try:
            return self.__sampling_rates[variable] > 0
        except KeyError as e:
            if variable in self.__per_timestep_recording:
                return True
            elif variable not in self.__per_timestep_variables:
                msg = ("Variable {} is not supported. Supported variables are"
                       "{}".format(variable, self.get_recordable_variables()))
                raise ConfigurationException(msg) from e

    @property
    def recording_variables(self):
        """
        :rtype: list(str)
        """
        results = list()
        for variable, rate in self.__sampling_rates.items():
            if rate > 0:
                results.append(variable)
        for variable in self.__per_timestep_variables:
            if variable in self.__per_timestep_recording:
                results.append(variable)
        return results

    @property
    def recorded_region_ids(self):
        """
        :rtype: list(int)
        """
        results = list()
        for variable, rate in self.__sampling_rates.items():
            if rate > 0:
                results.append(self.__region_ids[variable])
        # Per timestep regions come after normal regions
        for variable in self.__per_timestep_variables:
            if variable in self.__per_timestep_recording:
                results.append(self.__region_ids[variable])
        return results

    def _is_recording(self, variable, vertex_slice):
        """
        :param str variable:
        :param ~pacman.model.graphs.common.Slice vertex_slice:
        :rtype: bool
        """
        # Per timestep variables are not recorded by slice, so True if present
        if variable in self.__per_timestep_recording:
            return True
        if self.__sampling_rates[variable] == 0:
            return False
        if self.__indexes[variable] is None:
            return True
        indexes = self.__indexes[variable]
        for index in range(vertex_slice.lo_atom, vertex_slice.hi_atom+1):
            if index in indexes:
                return True
        return False

    def recorded_ids_by_slice(self, vertex_slice):
        """
        :param ~pacman.model.graphs.common.Slice vertex_slice:
        :rtype: list(int)
        """
        variables = [
            self.__region_ids[variable]
            for variable in self.__sampling_rates
            if self._is_recording(variable, vertex_slice)]
        # per-timestep variables are always defined, but the region is declared
        # after the other variables
        variables.extend([
            self.__region_ids[variable]
            for variable in self.__per_timestep_variables
            if variable in self.__per_timestep_recording])
        return variables

    def _compute_rate(self, sampling_interval):
        """ Convert a sampling interval into a rate. \
            Remember, machine time step is in nanoseconds

        :param int sampling_interval: interval between samples in microseconds
        :return: rate
        :rtype: int
        """
        if sampling_interval is None:
            return 1

<<<<<<< HEAD
        step = (
            get_config_int("Machine", "machine_time_step") /
            MICRO_TO_MILLISECOND_CONVERSION)
=======
        step = machine_time_step_ms()
>>>>>>> 67bb04d0
        rate = int(sampling_interval / step)
        if sampling_interval != rate * step:
            msg = "sampling_interval {} is not an an integer multiple of the "\
                  "simulation timestep {}".format(sampling_interval, step)
            raise ConfigurationException(msg)
        if rate > self._MAX_RATE:
            msg = "sampling_interval {} higher than max allowed which is {}" \
                  "".format(sampling_interval, step * self._MAX_RATE)
            raise ConfigurationException(msg)
        return rate

    def check_indexes(self, indexes):
        """
        :param list(int) indexes:
        """
        if indexes is None:
            return

        if len(indexes) == 0:
            raise ConfigurationException("Empty indexes list")

        found = False
        warning = None
        for index in indexes:
            if index < 0:
                raise ConfigurationException(
                    "Negative indexes are not supported")
            elif index >= self.__n_neurons:
                warning = "Ignoring indexes greater than population size."
            else:
                found = True
            if warning is not None:
                logger.warning(warning)
        if not found:
            raise ConfigurationException(
                "All indexes larger than population size")

    def __check_per_timestep_params(
            self, variable, sampling_interval, indexes):
        """ Check if certain parameters have been provided for a per-timestep
            variable and if so, raise an Exception

        :param str variable:
        :param int sampling_interval:
        :param iterable(int) indexes:
        """
        if sampling_interval is not None:
            raise Exception(
                "Variable {} does not support a sampling interval".format(
                    variable))
        if indexes is not None:
            raise Exception(
                "Variable {} can only be recorded on the whole population"
                .format(variable))

    def _turn_off_recording(self, variable, sampling_interval, remove_indexes):
        """
        :param str variable:
        :param int sampling_interval:
        :param iterable(int) remove_indexes:
        """
        # If a per-timestep variable, remove it and return
        if variable in self.__per_timestep_variables:
            if variable in self.__per_timestep_recording:
                self.__per_timestep_recording.remove(variable)
            return

        if self.__sampling_rates[variable] == 0:
            # Already off so ignore other parameters
            return

        if remove_indexes is None:
            # turning all off so ignoring sampling interval
            self.__sampling_rates[variable] = 0
            self.__indexes[variable] = None
            return

        # No good reason to specify_interval when turning off
        if sampling_interval is not None:
            rate = self._compute_rate(sampling_interval)
            # But if they do make sure it is the same as before
            if rate != self.__sampling_rates[variable]:
                raise ConfigurationException(
                    "Illegal sampling_interval parameter while turning "
                    "off recording")

        if self.__indexes[variable] is None:
            # start with all indexes
            self.__indexes[variable] = range(self.__n_neurons)

        # remove the indexes not recording
        self.__indexes[variable] = \
            [index for index in self.__indexes[variable]
                if index not in remove_indexes]

        # Check is at least one index still recording
        if len(self.__indexes[variable]) == 0:
            self.__sampling_rates[variable] = 0
            self.__indexes[variable] = None

    def _check_complete_overwrite(self, variable, indexes):
        """
        :param str variable:
        :param iterable(int) indexes:
        """
        if indexes is None:
            # overwriting all OK!
            return
        if self.__indexes[variable] is None:
            if set(range(self.__n_neurons)).issubset(set(indexes)):
                # overwriting all previous so OK!
                return
        else:
            if set(self.__indexes[variable]).issubset(set(indexes)):
                # overwriting all previous so OK!
                return
        raise ConfigurationException(
            "Current implementation does not support multiple "
            "sampling_intervals for {} on one population.".format(
                variable))

    def _turn_on_recording(self, variable, sampling_interval, indexes):
        """
        :param str variable:
        :param int sampling_interval:
        :param iterable(int) indexes:
        """
        # If a per-timestep variable, update
        if variable in self.__per_timestep_variables:
            self.__check_per_timestep_params(
                variable, sampling_interval, indexes)
            self.__per_timestep_recording.add(variable)
            return

        rate = self._compute_rate(sampling_interval)
        if self.__sampling_rates[variable] == 0:
            # Previously not recording so OK
            self.__sampling_rates[variable] = rate
        elif rate != self.__sampling_rates[variable]:
            self._check_complete_overwrite(variable, indexes)
        # else rate not changed so no action

        if indexes is None:
            # previous recording indexes does not matter as now all (None)
            self.__indexes[variable] = None
        else:
            # make sure indexes is not a generator like range
            indexes = list(indexes)
            self.check_indexes(indexes)
            if self.__indexes[variable] is not None:
                # merge the two indexes
                indexes = self.__indexes[variable] + indexes
            # Avoid duplicates and keep in numerical order
            self.__indexes[variable] = list(set(indexes))
            self.__indexes[variable].sort()

    def set_recording(self, variable, new_state, sampling_interval=None,
                      indexes=None):
        """
        :param str variable: PyNN variable name
        :param bool new_state:
        :param int sampling_interval:
        :param iterable(int) indexes:
        """
        if variable == "all":
            for key in self.__sampling_rates.keys():
                self.set_recording(key, new_state, sampling_interval, indexes)
            for var in self.__per_timestep_variables:
                # Skip the unsupported items for a per-timestep variable
                self.set_recording(var, new_state)
        elif (variable in self.__sampling_rates or
                variable in self.__per_timestep_variables):
            if new_state:
                self._turn_on_recording(variable, sampling_interval, indexes)
            else:
                self._turn_off_recording(variable, sampling_interval, indexes)
        else:
            raise ConfigurationException("Variable {} is not supported".format(
                variable))

    def _get_buffered_sdram(self, vertex_slice, n_machine_time_steps):
        """
        :param ~pacman.model.graphs.commmon.Slice vertex_slice:
        :param int n_machine_time_steps:
        :rtype: list(int)
        """
        values = list()
        for variable in itertools.chain(
                self.__sampling_rates, self.__per_timestep_variables):
            values.append(self.get_buffered_sdram(
                variable, vertex_slice, n_machine_time_steps))
        return values

    def write_neuron_recording_region(
            self, spec, neuron_recording_region, vertex_slice,
            data_n_time_steps):
        """ recording data specification

        :param ~data_specification.DataSpecificationGenerator spec: dsg spec
        :param int neuron_recording_region: the recording region
        :param ~pacman.model.graphs.common.Slice vertex_slice:
            the vertex slice
        :param int data_n_time_steps: how many time steps to run this time
        :rtype: None
        """
        spec.switch_write_focus(neuron_recording_region)
        spec.write_array(get_recording_header_array(
            self._get_buffered_sdram(vertex_slice, data_n_time_steps)))

        # Write the number of variables and bitfields (ignore per-timestep)
        n_vars = len(self.__sampling_rates) - len(self.__bitfield_variables)
        spec.write_value(data=n_vars)
        spec.write_value(data=len(self.__bitfield_variables))

        # Write the recording data
        recording_data = self._get_data(vertex_slice)
        spec.write_array(recording_data)

    def get_buffered_sdram_per_record(self, variable, vertex_slice):
        """ Return the SDRAM used per record

        :param str variable: PyNN variable name
        :param ~pacman.model.graphs.common.Slice vertex_slice:
        :return:
        :rtype: int
        """
        if variable in self.__per_timestep_variables:
            if variable not in self.__per_timestep_recording:
                return 0
            size = self.__per_timestep_datatypes[variable].size
            return self._N_BYTES_FOR_TIMESTAMP + size
        n_neurons = self._count_recording_per_slice(variable, vertex_slice)
        if n_neurons == 0:
            return 0
        if variable in self.__bitfield_variables:
            # Overflow can be ignored as it is not save if in an extra word
            out_spike_words = int(math.ceil(n_neurons / BITS_PER_WORD))
            out_spike_bytes = out_spike_words * BYTES_PER_WORD
            return self._N_BYTES_FOR_TIMESTAMP + out_spike_bytes
        else:
            size = self.__data_types[variable].size
            return self._N_BYTES_FOR_TIMESTAMP + (n_neurons * size)

    def get_buffered_sdram_per_timestep(self, variable, vertex_slice):
        """ Return the SDRAM used per timestep.

        In the case where sampling is used it returns the average\
        for recording and none recording based on the recording rate

        :param str variable: PyNN variable name
        :param ~pacman.model.graphs.common.Slice vertex_slice:
        :return:
        :rtype: int
        """
        if variable in self.__per_timestep_variables:
            if variable not in self.__per_timestep_recording:
                return 0
            rate = 1
        else:
            rate = self.__sampling_rates[variable]
            if rate == 0:
                return 0

        data_size = self.get_buffered_sdram_per_record(variable, vertex_slice)
        if rate == 1:
            return data_size
        else:
            return data_size // rate

    def get_sampling_overflow_sdram(self, vertex_slice):
        """ Get the extra SDRAM that should be reserved if using per_timestep

        This is the extra that must be reserved if per_timestep is an average\
        rather than fixed for every timestep.

        When sampling the average * time_steps may not be quite enough.\
        This returns the extra space in the worst case\
        where time_steps is a multiple of sampling rate + 1,\
        and recording is done in the first and last time_step

        :param ~pacman.model.graphs.common.Slice vertex_slice:
        :return: Highest possible overflow needed
        :rtype: int
        """
        # No need to consider per-timestep variables here as they won't
        # overflow
        overflow = 0
        for variable, rate in self.__sampling_rates.items():
            # If rate is 0 no recording so no overflow
            # If rate is 1 there is no overflow as average is exact
            if rate > 1:
                data_size = self.get_buffered_sdram_per_record(
                    variable,  vertex_slice)
                overflow += data_size // rate * (rate - 1)
        return overflow

    def get_buffered_sdram(self, variable, vertex_slice, n_machine_time_steps):
        """ Returns the SDRAM used for this may time steps

        If required the total is rounded up so the space will always fit

        :param str variable: The PyNN variable name to get buffered sdram of
        :param ~pacman.model.graphs.common.Slice vertex_slice:
        :param int n_machine_time_steps:
            how many machine time steps to run for
        :return: data size
        :rtype: int
        """
        # Per timestep variables can't be done at a specific rate
        if variable in self.__per_timestep_variables:
            item = self.get_buffered_sdram_per_record(variable, vertex_slice)
            return item * n_machine_time_steps

        rate = self.__sampling_rates[variable]
        if rate == 0:
            return 0
        data_size = self.get_buffered_sdram_per_record(variable, vertex_slice)
        records = n_machine_time_steps // rate
        if n_machine_time_steps % rate > 0:
            records = records + 1
        return data_size * records

    @staticmethod
    def __n_bytes_to_n_words(n_bytes):
        """
        :param int n_bytes:
        :rtype: int
        """
        return (n_bytes + (BYTES_PER_WORD - 1)) // BYTES_PER_WORD

    def get_sdram_usage_in_bytes(self, vertex_slice):
        """
        :param ~pacman.model.graphs.common.Slice vertex_slice:
        :rtype: int
        """
        # This calculates the size of the metadata only; thus no reference to
        # per-timestep variables which have no metadata
        n_words_for_n_neurons = self.__n_bytes_to_n_words(vertex_slice.n_atoms)
        n_bytes_for_n_neurons = n_words_for_n_neurons * BYTES_PER_WORD
        var_bytes = (
            (self._N_BYTES_PER_RATE + self._N_BYTES_PER_SIZE +
             self._N_BYTES_PER_ENUM + n_bytes_for_n_neurons) *
            (len(self.__sampling_rates) - len(self.__bitfield_variables)))
        bitfield_bytes = (
            (self._N_BYTES_PER_RATE + self._N_BYTES_PER_SIZE +
             n_bytes_for_n_neurons) *
            len(self.__bitfield_variables))
        return ((self._N_ITEM_TYPES * DataType.UINT32.size) + var_bytes +
                bitfield_bytes)

    def _get_fixed_sdram_usage(self, vertex_slice):
        """
        :param ~pacman.model.graphs.common.Slice vertex_slice:
        :rtype: int
        """
        fixed_sdram = 0
        # Recording rate for each neuron
        fixed_sdram += self._N_BYTES_PER_RATE
        # Number of recording neurons
        fixed_sdram += self._N_BYTES_PER_INDEX
        # index_parameters one per neuron
        # even if not recording as also act as a gate
        fixed_sdram += self._N_BYTES_PER_INDEX * vertex_slice.n_atoms
        return fixed_sdram

    def get_exact_static_sdram_usage(self, vertex_slice):
        """ gets the exact sdram needed by the dsg region.
        :param ~pacman.model.graphs.common.Slice vertex_slice:
        :rtype: int

        NOTE: does not take into account the struct that's being allocated
        by the c code
        """
        n_record = (
            len(self.__sampling_rates) + len(self.__per_timestep_variables))
        sdram = (
            get_recording_header_size(n_record) +
            self.get_sdram_usage_in_bytes(vertex_slice))
        return int(sdram)

    def get_static_sdram_usage(self, vertex_slice):
        """
        :param ~pacman.model.graphs.common.Slice vertex_slice:
        :rtype: int
        """
        n_record = (
            len(self.__sampling_rates) + len(self.__per_timestep_variables))
        sdram = (
            get_recording_header_size(n_record) +
            get_recording_data_constant_size(n_record) +
            self.get_sdram_usage_in_bytes(vertex_slice))
        return int(sdram)

    def get_variable_sdram_usage(self, vertex_slice):
        """
        :param ~pacman.model.graphs.common.Slice vertex_slice:
        :rtype: ~pacman.model.resources.VariableSDRAM
        """
        fixed_sdram = 0
        per_timestep_sdram = 0
        for variable in self.__sampling_rates:
            rate = self.__sampling_rates[variable]
            fixed_sdram += self._get_fixed_sdram_usage(vertex_slice)
            if rate > 0:
                fixed_sdram += self._SARK_BLOCK_SIZE
                per_record = self.get_buffered_sdram_per_record(
                    variable, vertex_slice)
                if rate == 1:
                    # Add size for one record as recording every timestep
                    per_timestep_sdram += per_record
                else:
                    # Get the average cost per timestep
                    average_per_timestep = per_record / rate
                    per_timestep_sdram += average_per_timestep
                    # Add the rest once to fixed for worst case
                    fixed_sdram += (per_record - average_per_timestep)
        for variable in self.__per_timestep_recording:
            per_timestep_sdram += self.get_buffered_sdram_per_record(
                variable, vertex_slice)
        return VariableSDRAM(fixed_sdram, per_timestep_sdram)

    def get_dtcm_usage_in_bytes(self, vertex_slice):
        """
        :param ~pacman.model.graphs.common.Slice vertex_slice:
        :rtype: int
        """
        # Note: Per-timestep variables uses no DTCM
        # *_rate + n_neurons_recording_* + *_indexes
        usage = self.get_sdram_usage_in_bytes(vertex_slice)

        # *_count + *_increment
        usage += (len(self.__sampling_rates) * (
            self._N_BYTES_PER_POINTER + self._N_BYTES_PER_COUNT +
            self._N_BYTES_PER_INCREMENT))

        # out_spikes, *_values
        for variable in self.__sampling_rates:
            if variable in self.__bitfield_variables:
                out_spike_words = int(
                    math.ceil(vertex_slice.n_atoms / BITS_PER_WORD))
                out_spike_bytes = out_spike_words * BYTES_PER_WORD
                usage += self._N_BYTES_FOR_TIMESTAMP + out_spike_bytes
            else:
                size = self.__data_types[variable].size
                usage += (
                    self._N_BYTES_FOR_TIMESTAMP + vertex_slice.n_atoms * size)

        # *_size
        usage += len(self.__sampling_rates) * self._N_BYTES_PER_SIZE

        # n_recordings_outstanding
        usage += self._N_BYTES_PER_OUTSTANDING_RECORDING
        return usage

    def get_n_cpu_cycles(self, n_neurons):
        """
        :param int n_neurons:
        :rtype: int
        """
        return n_neurons * self._N_CPU_CYCLES_PER_NEURON * \
            len(self.recording_variables)

    def __add_indices(self, data, variable, rate, n_recording, vertex_slice):
        """
        :param list(~numpy.ndarray) data:
        :param str variable:
        :param int rate:
        :param int n_recording:
        :param ~pacman.model.graphs.common.Slice vertex_slice:
        """
        n_words_for_n_neurons = int(
            math.ceil(vertex_slice.n_atoms / BYTES_PER_WORD))
        n_bytes_for_n_neurons = n_words_for_n_neurons * BYTES_PER_WORD
        if rate == 0:
            data.append(numpy.zeros(n_words_for_n_neurons, dtype="uint32"))
        elif self.__indexes[variable] is None:
            data.append(numpy.arange(
                n_bytes_for_n_neurons, dtype="uint8").view("uint32"))
        else:
            indexes = self.__indexes[variable]
            local_index = 0
            local_indexes = list()
            for index in range(n_bytes_for_n_neurons):
                if index + vertex_slice.lo_atom in indexes:
                    local_indexes.append(local_index)
                    local_index += 1
                else:
                    # write to one beyond recording range
                    local_indexes.append(n_recording)
            data.append(
                numpy.array(local_indexes, dtype="uint8").view("uint32"))

    def _get_data(self, vertex_slice):
        """
        :param ~pacman.model.graphs.common.Slice vertex_slice:
        :rtype: ~numpy.ndarray
        """
        # There is no data here for per-timestep variables by design
        data = list()
        for variable in self.__sampling_rates:
            # Do bitfields afterwards
            if variable in self.__bitfield_variables:
                continue
            rate = self.__sampling_rates[variable]
            n_recording = self._count_recording_per_slice(
                variable, vertex_slice)
            dtype = self.__data_types[variable]
            data.append(numpy.array(
                [rate, n_recording, dtype.size], dtype="uint32"))
            self.__add_indices(data, variable, rate, n_recording, vertex_slice)

        for variable in self.__bitfield_variables:
            rate = self.__sampling_rates[variable]
            n_recording = self._count_recording_per_slice(
                variable, vertex_slice)
            data.append(numpy.array([rate, n_recording], dtype="uint32"))
            self.__add_indices(data, variable, rate, n_recording, vertex_slice)

        return numpy.concatenate(data)

    @property
    def _indexes(self):  # for testing only
        return _ReadOnlyDict(self.__indexes)<|MERGE_RESOLUTION|>--- conflicted
+++ resolved
@@ -17,7 +17,6 @@
 import logging
 import math
 import numpy
-from spinn_utilities.config_holder import get_config_int
 from spinn_utilities.log import FormatAdapter
 from spinn_utilities.progress_bar import ProgressBar
 from pacman.model.resources.variable_sdram import VariableSDRAM
@@ -56,13 +55,7 @@
     :return: Sampling interval in microseconds
     :rtype: float
     """
-<<<<<<< HEAD
-    step = (get_config_int("Machine", "machine_time_step") /
-            MICRO_TO_MILLISECOND_CONVERSION)
-    return sampling_rate * step
-=======
     return sampling_rate * machine_time_step_ms()
->>>>>>> 67bb04d0
 
 
 class NeuronRecorder(object):
@@ -428,13 +421,7 @@
             else:
                 raw_data = record_raw
             if len(raw_data) > 0:
-<<<<<<< HEAD
-                ms_per_tick = (get_config_int("Machine", "machine_time_step") /
-                               MICRO_TO_MILLISECOND_CONVERSION)
-                record_time = raw_data[:, 0] * float(ms_per_tick)
-=======
                 record_time = raw_data[:, 0] * machine_time_step_ms()
->>>>>>> 67bb04d0
                 spikes = raw_data[:, 1:].byteswap().view("uint8")
                 bits = numpy.fliplr(numpy.unpackbits(spikes).reshape(
                     (-1, 32))).reshape((-1, n_bytes * 8))
@@ -560,13 +547,7 @@
         if sampling_interval is None:
             return 1
 
-<<<<<<< HEAD
-        step = (
-            get_config_int("Machine", "machine_time_step") /
-            MICRO_TO_MILLISECOND_CONVERSION)
-=======
         step = machine_time_step_ms()
->>>>>>> 67bb04d0
         rate = int(sampling_interval / step)
         if sampling_interval != rate * step:
             msg = "sampling_interval {} is not an an integer multiple of the "\
