--- conflicted
+++ resolved
@@ -76,18 +76,6 @@
             raw_data = (numpy.asarray(record_raw, dtype="uint8").
                         view(dtype="<i4")).reshape(
                 [-1, n_words_with_timestamp])
-<<<<<<< HEAD
-            split_record = numpy.array_split(raw_data, [1, 1], 1)
-            record_time = split_record[0] * float(ms_per_tick)
-            spikes = split_record[2].byteswap().view("uint8")
-            bits = numpy.fliplr(numpy.unpackbits(spikes).reshape(
-                (-1, 32))).reshape((-1, n_bytes * 8))
-            time_indices, indices = numpy.where(bits == 1)
-            times = record_time[time_indices].reshape((-1))
-            indices = indices + lo_atom
-            spike_ids.append(indices)
-            spike_times.append(times)
-=======
             if len(raw_data) > 0:
                 split_record = numpy.array_split(raw_data, [1, 1], 1)
                 record_time = split_record[0] * float(ms_per_tick)
@@ -99,8 +87,6 @@
                 indices = indices + lo_atom
                 spike_ids.append(indices)
                 spike_times.append(times)
-                progress_bar.update()
->>>>>>> 3a6f4b84
 
         if len(missing_str) > 0:
             logger.warn(
