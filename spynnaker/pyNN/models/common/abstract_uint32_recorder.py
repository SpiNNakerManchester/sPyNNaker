--- conflicted
+++ resolved
@@ -2,10 +2,11 @@
 import logging
 
 from spinn_utilities.progress_bar import ProgressBar
+from spinn_utilities.log import FormatAdapter
 from data_specification.enums import DataType
 from spynnaker.pyNN.models.common import recording_utils
 
-logger = logging.getLogger(__name__)
+logger = FormatAdapter(logging.getLogger(__name__))
 
 
 class AbstractUInt32Recorder(object):
@@ -57,19 +58,11 @@
                 data.append(AbstractUInt32Recorder._fill_in_missing_data(
                     vertex_slice, all_times, split_record))
 
-<<<<<<< HEAD
         if missing:
             missing_str = recording_utils.make_missing_string(missing)
-            logger.warn(
-                "Population %s is missing %s data in region %s from the "
-                "following cores: %s", label, variable, region, missing_str)
-=======
-        if len(missing_str) > 0:
             logger.warning(
-                "Population {} is missing {} data in region {}"
-                " from the following cores: {}".format(
-                    label, variable, region, missing_str))
->>>>>>> c6645032
+                "Population {} is missing {} data in region {} from the "
+                "following cores: {}", label, variable, region, missing_str)
         data = numpy.vstack(data)
         order = numpy.lexsort((data[:, 1], data[:, 0]))
         result = data[order]
