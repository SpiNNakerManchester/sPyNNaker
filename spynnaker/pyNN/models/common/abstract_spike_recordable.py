--- conflicted
+++ resolved
@@ -57,11 +57,6 @@
             ~spinn_front_end_common.interface.buffer_management.BufferManager
         :param ~pacman.model.placements.Placements placements:
             the placements object
-<<<<<<< HEAD
-        :param graph_mapper: the graph mapper object
-=======
-        :rtype: None
->>>>>>> 6cd54837
         """
 
     @abstractmethod
@@ -70,10 +65,6 @@
 
         :param ~pacman.model.placements.Placements placements:
             the placements object
-<<<<<<< HEAD
-        :param graph_mapper: the graph mapper object
-=======
->>>>>>> 6cd54837
         :param buffer_manager: the buffer manager object
         :type buffer_manager:
             ~spinn_front_end_common.interface.buffer_management.BufferManager
