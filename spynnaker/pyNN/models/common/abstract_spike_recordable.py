# Copyright (c) 2017-2019 The University of Manchester
#
# This program is free software: you can redistribute it and/or modify
# it under the terms of the GNU General Public License as published by
# the Free Software Foundation, either version 3 of the License, or
# (at your option) any later version.
#
# This program is distributed in the hope that it will be useful,
# but WITHOUT ANY WARRANTY; without even the implied warranty of
# MERCHANTABILITY or FITNESS FOR A PARTICULAR PURPOSE.  See the
# GNU General Public License for more details.
#
# You should have received a copy of the GNU General Public License
# along with this program.  If not, see <http://www.gnu.org/licenses/>.

from six import add_metaclass
from spinn_utilities.abstract_base import AbstractBase, abstractmethod


@add_metaclass(AbstractBase)
class AbstractSpikeRecordable(object):
    """ Indicates that spikes can be recorded from this object.
    """

    __slots__ = ()

    @abstractmethod
    def is_recording_spikes(self):
        """ Determine if spikes are being recorded

        :return: True if spikes are being recorded, False otherwise
        :rtype: bool
        """

    @abstractmethod
    def set_recording_spikes(
            self, new_state=True, sampling_interval=None, indexes=None):
        """ Set spikes to being recorded. \
            If `new_state` is false all other parameters are ignored.

        :param bool new_state: Set if the spikes are recording or not
        :param sampling_interval: The interval at which spikes are recorded.
            Must be a whole multiple of the timestep.
            None will be taken as the timestep.
        :type sampling_interval: int or None
        :param indexes: The indexes of the neurons that will record spikes.
            If None the assumption is all neurons are recording
        :type indexes: list(int) or None
        """

    @abstractmethod
    def clear_spike_recording(self, buffer_manager, placements):
        """ Clear the recorded data from the object

        :param buffer_manager: the buffer manager object
        :type buffer_manager:
            ~spinn_front_end_common.interface.buffer_management.BufferManager
        :param ~pacman.model.placements.Placements placements:
            the placements object
        :rtype: None
        """

    @abstractmethod
<<<<<<< HEAD
    def get_spikes(
            self, placements, graph_mapper, buffer_manager):
=======
    def get_spikes(self, placements, buffer_manager, machine_time_step):
>>>>>>> 6cd54837
        """ Get the recorded spikes from the object

        :param ~pacman.model.placements.Placements placements:
            the placements object
        :param buffer_manager: the buffer manager object
<<<<<<< HEAD
=======
        :type buffer_manager:
            ~spinn_front_end_common.interface.buffer_management.BufferManager
        :param int machine_time_step:
            the time step of the simulation, in microseconds
>>>>>>> 6cd54837
        :return: A numpy array of 2-element arrays of (neuron_id, time)\
            ordered by time, one element per event
        :rtype: ~numpy.ndarray(tuple(int,int))
        """

    @abstractmethod
    def get_spikes_sampling_interval(self):
        """ Return the current sampling interval for spikes

        :return: Sampling interval in microseconds
        :rtype: float
        """<|MERGE_RESOLUTION|>--- conflicted
+++ resolved
@@ -61,24 +61,15 @@
         """
 
     @abstractmethod
-<<<<<<< HEAD
     def get_spikes(
-            self, placements, graph_mapper, buffer_manager):
-=======
-    def get_spikes(self, placements, buffer_manager, machine_time_step):
->>>>>>> 6cd54837
+            self, placements, buffer_manager):
         """ Get the recorded spikes from the object
 
         :param ~pacman.model.placements.Placements placements:
             the placements object
         :param buffer_manager: the buffer manager object
-<<<<<<< HEAD
-=======
         :type buffer_manager:
             ~spinn_front_end_common.interface.buffer_management.BufferManager
-        :param int machine_time_step:
-            the time step of the simulation, in microseconds
->>>>>>> 6cd54837
         :return: A numpy array of 2-element arrays of (neuron_id, time)\
             ordered by time, one element per event
         :rtype: ~numpy.ndarray(tuple(int,int))
