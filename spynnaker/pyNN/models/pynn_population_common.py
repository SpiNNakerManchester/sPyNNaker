# Copyright (c) 2017-2019 The University of Manchester
#
# This program is free software: you can redistribute it and/or modify
# it under the terms of the GNU General Public License as published by
# the Free Software Foundation, either version 3 of the License, or
# (at your option) any later version.
#
# This program is distributed in the hope that it will be useful,
# but WITHOUT ANY WARRANTY; without even the implied warranty of
# MERCHANTABILITY or FITNESS FOR A PARTICULAR PURPOSE.  See the
# GNU General Public License for more details.
#
# You should have received a copy of the GNU General Public License
# along with this program.  If not, see <http://www.gnu.org/licenses/>.

import logging
import numpy
from six import string_types, iteritems
from spinn_utilities.log import FormatAdapter
from pacman.model.constraints import AbstractConstraint
from pacman.model.constraints.placer_constraints import ChipAndCoreConstraint
from pacman.model.constraints.partitioner_constraints import (
    MaxVertexAtomsConstraint)
from pacman.model.graphs.application.application_vertex import (
    ApplicationVertex)
from spinn_front_end_common.utilities import globals_variables
from spinn_front_end_common.utilities.exceptions import ConfigurationException
from spinn_front_end_common.abstract_models import AbstractChangableAfterRun
from spynnaker.pyNN.models.abstract_models import (
    AbstractReadParametersBeforeSet, AbstractContainsUnits,
    AbstractPopulationInitializable, AbstractPopulationSettable)
from .abstract_pynn_model import AbstractPyNNModel

logger = FormatAdapter(logging.getLogger(__file__))


class PyNNPopulationCommon(object):
    __slots__ = [
        "_all_ids",
        "__change_requires_mapping",
        "__delay_vertex",
        "__first_id",
        "__has_read_neuron_parameters_this_run",
        "__label",
        "__last_id",
        "_positions",
        "__record_gsyn_file",
        "__record_spike_file",
        "__record_v_file",
        "_size",
<<<<<<< HEAD
        "_spinnaker_control",
        "_structure",
        "_vertex",
        "_vertex_BPTT",
=======
        "__spinnaker_control",
        "__structure",
        "__vertex",
>>>>>>> 270a7b62
        "_vertex_changeable_after_run",
        "_vertex_contains_units",
        "_vertex_population_initializable",
        "_vertex_population_settable",
        "_vertex_read_parameters_before_set"]

    def __init__(
            self, spinnaker_control, size, label, constraints, model,
            structure, initial_values, additional_parameters=None):
        # pylint: disable=too-many-arguments
        self.__label = label
        size = self._roundsize(size)

        # Use a provided model to create a vertex
        if isinstance(model, AbstractPyNNModel):
            if size is not None and size <= 0:
                raise ConfigurationException(
                    "A population cannot have a negative or zero size.")
            population_parameters = dict(model.default_population_parameters)
            if additional_parameters is not None:
                population_parameters.update(additional_parameters)
            if label is None:
                simulator = globals_variables.get_simulator()
                label = "Population {}".format(
                    simulator.none_labelled_vertex_count)
                simulator.increment_none_labelled_vertex_count()
                self.__label = label
            self.__vertex = model.create_vertex(
                size, label, constraints, **population_parameters)

            # Here looks like a good place to add the BPTT vertex to the graph
            if isinstance(model, IFCurrDeltaGrazAdaptive):
                # add BPTT vertex to graph
                self._vertex_BPTT = BPTT.create_vertex(size, label,
                    constraints, **population_parameters)

        # Use a provided application vertex directly
        elif isinstance(model, ApplicationVertex):
            if additional_parameters is not None:
                raise ConfigurationException(
                    "Cannot accept additional parameters {} when the cell is"
                    " a vertex".format(additional_parameters))
            self.__vertex = model
            if size is None:
                size = self.__vertex.n_atoms
            elif size != self.__vertex.n_atoms:
                raise ConfigurationException(
                    "Vertex size does not match Population size")
            if label is None:
                self.__label = self.__vertex.label
            if constraints is not None:
                self.__vertex.add_constraints(constraints)

        # Fail on anything else
        else:
            raise ConfigurationException(
                "Model must be either an AbstractPyNNModel or an"
                " ApplicationVertex")

        # Introspect properties of the vertex
        self._vertex_population_settable = \
            isinstance(self.__vertex, AbstractPopulationSettable)
        self._vertex_population_initializable = \
            isinstance(self.__vertex, AbstractPopulationInitializable)
        self._vertex_changeable_after_run = \
            isinstance(self.__vertex, AbstractChangableAfterRun)
        self._vertex_read_parameters_before_set = \
            isinstance(self.__vertex, AbstractReadParametersBeforeSet)
        self._vertex_contains_units = \
            isinstance(self.__vertex, AbstractContainsUnits)

        self.__spinnaker_control = spinnaker_control
        self.__delay_vertex = None

        # Internal structure now supported 23 November 2014 ADR
        # structure should be a valid Space.py structure type.
        # generation of positions is deferred until needed.
        self.__structure = structure
        self._positions = None

        # add objects to the SpiNNaker control class
<<<<<<< HEAD
        self._spinnaker_control.add_population(self)
        self._spinnaker_control.add_application_vertex(self._vertex)
        self._spinnaker_control.add_application_vertex(self._vertex_BPTT)
=======
        self.__spinnaker_control.add_population(self)
        self.__spinnaker_control.add_application_vertex(self.__vertex)
>>>>>>> 270a7b62

        # initialise common stuff
        self._size = size
        self.__record_spike_file = None
        self.__record_v_file = None
        self.__record_gsyn_file = None

        # parameter
        self.__change_requires_mapping = True
        self.__has_read_neuron_parameters_this_run = False

        # things for pynn demands
        self._all_ids = numpy.arange(
            globals_variables.get_simulator().id_counter,
            globals_variables.get_simulator().id_counter + size)
        self.__first_id = self._all_ids[0]
        self.__last_id = self._all_ids[-1]

        # update the simulators id_counter for giving a unique ID for every
        # atom
        globals_variables.get_simulator().id_counter += size

        # set up initial values if given
        if initial_values is not None:
            for variable, value in iteritems(initial_values):
                self._initialize(variable, value)

    @property
    def first_id(self):
        return self.__first_id

    @property
    def last_id(self):
        return self.__last_id

    @property
    def _structure(self):
        return self.__structure

    @property
    def _vertex(self):
        return self.__vertex

    @property
    def requires_mapping(self):
        return self.__change_requires_mapping

    @requires_mapping.setter
    def requires_mapping(self, new_value):
        self.__change_requires_mapping = new_value

    def mark_no_changes(self):
        self.__change_requires_mapping = False
        self.__has_read_neuron_parameters_this_run = False

    def __add__(self, other):
        """ Merges populations
        """
        # TODO: Make this add the neurons from another population to this one
        raise NotImplementedError

    def all(self):
        """ Iterator over cell IDs on all nodes.
        """
        # TODO: Return the cells when we have such a thing
        raise NotImplementedError

    @property
    def conductance_based(self):
        """ True if the population uses conductance inputs
        """
        if hasattr(self.__vertex, "conductance_based"):
            return self.__vertex.conductance_based
        return False

    def __getitem__(self, index_or_slice):
        # Note: This is supported by sPyNNaker8
        # TODO: Used to get a single cell - not yet supported
        raise NotImplementedError

    def get(self, parameter_names, gather=False):
        """ Get the values of a parameter for every local cell in the\
            population.

        :param parameter_names: Name of parameter. This is either a single\
            string or a list of strings
        :return: A single list of values (or possibly a single value) if\
            paramter_names is a string, or a dict of these if parameter names\
            is a list.
        :rtype: str or list(str) or dict(str,str) or dict(str,list(str))
        """
        if not self._vertex_population_settable:
            raise KeyError("Population does not support setting")
        if isinstance(parameter_names, string_types):
            return self.__vertex.get_value(parameter_names)
        results = dict()
        for parameter_name in parameter_names:
            results[parameter_name] = self.__vertex.get_value(parameter_name)
        return results

    # NON-PYNN API CALL
    def get_by_selector(self, selector, parameter_names):
        """ Get the values of a parameter for the selected cell in the\
            population.

        :param parameter_names: Name of parameter. This is either a\
            single string or a list of strings
        :param selector: a description of the subrange to accept. \
            Or None for all. \
            See: _selector_to_ids in \
            SpiNNUtils.spinn_utilities.ranged.abstract_sized.py
        :return: A single list of values (or possibly a single value) if\
            paramter_names is a string or a dict of these if parameter names\
            is a list.
        :rtype: str or list(str) or dict(str,str) or dict(str,list(str))
        """
        if not self._vertex_population_settable:
            raise KeyError("Population does not support setting")
        if isinstance(parameter_names, string_types):
            return self.__vertex.get_value_by_selector(
                selector, parameter_names)
        results = dict()
        for parameter_name in parameter_names:
            results[parameter_name] = self.__vertex.get_value_by_selector(
                selector, parameter_name)
        return results

    def id_to_index(self, id):  # @ReservedAssignment
        """ Given the ID(s) of cell(s) in the Population, return its (their)\
            index (order in the Population).
        """
        # pylint: disable=redefined-builtin
        if not numpy.iterable(id):
            if not self.__first_id <= id <= self.__last_id:
                raise ValueError(
                    "id should be in the range [{},{}], actually {}".format(
                        self.__first_id, self.__last_id, id))
            return int(id - self.__first_id)  # assume IDs are consecutive
        return id - self.__first_id

    def index_to_id(self, index):
        """ Given the index (order in the Population) of cell(s) in the\
            Population, return their ID(s)
        """
        if not numpy.iterable(index):
            if index > self.__last_id - self.__first_id:
                raise ValueError(
                    "indexes should be in the range [{},{}], actually {}"
                    "".format(0, self.__last_id - self.__first_id, index))
            return int(index + self.__first_id)
        # this assumes IDs are consecutive
        return index + self.__first_id

    def id_to_local_index(self, cell_id):
        """ Given the ID(s) of cell(s) in the Population, return its (their)\
            index (order in the Population), counting only cells on the local\
            MPI node.
        """
        # TODO: Need __getitem__
        raise NotImplementedError

    def _initialize(self, variable, value):
        """ Set the initial value of one of the state variables of the neurons\
            in this population.
        """
        if not self._vertex_population_initializable:
            raise KeyError(
                "Population does not support the initialisation of {}".format(
                    variable))
        if globals_variables.get_not_running_simulator().has_ran \
                and not self._vertex_changeable_after_run:
            raise Exception("Population does not support changes after run")
        self._read_parameters_before_set()
        self.__vertex.initialize(variable, value)

    def can_record(self, variable):
        """ Determine whether `variable` can be recorded from this population.

        Note: This is supported by sPyNNaker8
        """

        # TODO: Needs a more precise recording mechanism (coming soon)
        raise NotImplementedError

    def inject(self, current_source):
        """ Connect a current source to all cells in the Population.
        """

        # TODO:
        raise NotImplementedError

    def __iter__(self):
        """ Iterate over local cells

        Note: This is supported by sPyNNaker8
        """

        # TODO:
        raise NotImplementedError

    def __len__(self):
        """ Get the total number of cells in the population.
        """
        return self._size

    @property
    def label(self):
        """ The label of the population
        """
        return self.__label

    @label.setter
    def label(self, label):
        self.__label = label

    @property
    def local_size(self):
        """ The number of local cells
        """
        # Doesn't make much sense on SpiNNaker
        return self._size

    def _set_check(self, parameter, value):
        """ Checks for various set methods.
        """
        if not self._vertex_population_settable:
            raise KeyError("Population does not have property {}".format(
                parameter))

        if globals_variables.get_not_running_simulator().has_ran \
                and not self._vertex_changeable_after_run:
            raise Exception(
                " run has been called")

        if isinstance(parameter, string_types):
            if value is None:
                raise Exception("A value (not None) must be specified")
        elif type(parameter) is not dict:
            raise Exception(
                "Parameter must either be the name of a single parameter to"
                " set, or a dict of parameter: value items to set")

        self._read_parameters_before_set()

    def set(self, parameter, value=None):
        """ Set one or more parameters for every cell in the population.

        param can be a dict, in which case value should not be supplied, or a\
        string giving the parameter name, in which case value is the parameter\
        value. value can be a numeric value, or list of such\
        (e.g. for setting spike times)::

            p.set("tau_m", 20.0).
            p.set({'tau_m':20, 'v_rest':-65})

        :param parameter: the parameter to set
        :type parameter: str or dict
        :param value: the value of the parameter to set.
        """
        self._set_check(parameter, value)

        # set new parameters
        if isinstance(parameter, string_types):
            if value is None:
                raise Exception("A value (not None) must be specified")
            self.__vertex.set_value(parameter, value)
            return
        for (key, value) in parameter.iteritems():
            self.__vertex.set_value(key, value)

    # NON-PYNN API CALL
    def set_by_selector(self, selector, parameter, value=None):
        """ Set one or more parameters for selected cell in the population.

        param can be a dict, in which case value should not be supplied, or a\
        string giving the parameter name, in which case value is the parameter\
        value. value can be a numeric value, or list of such
        (e.g. for setting spike times)::

            p.set("tau_m", 20.0).
            p.set({'tau_m':20, 'v_rest':-65})

        :param selector: See RangedList.set_value_by_selector as this is just \
            a pass through method
        :param parameter: the parameter to set
        :param value: the value of the parameter to set.
        """
        self._set_check(parameter, value)

        # set new parameters
        if type(parameter) is str:
            self.__vertex.set_value_by_selector(selector, parameter, value)
        else:
            for (key, value) in parameter.iteritems():
                self.__vertex.set_value_by_selector(selector, key, value)

    def _read_parameters_before_set(self):
        """ Reads parameters from the machine before "set" completes

        :return: None
        """

        # If the tools have run before, and not reset, and the read
        # hasn't already been done, read back the data
        if globals_variables.get_simulator().has_ran \
                and self._vertex_read_parameters_before_set \
                and not self.__has_read_neuron_parameters_this_run \
                and not globals_variables.get_simulator().use_virtual_board:
            # locate machine vertices from the application vertices
            machine_vertices = globals_variables.get_simulator().graph_mapper\
                .get_machine_vertices(self.__vertex)

            # go through each machine vertex and read the neuron parameters
            # it contains
            for machine_vertex in machine_vertices:

                # tell the core to rewrite neuron params back to the
                # SDRAM space.
                placement = globals_variables.get_simulator().placements.\
                    get_placement_of_vertex(machine_vertex)

                self.__vertex.read_parameters_from_machine(
                    globals_variables.get_simulator().transceiver, placement,
                    globals_variables.get_simulator().graph_mapper.get_slice(
                        machine_vertex))

            self.__has_read_neuron_parameters_this_run = True

    def get_spike_counts(self, spikes, gather=True):
        """ Return the number of spikes for each neuron.
        """
        n_spikes = {}
        counts = numpy.bincount(spikes[:, 0].astype(dtype=numpy.int32),
                                minlength=self.__vertex.n_atoms)
        for i in range(self.__vertex.n_atoms):
            n_spikes[i] = counts[i]
        return n_spikes

    @property
    def positions(self):
        """ Return the position array for structured populations.
        """
        if self._positions is None:
            if self.__structure is None:
                raise ValueError("attempted to retrieve positions "
                                 "for an unstructured population")
            self._positions = self.__structure.generate_positions(
                self.__vertex.n_atoms)
        return self._positions

    @property
    def structure(self):
        """ Return the structure for the population.
        """
        return self.__structure

    # NON-PYNN API CALL
    def set_constraint(self, constraint):
        """ Apply a constraint to a population that restricts the processor\
            onto which its atoms will be placed.
        """
        globals_variables.get_simulator().verify_not_running()
        if not isinstance(constraint, AbstractConstraint):
            raise ConfigurationException(
                "the constraint entered is not a recognised constraint")

        self.__vertex.add_constraint(constraint)
        # state that something has changed in the population,
        self.__change_requires_mapping = True

    # NON-PYNN API CALL
    def add_placement_constraint(self, x, y, p=None):
        """ Add a placement constraint

        :param x: The x-coordinate of the placement constraint
        :type x: int
        :param y: The y-coordinate of the placement constraint
        :type y: int
        :param p: The processor ID of the placement constraint (optional)
        :type p: int
        """
        globals_variables.get_simulator().verify_not_running()
        self.__vertex.add_constraint(ChipAndCoreConstraint(x, y, p))

        # state that something has changed in the population,
        self.__change_requires_mapping = True

    # NON-PYNN API CALL
    def set_mapping_constraint(self, constraint_dict):
        """ Add a placement constraint - for backwards compatibility

        :param constraint_dict: A dictionary containing "x", "y" and\
            optionally "p" as keys, and ints as values
        :type constraint_dict: dict(str, int)
        """
        globals_variables.get_simulator().verify_not_running()
        self.add_placement_constraint(**constraint_dict)

        # state that something has changed in the population,
        self.__change_requires_mapping = True

    # NON-PYNN API CALL
    def set_max_atoms_per_core(self, max_atoms_per_core):
        """ Supports the setting of this population's max atoms per core

        :param max_atoms_per_core: the new value for the max atoms per core.
        """
        globals_variables.get_simulator().verify_not_running()
        self.__vertex.add_constraint(
            MaxVertexAtomsConstraint(max_atoms_per_core))
        # state that something has changed in the population
        self.__change_requires_mapping = True

    @property
    def size(self):
        """ The number of neurons in the population
        """
        return self.__vertex.n_atoms

    @property
    def _get_vertex(self):
        return self.__vertex

    @property
    def _internal_delay_vertex(self):
        return self.__delay_vertex

    @_internal_delay_vertex.setter
    def _internal_delay_vertex(self, delay_vertex):
        self.__delay_vertex = delay_vertex
        self.__change_requires_mapping = True

    def _get_variable_unit(self, parameter_name):
        """ Helper method for getting units from a parameter used by the vertex

        :param parameter_name: the parameter name to find the units for
        :return: the units in string form
        """
        if self._vertex_contains_units:
            return self.__vertex.get_units(parameter_name)
        raise ConfigurationException(
            "This population does not support describing its units")

    def _roundsize(self, size):
        if isinstance(size, int):
            return size
        # External device population can have a size of None so accept for now
        if size is None:
            return None
        # Allow a float which has a near int value
        temp = int(round(size))
        if abs(temp - size) < 0.001:
            logger.warning("Size of the population rounded "
                           "from {} to {}. Please use int values for size",
                           self.label, size, temp)
            return temp
        raise ConfigurationException(
            "Size of a population with label {} must be an int,"
            " received {}".format(self.label, size))<|MERGE_RESOLUTION|>--- conflicted
+++ resolved
@@ -48,16 +48,10 @@
         "__record_spike_file",
         "__record_v_file",
         "_size",
-<<<<<<< HEAD
-        "_spinnaker_control",
-        "_structure",
-        "_vertex",
-        "_vertex_BPTT",
-=======
         "__spinnaker_control",
         "__structure",
         "__vertex",
->>>>>>> 270a7b62
+        "_vertex_BPTT",
         "_vertex_changeable_after_run",
         "_vertex_contains_units",
         "_vertex_population_initializable",
@@ -139,14 +133,9 @@
         self._positions = None
 
         # add objects to the SpiNNaker control class
-<<<<<<< HEAD
-        self._spinnaker_control.add_population(self)
-        self._spinnaker_control.add_application_vertex(self._vertex)
-        self._spinnaker_control.add_application_vertex(self._vertex_BPTT)
-=======
         self.__spinnaker_control.add_population(self)
         self.__spinnaker_control.add_application_vertex(self.__vertex)
->>>>>>> 270a7b62
+        self.__spinnaker_control.add_application_vertex(self.__vertex_BPTT)
 
         # initialise common stuff
         self._size = size
