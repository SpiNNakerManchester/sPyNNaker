--- conflicted
+++ resolved
@@ -86,11 +86,7 @@
         :param initial_values: Initialisation for model variables.
         :type initial_values: dict(str, Any) or None
         :param additional_parameters:
-<<<<<<< HEAD
             Any extra parameters to pass to the model's vertex creation
-=======
-            Any extra parameters to pass to the model's vertex creation \
->>>>>>> 6cd54837
             function.
         :type additional_parameters: dict(str, Any) or None
         """
@@ -521,11 +517,7 @@
         http://neuralensemble.org/docs/PyNN/reference/populations.html
 
         :param ~numpy.ndarray spikes:
-<<<<<<< HEAD
         :param bool gather: pointless on sPyNNaker
-=======
-        :param gather: pointless on sPyNNaker
->>>>>>> 6cd54837
         :rtype: dict(int,int)
         """
         if not gather:
@@ -637,10 +629,7 @@
     @property
     def _internal_delay_vertex(self):
         """
-<<<<<<< HEAD
         :rtype: DelayExtensionVertex or None
-=======
->>>>>>> 6cd54837
         """
         return self.__delay_vertex
 
@@ -662,11 +651,7 @@
             "This population does not support describing its units")
 
     @staticmethod
-<<<<<<< HEAD
-    def _roundsize(size, label):
-=======
     def __roundsize(size, label):
->>>>>>> 6cd54837
         # External device population can have a size of None so accept for now
         if size is None or isinstance(size, int):
             return size
