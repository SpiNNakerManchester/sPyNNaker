# Copyright (c) 2017-2019 The University of Manchester
#
# This program is free software: you can redistribute it and/or modify
# it under the terms of the GNU General Public License as published by
# the Free Software Foundation, either version 3 of the License, or
# (at your option) any later version.
#
# This program is distributed in the hope that it will be useful,
# but WITHOUT ANY WARRANTY; without even the implied warranty of
# MERCHANTABILITY or FITNESS FOR A PARTICULAR PURPOSE.  See the
# GNU General Public License for more details.
#
# You should have received a copy of the GNU General Public License
# along with this program.  If not, see <http://www.gnu.org/licenses/>.

import logging
import numpy
from six import string_types, iteritems
from spinn_utilities.log import FormatAdapter
from pacman.model.constraints import AbstractConstraint
from pacman.model.constraints.placer_constraints import ChipAndCoreConstraint
from pacman.model.constraints.partitioner_constraints import (
    MaxVertexAtomsConstraint)
from pacman.model.graphs.application.application_vertex import (
    ApplicationVertex)
from spinn_front_end_common.utilities import globals_variables
from spinn_front_end_common.utilities.exceptions import ConfigurationException
from spinn_front_end_common.abstract_models import AbstractChangableAfterRun
from spynnaker.pyNN.models.abstract_models import (
    AbstractReadParametersBeforeSet, AbstractContainsUnits,
    AbstractPopulationInitializable, AbstractPopulationSettable)
from .abstract_pynn_model import AbstractPyNNModel

logger = FormatAdapter(logging.getLogger(__file__))


class PyNNPopulationCommon(object):
    __slots__ = [
        "_all_ids",
        "__change_requires_mapping",
        "__delay_vertex",
        "__first_id",
        "__has_read_neuron_parameters_this_run",
        "__label",
        "__last_id",
        "_positions",
        "__record_gsyn_file",
        "__record_spike_file",
        "__record_v_file",
        "_size",
<<<<<<< HEAD
        "_spinnaker_control",
        "_structure",
        "_vertex",
=======
        "__spinnaker_control",
        "__structure",
        "__vertex",
        "_vertex_BPTT",
>>>>>>> 59735513
        "_vertex_changeable_after_run",
        "_vertex_contains_units",
        "_vertex_population_initializable",
        "_vertex_population_settable",
        "_vertex_read_parameters_before_set"]

    def __init__(
            self, spinnaker_control, size, label, constraints, model,
            structure, initial_values, additional_parameters=None):
        # pylint: disable=too-many-arguments
        self.__label = label
        size = self._roundsize(size)

        # Use a provided model to create a vertex
        if isinstance(model, AbstractPyNNModel):
            if size is not None and size <= 0:
                raise ConfigurationException(
                    "A population cannot have a negative or zero size.")
            population_parameters = dict(model.default_population_parameters)
            if additional_parameters is not None:
                population_parameters.update(additional_parameters)
            if label is None:
                simulator = globals_variables.get_simulator()
                label = "Population {}".format(
                    simulator.none_labelled_vertex_count)
                simulator.increment_none_labelled_vertex_count()
                self.__label = label
            self.__vertex = model.create_vertex(
                size, label, constraints, **population_parameters)

<<<<<<< HEAD
=======
            # Here looks like a good place to add the BPTT vertex to the graph
            # if isinstance(model, IFCurrDeltaGrazAdaptive):
            #     # add BPTT vertex to graph
            #     self._vertex_BPTT = BPTT.create_vertex(size, label,
            #         constraints, **population_parameters)

>>>>>>> 59735513
        # Use a provided application vertex directly
        elif isinstance(model, ApplicationVertex):
            if additional_parameters is not None:
                raise ConfigurationException(
                    "Cannot accept additional parameters {} when the cell is"
                    " a vertex".format(additional_parameters))
            self.__vertex = model
            if size is None:
                size = self.__vertex.n_atoms
            elif size != self.__vertex.n_atoms:
                raise ConfigurationException(
                    "Vertex size does not match Population size")
            if label is None:
                self.__label = self.__vertex.label
            if constraints is not None:
                self.__vertex.add_constraints(constraints)

        # Fail on anything else
        else:
            raise ConfigurationException(
                "Model must be either an AbstractPyNNModel or an"
                " ApplicationVertex")

        # Introspect properties of the vertex
        self._vertex_population_settable = \
            isinstance(self.__vertex, AbstractPopulationSettable)
        self._vertex_population_initializable = \
            isinstance(self.__vertex, AbstractPopulationInitializable)
        self._vertex_changeable_after_run = \
            isinstance(self.__vertex, AbstractChangableAfterRun)
        self._vertex_read_parameters_before_set = \
            isinstance(self.__vertex, AbstractReadParametersBeforeSet)
        self._vertex_contains_units = \
            isinstance(self.__vertex, AbstractContainsUnits)

        self.__spinnaker_control = spinnaker_control
        self.__delay_vertex = None

        # Internal structure now supported 23 November 2014 ADR
        # structure should be a valid Space.py structure type.
        # generation of positions is deferred until needed.
        self.__structure = structure
        self._positions = None

        # add objects to the SpiNNaker control class
<<<<<<< HEAD
        self._spinnaker_control.add_population(self)
        self._spinnaker_control.add_application_vertex(self._vertex)
=======
        self.__spinnaker_control.add_population(self)
        self.__spinnaker_control.add_application_vertex(self.__vertex)
        # self.__spinnaker_control.add_application_vertex(self.__vertex_BPTT)
>>>>>>> 59735513

        # initialise common stuff
        self._size = size
        self.__record_spike_file = None
        self.__record_v_file = None
        self.__record_gsyn_file = None

        # parameter
        self.__change_requires_mapping = True
        self.__has_read_neuron_parameters_this_run = False

        # things for pynn demands
        self._all_ids = numpy.arange(
            globals_variables.get_simulator().id_counter,
            globals_variables.get_simulator().id_counter + size)
        self.__first_id = self._all_ids[0]
        self.__last_id = self._all_ids[-1]

        # update the simulators id_counter for giving a unique ID for every
        # atom
        globals_variables.get_simulator().id_counter += size

        # set up initial values if given
        if initial_values is not None:
            for variable, value in iteritems(initial_values):
                self._initialize(variable, value)

    @property
    def first_id(self):
        return self.__first_id

    @property
    def last_id(self):
        return self.__last_id

    @property
    def _structure(self):
        return self.__structure

    @property
    def _vertex(self):
        return self.__vertex

    @property
    def requires_mapping(self):
        return self.__change_requires_mapping

    @requires_mapping.setter
    def requires_mapping(self, new_value):
        self.__change_requires_mapping = new_value

    def mark_no_changes(self):
        self.__change_requires_mapping = False
        self.__has_read_neuron_parameters_this_run = False

    def __add__(self, other):
        """ Merges populations
        """
        # TODO: Make this add the neurons from another population to this one
        raise NotImplementedError

    def all(self):
        """ Iterator over cell IDs on all nodes.
        """
        # TODO: Return the cells when we have such a thing
        raise NotImplementedError

    @property
    def conductance_based(self):
        """ True if the population uses conductance inputs
        """
        if hasattr(self.__vertex, "conductance_based"):
            return self.__vertex.conductance_based
        return False

    def __getitem__(self, index_or_slice):
        # Note: This is supported by sPyNNaker8
        # TODO: Used to get a single cell - not yet supported
        raise NotImplementedError

    def get(self, parameter_names, gather=False):
        """ Get the values of a parameter for every local cell in the\
            population.

        :param parameter_names: Name of parameter. This is either a single\
            string or a list of strings
        :return: A single list of values (or possibly a single value) if\
            paramter_names is a string, or a dict of these if parameter names\
            is a list.
        :rtype: str or list(str) or dict(str,str) or dict(str,list(str))
        """
        if not self._vertex_population_settable:
            raise KeyError("Population does not support setting")
        if isinstance(parameter_names, string_types):
            return self.__vertex.get_value(parameter_names)
        results = dict()
        for parameter_name in parameter_names:
            results[parameter_name] = self.__vertex.get_value(parameter_name)
        return results

    # NON-PYNN API CALL
    def get_by_selector(self, selector, parameter_names):
        """ Get the values of a parameter for the selected cell in the\
            population.

        :param parameter_names: Name of parameter. This is either a\
            single string or a list of strings
        :param selector: a description of the subrange to accept. \
            Or None for all. \
            See: _selector_to_ids in \
            SpiNNUtils.spinn_utilities.ranged.abstract_sized.py
        :return: A single list of values (or possibly a single value) if\
            paramter_names is a string or a dict of these if parameter names\
            is a list.
        :rtype: str or list(str) or dict(str,str) or dict(str,list(str))
        """
        if not self._vertex_population_settable:
            raise KeyError("Population does not support setting")
        if isinstance(parameter_names, string_types):
            return self.__vertex.get_value_by_selector(
                selector, parameter_names)
        results = dict()
        for parameter_name in parameter_names:
            results[parameter_name] = self.__vertex.get_value_by_selector(
                selector, parameter_name)
        return results

    def id_to_index(self, id):  # @ReservedAssignment
        """ Given the ID(s) of cell(s) in the Population, return its (their)\
            index (order in the Population).
        """
        # pylint: disable=redefined-builtin
        if not numpy.iterable(id):
            if not self.__first_id <= id <= self.__last_id:
                raise ValueError(
                    "id should be in the range [{},{}], actually {}".format(
                        self.__first_id, self.__last_id, id))
            return int(id - self.__first_id)  # assume IDs are consecutive
        return id - self.__first_id

    def index_to_id(self, index):
        """ Given the index (order in the Population) of cell(s) in the\
            Population, return their ID(s)
        """
        if not numpy.iterable(index):
            if index > self.__last_id - self.__first_id:
                raise ValueError(
                    "indexes should be in the range [{},{}], actually {}"
                    "".format(0, self.__last_id - self.__first_id, index))
            return int(index + self.__first_id)
        # this assumes IDs are consecutive
        return index + self.__first_id

    def id_to_local_index(self, cell_id):
        """ Given the ID(s) of cell(s) in the Population, return its (their)\
            index (order in the Population), counting only cells on the local\
            MPI node.
        """
        # TODO: Need __getitem__
        raise NotImplementedError

    def _initialize(self, variable, value):
        """ Set the initial value of one of the state variables of the neurons\
            in this population.
        """
        if not self._vertex_population_initializable:
            raise KeyError(
                "Population does not support the initialisation of {}".format(
                    variable))
        if globals_variables.get_not_running_simulator().has_ran \
                and not self._vertex_changeable_after_run:
            raise Exception("Population does not support changes after run")
        self._read_parameters_before_set()
        self.__vertex.initialize(variable, value)

    def can_record(self, variable):
        """ Determine whether `variable` can be recorded from this population.

        Note: This is supported by sPyNNaker8
        """

        # TODO: Needs a more precise recording mechanism (coming soon)
        raise NotImplementedError

    def inject(self, current_source):
        """ Connect a current source to all cells in the Population.
        """

        # TODO:
        raise NotImplementedError

    def __iter__(self):
        """ Iterate over local cells

        Note: This is supported by sPyNNaker8
        """

        # TODO:
        raise NotImplementedError

    def __len__(self):
        """ Get the total number of cells in the population.
        """
        return self._size

    @property
    def label(self):
        """ The label of the population
        """
        return self.__label

    @label.setter
    def label(self, label):
        self.__label = label

    @property
    def local_size(self):
        """ The number of local cells
        """
        # Doesn't make much sense on SpiNNaker
        return self._size

    def _set_check(self, parameter, value):
        """ Checks for various set methods.
        """
        if not self._vertex_population_settable:
            raise KeyError("Population does not have property {}".format(
                parameter))

        if globals_variables.get_not_running_simulator().has_ran \
                and not self._vertex_changeable_after_run:
            raise Exception(
                " run has been called")

        if isinstance(parameter, string_types):
            if value is None:
                raise Exception("A value (not None) must be specified")
        elif type(parameter) is not dict:
            raise Exception(
                "Parameter must either be the name of a single parameter to"
                " set, or a dict of parameter: value items to set")

        self._read_parameters_before_set()

    def set(self, parameter, value=None):
        """ Set one or more parameters for every cell in the population.

        param can be a dict, in which case value should not be supplied, or a\
        string giving the parameter name, in which case value is the parameter\
        value. value can be a numeric value, or list of such\
        (e.g. for setting spike times)::

            p.set("tau_m", 20.0).
            p.set({'tau_m':20, 'v_rest':-65})

        :param parameter: the parameter to set
        :type parameter: str or dict
        :param value: the value of the parameter to set.
        """
        self._set_check(parameter, value)

        # set new parameters
        if isinstance(parameter, string_types):
            if value is None:
                raise Exception("A value (not None) must be specified")
            self.__vertex.set_value(parameter, value)
            return
        for (key, value) in parameter.iteritems():
            self.__vertex.set_value(key, value)

    # NON-PYNN API CALL
    def set_by_selector(self, selector, parameter, value=None):
        """ Set one or more parameters for selected cell in the population.

        param can be a dict, in which case value should not be supplied, or a\
        string giving the parameter name, in which case value is the parameter\
        value. value can be a numeric value, or list of such
        (e.g. for setting spike times)::

            p.set("tau_m", 20.0).
            p.set({'tau_m':20, 'v_rest':-65})

        :param selector: See RangedList.set_value_by_selector as this is just \
            a pass through method
        :param parameter: the parameter to set
        :param value: the value of the parameter to set.
        """
        self._set_check(parameter, value)

        # set new parameters
        if type(parameter) is str:
            self.__vertex.set_value_by_selector(selector, parameter, value)
        else:
            for (key, value) in parameter.iteritems():
                self.__vertex.set_value_by_selector(selector, key, value)

    def _read_parameters_before_set(self):
        """ Reads parameters from the machine before "set" completes

        :return: None
        """

        # If the tools have run before, and not reset, and the read
        # hasn't already been done, read back the data
        if globals_variables.get_simulator().has_ran \
                and self._vertex_read_parameters_before_set \
                and not self.__has_read_neuron_parameters_this_run \
                and not globals_variables.get_simulator().use_virtual_board:
            # locate machine vertices from the application vertices
            machine_vertices = globals_variables.get_simulator().graph_mapper\
                .get_machine_vertices(self.__vertex)

            # go through each machine vertex and read the neuron parameters
            # it contains
            for machine_vertex in machine_vertices:

                # tell the core to rewrite neuron params back to the
                # SDRAM space.
                placement = globals_variables.get_simulator().placements.\
                    get_placement_of_vertex(machine_vertex)

                self.__vertex.read_parameters_from_machine(
                    globals_variables.get_simulator().transceiver, placement,
                    globals_variables.get_simulator().graph_mapper.get_slice(
                        machine_vertex))

            self.__has_read_neuron_parameters_this_run = True

    def get_spike_counts(self, spikes, gather=True):
        """ Return the number of spikes for each neuron.
        """
        n_spikes = {}
        counts = numpy.bincount(spikes[:, 0].astype(dtype=numpy.int32),
                                minlength=self.__vertex.n_atoms)
        for i in range(self.__vertex.n_atoms):
            n_spikes[i] = counts[i]
        return n_spikes

    @property
    def positions(self):
        """ Return the position array for structured populations.
        """
        if self._positions is None:
            if self.__structure is None:
                raise ValueError("attempted to retrieve positions "
                                 "for an unstructured population")
            self._positions = self.__structure.generate_positions(
                self.__vertex.n_atoms)
        return self._positions

    @property
    def structure(self):
        """ Return the structure for the population.
        """
        return self.__structure

    # NON-PYNN API CALL
    def set_constraint(self, constraint):
        """ Apply a constraint to a population that restricts the processor\
            onto which its atoms will be placed.
        """
        globals_variables.get_simulator().verify_not_running()
        if not isinstance(constraint, AbstractConstraint):
            raise ConfigurationException(
                "the constraint entered is not a recognised constraint")

        self.__vertex.add_constraint(constraint)
        # state that something has changed in the population,
        self.__change_requires_mapping = True

    # NON-PYNN API CALL
    def add_placement_constraint(self, x, y, p=None):
        """ Add a placement constraint

        :param x: The x-coordinate of the placement constraint
        :type x: int
        :param y: The y-coordinate of the placement constraint
        :type y: int
        :param p: The processor ID of the placement constraint (optional)
        :type p: int
        """
        globals_variables.get_simulator().verify_not_running()
        self.__vertex.add_constraint(ChipAndCoreConstraint(x, y, p))

        # state that something has changed in the population,
        self.__change_requires_mapping = True

    # NON-PYNN API CALL
    def set_mapping_constraint(self, constraint_dict):
        """ Add a placement constraint - for backwards compatibility

        :param constraint_dict: A dictionary containing "x", "y" and\
            optionally "p" as keys, and ints as values
        :type constraint_dict: dict(str, int)
        """
        globals_variables.get_simulator().verify_not_running()
        self.add_placement_constraint(**constraint_dict)

        # state that something has changed in the population,
        self.__change_requires_mapping = True

    # NON-PYNN API CALL
    def set_max_atoms_per_core(self, max_atoms_per_core):
        """ Supports the setting of this population's max atoms per core

        :param max_atoms_per_core: the new value for the max atoms per core.
        """
        globals_variables.get_simulator().verify_not_running()
        self.__vertex.add_constraint(
            MaxVertexAtomsConstraint(max_atoms_per_core))
        # state that something has changed in the population
        self.__change_requires_mapping = True

    @property
    def size(self):
        """ The number of neurons in the population
        """
        return self.__vertex.n_atoms

    @property
    def _get_vertex(self):
        return self.__vertex

    @property
    def _internal_delay_vertex(self):
        return self.__delay_vertex

    @_internal_delay_vertex.setter
    def _internal_delay_vertex(self, delay_vertex):
        self.__delay_vertex = delay_vertex
        self.__change_requires_mapping = True

    def _get_variable_unit(self, parameter_name):
        """ Helper method for getting units from a parameter used by the vertex

        :param parameter_name: the parameter name to find the units for
        :return: the units in string form
        """
        if self._vertex_contains_units:
            return self.__vertex.get_units(parameter_name)
        raise ConfigurationException(
            "This population does not support describing its units")

    def _roundsize(self, size):
        if isinstance(size, int):
            return size
        # External device population can have a size of None so accept for now
        if size is None:
            return None
        # Allow a float which has a near int value
        temp = int(round(size))
        if abs(temp - size) < 0.001:
            logger.warning("Size of the population rounded "
                           "from {} to {}. Please use int values for size",
                           self.label, size, temp)
            return temp
        raise ConfigurationException(
            "Size of a population with label {} must be an int,"
            " received {}".format(self.label, size))<|MERGE_RESOLUTION|>--- conflicted
+++ resolved
@@ -48,16 +48,10 @@
         "__record_spike_file",
         "__record_v_file",
         "_size",
-<<<<<<< HEAD
-        "_spinnaker_control",
-        "_structure",
-        "_vertex",
-=======
         "__spinnaker_control",
         "__structure",
         "__vertex",
         "_vertex_BPTT",
->>>>>>> 59735513
         "_vertex_changeable_after_run",
         "_vertex_contains_units",
         "_vertex_population_initializable",
@@ -88,15 +82,12 @@
             self.__vertex = model.create_vertex(
                 size, label, constraints, **population_parameters)
 
-<<<<<<< HEAD
-=======
             # Here looks like a good place to add the BPTT vertex to the graph
             # if isinstance(model, IFCurrDeltaGrazAdaptive):
             #     # add BPTT vertex to graph
             #     self._vertex_BPTT = BPTT.create_vertex(size, label,
             #         constraints, **population_parameters)
 
->>>>>>> 59735513
         # Use a provided application vertex directly
         elif isinstance(model, ApplicationVertex):
             if additional_parameters is not None:
@@ -142,14 +133,9 @@
         self._positions = None
 
         # add objects to the SpiNNaker control class
-<<<<<<< HEAD
-        self._spinnaker_control.add_population(self)
-        self._spinnaker_control.add_application_vertex(self._vertex)
-=======
         self.__spinnaker_control.add_population(self)
         self.__spinnaker_control.add_application_vertex(self.__vertex)
         # self.__spinnaker_control.add_application_vertex(self.__vertex_BPTT)
->>>>>>> 59735513
 
         # initialise common stuff
         self._size = size
