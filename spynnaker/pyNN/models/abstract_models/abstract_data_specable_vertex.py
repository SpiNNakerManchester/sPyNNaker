--- conflicted
+++ resolved
@@ -1,26 +1,9 @@
-<<<<<<< HEAD
-from abc import ABCMeta
-from six import add_metaclass
-from abc import abstractmethod
-import tempfile
-import os
-import threading
-
-from data_specification.file_data_writer import FileDataWriter
-from pacman.model.abstract_classes.abstract_constrained_vertex \
-    import AbstractConstrainedVertex
-=======
 from data_specification.file_data_writer import FileDataWriter
 
->>>>>>> c381407c
 from spynnaker.pyNN.utilities import constants
 from spynnaker.pyNN.utilities.conf import config
 from spynnaker.pyNN import exceptions
 
-<<<<<<< HEAD
-# used to stop file conflicts
-_lock_condition = threading.Condition()
-=======
 from pacman.model.abstract_constrained_vertex import AbstractConstrainedVertex
 
 from abc import ABCMeta
@@ -29,7 +12,10 @@
 
 import tempfile
 import os
->>>>>>> c381407c
+import threading
+
+# used to stop file conflicts
+_lock_condition = threading.Condition()
 
 
 @add_metaclass(ABCMeta)
@@ -104,11 +90,7 @@
                 processor_chip_x, processor_chip_y, processor_id, hostname)
         data_writer = FileDataWriter(binary_file_path)
 
-<<<<<<< HEAD
-        # check if text reports are needed and if so initialize the report
-=======
         # check if text reports are needed and if so initilise the report
->>>>>>> c381407c
         # writer to send down to dsg
         report_writer = None
         if config.getboolean("Reports", "writeTextSpecs"):
