--- conflicted
+++ resolved
@@ -1,10 +1,3 @@
-<<<<<<< HEAD
-"""
-AbstractVertexWithEdgeToDependentVertices
-"""
-
-=======
->>>>>>> 659c0b4f
 # general imports
 from six import add_metaclass
 from abc import ABCMeta
@@ -31,12 +24,7 @@
 
     @property
     def dependent_vertices(self):
-<<<<<<< HEAD
-        """
-        returns the dependent vertices which this vertex depends upon
-=======
         """ Return the vertices which this vertex depends upon
->>>>>>> 659c0b4f
         :return:
         """
         return self._dependent_vertices
@@ -49,22 +37,6 @@
 
     @abstractmethod
     def has_dependent_vertices(self):
-<<<<<<< HEAD
-        """
-        helper method for isinstance
-        :return:
-        """
-
-    @abstractmethod
-    def partition_identifer_for_dependent_edge(self, dependent_edge):
-        """ helper emthod for the vertex to give semantic data of the partition
-        uidentifer type for each depdent vertex.
-
-        :param dependent_edge: the edge which coems from this to one of its
-        dependent vertices.
-        :return: the outgoing spike parittion identifer for this depdentent edge
-=======
         """ Helper method for isinstance
         :return:
->>>>>>> 659c0b4f
         """