# Copyright (c) 2017-2019 The University of Manchester
#
# This program is free software: you can redistribute it and/or modify
# it under the terms of the GNU General Public License as published by
# the Free Software Foundation, either version 3 of the License, or
# (at your option) any later version.
#
# This program is distributed in the hope that it will be useful,
# but WITHOUT ANY WARRANTY; without even the implied warranty of
# MERCHANTABILITY or FITNESS FOR A PARTICULAR PURPOSE.  See the
# GNU General Public License for more details.
#
# You should have received a copy of the GNU General Public License
# along with this program.  If not, see <http://www.gnu.org/licenses/>.

from six import add_metaclass
from spinn_utilities.abstract_base import AbstractBase, abstractmethod


@add_metaclass(AbstractBase)
class AbstractAcceptsIncomingSynapses(object):
    """ Indicates an object that can be a post-vertex in a PyNN projection.
    """
    __slots__ = ()

    @abstractmethod
    def get_synapse_id_by_target(self, target):
        """ Get the ID of a synapse given the name.

        :param str target: The name of the synapse
        :rtype: int
        """

    @abstractmethod
    def set_synapse_dynamics(self, synapse_dynamics):
        """ Set the synapse dynamics of this vertex.

        :param AbstractSynapseDynamics synapse_dynamics:
        """

    @abstractmethod
    def get_maximum_delay_supported_in_ms(self, machine_time_step):
        """ Get the maximum delay supported by this vertex.

        :param int machine_time_step: microseconds
        :rtype: int
        """

    @abstractmethod
    def add_pre_run_connection_holder(
            self, connection_holder, projection_edge, synapse_information):
        """ Add a connection holder to the vertex to be filled in when the\
            connections are actually generated.

        :param ConnectionHolder connection_holder:
        :param ProjectionApplicationEdge projection_edge:
        :param SynapseInformation synapse_information:
        """

    @abstractmethod
    def get_connections_from_machine(
            self, transceiver, placement, edge, routing_infos,
            synapse_information, machine_time_step, using_extra_monitor_cores,
            placements=None, monitor_api=None, monitor_cores=None,
            handle_time_out_configuration=True, fixed_routes=None,
            extra_monitor=None):
        # pylint: disable=too-many-arguments
        """ Get the connections from the machine post-run.

        :param ~spinnman.Transceiver transceiver:
        :param ~pacman.model.placements.Placement placement:
        :param ProjectionMachineEdge edge:
        :param ~pacman.model.routing_info.RoutingInfo routing_infos:
        :param SynapseInformation synapse_information:
        :param int machine_time_step: microseconds
        :param bool using_extra_monitor_cores:
        :param placements:
        :type placements: None or ~pacman.model.placements.Placements
        :param monitor_api:
<<<<<<< HEAD
        :type monitor_api: None or
=======
        :type monitor_api: None or \
>>>>>>> 6cd54837
            ~spinn_front_end_common.utility_models.DataSpeedUpPacketGatherMachineVertex
        :param monitor_placement:
        :type monitor_placement: None or ~pacman.model.placements.Placement
        :param monitor_cores:
<<<<<<< HEAD
        :type monitor_cores: None or
            iterable(~spinn_front_end_common.utility_models.ExtraMonitorSupportMachineVertex)
        :param bool handle_time_out_configuration:
        :param fixed_routes:
        :type fixed_routes: None or
=======
        :type monitor_cores: None or \
            iterable(~spinn_front_end_common.utility_models.ExtraMonitorSupportMachineVertex)
        :param bool handle_time_out_configuration:
        :param fixed_routes:
        :type fixed_routes: None or \
>>>>>>> 6cd54837
            dict(tuple(int,int),~spinn_machine.FixedRouteEntry)
        """

    @abstractmethod
    def clear_connection_cache(self):
        """ Clear the connection data stored in the vertex so far.
        """<|MERGE_RESOLUTION|>--- conflicted
+++ resolved
@@ -77,28 +77,16 @@
         :param placements:
         :type placements: None or ~pacman.model.placements.Placements
         :param monitor_api:
-<<<<<<< HEAD
         :type monitor_api: None or
-=======
-        :type monitor_api: None or \
->>>>>>> 6cd54837
             ~spinn_front_end_common.utility_models.DataSpeedUpPacketGatherMachineVertex
         :param monitor_placement:
         :type monitor_placement: None or ~pacman.model.placements.Placement
         :param monitor_cores:
-<<<<<<< HEAD
         :type monitor_cores: None or
             iterable(~spinn_front_end_common.utility_models.ExtraMonitorSupportMachineVertex)
         :param bool handle_time_out_configuration:
         :param fixed_routes:
         :type fixed_routes: None or
-=======
-        :type monitor_cores: None or \
-            iterable(~spinn_front_end_common.utility_models.ExtraMonitorSupportMachineVertex)
-        :param bool handle_time_out_configuration:
-        :param fixed_routes:
-        :type fixed_routes: None or \
->>>>>>> 6cd54837
             dict(tuple(int,int),~spinn_machine.FixedRouteEntry)
         """
 
