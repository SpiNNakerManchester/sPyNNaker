# Copyright (c) 2017-2019 The University of Manchester
#
# This program is free software: you can redistribute it and/or modify
# it under the terms of the GNU General Public License as published by
# the Free Software Foundation, either version 3 of the License, or
# (at your option) any later version.
#
# This program is distributed in the hope that it will be useful,
# but WITHOUT ANY WARRANTY; without even the implied warranty of
# MERCHANTABILITY or FITNESS FOR A PARTICULAR PURPOSE.  See the
# GNU General Public License for more details.
#
# You should have received a copy of the GNU General Public License
# along with this program.  If not, see <http://www.gnu.org/licenses/>.

from six import add_metaclass
from spinn_utilities.abstract_base import AbstractBase, abstractmethod
from .abstract_expandable import AbstractExpanable


@add_metaclass(AbstractBase)
class AbstractAcceptsIncomingSynapses(AbstractExpanable):
    """ Indicates an object that can be a post-vertex in a PyNN projection.
    """
    __slots__ = ()

    @abstractmethod
    def get_synapse_id_by_target(self, target):
        """ Get the ID of a synapse given the name.

        :param str target: The name of the synapse
        :rtype: int
        """

    @abstractmethod
    def set_synapse_dynamics(self, synapse_dynamics):
        """ Set the synapse dynamics of this vertex.

        :param AbstractSynapseDynamics synapse_dynamics:
        """

    @abstractmethod
    def get_maximum_delay_supported_in_ms(self):
        """ Get the maximum delay supported by this vertex.

        :param int machine_time_step: microseconds
        :rtype: int
        """

    @abstractmethod
    def add_pre_run_connection_holder(
            self, connection_holder, projection_edge, synapse_information):
        """ Add a connection holder to the vertex to be filled in when the\
            connections are actually generated.

        :param ConnectionHolder connection_holder:
        :param ProjectionApplicationEdge projection_edge:
        :param SynapseInformation synapse_information:
        """

    @abstractmethod
    def get_connections_from_machine(
            self, transceiver, placement, edge, routing_infos,
<<<<<<< HEAD
            synapse_information, using_extra_monitor_cores,
            placements=None, monitor_api=None, monitor_cores=None,
            handle_time_out_configuration=True, fixed_routes=None,
=======
            synapse_information, machine_time_step, using_extra_monitor_cores,
            placements=None, monitor_api=None, fixed_routes=None,
>>>>>>> 953cf336
            extra_monitor=None):
        # pylint: disable=too-many-arguments
        """ Get the connections from the machine post-run.

        :param ~spinnman.Transceiver transceiver:
        :param ~pacman.model.placements.Placement placement:
        :param ProjectionMachineEdge edge:
        :param ~pacman.model.routing_info.RoutingInfo routing_infos:
        :param SynapseInformation synapse_information:
        :param bool using_extra_monitor_cores:
        :param placements:
        :type placements: None or ~pacman.model.placements.Placements
        :param monitor_api:
        :type monitor_api: None or \
            ~spinn_front_end_common.utility_models.DataSpeedUpPacketGatherMachineVertex
        :param fixed_routes:
        :param extra_monitor: the extra monitor for this
        :type fixed_routes: None or \
            dict(tuple(int,int),~spinn_machine.FixedRouteEntry)
        """

    @abstractmethod
    def clear_connection_cache(self):
        """ Clear the connection data stored in the vertex so far.
        """<|MERGE_RESOLUTION|>--- conflicted
+++ resolved
@@ -61,14 +61,8 @@
     @abstractmethod
     def get_connections_from_machine(
             self, transceiver, placement, edge, routing_infos,
-<<<<<<< HEAD
             synapse_information, using_extra_monitor_cores,
-            placements=None, monitor_api=None, monitor_cores=None,
-            handle_time_out_configuration=True, fixed_routes=None,
-=======
-            synapse_information, machine_time_step, using_extra_monitor_cores,
             placements=None, monitor_api=None, fixed_routes=None,
->>>>>>> 953cf336
             extra_monitor=None):
         # pylint: disable=too-many-arguments
         """ Get the connections from the machine post-run.
