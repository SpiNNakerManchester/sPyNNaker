# Copyright (c) 2017-2019 The University of Manchester
#
# This program is free software: you can redistribute it and/or modify
# it under the terms of the GNU General Public License as published by
# the Free Software Foundation, either version 3 of the License, or
# (at your option) any later version.
#
# This program is distributed in the hope that it will be useful,
# but WITHOUT ANY WARRANTY; without even the implied warranty of
# MERCHANTABILITY or FITNESS FOR A PARTICULAR PURPOSE.  See the
# GNU General Public License for more details.
#
# You should have received a copy of the GNU General Public License
# along with this program.  If not, see <http://www.gnu.org/licenses/>.

from six import add_metaclass
from spinn_utilities.abstract_base import AbstractBase, abstractmethod


@add_metaclass(AbstractBase)
class AbstractAcceptsIncomingSynapses(object):
    """ Indicates an object that can be a post-vertex in a PyNN projection.
    """
    __slots__ = ()

    @abstractmethod
    def get_synapse_id_by_target(self, target):
        """ Get the ID of a synapse given the name.

        :param str target: The name of the synapse
        :rtype: int
        """

    @abstractmethod
    def set_synapse_dynamics(self, synapse_dynamics):
        """ Set the synapse dynamics of this vertex.

        :param AbstractSynapseDynamics synapse_dynamics:
        """

    @abstractmethod
<<<<<<< HEAD
    def add_pre_run_connection_holder(
            self, connection_holder, projection_edge, synapse_information):
        """ Add a connection holder to the vertex to be filled in when the\
            connections are actually generated.

        :param ConnectionHolder connection_holder:
        :param ProjectionApplicationEdge projection_edge:
        :param SynapseInformation synapse_information:
=======
    def get_maximum_delay_supported_in_ms(self, machine_time_step):
        """ Get the maximum delay supported by this vertex.

        :param int machine_time_step: microseconds
        :rtype: int
>>>>>>> d5b28ed8
        """

    @abstractmethod
    def get_connections_from_machine(
            self, transceiver, placements, app_edge, synapse_info):
        # pylint: disable=too-many-arguments
        """ Get the connections from the machine post-run.

        :param ~spinnman.Transceiver transceiver:
            How to read the connection data
        :param ~pacman.model.placements.Placements placements:
            Where the connection data is on the machine
        :param ProjectionApplicationEdge app_edge:
            The edge for which the data is being read
        :param SynapseInformation synapse_info:
            The specific projection within the edge
        """

    @abstractmethod
    def clear_connection_cache(self):
        """ Clear the connection data stored in the vertex so far.
        """

    @abstractmethod
    def gen_on_machine(self, vertex_slice):
        """returns a bool that states if the core has some synaptic data\
        that's generated on the machine via the synaptic expander
        :return: returns bool """<|MERGE_RESOLUTION|>--- conflicted
+++ resolved
@@ -39,22 +39,11 @@
         """
 
     @abstractmethod
-<<<<<<< HEAD
-    def add_pre_run_connection_holder(
-            self, connection_holder, projection_edge, synapse_information):
-        """ Add a connection holder to the vertex to be filled in when the\
-            connections are actually generated.
-
-        :param ConnectionHolder connection_holder:
-        :param ProjectionApplicationEdge projection_edge:
-        :param SynapseInformation synapse_information:
-=======
     def get_maximum_delay_supported_in_ms(self, machine_time_step):
         """ Get the maximum delay supported by this vertex.
 
         :param int machine_time_step: microseconds
         :rtype: int
->>>>>>> d5b28ed8
         """
 
     @abstractmethod
@@ -76,10 +65,4 @@
     @abstractmethod
     def clear_connection_cache(self):
         """ Clear the connection data stored in the vertex so far.
-        """
-
-    @abstractmethod
-    def gen_on_machine(self, vertex_slice):
-        """returns a bool that states if the core has some synaptic data\
-        that's generated on the machine via the synaptic expander
-        :return: returns bool """+        """