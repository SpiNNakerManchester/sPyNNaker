--- conflicted
+++ resolved
@@ -38,7 +38,7 @@
         """
 
     @abstractmethod
-    def get_maximum_delay_supported_in_ms(self):
+    def get_maximum_delay_supported_in_ms(self, machine_time_step):
         """ Get the maximum delay supported by this vertex.
         """
 
@@ -52,17 +52,10 @@
     @abstractmethod
     def get_connections_from_machine(
             self, transceiver, placement, edge, graph_mapper, routing_infos,
-<<<<<<< HEAD
-            synapse_information, using_extra_monitor_cores,
-            placements=None, monitor_api=None, monitor_placement=None,
-            monitor_cores=None, handle_time_out_configuration=True,
-            fixed_routes=None):
-=======
             synapse_information, machine_time_step, using_extra_monitor_cores,
             placements=None, monitor_api=None, monitor_cores=None,
             handle_time_out_configuration=True, fixed_routes=None,
             extra_monitor=None):
->>>>>>> 43c5353d
         # pylint: disable=too-many-arguments
         """ Get the connections from the machine post-run.
         """
