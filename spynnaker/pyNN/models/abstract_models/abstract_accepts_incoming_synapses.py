# Copyright (c) 2017-2019 The University of Manchester
#
# This program is free software: you can redistribute it and/or modify
# it under the terms of the GNU General Public License as published by
# the Free Software Foundation, either version 3 of the License, or
# (at your option) any later version.
#
# This program is distributed in the hope that it will be useful,
# but WITHOUT ANY WARRANTY; without even the implied warranty of
# MERCHANTABILITY or FITNESS FOR A PARTICULAR PURPOSE.  See the
# GNU General Public License for more details.
#
# You should have received a copy of the GNU General Public License
# along with this program.  If not, see <http://www.gnu.org/licenses/>.

from six import add_metaclass
from spinn_utilities.abstract_base import AbstractBase, abstractmethod
from .abstract_expandable import AbstractExpanable


@add_metaclass(AbstractBase)
class AbstractAcceptsIncomingSynapses(AbstractExpanable):
    """ Indicates an object that can be a post-vertex in a PyNN projection.
    """
    __slots__ = ()

    @abstractmethod
    def get_synapse_id_by_target(self, target):
        """ Get the ID of a synapse given the name.

        :param str target: The name of the synapse
        :rtype: int
        """

    @abstractmethod
    def set_synapse_dynamics(self, synapse_dynamics):
        """ Set the synapse dynamics of this vertex.

        :param AbstractSynapseDynamics synapse_dynamics:
        """

    @abstractmethod
    def get_maximum_delay_supported_in_ms(self):
        """ Get the maximum delay supported by this vertex.

        :param int machine_time_step: microseconds
        :rtype: int
        """

    @abstractmethod
    def add_pre_run_connection_holder(
            self, connection_holder, projection_edge, synapse_information):
        """ Add a connection holder to the vertex to be filled in when the\
            connections are actually generated.

        :param ConnectionHolder connection_holder:
        :param ProjectionApplicationEdge projection_edge:
        :param SynapseInformation synapse_information:
        """

    @abstractmethod
    def get_connections_from_machine(
<<<<<<< HEAD
            self, transceiver, placement, edge, graph_mapper, routing_infos,
            synapse_information, using_extra_monitor_cores,
=======
            self, transceiver, placement, edge, routing_infos,
            synapse_information, machine_time_step, using_extra_monitor_cores,
>>>>>>> 6cd54837
            placements=None, monitor_api=None, monitor_cores=None,
            handle_time_out_configuration=True, fixed_routes=None,
            extra_monitor=None):
        # pylint: disable=too-many-arguments
        """ Get the connections from the machine post-run.

        :param ~spinnman.Transceiver transceiver:
        :param ~pacman.model.placements.Placement placement:
        :param ProjectionMachineEdge edge:
        :param ~pacman.model.routing_info.RoutingInfo routing_infos:
        :param SynapseInformation synapse_information:
        :param int machine_time_step: microseconds
        :param bool using_extra_monitor_cores:
        :param placements:
        :type placements: None or ~pacman.model.placements.Placements
        :param monitor_api:
        :type monitor_api: None or \
            ~spinn_front_end_common.utility_models.DataSpeedUpPacketGatherMachineVertex
        :param monitor_placement:
        :type monitor_placement: None or ~pacman.model.placements.Placement
        :param monitor_cores:
        :type monitor_cores: None or \
            iterable(~spinn_front_end_common.utility_models.ExtraMonitorSupportMachineVertex)
        :param bool handle_time_out_configuration:
        :param fixed_routes:
        :type fixed_routes: None or \
            dict(tuple(int,int),~spinn_machine.FixedRouteEntry)
        """

    @abstractmethod
    def clear_connection_cache(self):
        """ Clear the connection data stored in the vertex so far.
        """<|MERGE_RESOLUTION|>--- conflicted
+++ resolved
@@ -60,13 +60,8 @@
 
     @abstractmethod
     def get_connections_from_machine(
-<<<<<<< HEAD
-            self, transceiver, placement, edge, graph_mapper, routing_infos,
+            self, transceiver, placement, edge, routing_infos,
             synapse_information, using_extra_monitor_cores,
-=======
-            self, transceiver, placement, edge, routing_infos,
-            synapse_information, machine_time_step, using_extra_monitor_cores,
->>>>>>> 6cd54837
             placements=None, monitor_api=None, monitor_cores=None,
             handle_time_out_configuration=True, fixed_routes=None,
             extra_monitor=None):
@@ -78,7 +73,6 @@
         :param ProjectionMachineEdge edge:
         :param ~pacman.model.routing_info.RoutingInfo routing_infos:
         :param SynapseInformation synapse_information:
-        :param int machine_time_step: microseconds
         :param bool using_extra_monitor_cores:
         :param placements:
         :type placements: None or ~pacman.model.placements.Placements
