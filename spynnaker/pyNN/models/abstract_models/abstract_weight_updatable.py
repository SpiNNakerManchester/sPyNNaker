# Copyright (c) 2017-2019 The University of Manchester
#
# This program is free software: you can redistribute it and/or modify
# it under the terms of the GNU General Public License as published by
# the Free Software Foundation, either version 3 of the License, or
# (at your option) any later version.
#
# This program is distributed in the hope that it will be useful,
# but WITHOUT ANY WARRANTY; without even the implied warranty of
# MERCHANTABILITY or FITNESS FOR A PARTICULAR PURPOSE.  See the
# GNU General Public License for more details.
#
# You should have received a copy of the GNU General Public License
# along with this program.  If not, see <http://www.gnu.org/licenses/>.

from six import add_metaclass
from spinn_utilities.abstract_base import AbstractBase, abstractmethod


@add_metaclass(AbstractBase)
class AbstractWeightUpdatable(object):
    """ An object whose weight can be updated.
    """

    __slots__ = ()

    @abstractmethod
<<<<<<< HEAD
    def update_weight(self):
        """ Update the weight
=======
    def update_weight(self, graph_mapper):
        """ Update the weight.
>>>>>>> f1b4f2f4
        """<|MERGE_RESOLUTION|>--- conflicted
+++ resolved
@@ -25,11 +25,6 @@
     __slots__ = ()
 
     @abstractmethod
-<<<<<<< HEAD
     def update_weight(self):
-        """ Update the weight
-=======
-    def update_weight(self, graph_mapper):
         """ Update the weight.
->>>>>>> f1b4f2f4
         """