from spynnaker.pyNN.models.abstract_models.abstract_population_recordable_vertex import \
    AbstractPopulationRecordableVertex
from spynnaker.pyNN.models.abstract_models.abstract_population_data_spec \
    import AbstractPopulationDataSpec
from spynnaker.pyNN import exceptions as local_exceptions
from spynnaker.pyNN.utilities import constants

from abc import ABCMeta, abstractmethod
from math import ceil
from six import add_metaclass
import logging


logger = logging.getLogger(__name__)


@add_metaclass(ABCMeta)
<<<<<<< HEAD
class AbstractPopulationVertex(AbstractPopulationRecordableVertex,
                               AbstractPopulationDataSpec):
    """
    Underlying AbstractConstrainedVertex model for Neural Populations.
=======
class AbstractPopulationVertex(
        AbstractRecordableVertex, AbstractPopulationDataSpec):
    """ Underlying vertex model for Neural Populations.
>>>>>>> 1c2ef1c3
    """

    def __init__(self, n_neurons, n_params, binary, label, max_atoms_per_core,
                 machine_time_step, timescale_factor, spikes_per_second,
                 ring_buffer_sigma, weight_scale=1.0, constraints=None):

        AbstractPopulationRecordableVertex.__init__(
            self, machine_time_step, label)
        AbstractPopulationDataSpec.__init__(
            self, binary, n_neurons, label, constraints,
            machine_time_step=machine_time_step,
            timescale_factor=timescale_factor,
            max_atoms_per_core=max_atoms_per_core,
            spikes_per_second=spikes_per_second,
            ring_buffer_sigma=ring_buffer_sigma)
        self._n_params = n_params
        self._weight_scale = weight_scale

    @property
    def weight_scale(self):
        return self._weight_scale

    def get_spikes(self, txrx, placements, graph_mapper,
                   compatible_output=False):

        # Use standard behaviour to read spikes
        return self._get_spikes(
            graph_mapper=graph_mapper, placements=placements, transciever=txrx,
            compatible_output=compatible_output,
            sub_vertex_out_spike_bytes_function=(
                lambda subvertex, subvertex_slice: int(ceil(
                    subvertex_slice.n_atoms / 32.0)) * 4),
            spike_recording_region=(constants.POPULATION_BASED_REGIONS
                                    .SPIKE_HISTORY.value))

    def get_v(self, has_ran, graph_mapper, placements,
              txrx, machine_time_step, compatible_output=False):
        """
        Return a 3-column numpy array containing cell ids, time, and Vm for
        recorded cells.

        :param bool gather:
            not used - inserted to match PyNN specs
        :param bool compatible_output:
            not used - inserted to match PyNN specs
        """
        logger.info("Getting v for {}".format(self.label))
        if not has_ran:
            raise local_exceptions.SpynnakerException(
                "The simulation has not yet ran, therefore v cannot be "
                "retrieved")
        return self.get_neuron_parameter(
            region=constants.POPULATION_BASED_REGIONS.POTENTIAL_HISTORY.value,
            compatible_output=compatible_output, has_ran=has_ran,
            machine_time_step=machine_time_step, graph_mapper=graph_mapper,
            placements=placements, txrx=txrx)

    def get_gsyn(self, has_ran, graph_mapper, placements, txrx,
                 machine_time_step, compatible_output=False):
        """
        Return a 3-column numpy array containing cell ids and synaptic
        conductances for recorded cells.

        :param compatible_output:
        """
        logger.info("Getting gsyn for {}".format(self.label))
        if not has_ran:
            raise local_exceptions.SpynnakerException(
                "The simulation has not yet ran, therefore gsyn cannot be "
                "retrieved")
        return self.get_neuron_parameter(
            region=constants.POPULATION_BASED_REGIONS.GSYN_HISTORY.value,
            compatible_output=compatible_output, has_ran=has_ran,
            machine_time_step=machine_time_step, graph_mapper=graph_mapper,
            placements=placements, txrx=txrx)

    def is_recordable(self):
        """ helper method for is instance

        :return:
        """
        return True

    @abstractmethod
    def is_population_vertex(self):
        pass

    def __str__(self):
        return "{} with {} atoms".format(self._label, self.n_atoms)

    def __repr__(self):
        return self.__str__()

    def is_recordable(self):
        return True<|MERGE_RESOLUTION|>--- conflicted
+++ resolved
@@ -1,5 +1,6 @@
-from spynnaker.pyNN.models.abstract_models.abstract_population_recordable_vertex import \
-    AbstractPopulationRecordableVertex
+from spynnaker.pyNN.models.abstract_models\
+    .abstract_population_recordable_vertex\
+    import AbstractPopulationRecordableVertex
 from spynnaker.pyNN.models.abstract_models.abstract_population_data_spec \
     import AbstractPopulationDataSpec
 from spynnaker.pyNN import exceptions as local_exceptions
@@ -15,16 +16,9 @@
 
 
 @add_metaclass(ABCMeta)
-<<<<<<< HEAD
 class AbstractPopulationVertex(AbstractPopulationRecordableVertex,
                                AbstractPopulationDataSpec):
-    """
-    Underlying AbstractConstrainedVertex model for Neural Populations.
-=======
-class AbstractPopulationVertex(
-        AbstractRecordableVertex, AbstractPopulationDataSpec):
     """ Underlying vertex model for Neural Populations.
->>>>>>> 1c2ef1c3
     """
 
     def __init__(self, n_neurons, n_params, binary, label, max_atoms_per_core,
@@ -116,7 +110,4 @@
         return "{} with {} atoms".format(self._label, self.n_atoms)
 
     def __repr__(self):
-        return self.__str__()
-
-    def is_recordable(self):
-        return True+        return self.__str__()