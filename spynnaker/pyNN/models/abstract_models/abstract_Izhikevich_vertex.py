--- conflicted
+++ resolved
@@ -28,8 +28,7 @@
         self._u_init = utility_calls.convert_param_to_numpy(value, self._atoms)
 
     def ioffset(self, machine_time_step):
-<<<<<<< HEAD
-        return self._i_offset / (1000.0 / float(machine_time_step))
+        return self._i_offset
 
     @property
     def a(self):
@@ -85,7 +84,4 @@
 
     @v_init.setter
     def v_init(self, new_value):
-        self._v_init = new_value
-=======
-        return self._i_offset
->>>>>>> 6f9fd787
+        self._v_init = new_value