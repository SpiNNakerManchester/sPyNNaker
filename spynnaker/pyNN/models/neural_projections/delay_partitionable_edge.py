--- conflicted
+++ resolved
@@ -71,12 +71,7 @@
         return self._synapse_list.get_n_rows() * self._pre_vertex.max_stages
 
     def create_subedge(self, presubvertex, postsubvertex, label=None):
-<<<<<<< HEAD
-        """
-        Creates a subedge from this edge
-=======
         """ Create a subedge from this edge
->>>>>>> 53139c1e
         :param postsubvertex:
         :param presubvertex:
         :param label:
