--- conflicted
+++ resolved
@@ -32,27 +32,32 @@
         "__weights",
         "__delays"]
 
-<<<<<<< HEAD
-    def __init__(self, connector, synapse_dynamics, synapse_type,
-                 weight=None, delay=None):
-        """
-        :param connector:
-        :type connector: AbstractConnector
-        :param synapse_dynamics:
-        :type synapse_dynamics: AbstractSynapseDynamics
-        :param synapse_type:
-        :type synapse_type: AbstractSynapseType
-        :param weight:
-        :type weight: int or None
-        :param delay:
-        :type delay: int or None
-        """
-=======
     def __init__(self, connector, pre_population, post_population,
                  prepop_is_view, postpop_is_view, rng,
                  synapse_dynamics, synapse_type,
                  weights=None, delays=None):
->>>>>>> 524aaefd
+        """
+        :param connector: The connector connected to the synapse
+        :type connector: AbstractConnector
+        :param pre_population: The population sending spikes to the synapse
+        :type pre_population: PyNNPopulationCommon
+        :param post_population: The population hosting the synapse
+        :type post_population: PyNNPopulationCommon
+        :param prepop_is_view: Whether the prepopulation is a view
+        :type prepop_is_view: bool
+        :param postpop_is_view: Whether the postpopulation is a view
+        :type postpop_is_view: bool
+        :param rng: Seeded random number generator
+        :type rng: pyNN.random.NumpyRNG or None
+        :param synapse_dynamics: The dynamic behaviour of the synapse
+        :type synapse_dynamics: AbstractSynapseDynamics
+        :param synapse_type: The type of the synapse
+        :type synapse_type: AbstractSynapseType
+        :param weights: The synaptic weights
+        :type weights: float or list(float) or numpy.ndarray(float) or None
+        :param delays: The total synaptic delays
+        :type delays: float or list(float) or numpy.ndarray(float) or None
+        """
         self.__connector = connector
         self.__pre_population = pre_population
         self.__post_population = post_population
@@ -66,72 +71,96 @@
 
     @property
     def connector(self):
-        """
+        """ The connector connected to the synapse
+
         :rtype: AbstractConnector
         """
         return self.__connector
 
     @property
     def pre_population(self):
+        """ The population sending spikes to the synapse
+
+        :rtype: PyNNPopulationCommon
+        """
         return self.__pre_population
 
     @property
     def post_population(self):
+        """ The population hosting the synapse
+
+        :rtype: PyNNPopulationCommon
+        """
         return self.__post_population
 
     @property
     def n_pre_neurons(self):
+        """ The number of neurons in the prepopulation
+
+        :rtype: int
+        """
         return self.__pre_population.size
 
     @property
     def n_post_neurons(self):
+        """ The number of neurons in the postpopulation
+
+        :rtype: int
+        """
         return self.__post_population.size
 
     @property
     def prepop_is_view(self):
+        """ Whether the prepopulation is a view
+
+        :rtype: bool
+        """
         return self.__prepop_is_view
 
     @property
     def postpop_is_view(self):
+        """ Whether the postpopulation is a view
+
+        :rtype: bool
+        """
         return self.__postpop_is_view
 
     @property
     def rng(self):
+        """ Random number generator
+
+        :rtype: pyNN.random.NumpyRNG
+        """
         return self.__rng
 
     @property
     def synapse_dynamics(self):
-        """
+        """ The dynamic behaviour of the synapse
+
         :rtype: AbstractSynapseDynamics
         """
         return self.__synapse_dynamics
 
     @property
     def synapse_type(self):
-        """
+        """ The type of the synapse
+
         :rtype: AbstractSynapseType
         """
         return self.__synapse_type
 
     @property
-<<<<<<< HEAD
-    def weight(self):
-        """
+    def weights(self):
+        """ The synaptic weights (if any)
+
         :rtype: int or None
         """
-        return self.__weight
-
-    @property
-    def delay(self):
-        """
-        :rtype: int or None
-        """
-        return self.__delay
-=======
-    def weights(self):
         return self.__weights
 
     @property
     def delays(self):
-        return self.__delays
->>>>>>> 524aaefd
+        """ The total synaptic delays (if any)
+
+        :rtype: int or None
+        """
+        return self.__delays