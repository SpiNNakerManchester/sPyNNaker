# Copyright (c) 2017-2019 The University of Manchester
#
# This program is free software: you can redistribute it and/or modify
# it under the terms of the GNU General Public License as published by
# the Free Software Foundation, either version 3 of the License, or
# (at your option) any later version.
#
# This program is distributed in the hope that it will be useful,
# but WITHOUT ANY WARRANTY; without even the implied warranty of
# MERCHANTABILITY or FITNESS FOR A PARTICULAR PURPOSE.  See the
# GNU General Public License for more details.
#
# You should have received a copy of the GNU General Public License
# along with this program.  If not, see <http://www.gnu.org/licenses/>.

from pyNN.random import NumpyRNG
from spynnaker.pyNN.models.neural_projections.connectors import (
    AbstractGenerateConnectorOnMachine)
from spynnaker.pyNN.models.neuron.synapse_dynamics import (
    AbstractGenerateOnMachine)


class SynapseInformation(object):
    """ Contains the synapse information including the connector, synapse type\
        and synapse dynamics
    """
    __slots__ = [
        "__connector",
        "__pre_population",
        "__post_population",
        "__prepop_is_view",
        "__postpop_is_view",
        "__rng",
        "__synapse_dynamics",
        "__synapse_type",
        "__weights",
        "__delays"]

    def __init__(self, connector, pre_population, post_population,
                 prepop_is_view, postpop_is_view, rng,
                 synapse_dynamics, synapse_type,
                 weights=None, delays=None):
        """
        :param AbstractConnector connector:
            The connector connected to the synapse
        :param PyNNPopulationCommon pre_population:
            The population sending spikes to the synapse
        :param PyNNPopulationCommon post_population:
            The population hosting the synapse
<<<<<<< HEAD
        :param bool prepop_is_view: Whether the pre_population is a view
        :param bool postpop_is_view: Whether the post_population is a view
=======
        :param bool prepop_is_view: Whether the prepopulation is a view
        :param bool postpop_is_view: Whether the postpopulation is a view
>>>>>>> 6cd54837
        :param rng: Seeded random number generator
        :type rng: ~pyNN.random.NumpyRNG or None
        :param AbstractSynapseDynamics synapse_dynamics:
            The dynamic behaviour of the synapse
        :param AbstractSynapseType synapse_type: The type of the synapse
        :param weights: The synaptic weights
        :type weights: float or list(float) or ~numpy.ndarray(float) or None
        :param delays: The total synaptic delays
        :type delays: float or list(float) or ~numpy.ndarray(float) or None
        """
        self.__connector = connector
        self.__pre_population = pre_population
        self.__post_population = post_population
        self.__prepop_is_view = prepop_is_view
        self.__postpop_is_view = postpop_is_view
        self.__rng = (rng or NumpyRNG())
        self.__synapse_dynamics = synapse_dynamics
        self.__synapse_type = synapse_type
        self.__weights = weights
        self.__delays = delays

    @property
    def connector(self):
        """ The connector connected to the synapse

        :rtype: AbstractConnector
        """
        return self.__connector

    @property
    def pre_population(self):
        """ The population sending spikes to the synapse

        :rtype: PyNNPopulationCommon
        """
        return self.__pre_population

    @property
    def post_population(self):
        """ The population hosting the synapse

        :rtype: PyNNPopulationCommon
        """
        return self.__post_population

    @property
    def n_pre_neurons(self):
<<<<<<< HEAD
        """ The number of neurons in the `pre_population`
=======
        """ The number of neurons in the prepopulation
>>>>>>> 6cd54837

        :rtype: int
        """
        return self.__pre_population.size

    @property
    def n_post_neurons(self):
<<<<<<< HEAD
        """ The number of neurons in the `post_population`
=======
        """ The number of neurons in the postpopulation
>>>>>>> 6cd54837

        :rtype: int
        """
        return self.__post_population.size

    @property
    def prepop_is_view(self):
<<<<<<< HEAD
        """ Whether the `pre_population` is a view
=======
        """ Whether the prepopulation is a view
>>>>>>> 6cd54837

        :rtype: bool
        """
        return self.__prepop_is_view

    @property
    def postpop_is_view(self):
<<<<<<< HEAD
        """ Whether the `post_population` is a view
=======
        """ Whether the postpopulation is a view
>>>>>>> 6cd54837

        :rtype: bool
        """
        return self.__postpop_is_view

    @property
    def rng(self):
        """ Random number generator

        :rtype: ~pyNN.random.NumpyRNG
        """
        return self.__rng

    @property
    def synapse_dynamics(self):
        """ The dynamic behaviour of the synapse

        :rtype: AbstractSynapseDynamics
        """
        return self.__synapse_dynamics

    @property
    def synapse_type(self):
        """ The type of the synapse

        :rtype: AbstractSynapseType
        """
        return self.__synapse_type

    @property
    def weights(self):
        """ The synaptic weights (if any)

        :rtype: float or list(float) or ~numpy.ndarray(float) or None
        """
        return self.__weights

    @property
    def delays(self):
        """ The total synaptic delays (if any)

        :rtype: float or list(float) or ~numpy.ndarray(float) or None
        """
<<<<<<< HEAD
        return self.__delays
=======
        return self.__delays

    def may_generate_on_machine(self):
        """ Do we describe a collection of synapses whose synaptic matrix may
            be generated on SpiNNaker instead of needing to be calculated in
            this process and uploaded? This depends on the connector, the
            definitions of the weights and delays, and the dynamics of the
            synapses.

        :return: True if the synaptic matrix may be generated on machine (or
            may have already been so done)
        :rtype: bool
        """
        connector_gen = (
            isinstance(self.connector, AbstractGenerateConnectorOnMachine) and
            self.connector.generate_on_machine(self.weights, self.delays))
        synapse_gen = isinstance(
            self.synapse_dynamics, AbstractGenerateOnMachine)
        return connector_gen and synapse_gen
>>>>>>> 6cd54837
<|MERGE_RESOLUTION|>--- conflicted
+++ resolved
@@ -47,13 +47,8 @@
             The population sending spikes to the synapse
         :param PyNNPopulationCommon post_population:
             The population hosting the synapse
-<<<<<<< HEAD
-        :param bool prepop_is_view: Whether the pre_population is a view
-        :param bool postpop_is_view: Whether the post_population is a view
-=======
-        :param bool prepop_is_view: Whether the prepopulation is a view
-        :param bool postpop_is_view: Whether the postpopulation is a view
->>>>>>> 6cd54837
+        :param bool prepop_is_view: Whether the `pre_population` is a view
+        :param bool postpop_is_view: Whether the `post_population` is a view
         :param rng: Seeded random number generator
         :type rng: ~pyNN.random.NumpyRNG or None
         :param AbstractSynapseDynamics synapse_dynamics:
@@ -101,11 +96,7 @@
 
     @property
     def n_pre_neurons(self):
-<<<<<<< HEAD
         """ The number of neurons in the `pre_population`
-=======
-        """ The number of neurons in the prepopulation
->>>>>>> 6cd54837
 
         :rtype: int
         """
@@ -113,11 +104,7 @@
 
     @property
     def n_post_neurons(self):
-<<<<<<< HEAD
         """ The number of neurons in the `post_population`
-=======
-        """ The number of neurons in the postpopulation
->>>>>>> 6cd54837
 
         :rtype: int
         """
@@ -125,11 +112,7 @@
 
     @property
     def prepop_is_view(self):
-<<<<<<< HEAD
         """ Whether the `pre_population` is a view
-=======
-        """ Whether the prepopulation is a view
->>>>>>> 6cd54837
 
         :rtype: bool
         """
@@ -137,11 +120,7 @@
 
     @property
     def postpop_is_view(self):
-<<<<<<< HEAD
         """ Whether the `post_population` is a view
-=======
-        """ Whether the postpopulation is a view
->>>>>>> 6cd54837
 
         :rtype: bool
         """
@@ -185,9 +164,6 @@
 
         :rtype: float or list(float) or ~numpy.ndarray(float) or None
         """
-<<<<<<< HEAD
-        return self.__delays
-=======
         return self.__delays
 
     def may_generate_on_machine(self):
@@ -206,5 +182,4 @@
             self.connector.generate_on_machine(self.weights, self.delays))
         synapse_gen = isinstance(
             self.synapse_dynamics, AbstractGenerateOnMachine)
-        return connector_gen and synapse_gen
->>>>>>> 6cd54837
+        return connector_gen and synapse_gen