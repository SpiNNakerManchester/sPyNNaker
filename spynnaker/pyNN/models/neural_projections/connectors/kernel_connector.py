# Copyright (c) 2017 The University of Manchester
#
# Licensed under the Apache License, Version 2.0 (the "License");
# you may not use this file except in compliance with the License.
# You may obtain a copy of the License at
#
#     https://www.apache.org/licenses/LICENSE-2.0
#
# Unless required by applicable law or agreed to in writing, software
# distributed under the License is distributed on an "AS IS" BASIS,
# WITHOUT WARRANTIES OR CONDITIONS OF ANY KIND, either express or implied.
# See the License for the specific language governing permissions and
# limitations under the License.
from __future__ import annotations
import numpy
<<<<<<< HEAD
from numpy import ndarray, integer, uint32, floating
from numpy.typing import NDArray
from typing import Dict, List, Optional, Tuple, Union, TYPE_CHECKING
from typing_extensions import TypeAlias
from pyNN.random import RandomDistribution
from pyNN.space import Space
=======
from numpy.typing import NDArray
from typing import List, Union
from typing_extensions import TypeAlias
>>>>>>> 9b814f53
from spinn_utilities.overrides import overrides
from pacman.model.graphs.machine import MachineVertex
from pacman.model.graphs.common import Slice
from spinn_front_end_common.interface.ds import DataType
from spinn_front_end_common.utilities.constants import BYTES_PER_WORD
from .abstract_connector import AbstractConnector, WD
from spynnaker.pyNN.exceptions import SpynnakerException
from spynnaker.pyNN.types import (
    Delay_Types, Weight_Delay_Types, Weight_Types)
from .abstract_generate_connector_on_machine import (
    AbstractGenerateConnectorOnMachine, ConnectorIDs)
from .abstract_generate_connector_on_host import (
    AbstractGenerateConnectorOnHost)
from spynnaker.pyNN.utilities.constants import SPIKE_PARTITION_ID
if TYPE_CHECKING:
    from spynnaker.pyNN.models.neural_projections.synapse_information import (
        SynapseInformation, _Weights, _Delays)
    _TwoD: TypeAlias = Union[List[int], Tuple[int, int]]
    _Kernel: TypeAlias = Union[
        float, int, List[float], NDArray[floating], RandomDistribution]

_Kernel: TypeAlias = Union[
    float, int, List[float], NDArray[numpy.floating], RandomDistribution]

HEIGHT, WIDTH = 0, 1
N_KERNEL_PARAMS = 8


class ConvolutionKernel(ndarray):
    pass


def shape2word(sw: Union[int, integer], sh: Union[int, integer]) -> uint32:
    return uint32(((uint32(sh) & 0xFFFF) << 16) | (uint32(sw) & 0xFFFF))


class KernelConnector(AbstractGenerateConnectorOnMachine,
                      AbstractGenerateConnectorOnHost):
    """
    Where the pre- and post-synaptic populations are considered as a 2D
    array. Connect every post(row, column) neuron to many
    pre(row, column, kernel)
    through a (kernel) set of weights and/or delays.

    .. admonition:: TODO

        Should these include `allow_self_connections` and `with_replacement`?
    """
    __slots__ = (
        "_kernel_w", "_kernel_h",
        "_hlf_k_w", "_hlf_k_h",
        "_pre_w", "_pre_h",
        "_post_w", "_post_h",
        "_pre_start_w", "_pre_start_h",
        "_post_start_w", "_post_start_h",
        "_pre_step_w", "_pre_step_h",
        "_post_step_w", "_post_step_h",
        "_krn_weights", "_krn_delays", "_shape_common",
        "_common_w", "_common_h",
        "_shape_pre", "_shape_post",
        "_post_as_pre")

    def __init__(
<<<<<<< HEAD
            self, shape_pre: _TwoD, shape_post: _TwoD, shape_kernel: _TwoD,
            weight_kernel: Optional[_Kernel] = None,
            delay_kernel: Optional[_Kernel] = None,
            shape_common: Optional[_TwoD] = None,
            pre_sample_steps_in_post: Optional[_TwoD] = None,
            pre_start_coords_in_post: Optional[_TwoD] = None,
            post_sample_steps_in_pre: Optional[_TwoD] = None,
            post_start_coords_in_pre: Optional[_TwoD] = None,
            safe: bool = True, space: Optional[Space] = None,
            verbose: bool = False, callback: None = None):
=======
            self, shape_pre, shape_post, shape_kernel,
            weight_kernel: _Kernel = None, delay_kernel: _Kernel = None,
            shape_common=None,
            pre_sample_steps_in_post=None, pre_start_coords_in_post=None,
            post_sample_steps_in_pre=None, post_start_coords_in_pre=None,
            safe=True, space=None, verbose=False, callback=None):
>>>>>>> 9b814f53
        """
        :param shape_pre:
            2D shape of the pre-population (rows/height, columns/width, usually
            the input image shape)
        :type shape_pre: list(int) or tuple(int,int)
        :param shape_post:
            2D shape of the post-population (rows/height, columns/width)
        :type shape_post: list(int) or tuple(int,int)
        :param shape_kernel:
            2D shape of the kernel (rows/height, columns/width)
        :type shape_kernel: list(int) or tuple(int,int)
        :param weight_kernel: (optional)
            2D matrix of size shape_kernel describing the weights
        :type weight_kernel: ~numpy.ndarray or ~pyNN.random.RandomDistribution
            or int or float or list(int) or list(float) or None
        :param delay_kernel: (optional)
            2D matrix of size shape_kernel describing the delays
        :type delay_kernel: ~numpy.ndarray or ~pyNN.random.RandomDistribution
            or int or float or list(int) or list(float) or None
        :param shape_common: (optional)
            2D shape of common coordinate system (for both pre- and post-,
            usually the input image sizes)
        :type shape_common: list(int) or tuple(int,int) or None
        :param pre_sample_steps_in_post: (optional)
            Sampling steps/jumps for pre-population <=> (stepX, stepY)
        :type pre_sample_steps_in_post: None or list(int) or tuple(int,int)
        :param pre_start_coords_in_post: (optional)
            Starting row/column for pre-population sampling <=> (offX, offY)
        :type pre_start_coords_in_post: None or list(int) or tuple(int,int)
        :param post_sample_steps_in_pre: (optional)
            Sampling steps/jumps for post-population <=> (stepX, stepY)
        :type post_sample_steps_in_pre: None or list(int) or tuple(int,int)
        :param post_start_coords_in_pre: (optional)
            Starting row/column for post-population sampling <=> (offX, offY)
        :type post_start_coords_in_pre: None or list(int) or tuple(int,int)
        :param bool safe:
            Whether to check that weights and delays have valid values.
            If ``False``, this check is skipped.
        :param ~pyNN.space.Space space:
            Currently ignored; for future compatibility.
        :param bool verbose:
            Whether to output extra information about the connectivity to a
            CSV file
        :param callable callback: (ignored)
        """
        super().__init__(safe=safe, callback=callback, verbose=verbose)
        assert space is None, "non-None space unsupported"

        # Get the kernel size
        self._kernel_w = shape_kernel[WIDTH]
        self._kernel_h = shape_kernel[HEIGHT]

        # The half-value used here indicates the half-way array position
        self._hlf_k_w = shape_kernel[WIDTH] // 2
        self._hlf_k_h = shape_kernel[HEIGHT] // 2

        # Cache values for the pre and post sizes
        self._pre_w = shape_pre[WIDTH]
        self._pre_h = shape_pre[HEIGHT]
        self._post_w = shape_post[WIDTH]
        self._post_h = shape_post[HEIGHT]

        # Get the starting coords and step sizes (or defaults if not given)
        if pre_start_coords_in_post is None:
            self._pre_start_w = 0
            self._pre_start_h = 0
        else:
            self._pre_start_w = pre_start_coords_in_post[WIDTH]
            self._pre_start_h = pre_start_coords_in_post[HEIGHT]

        if post_start_coords_in_pre is None:
            self._post_start_w = 0
            self._post_start_h = 0
        else:
            self._post_start_w = post_start_coords_in_pre[WIDTH]
            self._post_start_h = post_start_coords_in_pre[HEIGHT]

        if pre_sample_steps_in_post is None:
            self._pre_step_w = 1
            self._pre_step_h = 1
        else:
            self._pre_step_w = pre_sample_steps_in_post[WIDTH]
            self._pre_step_h = pre_sample_steps_in_post[HEIGHT]

        if post_sample_steps_in_pre is None:
            self._post_step_w = 1
            self._post_step_h = 1
        else:
            self._post_step_w = post_sample_steps_in_pre[WIDTH]
            self._post_step_h = post_sample_steps_in_pre[HEIGHT]

        # Make sure the supplied values are in the correct format
        self._krn_weights = self.__get_kernel_vals(weight_kernel)
        self._krn_delays = self.__get_kernel_vals(delay_kernel)

        self._shape_common = \
            shape_pre if shape_common is None else shape_common
        self._common_w = self._shape_common[WIDTH]
        self._common_h = self._shape_common[HEIGHT]
        self._shape_pre = shape_pre
        self._shape_post = shape_post

        # Create storage for later
        self._post_as_pre: Dict[
            Slice, Tuple[NDArray[integer], NDArray[integer]]] = {}

    def __to_post_coords(
            self, post_vertex_slice: Slice) -> Tuple[
                NDArray[integer], NDArray[integer]]:
        """
        Get a list of possible post-slice coordinates.

        :param ~pacman.model.graphs.common.Slice post_vertex_slice:
        :rtype: tuple(~numpy.ndarray, ~numpy.ndarray)
        """
        post = numpy.arange(
            post_vertex_slice.lo_atom, post_vertex_slice.hi_atom + 1,
            dtype=uint32)
        return numpy.divmod(post, self._post_w)

    def __map_to_pre_coords(
            self, post_r: NDArray[integer], post_c: NDArray[integer]) -> Tuple[
                NDArray[integer], NDArray[integer]]:
        """
        Get a map from post to pre-population coordinates.

        :param ~numpy.ndarray post_r: rows
        :param ~numpy.ndarray post_c: columns
        :rtype: tuple(~numpy.ndarray, ~numpy.ndarray)
        """
        return (self._post_start_h + post_r * self._post_step_h,
                self._post_start_w + post_c * self._post_step_w)

    def __post_as_pre(self, post_vertex_slice: Slice) -> Tuple[
            NDArray[integer], NDArray[integer]]:
        """
        Write post-population coordinates as pre-population coordinates.

        :param ~pacman.model.graphs.common.Slice post_vertex_slice:
        :rtype: tuple(~numpy.ndarray, ~numpy.ndarray)
        """
        # TODO: When slices become hashable, update this code to use them
        # directly as the cache index
        if post_vertex_slice not in self._post_as_pre:
            post_r, post_c = self.__to_post_coords(post_vertex_slice)
            self._post_as_pre[post_vertex_slice] = \
                self.__map_to_pre_coords(post_r, post_c)
        return self._post_as_pre[post_vertex_slice]

    def __pre_as_post(self, pre_r: int, pre_c: int) -> Tuple[int, int]:
        """
        Write pre-population coordinates as post-population coordinates.

        :param int pre_r: row
        :param int pre_c: column
        :rtype: tuple(int,int)
        """
        r = ((pre_r - self._pre_start_h - 1) // self._pre_step_h) + 1
        c = ((pre_c - self._pre_start_w - 1) // self._pre_step_w) + 1
        return (r, c)

<<<<<<< HEAD
    def __get_kernel_vals(
            self, vals: Optional[_Kernel]) -> Optional[ConvolutionKernel]:
=======
    def __get_kernel_vals(self, vals: Union[_Kernel, Weight_Delay_Types]):
>>>>>>> 9b814f53
        """
        Convert kernel values given into the correct format.

        :param vals:
        :type vals: int or float or ~pyNN.random.RandomDistribution
            or ~numpy.ndarray or ConvolutionKernel
        :rtype: ~numpy.ndarray
        """
        if vals is None:
            return None
        if isinstance(vals, list):
            vals = numpy.asarray(vals)
        krn_size = self._kernel_h * self._kernel_w
        krn_shape = (self._kernel_h, self._kernel_w)
        if isinstance(vals, RandomDistribution):
            return numpy.array(vals.next(krn_size)).reshape(krn_shape).view(
                ConvolutionKernel)
        elif numpy.isscalar(vals):
            return numpy.full(krn_shape, vals).view(ConvolutionKernel)
        elif ((isinstance(vals, numpy.ndarray) or
                isinstance(vals, ConvolutionKernel)) and
                vals.shape[HEIGHT] == self._kernel_h and
                vals.shape[WIDTH] == self._kernel_w):
            return vals.view(ConvolutionKernel)
        raise SpynnakerException(
            "Error generating KernelConnector values; if you have supplied "
            "weight and/or delay kernel then ensure they are the same size "
            "as specified by the shape kernel values (height: "
            f"{self._kernel_h} and width: {self._kernel_w}).")

    def __compute_statistics(
<<<<<<< HEAD
            self, weights: Optional[_Weights], delays: Optional[_Delays],
            post_vertex_slice: Slice, n_pre_neurons: int) -> Tuple[
                int, NDArray[uint32], NDArray[uint32], NDArray[floating],
                NDArray[floating]]:
=======
            self, weights: Weight_Types, delays: Delay_Types,
            post_vertex_slice, n_pre_neurons):
>>>>>>> 9b814f53
        """
        Compute the relevant information required for the connections.

        :param weights:
        :type weights: int or float or ~pyNN.random.RandomDistribution or
            ~numpy.ndarray or ConvolutionKernel
        :param delays:
        :type delays: int or float or ~pyNN.random.RandomDistribution or
            ~numpy.ndarray or ConvolutionKernel
        :param ~pacman.model.graphs.common.Slice post_vertex_slice:
        """
        # If __compute_statistics is called more than once, there's
        # no need to get the user-supplied weights and delays again
        if self._krn_weights is None:
            self._krn_weights = self.__get_kernel_vals(weights)
        if self._krn_delays is None:
            self._krn_delays = self.__get_kernel_vals(delays)
        assert self._krn_weights is not None
        assert self._krn_delays is not None

        post_as_pre_r, post_as_pre_c = self.__post_as_pre(post_vertex_slice)
        coords: Dict[int, List[int]] = {}
        hh, hw = self._hlf_k_h, self._hlf_k_w
        all_pre_ids: List[int] = []
        all_post_ids: List[int] = []
        all_delays: List[NDArray[floating]] = []
        all_weights: List[NDArray[floating]] = []
        count = 0
        post_lo = post_vertex_slice.lo_atom

        # Loop over pre-vertices
        for pre_idx in range(n_pre_neurons):
            pre_r, pre_c = divmod(pre_idx, self._pre_w)
            coords[pre_idx] = []

            # Test whether the coordinates should be included based on the
            # step function (in the pre) and skip if not
            if not (((pre_r - self._pre_start_h) % self._pre_step_h == 0) and
                    ((pre_c - self._pre_start_w) % self._pre_step_w == 0)):
                continue

            # Loop over post-vertices
            for post_idx in range(
                    post_vertex_slice.lo_atom, post_vertex_slice.hi_atom + 1):
                # convert to common coord system
                pac_r = post_as_pre_r[post_idx - post_lo]
                pac_c = post_as_pre_c[post_idx - post_lo]

                # now convert common to pre coords
                pap_r, pap_c = self.__pre_as_post(pac_r, pac_c)

                # Obtain coordinates to test against kernel sizes
                dr = pap_r - pre_r
                kr = hh - dr
                dc = pap_c - pre_c
                kc = hw - dc

                if 0 <= kr < self._kernel_h and 0 <= kc < self._kernel_w:
                    if post_idx in coords[pre_idx]:
                        continue
                    coords[pre_idx].append(post_idx)

                    # Store weights, delays and pre/post ids
                    w = self._krn_weights[kr, kc]
                    d = self._krn_delays[kr, kc]

                    count += 1

                    all_pre_ids.append(pre_idx)
                    all_post_ids.append(post_idx)
                    all_delays.append(d)
                    all_weights.append(w)

        # Now the loop is complete, return relevant data
        return (count, numpy.array(all_post_ids, dtype=uint32),
                numpy.array(all_pre_ids, dtype=uint32),
                numpy.array(all_delays), numpy.array(all_weights))

    @overrides(AbstractConnector.get_delay_maximum)
    def get_delay_maximum(self, synapse_info: SynapseInformation) -> float:
        # Use the kernel delays if user has supplied them
        if self._krn_delays is not None:
            return numpy.max(self._krn_delays)

        # I think this is overestimated, but not by much
        n_conns = (
            self._pre_w * self._pre_h * self._kernel_w * self._kernel_h)

        # if not then use the values that came in
        return self._get_delay_maximum(
            synapse_info.delays, n_conns, synapse_info)

    @overrides(AbstractConnector.get_delay_minimum)
    def get_delay_minimum(self, synapse_info: SynapseInformation) -> float:
        # Use the kernel delays if user has supplied them
        if self._krn_delays is not None:
            return numpy.min(self._krn_delays)

        # I think this is overestimated, but not by much
        n_conns = (
            self._pre_w * self._pre_h * self._kernel_w * self._kernel_h)

        # if not then use the values that came in
        return self._get_delay_minimum(
            synapse_info.delays, n_conns, synapse_info)

    @overrides(AbstractConnector.get_delay_variance)
    def get_delay_variance(
            self, delays: WD, synapse_info: SynapseInformation) -> float:
        if self._krn_delays is not None:
            return float(numpy.var(self._krn_delays))
        return super().get_delay_variance(delays, synapse_info)

    @overrides(AbstractConnector.get_n_connections_from_pre_vertex_maximum)
    def get_n_connections_from_pre_vertex_maximum(
            self, n_post_atoms: int, synapse_info,
            min_delay=None, max_delay=None) -> int:
        return numpy.clip(self._kernel_h * self._kernel_w, 0, n_post_atoms)

    @overrides(AbstractConnector.get_n_connections_to_post_vertex_maximum)
    def get_n_connections_to_post_vertex_maximum(self, synapse_info) -> int:
        return numpy.clip(self._kernel_h * self._kernel_w, 0, 255)

    @overrides(AbstractConnector.get_weight_maximum)
    def get_weight_maximum(self, synapse_info: SynapseInformation) -> float:
        # Use the kernel weights if user has supplied them
        if self._krn_weights is not None:
            return numpy.max(self._krn_weights)

        # I think this is overestimated, but not by much
        n_conns = self._pre_w * self._pre_h * self._kernel_w * self._kernel_h
        return self._get_weight_maximum(
            synapse_info.weights, n_conns, synapse_info)

    @overrides(AbstractConnector.get_weight_mean)
    def get_weight_mean(
            self, weights: WD, synapse_info: SynapseInformation) -> float:
        # Use the kernel weights if user has supplied them
        if self._krn_weights is not None:
            return float(numpy.mean(self._krn_weights))
        return super().get_weight_mean(weights, synapse_info)

    @overrides(AbstractConnector.get_weight_variance)
<<<<<<< HEAD
    def get_weight_variance(
            self, weights: WD, synapse_info: SynapseInformation) -> float:
=======
    def get_weight_variance(self, weights: Weight_Types, synapse_info):
>>>>>>> 9b814f53
        # Use the kernel weights if user has supplied them
        if self._krn_weights is not None:
            return float(numpy.var(self._krn_weights))
        return super().get_weight_variance(weights, synapse_info)

    def __repr__(self):
        return \
            f"KernelConnector(shape_kernel[{self._kernel_w},{self._kernel_h}])"

    @overrides(AbstractGenerateConnectorOnHost.create_synaptic_block)
    def create_synaptic_block(
            self, post_slices, post_vertex_slice: Slice, synapse_type,
            synapse_info: SynapseInformation) -> NDArray:
        (n_connections, all_post, all_pre_in_range, all_pre_in_range_delays,
         all_pre_in_range_weights) = self.__compute_statistics(
            synapse_info.weights, synapse_info.delays, post_vertex_slice,
            synapse_info.n_pre_neurons)

        syn_dtypes = AbstractConnector.NUMPY_SYNAPSES_DTYPE

        if n_connections <= 0:
            return numpy.zeros(0, dtype=syn_dtypes)

        # 0 for exc, 1 for inh
        syn_type = numpy.array(all_pre_in_range_weights < 0)
        block = numpy.zeros(n_connections, dtype=syn_dtypes)
        block["source"] = all_pre_in_range
        block["target"] = all_post
        block["weight"] = all_pre_in_range_weights
        block["delay"] = all_pre_in_range_delays
        block["synapse_type"] = syn_type.astype('uint8')
        return block

    @property
    @overrides(AbstractGenerateConnectorOnMachine.gen_connector_id)
    def gen_connector_id(self) -> int:
        return ConnectorIDs.KERNEL_CONNECTOR.value

    @overrides(AbstractGenerateConnectorOnMachine.gen_connector_params)
    def gen_connector_params(self) -> NDArray[uint32]:
        data = numpy.array([
            shape2word(self._common_w, self._common_h),
            shape2word(self._pre_w, self._pre_h),
            shape2word(self._post_w, self._post_h),
            shape2word(self._pre_start_w, self._pre_start_h),
            shape2word(self._post_start_w, self._post_start_h),
            shape2word(self._pre_step_w, self._pre_step_h),
            shape2word(self._post_step_w, self._post_step_h),
            shape2word(self._kernel_w, self._kernel_h),
            shape2word(int(self._krn_weights is not None),
                       int(self._krn_delays is not None))], dtype=uint32)
        extra_data = []
        if self._krn_weights is not None:
            extra_data.append(DataType.S1615.encode_as_numpy_int_array(
                self._krn_weights.flatten()))
        if self._krn_delays is not None:
            extra_data.append(DataType.S1615.encode_as_numpy_int_array(
                self._krn_delays.flatten()))

        if extra_data:
            return numpy.concatenate((data, *extra_data))
        return data

    @property
    @overrides(
        AbstractGenerateConnectorOnMachine.gen_connector_params_size_in_bytes)
    def gen_connector_params_size_in_bytes(self) -> int:
        return N_KERNEL_PARAMS * BYTES_PER_WORD

    @overrides(AbstractGenerateConnectorOnMachine.get_connected_vertices)
    def get_connected_vertices(
            self, s_info: SynapseInformation, source_vertex, target_vertex):
        src_splitter = source_vertex.splitter
        return [
            (t_vert,
             [s_vert for s_vert in src_splitter.get_out_going_vertices(
                 SPIKE_PARTITION_ID) if self.__connects(s_vert, t_vert)])
            for t_vert in target_vertex.splitter.get_in_coming_vertices(
                SPIKE_PARTITION_ID)]

    def __connects(self, src_machine_vertex: MachineVertex,
                   dest_machine_vertex: MachineVertex) -> bool:
        # If the pre- and post-slices are not 2-dimensional slices, we have
        # to let them pass
        pre_slice = src_machine_vertex.vertex_slice
        post_slice = dest_machine_vertex.vertex_slice
        if (pre_slice.shape is None or len(pre_slice.shape) != 2 or
                post_slice.shape is None or len(post_slice.shape) != 2):
            return True

        pre_slice_x = pre_slice.get_slice(0)
        pre_slice_y = pre_slice.get_slice(1)
        post_slice_x = post_slice.get_slice(0)
        post_slice_y = post_slice.get_slice(1)

        min_pre_x = post_slice_x.start - self._hlf_k_w
        max_pre_x = (post_slice_x.stop + self._hlf_k_w) - 1
        min_pre_y = post_slice_y.start - self._hlf_k_h
        max_pre_y = (post_slice_y.stop + self._hlf_k_h) - 1

        # No part of the pre square overlaps the post-square, don't connect
        if (pre_slice_x.stop <= min_pre_x or
                pre_slice_x.start > max_pre_x or
                pre_slice_y.stop <= min_pre_y or
                pre_slice_y.start > max_pre_y):
            return False

        # Otherwise, they do
        return True<|MERGE_RESOLUTION|>--- conflicted
+++ resolved
@@ -13,24 +13,18 @@
 # limitations under the License.
 from __future__ import annotations
 import numpy
-<<<<<<< HEAD
-from numpy import ndarray, integer, uint32, floating
+from numpy import floating, integer, ndarray, uint32
 from numpy.typing import NDArray
+from pyNN.random import RandomDistribution
+from pyNN.space import Space
 from typing import Dict, List, Optional, Tuple, Union, TYPE_CHECKING
 from typing_extensions import TypeAlias
-from pyNN.random import RandomDistribution
-from pyNN.space import Space
-=======
-from numpy.typing import NDArray
-from typing import List, Union
-from typing_extensions import TypeAlias
->>>>>>> 9b814f53
 from spinn_utilities.overrides import overrides
 from pacman.model.graphs.machine import MachineVertex
 from pacman.model.graphs.common import Slice
 from spinn_front_end_common.interface.ds import DataType
 from spinn_front_end_common.utilities.constants import BYTES_PER_WORD
-from .abstract_connector import AbstractConnector, WD
+from .abstract_connector import AbstractConnector
 from spynnaker.pyNN.exceptions import SpynnakerException
 from spynnaker.pyNN.types import (
     Delay_Types, Weight_Delay_Types, Weight_Types)
@@ -41,10 +35,8 @@
 from spynnaker.pyNN.utilities.constants import SPIKE_PARTITION_ID
 if TYPE_CHECKING:
     from spynnaker.pyNN.models.neural_projections.synapse_information import (
-        SynapseInformation, _Weights, _Delays)
+        SynapseInformation)
     _TwoD: TypeAlias = Union[List[int], Tuple[int, int]]
-    _Kernel: TypeAlias = Union[
-        float, int, List[float], NDArray[floating], RandomDistribution]
 
 _Kernel: TypeAlias = Union[
     float, int, List[float], NDArray[numpy.floating], RandomDistribution]
@@ -88,7 +80,6 @@
         "_post_as_pre")
 
     def __init__(
-<<<<<<< HEAD
             self, shape_pre: _TwoD, shape_post: _TwoD, shape_kernel: _TwoD,
             weight_kernel: Optional[_Kernel] = None,
             delay_kernel: Optional[_Kernel] = None,
@@ -99,14 +90,6 @@
             post_start_coords_in_pre: Optional[_TwoD] = None,
             safe: bool = True, space: Optional[Space] = None,
             verbose: bool = False, callback: None = None):
-=======
-            self, shape_pre, shape_post, shape_kernel,
-            weight_kernel: _Kernel = None, delay_kernel: _Kernel = None,
-            shape_common=None,
-            pre_sample_steps_in_post=None, pre_start_coords_in_post=None,
-            post_sample_steps_in_pre=None, post_start_coords_in_pre=None,
-            safe=True, space=None, verbose=False, callback=None):
->>>>>>> 9b814f53
         """
         :param shape_pre:
             2D shape of the pre-population (rows/height, columns/width, usually
@@ -268,12 +251,8 @@
         c = ((pre_c - self._pre_start_w - 1) // self._pre_step_w) + 1
         return (r, c)
 
-<<<<<<< HEAD
-    def __get_kernel_vals(
-            self, vals: Optional[_Kernel]) -> Optional[ConvolutionKernel]:
-=======
-    def __get_kernel_vals(self, vals: Union[_Kernel, Weight_Delay_Types]):
->>>>>>> 9b814f53
+    def __get_kernel_vals(self, vals: Optional[Union[
+            _Kernel, Weight_Delay_Types]]) -> Optional[ConvolutionKernel]:
         """
         Convert kernel values given into the correct format.
 
@@ -305,15 +284,11 @@
             f"{self._kernel_h} and width: {self._kernel_w}).")
 
     def __compute_statistics(
-<<<<<<< HEAD
-            self, weights: Optional[_Weights], delays: Optional[_Delays],
-            post_vertex_slice: Slice, n_pre_neurons: int) -> Tuple[
+            self, weights: Optional[Weight_Types],
+            delays: Optional[Delay_Types], post_vertex_slice: Slice,
+            n_pre_neurons: int) -> Tuple[
                 int, NDArray[uint32], NDArray[uint32], NDArray[floating],
                 NDArray[floating]]:
-=======
-            self, weights: Weight_Types, delays: Delay_Types,
-            post_vertex_slice, n_pre_neurons):
->>>>>>> 9b814f53
         """
         Compute the relevant information required for the connections.
 
@@ -457,12 +432,8 @@
         return super().get_weight_mean(weights, synapse_info)
 
     @overrides(AbstractConnector.get_weight_variance)
-<<<<<<< HEAD
-    def get_weight_variance(
-            self, weights: WD, synapse_info: SynapseInformation) -> float:
-=======
-    def get_weight_variance(self, weights: Weight_Types, synapse_info):
->>>>>>> 9b814f53
+    def get_weight_variance(self, weights: Weight_Types,
+                            synapse_info: SynapseInformation) -> float:
         # Use the kernel weights if user has supplied them
         if self._krn_weights is not None:
             return float(numpy.var(self._krn_weights))
