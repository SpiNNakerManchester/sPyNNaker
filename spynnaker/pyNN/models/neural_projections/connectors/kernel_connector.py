--- conflicted
+++ resolved
@@ -14,21 +14,12 @@
 # along with this program.  If not, see <http://www.gnu.org/licenses/>.
 
 import numpy
-<<<<<<< HEAD
 from pyNN.random import RandomDistribution
 from spinn_utilities.overrides import overrides
 from data_specification.enums.data_type import DataType
 from spinn_front_end_common.utilities.constants import BYTES_PER_WORD
 from spynnaker.pyNN.exceptions import SpynnakerException
 from .abstract_connector import AbstractConnector
-=======
-from spinn_utilities.overrides import overrides
-from data_specification.enums.data_type import DataType
-from spinn_front_end_common.utilities.constants import BYTES_PER_WORD
-from pyNN.random import RandomDistribution
-from .abstract_connector import AbstractConnector
-from spynnaker.pyNN.exceptions import SpynnakerException
->>>>>>> 6cd54837
 from .abstract_generate_connector_on_machine import (
     AbstractGenerateConnectorOnMachine, ConnectorIDs, PARAM_TYPE_KERNEL)
 
@@ -50,15 +41,9 @@
     Where the pre- and post-synaptic populations are considered as a 2D\
     array. Connect every post(row, col) neuron to many pre(row, col, kernel)\
     through a (kernel) set of weights and/or delays.
-<<<<<<< HEAD
 
     .. admonition:: TODO
 
-=======
-
-    .. admonition:: TODO
-
->>>>>>> 6cd54837
         Should these include `allow_self_connections` and `with_replacement`?
     """
 
@@ -80,11 +65,11 @@
         :type shape_kernel: list(int) or tuple(int,int)
         :param weight_kernel: (optional)
             2D matrix of size shape_kernel describing the weights
-        :type weight_kernel: ~numpy.ndarray or ~pyNN.random.NumpyRNG \
+        :type weight_kernel: ~numpy.ndarray or ~pyNN.random.NumpyRNG
             or int or float or list(int) or list(float) or None
         :param delay_kernel: (optional)
             2D matrix of size shape_kernel describing the delays
-        :type delay_kernel: ~numpy.ndarray or ~pyNN.random.NumpyRNG \
+        :type delay_kernel: ~numpy.ndarray or ~pyNN.random.NumpyRNG
             or int or float or list(int) or list(float) or None
         :param shape_common: (optional)
             2D shape of common coordinate system (for both pre and post,
@@ -166,11 +151,7 @@
         # Create storage for later
         self._post_as_pre = {}
 
-<<<<<<< HEAD
-    def to_post_coords(self, post_vertex_slice):
-=======
     def __to_post_coords(self, post_vertex_slice):
->>>>>>> 6cd54837
         """ Get a list of possible post-slice coordinates.
 
         :param ~pacman.model.graphs.common.Slice post_vertex_slice:
@@ -180,11 +161,7 @@
             post_vertex_slice.lo_atom, post_vertex_slice.hi_atom + 1)
         return numpy.divmod(post, self._post_w)
 
-<<<<<<< HEAD
-    def map_to_pre_coords(self, post_r, post_c):
-=======
     def __map_to_pre_coords(self, post_r, post_c):
->>>>>>> 6cd54837
         """ Get a map from post to pre coords.
 
         :param ~numpy.ndarray post_r: rows
@@ -194,40 +171,18 @@
         return (self._post_start_h + post_r * self._post_step_h,
                 self._post_start_w + post_c * self._post_step_w)
 
-<<<<<<< HEAD
-    def post_as_pre(self, post_vertex_slice):
-=======
     def __post_as_pre(self, post_vertex_slice):
->>>>>>> 6cd54837
         """ Write post coords as pre coords.
 
         :param ~pacman.model.graphs.common.Slice post_vertex_slice:
         :rtype: tuple(~numpy.ndarray, ~numpy.ndarray)
         """
-<<<<<<< HEAD
-=======
-        # TODO: When slices become hashable, update this code to use them
-        # directly as the cache index
->>>>>>> 6cd54837
-        if str(post_vertex_slice) not in self._post_as_pre:
+        if post_vertex_slice not in self._post_as_pre:
             post_r, post_c = self.__to_post_coords(post_vertex_slice)
-            self._post_as_pre[str(post_vertex_slice)] = \
+            self._post_as_pre[post_vertex_slice] = \
                 self.__map_to_pre_coords(post_r, post_c)
-        return self._post_as_pre[str(post_vertex_slice)]
-
-<<<<<<< HEAD
-    def pre_as_post(self, coords):
-        """ Write pre coords as post coords.
-
-        :param tuple(int,int) coords: row, column
-        :rtype: tuple(int,int)
-        """
-        r = ((coords[HEIGHT] - self._pre_start_h - 1) // self._pre_step_h) + 1
-        c = ((coords[WIDTH] - self._pre_start_w - 1) // self._pre_step_w) + 1
-        return (r, c)
-
-    def get_kernel_vals(self, vals):
-=======
+        return self._post_as_pre[post_vertex_slice]
+
     def __pre_as_post(self, pre_r, pre_c):
         """ Write pre coords as post coords.
 
@@ -240,11 +195,10 @@
         return (r, c)
 
     def __get_kernel_vals(self, vals):
->>>>>>> 6cd54837
         """ Convert kernel values given into the correct format.
 
         :param vals:
-        :type vals: int or float or ~pyNN.random.NumpyRNG or ~numpy.ndarray\
+        :type vals: int or float or ~pyNN.random.NumpyRNG or ~numpy.ndarray
             or ConvolutionKernel
         :rtype: ~numpy.ndarray
         """
@@ -267,28 +221,20 @@
             "weight and/or delay kernel then ensure they are the same size "
             "as specified by the shape kernel values.")
 
-<<<<<<< HEAD
-    def compute_statistics(
-=======
     def __compute_statistics(
->>>>>>> 6cd54837
             self, weights, delays, pre_vertex_slice, post_vertex_slice):
         """ Compute the relevant information required for the connections.
 
         :param weights:
-        :type weights: int or float or ~pyNN.random.NumpyRNG or \
+        :type weights: int or float or ~pyNN.random.NumpyRNG or
             ~numpy.ndarray or ConvolutionKernel
         :param delays:
-        :type delays: int or float or ~pyNN.random.NumpyRNG or ~numpy.ndarray\
+        :type delays: int or float or ~pyNN.random.NumpyRNG or ~numpy.ndarray
             or ConvolutionKernel
         :param ~pacman.model.graphs.common.Slice pre_vertex_slice:
         :param ~pacman.model.graphs.common.Slice post_vertex_slice:
         """
-<<<<<<< HEAD
-        # If compute_statistics is called more than once, there's
-=======
         # If __compute_statistics is called more than once, there's
->>>>>>> 6cd54837
         # no need to get the user-supplied weights and delays again
         if self._krn_weights is None:
             self._krn_weights = self.__get_kernel_vals(weights)
