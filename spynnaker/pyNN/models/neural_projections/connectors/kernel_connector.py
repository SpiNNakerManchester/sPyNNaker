--- conflicted
+++ resolved
@@ -12,7 +12,6 @@
 #
 # You should have received a copy of the GNU General Public License
 # along with this program.  If not, see <http://www.gnu.org/licenses/>.
-
 import numpy
 from spinn_utilities.overrides import overrides
 from data_specification.enums.data_type import DataType
@@ -98,13 +97,8 @@
             CSV file
         :param callable callback: (ignored)
         """
-<<<<<<< HEAD
         super().__init__(safe=safe, callback=callback, verbose=verbose)
-=======
-        super(KernelConnector, self).__init__(
-            safe=safe, callback=callback, verbose=verbose)
         assert space is None, "non-None space unsupported"
->>>>>>> ad3a5111
 
         # Get the kernel size
         self._kernel_w = shape_kernel[WIDTH]
