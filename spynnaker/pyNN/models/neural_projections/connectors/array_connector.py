--- conflicted
+++ resolved
@@ -39,78 +39,6 @@
         self._array_dims = dims
 
     @overrides(AbstractConnector.get_delay_maximum)
-<<<<<<< HEAD
-    def get_delay_maximum(self, delays):
-        n_connections_max = self._n_pre_neurons * self._n_post_neurons
-        return self._get_delay_maximum(delays, n_connections_max)
-
-    @overrides(AbstractConnector.get_delay_variance)
-    def get_delay_variance(
-            self, delays, pre_slices, pre_slice_index, post_slices,
-            post_slice_index, pre_vertex_slice, post_vertex_slice):
-        return self._get_delay_variance(delays, None)
-
-    def _get_n_connections(self, pre_vertex_slice, post_vertex_slice):
-        pre_neurons = self._array[0]
-        post_neurons = self._array[1]
-        self._pre_neurons_slice = numpy.empty(0, numpy.uint32)
-        self._post_neurons_slice = numpy.empty(0, numpy.uint32)
-        for i in range(pre_neurons.size):
-            if ((pre_neurons[i] >= pre_vertex_slice.lo_atom) and
-                    (pre_neurons[i] <= pre_vertex_slice.hi_atom) and
-                    (post_neurons[i] >= post_vertex_slice.lo_atom) and
-                    (post_neurons[i] <= post_vertex_slice.hi_atom)):
-                self._pre_neurons_slice = numpy.append(
-                    self._pre_neurons_slice, pre_neurons[i])
-                self._post_neurons_slice = numpy.append(
-                    self._post_neurons_slice, post_neurons[i])
-
-        n_connections = self._pre_neurons_slice.size
-        return n_connections
-
-    @overrides(AbstractConnector.get_n_connections_from_pre_vertex_maximum)
-    def get_n_connections_from_pre_vertex_maximum(
-            self, delays, pre_slices, pre_slice_index, post_slices,
-            post_slice_index, pre_vertex_slice, post_vertex_slice,
-            min_delay=None, max_delay=None):
-        n_connections = self._get_n_connections(
-            pre_vertex_slice, post_vertex_slice)
-
-        return self._get_n_connections_from_pre_vertex_with_delay_maximum(
-            delays, self._n_pre_neurons * self._n_post_neurons,
-            n_connections, None, min_delay, max_delay)
-
-    @overrides(AbstractConnector.get_n_connections_to_post_vertex_maximum)
-    def get_n_connections_to_post_vertex_maximum(
-            self, pre_slices, pre_slice_index, post_slices,
-            post_slice_index, pre_vertex_slice, post_vertex_slice):
-        return self._get_n_connections(
-            pre_vertex_slice, post_vertex_slice)
-
-    @overrides(AbstractConnector.get_weight_mean)
-    def get_weight_mean(
-            self, weights, pre_slices, pre_slice_index, post_slices,
-            post_slice_index, pre_vertex_slice, post_vertex_slice):
-        return self._get_weight_mean(weights, None)
-
-    @overrides(AbstractConnector.get_weight_maximum)
-    def get_weight_maximum(
-            self, weights, pre_slices, pre_slice_index, post_slices,
-            post_slice_index, pre_vertex_slice, post_vertex_slice):
-        n_connections = self._get_n_connections(
-            pre_vertex_slice, post_vertex_slice)
-        return self._get_weight_maximum(weights, n_connections, None)
-
-    @overrides(AbstractConnector.get_weight_variance)
-    def get_weight_variance(
-            self, weights, pre_slices, pre_slice_index, post_slices,
-            post_slice_index, pre_vertex_slice, post_vertex_slice):
-        return self._get_weight_variance(weights, None)
-
-    @overrides(AbstractConnector.generate_on_machine)
-    def generate_on_machine(self, weights, delays):
-        return False
-=======
     def get_delay_maximum(self):
         return self._get_delay_maximum(len(self._array))
 
@@ -138,7 +66,6 @@
     @overrides(AbstractConnector.get_weight_maximum)
     def get_weight_maximum(self):
         return self._get_weight_maximum(self._n_total_connections)
->>>>>>> 7d32c298
 
     @overrides(AbstractConnector.create_synaptic_block)
     def create_synaptic_block(
@@ -162,19 +89,10 @@
         # Feed the arrays calculated above into the block structure
         block = numpy.zeros(
             n_connections, dtype=AbstractConnector.NUMPY_SYNAPSES_DTYPE)
-<<<<<<< HEAD
-        block["source"] = source
-        block["target"] = target
+        block["source"] = pre_neurons
+        block["target"] = post_neurons
         block["weight"] = self._generate_weights(weights, n_connections, None)
         block["delay"] = self._generate_delays(delays, n_connections, None)
-=======
-        block["source"] = pre_neurons
-        block["target"] = post_neurons
-        block["weight"] = self._generate_weights(
-            self._weights, n_connections, None)
-        block["delay"] = self._generate_delays(
-            self._delays, n_connections, None)
->>>>>>> 7d32c298
         block["synapse_type"] = synapse_type
         return block
 
