--- conflicted
+++ resolved
@@ -18,14 +18,8 @@
             self, array,
             safe=True, callback=None, verbose=False):
         """
-<<<<<<< HEAD
-
-        :param `integer` array:
+        :param array:
             An explicit boolean matrix that specifies the connections
-=======
-        :param array:
-            A (numpy) array of integers that specifies the connections
->>>>>>> e0aa35fa
             between the pre- and post-populations
             (see PyNN documentation)
         """
