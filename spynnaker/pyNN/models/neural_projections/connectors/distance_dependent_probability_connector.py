--- conflicted
+++ resolved
@@ -193,14 +193,9 @@
 
     @overrides(AbstractGenerateConnectorOnHost.create_synaptic_block)
     def create_synaptic_block(
-<<<<<<< HEAD
-            self, post_slices, post_vertex_slice, synapse_type, synapse_info):
-        probs = self.__probs[:, post_vertex_slice.get_raster_ids()].reshape(-1)
-=======
             self, post_slices, post_vertex_slice: Slice, synapse_type: int,
             synapse_info: SynapseInformation) -> NDArray:
-        probs = self._probs[:, post_vertex_slice.as_slice].reshape(-1)
->>>>>>> 8c7b0d6b
+        probs = self._probs[:, post_vertex_slice.get_raster_ids()].reshape(-1)
         n_items = synapse_info.n_pre_neurons * post_vertex_slice.n_atoms
         items = self.__rng.next(n_items)
 
