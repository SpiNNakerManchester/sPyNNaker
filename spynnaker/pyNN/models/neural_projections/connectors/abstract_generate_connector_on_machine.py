--- conflicted
+++ resolved
@@ -44,12 +44,9 @@
     ALL_TO_ALL_CONNECTOR = 1
     FIXED_PROBABILITY_CONNECTOR = 2
     FIXED_TOTAL_NUMBER_CONNECTOR = 3
-<<<<<<< HEAD
     FIXED_NUMBER_PRE_CONNECTOR = 4
     FIXED_NUMBER_POST_CONNECTOR = 5
-=======
-    KERNEL_CONNECTOR = 4
->>>>>>> 529d5e3f
+    KERNEL_CONNECTOR = 6
 
 
 class AbstractGenerateConnectorOnMachine(with_metaclass(
