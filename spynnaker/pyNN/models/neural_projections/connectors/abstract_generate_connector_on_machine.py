# Copyright (c) 2017 The University of Manchester
#
# Licensed under the Apache License, Version 2.0 (the "License");
# you may not use this file except in compliance with the License.
# You may obtain a copy of the License at
#
#     https://www.apache.org/licenses/LICENSE-2.0
#
# Unless required by applicable law or agreed to in writing, software
# distributed under the License is distributed on an "AS IS" BASIS,
# WITHOUT WARRANTIES OR CONDITIONS OF ANY KIND, either express or implied.
# See the License for the specific language governing permissions and
# limitations under the License.
from __future__ import annotations
from abc import abstractmethod
from enum import Enum
import numpy
from numpy import uint32
from numpy.typing import NDArray
from typing import TYPE_CHECKING
from spinn_utilities.abstract_base import AbstractBase
from spinn_utilities.overrides import overrides
from pacman.model.graphs.application import ApplicationEdge
from spynnaker.pyNN.models.neural_projections.connectors import (
    AbstractConnector)
from spynnaker.pyNN.exceptions import SynapticConfigurationException
from spynnaker.pyNN.models.common.param_generator_data import (
    param_generator_params, param_generator_params_size_in_bytes,
    param_generator_id, is_param_generatable)
from spynnaker.pyNN.types import (Delay_Types, Weight_Types)
from .abstract_generate_connector_on_host import (
    AbstractGenerateConnectorOnHost)
from pyNN.random import RandomDistribution
from spynnaker.pyNN.utilities.utility_calls import check_rng
if TYPE_CHECKING:
    from spynnaker.pyNN.models.neural_projections import SynapseInformation
    from .connection_types import WD


# Hashes of the connection generators supported by the synapse expander
class ConnectorIDs(Enum):
    ONE_TO_ONE_CONNECTOR = 0
    ALL_TO_ALL_CONNECTOR = 1
    FIXED_PROBABILITY_CONNECTOR = 2
    FIXED_TOTAL_NUMBER_CONNECTOR = 3
    FIXED_NUMBER_PRE_CONNECTOR = 4
    FIXED_NUMBER_POST_CONNECTOR = 5
    KERNEL_CONNECTOR = 6


class AbstractGenerateConnectorOnMachine(
        AbstractConnector, metaclass=AbstractBase):
    """
    Indicates that the connectivity can be generated on the machine.
    """

    __slots__ = ()

    @overrides(AbstractConnector.validate_connection)
    def validate_connection(
            self, application_edge: ApplicationEdge,
            synapse_info: SynapseInformation):
        # If we can't generate on machine, we must be able to generate on host
        if not self.generate_on_machine(
                synapse_info.weights, synapse_info.delays):
            if not isinstance(self, AbstractGenerateConnectorOnHost):
                raise SynapticConfigurationException(
                    "The parameters of this connection do not allow it to be"
                    " generated on the machine, but the connector cannot"
                    " be generated on host!")

<<<<<<< HEAD
    def generate_on_machine(self, weights: WD, delays: WD) -> bool:
=======
    def generate_on_machine(
            self, weights: Weight_Types, delays: Delay_Types):
>>>>>>> 9b814f53
        """
        Determine if this instance can generate on the machine.

        Default implementation returns True if the weights and delays can
        be generated on the machine

        :param weights:
        :type weights: ~numpy.ndarray or ~pyNN.random.RandomDistribution
            or int or float or list(int) or list(float)
        :param delays:
        :type delays: ~numpy.ndarray or ~pyNN.random.RandomDistribution
            or int or float or list(int) or list(float)
        :rtype: bool
        """
        if (not is_param_generatable(weights) or
                not is_param_generatable(delays)):
            return False
        if isinstance(weights, RandomDistribution):
            check_rng(weights.rng, "RandomDistribution in weight")
        if isinstance(delays, RandomDistribution):
            check_rng(delays.rng, "RandomDistribution in delay")
        return True

    def gen_weights_id(self, weights: WD) -> int:
        """
        Get the id of the weight generator on the machine.

        :param weights:
        :type weights: ~pyNN.random.RandomDistribtuion or int or float
        :rtype: int
        """
        return param_generator_id(weights)

    def gen_weights_params(self, weights: WD) -> NDArray[uint32]:
        """
        Get the parameters of the weight generator on the machine.

        :param weights:
        :type weights: ~pyNN.random.RandomDistribution or int or float
        :rtype: ~numpy.ndarray(~numpy.uint32)
        """
        return param_generator_params(weights)

    def gen_weight_params_size_in_bytes(self, weights) -> int:
        """
        The size of the weight parameters in bytes.

        :param weights:
        :type weights: ~pyNN.random.RandomDistribution or int or float
        :rtype: int
        """
        return param_generator_params_size_in_bytes(weights)

    def gen_delays_id(self, delays: WD) -> int:
        """
        Get the id of the delay generator on the machine.

        :param delays:
        :type delays: ~pyNN.random.RandomDistribution or int or float
        :rtype: int
        """
        return param_generator_id(delays)

    def gen_delay_params(self, delays: WD) -> NDArray[uint32]:
        """
        Get the parameters of the delay generator on the machine.

        :param delays:
        :type delays: ~pyNN.random.RandomDistribution or int or float
        :rtype: ~numpy.ndarray(~numpy.uint32)
        """
        return param_generator_params(delays)

    def gen_delay_params_size_in_bytes(self, delays: WD) -> int:
        """
        The size of the delay parameters in bytes.

        :param delays:
        :type delays: ~pyNN.random.RandomDistribution  or int or float
        :rtype: int
        """
        return param_generator_params_size_in_bytes(delays)

    @property
    @abstractmethod
    def gen_connector_id(self) -> int:
        """
        The ID of the connection generator on the machine.

        :rtype: int
        """
        raise NotImplementedError

    def gen_connector_params(self) -> NDArray[uint32]:
        """
        Get the parameters of the on machine generation.

        :rtype: ~numpy.ndarray(uint32)
        """
        # pylint: disable=unused-argument
        return numpy.zeros(0, dtype="uint32")

    @property
    def gen_connector_params_size_in_bytes(self) -> int:
        """
        The size of the connector parameters, in bytes.

        :rtype: int
        """
        return 0<|MERGE_RESOLUTION|>--- conflicted
+++ resolved
@@ -34,7 +34,6 @@
 from spynnaker.pyNN.utilities.utility_calls import check_rng
 if TYPE_CHECKING:
     from spynnaker.pyNN.models.neural_projections import SynapseInformation
-    from .connection_types import WD
 
 
 # Hashes of the connection generators supported by the synapse expander
@@ -69,12 +68,8 @@
                     " generated on the machine, but the connector cannot"
                     " be generated on host!")
 
-<<<<<<< HEAD
-    def generate_on_machine(self, weights: WD, delays: WD) -> bool:
-=======
     def generate_on_machine(
-            self, weights: Weight_Types, delays: Delay_Types):
->>>>>>> 9b814f53
+            self, weights: Weight_Types, delays: Delay_Types) -> bool:
         """
         Determine if this instance can generate on the machine.
 
