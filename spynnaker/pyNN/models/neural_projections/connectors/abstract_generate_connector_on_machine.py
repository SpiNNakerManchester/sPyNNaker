--- conflicted
+++ resolved
@@ -16,39 +16,16 @@
 from enum import Enum
 import numpy
 from spinn_utilities.abstract_base import abstractproperty, AbstractBase
-<<<<<<< HEAD
-from spynnaker.pyNN.utilities import utility_calls
-from spynnaker.pyNN.models.neural_projections.connectors import (
-    AbstractConnector)
-from spynnaker.pyNN.models.common.param_generator_data import (
-    param_generator_params, param_generator_params_size_in_bytes,
-    param_generator_id, is_param_generatable)
-=======
 from spinn_utilities.overrides import overrides
-from data_specification.enums.data_type import DataType
-from spinn_front_end_common.utilities.constants import BYTES_PER_WORD
 from spynnaker.pyNN.utilities import utility_calls
 from spynnaker.pyNN.models.neural_projections.connectors import (
     AbstractConnector)
 from spynnaker.pyNN.exceptions import SynapticConfigurationException
+from spynnaker.pyNN.models.common.param_generator_data import (
+    param_generator_params, param_generator_params_size_in_bytes,
+    param_generator_id, is_param_generatable)
 from .abstract_generate_connector_on_host import (
     AbstractGenerateConnectorOnHost)
-
-# Hash of the constant parameter generator
-PARAM_TYPE_CONSTANT_ID = 0
-
-# Hashes of the parameter generators supported by the synapse expander
-PARAM_TYPE_BY_NAME = {
-    "uniform": 1,
-    "uniform_int": 1,
-    "normal": 2,
-    "normal_clipped": 3,
-    "normal_clipped_to_boundary": 4,
-    "exponential": 5
-}
-
-PARAM_TYPE_KERNEL = 6
->>>>>>> 804cc0dd
 
 
 # Hashes of the connection generators supported by the synapse expander
@@ -80,8 +57,6 @@
         super().__init__(safe=safe, callback=callback, verbose=verbose)
         self.__connector_seed = dict()
 
-<<<<<<< HEAD
-=======
     @overrides(AbstractConnector.validate_connection)
     def validate_connection(self, application_edge, synapse_info):
         # If we can't generate on machine, we must be able to generate on host
@@ -93,31 +68,6 @@
                     " generated on the machine, but the connector cannot"
                     " be generated on host!")
 
-    def _generate_lists_on_machine(self, values):
-        """ Checks if the connector should generate lists on machine rather\
-            than trying to generate the connectivity data on host, based on\
-            the types of the weights and/or delays
-
-        :param values:
-        :type values: int or ~pyNN.random.NumpyRNG
-        :rtype: bool
-        """
-        # Strings (i.e. for distance-dependent weights/delays) not supported
-        if isinstance(values, str):
-            return False
-
-        # Scalars are fine on the machine
-        if numpy.isscalar(values):
-            return True
-
-        # Only certain types of random distributions are supported for\
-        # generation on the machine
-        if isinstance(values, RandomDistribution):
-            return values.name in PARAM_TYPE_BY_NAME
-
-        return False
-
->>>>>>> 804cc0dd
     def _get_connector_seed(self, pre_vertex_slice, post_vertex_slice, rng):
         """ Get the seed of the connector for a given pre-post pairing
 
