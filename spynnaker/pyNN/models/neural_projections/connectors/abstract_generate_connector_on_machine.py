# Copyright (c) 2017-2019 The University of Manchester
#
# This program is free software: you can redistribute it and/or modify
# it under the terms of the GNU General Public License as published by
# the Free Software Foundation, either version 3 of the License, or
# (at your option) any later version.
#
# This program is distributed in the hope that it will be useful,
# but WITHOUT ANY WARRANTY; without even the implied warranty of
# MERCHANTABILITY or FITNESS FOR A PARTICULAR PURPOSE.  See the
# GNU General Public License for more details.
#
# You should have received a copy of the GNU General Public License
# along with this program.  If not, see <http://www.gnu.org/licenses/>.

from pyNN.random import available_distributions, RandomDistribution
from enum import Enum
import numpy
from six import with_metaclass
from spinn_utilities.abstract_base import abstractproperty, AbstractBase
from data_specification.enums.data_type import DataType
from spinn_front_end_common.utilities.constants import BYTES_PER_WORD
from spynnaker.pyNN.models.neural_projections.connectors import (
    AbstractConnector)

# Hash of the constant parameter generator
PARAM_TYPE_CONSTANT_ID = 0

# Hashes of the parameter generators supported by the synapse expander
PARAM_TYPE_BY_NAME = {
    "uniform": 1,
    "uniform_int": 1,
    "normal": 2,
    "normal_clipped": 3,
    "normal_clipped_to_boundary": 4,
    "exponential": 5
}

PARAM_TYPE_KERNEL = 6


# Hashes of the connection generators supported by the synapse expander
class ConnectorIDs(Enum):
    ONE_TO_ONE_CONNECTOR = 0
    ALL_TO_ALL_CONNECTOR = 1
    FIXED_PROBABILITY_CONNECTOR = 2
    FIXED_TOTAL_NUMBER_CONNECTOR = 3
    FIXED_NUMBER_PRE_CONNECTOR = 4
    FIXED_NUMBER_POST_CONNECTOR = 5
    KERNEL_CONNECTOR = 6


class AbstractGenerateConnectorOnMachine(with_metaclass(
        AbstractBase, AbstractConnector)):
    """ Indicates that the connectivity can be generated on the machine
    """

    __slots__ = [
        "__delay_seed",
        "__weight_seed",
        "__connector_seed"
    ]

    def __init__(self, safe=True, callback=None, verbose=False):
        """
        :param bool safe:
        :param callable callback: Ignored
        :param bool verbose:
        """
<<<<<<< HEAD
        AbstractConnector.__init__(
=======
        AbstractConnector.__init__(  # pylint: disable=non-parent-init-called
>>>>>>> 6cd54837
            self, safe=safe, callback=callback, verbose=verbose)
        self.__delay_seed = dict()
        self.__weight_seed = dict()
        self.__connector_seed = dict()

    def _generate_lists_on_machine(self, values):
        """ Checks if the connector should generate lists on machine rather\
            than trying to generate the connectivity data on host, based on\
            the types of the weights and/or delays

        :param values:
        :type values: int or ~pyNN.random.NumpyRNG
        :rtype: bool
        """

        # Scalars are fine on the machine
        if numpy.isscalar(values):
            return True

        # Only certain types of random distributions are supported for\
        # generation on the machine
        if isinstance(values, RandomDistribution):
            return values.name in PARAM_TYPE_BY_NAME

        return False

    def _get_connector_seed(self, pre_vertex_slice, post_vertex_slice, rng):
<<<<<<< HEAD
        """ Get the seed of the connector for a given pre-post pairing.
=======
        """ Get the seed of the connector for a given pre-post pairing
>>>>>>> 6cd54837

        :param ~pacman.model.graphs.common.Slice pre_vertex_slice:
        :param ~pacman.model.graphs.common.Slice post_vertex_slice:
        :param ~pyNN.random.NumpyRNG rng:
        """
        key = (id(pre_vertex_slice), id(post_vertex_slice))
        if key not in self.__connector_seed:
            self.__connector_seed[key] = [
                int(i * 0xFFFFFFFF) for i in rng.next(n=4)]
        return self.__connector_seed[key]

    @staticmethod
    def _generate_param_seed(
            pre_vertex_slice, post_vertex_slice, values, seeds):
<<<<<<< HEAD
        """ Get the seed of a parameter generator for a given pre-post pairing.
=======
        """ Get the seed of a parameter generator for a given pre-post pairing
>>>>>>> 6cd54837

        :param ~pacman.model.graphs.common.Slice pre_vertex_slice:
        :param ~pacman.model.graphs.common.Slice post_vertex_slice:
        :param values:
        :type values: int or ~pyNN.random.NumpyRNG
        :param dict(list(int)) seeds:
        :rtype: list(int)
        """
        if not isinstance(values, RandomDistribution):
            return None
        key = (id(pre_vertex_slice), id(post_vertex_slice), id(values))
        if key not in seeds:
            seeds[key] = [int(i * 0xFFFFFFFF) for i in values.rng.next(n=4)]
        return seeds[key]

    @staticmethod
    def _param_generator_params(values, seed):
<<<<<<< HEAD
        """ Get the parameter generator parameters as a numpy array.
=======
        """ Get the parameter generator parameters as a numpy array
>>>>>>> 6cd54837

        :param values:
        :type values: int or ~pyNN.random.NumpyRNG
        :param list(int) seed:
        :rtype: ~numpy.ndarray
        """
        if numpy.isscalar(values):
            return numpy.array(
                [DataType.S1615.encode_as_int(values)],
                dtype="uint32")

        if isinstance(values, RandomDistribution):
            parameters = (
                values.parameters.get(param_name, None)
                for param_name in available_distributions[values.name])
            parameters = (
                DataType.S1615.max if param == numpy.inf
                else DataType.S1615.min if param == -numpy.inf else param
                for param in parameters if param is not None)
            params = [
                DataType.S1615.encode_as_int(param) for param in parameters]
            params.extend(seed)
            return numpy.array(params, dtype="uint32")

        raise ValueError("Unexpected value {}".format(values))

    @staticmethod
    def _param_generator_params_size_in_bytes(values):
<<<<<<< HEAD
        """ Get the size of the parameter generator parameters, in bytes.
=======
        """ Get the size of the parameter generator parameters in bytes
>>>>>>> 6cd54837

        :param values:
        :type values: int or ~pyNN.random.NumpyRNG
        :rtype: int
        """
        if numpy.isscalar(values):
            return BYTES_PER_WORD

        if isinstance(values, RandomDistribution):
            parameters = available_distributions[values.name]
            return (len(parameters) + 4) * BYTES_PER_WORD

        raise ValueError("Unexpected value {}".format(values))

    @staticmethod
    def _param_generator_id(values):
<<<<<<< HEAD
        """ Get the ID of the parameter generator.
=======
        """ Get the id of the parameter generator
>>>>>>> 6cd54837

        :param values:
        :type values: int or ~pyNN.random.NumpyRNG
        :rtype: int
        """
        if numpy.isscalar(values):
            return PARAM_TYPE_CONSTANT_ID

        if isinstance(values, RandomDistribution):
            return PARAM_TYPE_BY_NAME[values.name]

        raise ValueError("Unexpected value {}".format(values))

    def generate_on_machine(self, weights, delays):
        """ Determine if this instance can generate on the machine.

        Default implementation returns True if the weights and delays can\
        be generated on the machine

        :param weights:
        :type weights: ~numpy.ndarray or ~pyNN.random.NumpyRNG or int or\
            float or list(int) or list(float)
        :param delays:
        :type delays: ~numpy.ndarray or ~pyNN.random.NumpyRNG or int or\
            float or list(int) or list(float)
        :rtype: bool
        """
        return (self._generate_lists_on_machine(weights) and
                self._generate_lists_on_machine(delays))

    def gen_weights_id(self, weights):
        """ Get the id of the weight generator on the machine

        :param weights:
        :type weights: ~numpy.ndarray or ~pyNN.random.NumpyRNG or int or\
            float or list(int) or list(float)
        :rtype: int
        """
        return self._param_generator_id(weights)

    def gen_weights_params(self, weights, pre_vertex_slice, post_vertex_slice):
        """ Get the parameters of the weight generator on the machine

        :param weights:
        :type weights: ~numpy.ndarray or ~pyNN.random.NumpyRNG or int or\
            float or list(int) or list(float)
        :param ~pacman.model.graphs.common.Slice pre_vertex_slice:
        :param ~pacman.model.graphs.common.Slice post_vertex_slice:
        :rtype: ~numpy.ndarray(~numpy.uint32)
        """
        seed = self._generate_param_seed(
            pre_vertex_slice, post_vertex_slice, weights,
            self.__weight_seed)
        return self._param_generator_params(weights, seed)

    def gen_weight_params_size_in_bytes(self, weights):
        """ The size of the weight parameters in bytes

        :param weights:
        :type weights: ~numpy.ndarray or ~pyNN.random.NumpyRNG or int or\
            float or list(int) or list(float)
        :rtype: int
        """
        return self._param_generator_params_size_in_bytes(weights)

    def gen_delays_id(self, delays):
        """ Get the ID of the delay generator on the machine

        :param delays:
        :type delays: ~numpy.ndarray or ~pyNN.random.NumpyRNG or int or\
            float or list(int) or list(float)
        :rtype: int
        """
        return self._param_generator_id(delays)

    def gen_delay_params(self, delays, pre_vertex_slice, post_vertex_slice):
        """ Get the parameters of the delay generator on the machine

        :param delays:
        :type delays: ~numpy.ndarray or ~pyNN.random.NumpyRNG or int or\
            float or list(int) or list(float)
        :param ~pacman.model.graphs.common.Slice pre_vertex_slice:
        :param ~pacman.model.graphs.common.Slice post_vertex_slice:
        :rtype: ~numpy.ndarray(~numpy.uint32)
        """
        seed = self._generate_param_seed(
            pre_vertex_slice, post_vertex_slice, delays,
            self.__delay_seed)
        return self._param_generator_params(delays, seed)

    def gen_delay_params_size_in_bytes(self, delays):
        """ The size of the delay parameters, in bytes

        :param delays:
        :type delays: ~numpy.ndarray or ~pyNN.random.NumpyRNG or int or\
            float or list(int) or list(float)
        :rtype: int
        """
        return self._param_generator_params_size_in_bytes(delays)

    @abstractproperty
    def gen_connector_id(self):
        """ The ID of the connection generator on the machine.

        :rtype: int
        """

    def gen_connector_params(
            self, pre_slices, pre_slice_index, post_slices,
            post_slice_index, pre_vertex_slice, post_vertex_slice,
            synapse_type, synapse_info):
        """ Get the parameters of the on machine generation.

        :param list(~pacman.model.graphs.common.Slice) pre_slices:
        :param int pre_slice_index:
        :param list(~pacman.model.graphs.common.Slice) post_slices:
        :param int post_slice_index:
        :param ~pacman.model.graphs.common.Slice pre_vertex_slice:
        :param ~pacman.model.graphs.common.Slice post_vertex_slice:
        :param AbstractSynapseType synapse_type:
        :param SynapseInformation synapse_info:
        :rtype: ~numpy.ndarray(uint32)
        """
        # pylint: disable=unused-argument
        return numpy.zeros(0, dtype="uint32")

    @property
    def gen_connector_params_size_in_bytes(self):
        """ The size of the connector parameters, in bytes.

        :rtype: int
        """
        return 0

    @staticmethod
    def _get_view_lo_hi(view):
        """ Get the range of neuron IDs covered by a view.

        :param spynnaker8.models.populations.PopulationView view:
        :rtype: tuple(int,int)
        """
        # Evil forward reference to subpackage implementation of type!
        indexes = view._indexes
        view_lo = indexes[0]
        view_hi = indexes[-1]
        return view_lo, view_hi<|MERGE_RESOLUTION|>--- conflicted
+++ resolved
@@ -67,11 +67,7 @@
         :param callable callback: Ignored
         :param bool verbose:
         """
-<<<<<<< HEAD
-        AbstractConnector.__init__(
-=======
         AbstractConnector.__init__(  # pylint: disable=non-parent-init-called
->>>>>>> 6cd54837
             self, safe=safe, callback=callback, verbose=verbose)
         self.__delay_seed = dict()
         self.__weight_seed = dict()
@@ -99,11 +95,7 @@
         return False
 
     def _get_connector_seed(self, pre_vertex_slice, post_vertex_slice, rng):
-<<<<<<< HEAD
         """ Get the seed of the connector for a given pre-post pairing.
-=======
-        """ Get the seed of the connector for a given pre-post pairing
->>>>>>> 6cd54837
 
         :param ~pacman.model.graphs.common.Slice pre_vertex_slice:
         :param ~pacman.model.graphs.common.Slice post_vertex_slice:
@@ -118,11 +110,7 @@
     @staticmethod
     def _generate_param_seed(
             pre_vertex_slice, post_vertex_slice, values, seeds):
-<<<<<<< HEAD
         """ Get the seed of a parameter generator for a given pre-post pairing.
-=======
-        """ Get the seed of a parameter generator for a given pre-post pairing
->>>>>>> 6cd54837
 
         :param ~pacman.model.graphs.common.Slice pre_vertex_slice:
         :param ~pacman.model.graphs.common.Slice post_vertex_slice:
@@ -140,11 +128,7 @@
 
     @staticmethod
     def _param_generator_params(values, seed):
-<<<<<<< HEAD
         """ Get the parameter generator parameters as a numpy array.
-=======
-        """ Get the parameter generator parameters as a numpy array
->>>>>>> 6cd54837
 
         :param values:
         :type values: int or ~pyNN.random.NumpyRNG
@@ -173,11 +157,7 @@
 
     @staticmethod
     def _param_generator_params_size_in_bytes(values):
-<<<<<<< HEAD
         """ Get the size of the parameter generator parameters, in bytes.
-=======
-        """ Get the size of the parameter generator parameters in bytes
->>>>>>> 6cd54837
 
         :param values:
         :type values: int or ~pyNN.random.NumpyRNG
@@ -194,11 +174,7 @@
 
     @staticmethod
     def _param_generator_id(values):
-<<<<<<< HEAD
         """ Get the ID of the parameter generator.
-=======
-        """ Get the id of the parameter generator
->>>>>>> 6cd54837
 
         :param values:
         :type values: int or ~pyNN.random.NumpyRNG
