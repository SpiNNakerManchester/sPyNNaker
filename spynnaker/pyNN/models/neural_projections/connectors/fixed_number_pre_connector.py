# Copyright (c) 2017-2019 The University of Manchester
#
# This program is free software: you can redistribute it and/or modify
# it under the terms of the GNU General Public License as published by
# the Free Software Foundation, either version 3 of the License, or
# (at your option) any later version.
#
# This program is distributed in the hope that it will be useful,
# but WITHOUT ANY WARRANTY; without even the implied warranty of
# MERCHANTABILITY or FITNESS FOR A PARTICULAR PURPOSE.  See the
# GNU General Public License for more details.
#
# You should have received a copy of the GNU General Public License
# along with this program.  If not, see <http://www.gnu.org/licenses/>.

import logging
import math
import numpy
from spinn_utilities.overrides import overrides
from spinn_front_end_common.utilities.constants import BYTES_PER_WORD
from .abstract_connector import AbstractConnector
from .abstract_generate_connector_on_machine import (
    AbstractGenerateConnectorOnMachine, ConnectorIDs)
from spynnaker.pyNN.utilities import utility_calls
from spynnaker.pyNN.exceptions import SpynnakerException
from .abstract_connector_supports_views_on_machine import (
    AbstractConnectorSupportsViewsOnMachine)

N_GEN_PARAMS = 8

logger = logging.getLogger(__file__)


class FixedNumberPreConnector(AbstractGenerateConnectorOnMachine,
                              AbstractConnectorSupportsViewsOnMachine):
    """ Connects a fixed number of pre-synaptic neurons selected at random,\
        to all post-synaptic neurons.
    """

    __slots__ = [
        "__allow_self_connections",
        "__n_pre",
        "__pre_neurons",
        "__pre_neurons_set",
        "__with_replacement",
        "__pre_connector_seed"]

    def __init__(
            self, n, allow_self_connections=True, with_replacement=False,
            safe=True, callback=None, verbose=False, rng=None):
        """
        :param int n:
            number of random pre-synaptic neurons connected to output
        :param bool allow_self_connections:
            if the connector is used to connect a Population to itself,
            this flag determines whether a neuron is allowed to connect to
            itself, or only to other neurons in the Population.
        :param bool with_replacement:
            this flag determines how the random selection of pre-synaptic
            neurons is performed; if true, then every pre-synaptic neuron
            can be chosen on each occasion, and so multiple connections
            between neuron pairs are possible; if false, then once a
            pre-synaptic neuron has been connected to a post-neuron, it
            can't be connected again.
        :param bool safe:
        :param callable callback: Ignored
        :param bool verbose:
        :param rng:
            Seeded random number generator, or None to make one when needed
        :type rng: ~pyNN.random.NumpyRNG or None
        """
        # :param ~pyNN.space.Space space:
        # a Space object, needed if you wish to specify distance-dependent\
        # weights or delays - not implemented
<<<<<<< HEAD
        # :type space: pyNN.Space
        super(FixedNumberPreConnector, self).__init__(
            safe, callback, verbose, rng)
=======
        super(FixedNumberPreConnector, self).__init__(safe, callback, verbose)
>>>>>>> 6cd54837
        self.__n_pre = n
        self.__allow_self_connections = allow_self_connections
        self.__with_replacement = with_replacement
        self.__pre_neurons_set = False
        self.__pre_neurons = None
        self.__pre_connector_seed = dict()

    @overrides(AbstractConnector.set_synapse_info)
    def set_synapse_info(self, synapse_info):
        if (not self.__with_replacement and
                self.__n_pre > synapse_info.n_pre_neurons):
            raise SpynnakerException(
                "FixedNumberPreConnector will not work when "
                "with_replacement=False and n > n_pre_neurons")

        if (not self.__with_replacement and
                not self.__allow_self_connections and
                self.__n_pre == synapse_info.n_pre_neurons):
            raise SpynnakerException(
                "FixedNumberPreConnector will not work when "
                "with_replacement=False, allow_self_connections=False "
                "and n = n_pre_neurons")

    @overrides(AbstractConnector.get_delay_maximum)
    def get_delay_maximum(self, synapse_info):
        return self._get_delay_maximum(
            synapse_info.raw_delays_in_ms,
            self.__n_pre * synapse_info.n_post_neurons)

    def _get_pre_neurons(self, synapse_info):
        """
        :param SynapseInformation synapse_info:
        :rtype: list(~numpy.ndarray)
        """
        # If we haven't set the array up yet, do it now
        if not self.__pre_neurons_set:
            self.__pre_neurons = [None] * synapse_info.n_post_neurons
            self.__pre_neurons_set = True

            # if verbose open a file to output the connectivity
            if self.verbose:
                filename = synapse_info.pre_population.label + \
                    '_to_' + synapse_info.post_population.label + \
                    '_fixednumberpre-conn.csv'
                with open(filename, 'w') as file_handle:
                    numpy.savetxt(file_handle,
                                  [(synapse_info.n_pre_neurons,
                                    synapse_info.n_post_neurons,
                                    self.__n_pre)],
                                  fmt="%u,%u,%u")

            # Loop over all the post neurons
            for m in range(0, synapse_info.n_post_neurons):

                # If the pre and post populations are the same
                # then deal with allow_self_connections=False
                if ((synapse_info.pre_population
                        is synapse_info.post_population)
                        and not self.__allow_self_connections):
                    # Exclude the current pre-neuron from the post-neuron
                    # list
                    no_self_pre_neurons = [
                        n for n in range(
                            synapse_info.n_pre_neurons) if n != m]

                    # Now use this list in the random choice
                    self.__pre_neurons[m] = self._rng.choice(
                        no_self_pre_neurons, self.__n_pre,
                        self.__with_replacement)
                else:
                    self.__pre_neurons[m] = self._rng.choice(
                        synapse_info.n_pre_neurons, self.__n_pre,
                        self.__with_replacement)

                # Sort the neurons now that we have them
                self.__pre_neurons[m].sort()

                # If verbose then output the list connected to this
                # post-neuron
                if self.verbose:
                    numpy.savetxt(
                        file_handle,
                        self.__pre_neurons[m][None, :],
                        fmt=("%u," * (self.__n_pre - 1) + "%u"))

        return self.__pre_neurons

    def _pre_neurons_in_slice(self, pre_vertex_slice, n, synapse_info):
        """
        :param ~pacman.model.graphs.common.Slice pre_vertex_slice:
        :param int n:
        :param SynapseInformation synapse_info:
        :rtype: ~numpy.ndarray
        """
        pre_neurons = self._get_pre_neurons(synapse_info)

        # Take the nth array and get the bits from it we need
        # for this pre-vertex slice
        this_pre_neuron_array = pre_neurons[n]
        return this_pre_neuron_array[numpy.logical_and(
            this_pre_neuron_array >= pre_vertex_slice.lo_atom,
            this_pre_neuron_array <= pre_vertex_slice.hi_atom)]

    def _n_pre_neurons_in_slice(self, pre_vertex_slice, n, synapse_info):
        """ Count the number of post neurons in the slice. \
            Faster than ``len(_pre_neurons_in_slice(...))``.

        :param ~pacman.model.graphs.common.Slice pre_vertex_slice:
        :param int n:
        :param SynapseInformation synapse_info:
        :rtype: int
        """
        pre_neurons = self._get_pre_neurons(synapse_info)

        # Take the nth array and get the bits from it we need
        # for this pre-vertex slice
        this_pre_neuron_array = pre_neurons[n]
        return numpy.count_nonzero(numpy.logical_and(
            this_pre_neuron_array >= pre_vertex_slice.lo_atom,
            this_pre_neuron_array <= pre_vertex_slice.hi_atom))

    @overrides(AbstractConnector.get_n_connections_from_pre_vertex_maximum)
    def get_n_connections_from_pre_vertex_maximum(
            self, post_vertex_slice, synapse_info, timestep_in_us,
            min_delay=None, max_delay=None):
        # pylint: disable=too-many-arguments
        prob_selection = 1.0 / float(synapse_info.n_pre_neurons)
        n_connections_total = utility_calls.get_probable_maximum_selected(
            synapse_info.n_pre_neurons * synapse_info.n_post_neurons,
            self.__n_pre * synapse_info.n_post_neurons, prob_selection,
            chance=1.0/10000.0)
        prob_in_slice = min(
            float(post_vertex_slice.n_atoms) / float(
                synapse_info.n_post_neurons), 1.0)
        n_connections = utility_calls.get_probable_maximum_selected(
            synapse_info.n_pre_neurons * synapse_info.n_post_neurons,
            n_connections_total, prob_in_slice, chance=1.0/100000.0)

        if min_delay is None or max_delay is None:
            return int(math.ceil(n_connections))

        return self._get_n_connections_from_pre_vertex_with_delay_maximum(
            synapse_info.rounded_delays_in_ms(timestep_in_us),
            synapse_info.n_pre_neurons * synapse_info.n_post_neurons,
            n_connections, min_delay, max_delay)

    @overrides(AbstractConnector.get_n_connections_to_post_vertex_maximum)
    def get_n_connections_to_post_vertex_maximum(self, synapse_info):
        # pylint: disable=too-many-arguments
        return self.__n_pre

    @overrides(AbstractConnector.get_weight_maximum)
    def get_weight_maximum(self, synapse_info):
        # pylint: disable=too-many-arguments
        return self._get_weight_maximum(
           synapse_info.weights, self.__n_pre * synapse_info.n_post_neurons)

    @overrides(AbstractConnector.create_synaptic_block)
    def create_synaptic_block(
<<<<<<< HEAD
            self, pre_slices, pre_slice_index, post_slices,
            post_slice_index, pre_vertex_slice, post_vertex_slice,
            synapse_type, synapse_info, timestep_in_us):
=======
            self, pre_slices, pre_slice_index, post_slices, post_slice_index,
            pre_vertex_slice, post_vertex_slice, synapse_type, synapse_info):
>>>>>>> 6cd54837
        # pylint: disable=too-many-arguments

        # Get lo and hi for the post vertex
        lo = post_vertex_slice.lo_atom
        hi = post_vertex_slice.hi_atom

        # Get number of connections
        n_connections = sum(
            self._n_pre_neurons_in_slice(pre_vertex_slice, n, synapse_info)
            for n in range(lo, hi + 1))

        # Set up the block
        block = numpy.zeros(
            n_connections, dtype=AbstractConnector.NUMPY_SYNAPSES_DTYPE)

        # Set up source and target
        pre_neurons_in_slice = []
        post_neurons_in_slice = []
        post_vertex_array = numpy.arange(lo, hi + 1)
        for n in range(lo, hi + 1):
            for pn in self._pre_neurons_in_slice(
                    pre_vertex_slice, n, synapse_info):
                pre_neurons_in_slice.append(pn)
                post_neurons_in_slice.append(post_vertex_array[n - lo])

        block["source"] = pre_neurons_in_slice
        block["target"] = post_neurons_in_slice

        block["weight"] = self._generate_weights(
            n_connections, None, pre_vertex_slice, post_vertex_slice,
            synapse_info)
        block["delay"] = self._generate_delays(
            n_connections, None, pre_vertex_slice, post_vertex_slice,
            synapse_info, timestep_in_us)
        block["synapse_type"] = synapse_type
        return block

    def __repr__(self):
        return "FixedNumberPreConnector({})".format(self.__n_pre)

    @property
    def allow_self_connections(self):
        return self.__allow_self_connections

    @allow_self_connections.setter
    def allow_self_connections(self, new_value):
        self.__allow_self_connections = new_value

    @property
    @overrides(AbstractGenerateConnectorOnMachine.gen_connector_id)
    def gen_connector_id(self):
        return ConnectorIDs.FIXED_NUMBER_PRE_CONNECTOR.value

    @overrides(AbstractGenerateConnectorOnMachine.gen_connector_params)
    def gen_connector_params(
            self, pre_slices, pre_slice_index, post_slices, post_slice_index,
            pre_vertex_slice, post_vertex_slice, synapse_type, synapse_info):
        params = self._basic_connector_params(synapse_info)

        # The same seed needs to be sent to each of the slices
        key = (id(pre_slices), id(post_vertex_slice))
        if key not in self.__pre_connector_seed:
            self.__pre_connector_seed[key] = [
                int(i * 0xFFFFFFFF) for i in self._rng.next(n=4)]

        # Only deal with self-connections if the two populations are the same
        self_connections = True
        if ((not self.__allow_self_connections) and (
                synapse_info.pre_population is synapse_info.post_population)):
            self_connections = False

        params.extend([
            self_connections,
            self.__with_replacement,
            self.__n_pre,
            synapse_info.n_pre_neurons])
        params.extend(self.__pre_connector_seed[key])
        return numpy.array(params, dtype="uint32")

    @property
    @overrides(
        AbstractGenerateConnectorOnMachine.gen_connector_params_size_in_bytes)
    def gen_connector_params_size_in_bytes(self):
        return self._view_params_bytes + (N_GEN_PARAMS * BYTES_PER_WORD)<|MERGE_RESOLUTION|>--- conflicted
+++ resolved
@@ -72,13 +72,9 @@
         # :param ~pyNN.space.Space space:
         # a Space object, needed if you wish to specify distance-dependent\
         # weights or delays - not implemented
-<<<<<<< HEAD
         # :type space: pyNN.Space
         super(FixedNumberPreConnector, self).__init__(
             safe, callback, verbose, rng)
-=======
-        super(FixedNumberPreConnector, self).__init__(safe, callback, verbose)
->>>>>>> 6cd54837
         self.__n_pre = n
         self.__allow_self_connections = allow_self_connections
         self.__with_replacement = with_replacement
@@ -238,14 +234,9 @@
 
     @overrides(AbstractConnector.create_synaptic_block)
     def create_synaptic_block(
-<<<<<<< HEAD
-            self, pre_slices, pre_slice_index, post_slices,
-            post_slice_index, pre_vertex_slice, post_vertex_slice,
-            synapse_type, synapse_info, timestep_in_us):
-=======
             self, pre_slices, pre_slice_index, post_slices, post_slice_index,
-            pre_vertex_slice, post_vertex_slice, synapse_type, synapse_info):
->>>>>>> 6cd54837
+            pre_vertex_slice, post_vertex_slice, synapse_type, synapse_info,
+            timestep_in_us):
         # pylint: disable=too-many-arguments
 
         # Get lo and hi for the post vertex
