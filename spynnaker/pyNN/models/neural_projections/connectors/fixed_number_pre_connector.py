--- conflicted
+++ resolved
@@ -37,12 +37,8 @@
         "__n_pre",
         "__pre_neurons",
         "__pre_neurons_set",
-<<<<<<< HEAD
-        "__with_replacement")
-=======
         "__with_replacement",
-        "__rng"]
->>>>>>> 2132577a
+        "__rng")
 
     def __init__(
             self, n, allow_self_connections=True, safe=True, verbose=False,
