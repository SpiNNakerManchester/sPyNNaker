--- conflicted
+++ resolved
@@ -9,48 +9,38 @@
 
 
 class FixedNumberPreConnector(AbstractConnector):
-    """ Connects a fixed number of pre-synaptic neurons selected at random,
+    """ Connects a fixed number of pre-synaptic neurons selected at random,\
         to all post-synaptic neurons
     """
 
-<<<<<<< HEAD
     __slots__ = [
         "_allow_self_connections",
         "_n_pre",
-        "_pre_neurons"]
-
-=======
->>>>>>> 0a9653d9
+        "_pre_neurons",
+        "_pre_neurons_set",
+        "_with_replacement"]
+
     def __init__(
             self, n, allow_self_connections=True, with_replacement=False,
             safe=True, verbose=False):
         """
-<<<<<<< HEAD
-
-        :param n:
+        :param n: \
             number of random pre-synaptic neurons connected to output
         :type n: int
-        :param allow_self_connections:
-            if the connector is used to connect a Population to itself, this\
-            flag determines whether a neuron is allowed to connect to itself,\
-            or only to other neurons in the Population.
+        :param allow_self_connections: \
+            if the connector is used to connect a\
+            Population to itself, this flag determines whether a neuron is\
+            allowed to connect to itself, or only to other neurons in the\
+            Population.
         :type allow_self_connections: bool
-=======
-        :param `int` n:
-            number of random pre-synaptic neurons connected to output
-        :param `bool` allow_self_connections:
-            if the connector is used to connect a
-            Population to itself, this flag determines whether a neuron is
-            allowed to connect to itself, or only to other neurons in the
-            Population.
-        :param `bool` with_replacement:
-            this flag determines how the random selection of pre-synaptic
-            neurons is performed; if true, then every pre-synaptic neuron
-            can be chosen on each occasion, and so multiple connections
-            between neuron pairs are possible; if false, then once a pre-
-            synaptic neuron has been connected to a post-neuron, it can't be
-            connected again
->>>>>>> 0a9653d9
+        :param with_replacement:
+            this flag determines how the random selection of pre-synaptic\
+            neurons is performed; if true, then every pre-synaptic neuron\
+            can be chosen on each occasion, and so multiple connections\
+            between neuron pairs are possible; if false, then once a\
+            pre-synaptic neuron has been connected to a post-neuron, it\
+            can't be connected again
+        :type with_replacement: bool
         """
         # :param space:
         # a Space object, needed if you wish to specify distance-dependent\
@@ -86,12 +76,7 @@
     def get_delay_variance(
             self, pre_slices, pre_slice_index, post_slices,
             post_slice_index, pre_vertex_slice, post_vertex_slice):
-<<<<<<< HEAD
-        # pylint: disable=too-many-arguments
-        if not self._is_connected(pre_vertex_slice):
-            return 0.0
-=======
->>>>>>> 0a9653d9
+        # pylint: disable=too-many-arguments
         return self._get_delay_variance(self._delays, None)
 
     def _get_pre_neurons(self):
@@ -162,15 +147,10 @@
             self, pre_slices, pre_slice_index, post_slices,
             post_slice_index, pre_vertex_slice, post_vertex_slice,
             min_delay=None, max_delay=None):
-<<<<<<< HEAD
-        # pylint: disable=too-many-arguments
-        if not self._is_connected(pre_vertex_slice):
-            return 0
-=======
+        # pylint: disable=too-many-arguments
 
         # Get the probable max number of connections
         n_connections = self._get_n_connections(post_vertex_slice.n_atoms)
->>>>>>> 0a9653d9
 
         if min_delay is None or max_delay is None:
             return int(math.ceil(n_connections))
@@ -182,51 +162,26 @@
     def get_n_connections_to_post_vertex_maximum(
             self, pre_slices, pre_slice_index, post_slices,
             post_slice_index, pre_vertex_slice, post_vertex_slice):
-<<<<<<< HEAD
-        # pylint: disable=too-many-arguments
-        if not self._is_connected(pre_vertex_slice):
-            return 0
-=======
-
->>>>>>> 0a9653d9
+        # pylint: disable=too-many-arguments
         return self._n_pre
 
     def get_weight_mean(
             self, pre_slices, pre_slice_index, post_slices,
             post_slice_index, pre_vertex_slice, post_vertex_slice):
-<<<<<<< HEAD
-        # pylint: disable=too-many-arguments
-        if not self._is_connected(pre_vertex_slice):
-            return 0.0
-=======
->>>>>>> 0a9653d9
+        # pylint: disable=too-many-arguments
         return self._get_weight_mean(self._weights, None)
 
     def get_weight_maximum(
             self, pre_slices, pre_slice_index, post_slices,
             post_slice_index, pre_vertex_slice, post_vertex_slice):
-<<<<<<< HEAD
-        # pylint: disable=too-many-arguments
-        if not self._is_connected(pre_vertex_slice):
-            return 0.0
-        pre_neurons = self._pre_neurons_in_slice(pre_vertex_slice)
-        n_connections = len(pre_neurons) * post_vertex_slice.n_atoms
-        return self._get_weight_maximum(
-            self._weights, n_connections, None)
-=======
+        # pylint: disable=too-many-arguments
         n_connections = self._get_n_connections(post_vertex_slice.n_atoms)
         return self._get_weight_maximum(self._weights, n_connections, None)
->>>>>>> 0a9653d9
 
     def get_weight_variance(
             self, pre_slices, pre_slice_index, post_slices,
             post_slice_index, pre_vertex_slice, post_vertex_slice):
-<<<<<<< HEAD
-        # pylint: disable=too-many-arguments
-        if not self._is_connected(pre_vertex_slice):
-            return 0.0
-=======
->>>>>>> 0a9653d9
+        # pylint: disable=too-many-arguments
         return self._get_weight_variance(self._weights, None)
 
     def generate_on_machine(self):
@@ -238,18 +193,7 @@
             self, pre_slices, pre_slice_index, post_slices,
             post_slice_index, pre_vertex_slice, post_vertex_slice,
             synapse_type):
-<<<<<<< HEAD
-        # pylint: disable=too-many-arguments
-        if not self._is_connected(pre_vertex_slice):
-            return numpy.zeros(0, dtype=self.NUMPY_SYNAPSES_DTYPE)
-        pre_neurons_in_slice = self._pre_neurons_in_slice(pre_vertex_slice)
-
-        n_connections = len(pre_neurons_in_slice) * post_vertex_slice.n_atoms
-        if (not self._allow_self_connections and
-                pre_vertex_slice is post_vertex_slice):
-            n_connections -= len(pre_neurons_in_slice)
-        block = numpy.zeros(n_connections, dtype=self.NUMPY_SYNAPSES_DTYPE)
-=======
+        # pylint: disable=too-many-arguments
 
         # Get lo and hi for the post vertex
         lo = post_vertex_slice.lo_atom
@@ -264,7 +208,6 @@
         # Set up the block
         block = numpy.zeros(
             n_connections, dtype=AbstractConnector.NUMPY_SYNAPSES_DTYPE)
->>>>>>> 0a9653d9
 
         # Set up source and target
         pre_neurons_in_slice = []
