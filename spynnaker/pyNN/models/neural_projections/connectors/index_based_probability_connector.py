# Copyright (c) 2017-2019 The University of Manchester
#
# This program is free software: you can redistribute it and/or modify
# it under the terms of the GNU General Public License as published by
# the Free Software Foundation, either version 3 of the License, or
# (at your option) any later version.
#
# This program is distributed in the hope that it will be useful,
# but WITHOUT ANY WARRANTY; without even the implied warranty of
# MERCHANTABILITY or FITNESS FOR A PARTICULAR PURPOSE.  See the
# GNU General Public License for more details.
#
# You should have received a copy of the GNU General Public License
# along with this program.  If not, see <http://www.gnu.org/licenses/>.

import logging
import math
import numpy
from numpy import (
    arccos, arcsin, arctan, arctan2, ceil, cos, cosh, exp, fabs, floor, fmod,
    hypot, ldexp, log, log10, modf, power, sin, sinh, sqrt, tan, tanh, maximum,
    minimum, e, pi)
from spinn_utilities.overrides import overrides
from spinn_utilities.safe_eval import SafeEval
from spynnaker.pyNN.utilities import utility_calls
from .abstract_connector import AbstractConnector

logger = logging.getLogger(__name__)
# support for arbitrary expression for the indices
_index_expr_context = SafeEval(math, numpy, arccos, arcsin, arctan, arctan2,
                               ceil, cos, cosh, exp, fabs, floor, fmod, hypot,
                               ldexp, log, log10, modf, power, sin, sinh, sqrt,
                               tan, tanh, maximum, minimum, e=e, pi=pi)


class IndexBasedProbabilityConnector(AbstractConnector):
    """ Make connections using a probability distribution which varies\
        dependent upon the indices of the pre- and post-populations.
    """

    __slots = [
        "__allow_self_connections",
        "__index_expression",
        "__probs"]

    def __init__(
            self, index_expression, allow_self_connections=True, rng=None,
            safe=True, callback=None, verbose=False):
        """
        :param str index_expression:
            the right-hand side of a valid python expression for
            probability, involving the indices of the pre and post populations,
            that can be parsed by eval(), that computes a probability dist.
        :param bool allow_self_connections:
            if the connector is used to connect a Population to itself, this
            flag determines whether a neuron is allowed to connect to itself,
            or only to other neurons in the Population.
        :param rng:
            Seeded random number generator, or None to make one when needed
        :type rng: ~pyNN.random.NumpyRNG or None
        :param bool safe:
        :param callable callback: Ignored
        :param bool verbose:
        """
        super(IndexBasedProbabilityConnector, self).__init__(
            safe, callback, verbose)
        self._rng = rng
        self.__index_expression = index_expression
        self.__allow_self_connections = allow_self_connections
        self.__probs = None

    def _update_probs_from_index_expression(self, synapse_info):
        """
        :param SynapseInformation synapse_info:
        """
        # note: this only needs to be done once
        if self.__probs is None:
            # numpy array of probabilities using the index_expression
            self.__probs = numpy.fromfunction(
                lambda i, j: _index_expr_context.eval(
                    self.__index_expression, i=i, j=j),
                (synapse_info.n_pre_neurons, synapse_info.n_post_neurons))

    @overrides(AbstractConnector.get_delay_maximum)
    def get_delay_maximum(self, synapse_info):
        self._update_probs_from_index_expression(synapse_info)
        n_connections = utility_calls.get_probable_maximum_selected(
            synapse_info.n_pre_neurons * synapse_info.n_post_neurons,
            synapse_info.n_pre_neurons * synapse_info.n_post_neurons,
            numpy.amax(self.__probs))
        return self._get_delay_maximum(synapse_info.delays, n_connections)

    @overrides(AbstractConnector.get_n_connections_from_pre_vertex_maximum)
    def get_n_connections_from_pre_vertex_maximum(
            self, post_vertex_slice, synapse_info, min_delay=None,
            max_delay=None):
        self._update_probs_from_index_expression(synapse_info)
        n_connections = utility_calls.get_probable_maximum_selected(
            synapse_info.n_pre_neurons * synapse_info.n_post_neurons,
            post_vertex_slice.n_atoms, numpy.amax(self.__probs))

        if min_delay is None or max_delay is None:
            return int(math.ceil(n_connections))

        return self._get_n_connections_from_pre_vertex_with_delay_maximum(
            synapse_info.delays,
            synapse_info.n_pre_neurons * synapse_info.n_post_neurons,
            n_connections, min_delay, max_delay)

    @overrides(AbstractConnector.get_n_connections_to_post_vertex_maximum)
    def get_n_connections_to_post_vertex_maximum(self, synapse_info):
        self._update_probs_from_index_expression(synapse_info)
        return utility_calls.get_probable_maximum_selected(
            synapse_info.n_pre_neurons * synapse_info.n_post_neurons,
            synapse_info.n_pre_neurons, numpy.amax(self.__probs))

    @overrides(AbstractConnector.get_weight_maximum)
    def get_weight_maximum(self, synapse_info):
        self._update_probs_from_index_expression(synapse_info)
        n_connections = utility_calls.get_probable_maximum_selected(
            synapse_info.n_pre_neurons * synapse_info.n_post_neurons,
            synapse_info.n_pre_neurons * synapse_info.n_post_neurons,
            numpy.amax(self.__probs))
        return self._get_weight_maximum(synapse_info.weights, n_connections)

    @overrides(AbstractConnector.create_synaptic_block)
    def create_synaptic_block(
            self, pre_slices, pre_slice_index, post_slices, post_slice_index,
            pre_vertex_slice, post_vertex_slice, synapse_type, synapse_info):
        # setup probs here
        self._update_probs_from_index_expression(synapse_info)

        probs = self.__probs[
            pre_vertex_slice.as_slice, post_vertex_slice.as_slice].reshape(-1)

        n_items = pre_vertex_slice.n_atoms * post_vertex_slice.n_atoms
        items = self._rng.next(n_items)

        # If self connections are not allowed, remove the possibility of self
        # connections by setting the probability to a value of infinity
        if not self.__allow_self_connections:
            items[0:n_items:post_vertex_slice.n_atoms + 1] = numpy.inf

        present = items < probs
        ids = numpy.where(present)[0]
        n_connections = numpy.sum(present)

        block = numpy.zeros(
            n_connections, dtype=AbstractConnector.NUMPY_SYNAPSES_DTYPE)
        block["source"] = (
            (ids / post_vertex_slice.n_atoms) + pre_vertex_slice.lo_atom)
        block["target"] = (
            (ids % post_vertex_slice.n_atoms) + post_vertex_slice.lo_atom)
        block["weight"] = self._generate_weights(
            n_connections, None, pre_vertex_slice, post_vertex_slice,
            synapse_info)
        block["delay"] = self._generate_delays(
            n_connections, None, pre_vertex_slice, post_vertex_slice,
            synapse_info)
        block["synapse_type"] = synapse_type
        return block

    def __repr__(self):
        return "IndexBasedProbabilityConnector({})".format(
            self.__index_expression)

    @property
    def allow_self_connections(self):
        """ If the connector is used to connect a Population to itself, this\
            flag determines whether a neuron is allowed to connect to itself,\
            or only to other neurons in the Population.

        :rtype: bool
        """
        return self.__allow_self_connections

    @allow_self_connections.setter
    def allow_self_connections(self, new_value):
        self.__allow_self_connections = new_value

    @property
    def index_expression(self):
<<<<<<< HEAD
        """ The right-hand side of a valid Python expression for probability,\
            involving the indices of the pre- and post-populations, that can\
=======
        """ The right-hand side of a valid python expression for probability,\
            involving the indices of the pre and post populations, that can\
>>>>>>> 6cd54837
            be parsed by eval(), that computes a probability dist.

        :rtype: str
        """
        return self.__index_expression

    @index_expression.setter
    def index_expression(self, new_value):
        self.__index_expression = new_value<|MERGE_RESOLUTION|>--- conflicted
+++ resolved
@@ -180,13 +180,8 @@
 
     @property
     def index_expression(self):
-<<<<<<< HEAD
         """ The right-hand side of a valid Python expression for probability,\
             involving the indices of the pre- and post-populations, that can\
-=======
-        """ The right-hand side of a valid python expression for probability,\
-            involving the indices of the pre and post populations, that can\
->>>>>>> 6cd54837
             be parsed by eval(), that computes a probability dist.
 
         :rtype: str
