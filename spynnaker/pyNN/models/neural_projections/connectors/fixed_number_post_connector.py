--- conflicted
+++ resolved
@@ -39,12 +39,8 @@
         "__n_post",
         "__post_neurons",
         "__post_neurons_set",
-<<<<<<< HEAD
-        "__with_replacement")
-=======
         "__with_replacement",
-        "__rng"]
->>>>>>> 2132577a
+        "__rng")
 
     def __init__(
             self, n, allow_self_connections=True, safe=True, verbose=False,
