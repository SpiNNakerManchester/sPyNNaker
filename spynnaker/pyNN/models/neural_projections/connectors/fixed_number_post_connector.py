# Copyright (c) 2017-2019 The University of Manchester
#
# This program is free software: you can redistribute it and/or modify
# it under the terms of the GNU General Public License as published by
# the Free Software Foundation, either version 3 of the License, or
# (at your option) any later version.
#
# This program is distributed in the hope that it will be useful,
# but WITHOUT ANY WARRANTY; without even the implied warranty of
# MERCHANTABILITY or FITNESS FOR A PARTICULAR PURPOSE.  See the
# GNU General Public License for more details.
#
# You should have received a copy of the GNU General Public License
# along with this program.  If not, see <http://www.gnu.org/licenses/>.
import math
import numpy
from spinn_utilities.overrides import overrides
from spinn_front_end_common.utilities.constants import BYTES_PER_WORD
from .abstract_connector import AbstractConnector
from .abstract_generate_connector_on_machine import (
    AbstractGenerateConnectorOnMachine, ConnectorIDs)
from spynnaker.pyNN.utilities import utility_calls
from spynnaker.pyNN.exceptions import SpynnakerException
from .abstract_generate_connector_on_host import (
    AbstractGenerateConnectorOnHost)

N_GEN_PARAMS = 8


<<<<<<< HEAD
class FixedNumberPostConnector(AbstractGenerateConnectorOnMachine):
=======
class FixedNumberPostConnector(AbstractGenerateConnectorOnMachine,
                               AbstractGenerateConnectorOnHost,
                               AbstractConnectorSupportsViewsOnMachine):
>>>>>>> 804cc0dd
    """ Connects a fixed number of post-synaptic neurons selected at random,\
        to all pre-synaptic neurons.
    """

    __slots__ = [
        "__allow_self_connections",
        "__n_post",
        "__post_neurons",
        "__post_neurons_set",
        "__with_replacement"]

    def __init__(
            self, n, allow_self_connections=True, safe=True, verbose=False,
            with_replacement=False, rng=None, callback=None):
        """
        :param int n:
            number of random post-synaptic neurons connected to pre-neurons.
        :param bool allow_self_connections:
            if the connector is used to connect a Population to itself, this
            flag determines whether a neuron is allowed to connect to itself,
            or only to other neurons in the Population.
        :param bool safe:
            Whether to check that weights and delays have valid values;
            if ``False``, this check is skipped.
        :param bool verbose:
            Whether to output extra information about the connectivity to a
            CSV file
        :param bool with_replacement:
            this flag determines how the random selection of post-synaptic
            neurons is performed; if ``True``, then every post-synaptic neuron
            can be chosen on each occasion, and so multiple connections
            between neuron pairs are possible; if ``False``, then once a
            post-synaptic neuron has been connected to a pre-neuron, it can't
            be connected again.
        :param rng:
            Seeded random number generator, or ``None`` to make one when
            needed.
        :type rng: ~pyNN.random.NumpyRNG or None
        :param callable callback:
            if given, a callable that display a progress bar on the terminal.

            .. note::
                Not supported by sPyNNaker.
        """
        super().__init__(safe, callback, verbose)
        self.__n_post = self._roundsize(n, "FixedNumberPostConnector")
        self.__allow_self_connections = allow_self_connections
        self.__with_replacement = with_replacement
        self.__post_neurons = None
        self.__post_neurons_set = False
        self._rng = rng

    def set_projection_information(self, synapse_info):
        super().set_projection_information(synapse_info)
        if (not self.__with_replacement and
                self.__n_post > synapse_info.n_post_neurons):
            raise SpynnakerException(
                "FixedNumberPostConnector will not work when "
                "with_replacement=False and n > n_post_neurons")
        if (not self.__with_replacement and
                not self.__allow_self_connections and
                self.__n_post == synapse_info.n_post_neurons):
            raise SpynnakerException(
                "FixedNumberPostConnector will not work when "
                "with_replacement=False, allow_self_connections=False "
                "and n = n_post_neurons")

    @overrides(AbstractConnector.get_delay_maximum)
    def get_delay_maximum(self, synapse_info):
        n_connections = synapse_info.n_pre_neurons * self.__n_post
        return self._get_delay_maximum(
            synapse_info.delays, n_connections, synapse_info)

    @overrides(AbstractConnector.get_delay_minimum)
    def get_delay_minimum(self, synapse_info):
        n_connections = synapse_info.n_pre_neurons * self.__n_post
        return self._get_delay_minimum(
            synapse_info.delays, n_connections, synapse_info)

    def _get_post_neurons(self, synapse_info):
        """
        :param SynapseInformation synapse_info:
        :rtype: list(~numpy.ndarray)
        """
        # If we haven't set the array up yet, do it now
        if not self.__post_neurons_set:
            self.__post_neurons = [None] * synapse_info.n_pre_neurons
            self.__post_neurons_set = True

            # if verbose open a file to output the connectivity
            if self.verbose:
                filename = synapse_info.pre_population.label + \
                    '_to_' + synapse_info.post_population.label + \
                    '_fixednumberpost-conn.csv'
                print('Output post-connectivity to ', filename)
                with open(filename, 'w', encoding="utf-8") as file_handle:
                    numpy.savetxt(file_handle,
                                  [(synapse_info.n_pre_neurons,
                                    synapse_info.n_post_neurons,
                                    self.__n_post)],
                                  fmt="%u,%u,%u")

            # Loop over all the pre neurons
            for m in range(0, synapse_info.n_pre_neurons):
                if self.__post_neurons[m] is None:

                    # If the pre and post populations are the same
                    # then deal with allow_self_connections=False
                    if (synapse_info.pre_population is
                            synapse_info.post_population and
                            not self.__allow_self_connections):

                        # Create a list without the pre_neuron in it
                        no_self_post_neurons = numpy.concatenate(
                            [numpy.arange(0, m),
                             numpy.arange(m + 1,
                                          synapse_info.n_post_neurons)])

                        # Now use this list in the random choice
                        self.__post_neurons[m] = self._rng.choice(
                            no_self_post_neurons, self.__n_post,
                            self.__with_replacement)
                    else:
                        self.__post_neurons[m] = self._rng.choice(
                            synapse_info.n_post_neurons, self.__n_post,
                            self.__with_replacement)

                    # If verbose then output the list connected to this
                    # pre-neuron
                    if self.verbose:
                        numpy.savetxt(
                            file_handle,
                            self.__post_neurons[m][None, :],
                            fmt=("%u," * (self.__n_post - 1) + "%u"))

        return self.__post_neurons

    def _post_neurons_in_slice(self, post_vertex_slice, n, synapse_info):
        """
        :param ~pacman.model.graphs.common.Slice post_vertex_slice:
        :param int n:
        :param SynapseInformation synapse_info:
        :rtype: ~numpy.ndarray
        """
        post_neurons = self._get_post_neurons(synapse_info)

        # Get the nth array and get the bits we need for
        # this post-vertex slice
        this_post_neuron_array = post_neurons[n]

        return this_post_neuron_array[numpy.logical_and(
            post_vertex_slice.lo_atom <= this_post_neuron_array,
            this_post_neuron_array <= post_vertex_slice.hi_atom)]

    def _n_post_neurons_in_slice(self, post_vertex_slice, n, synapse_info):
        """ Count the number of post neurons in the slice. \
            Faster than ``len(_post_neurons_in_slice(...))``.

        :param ~pacman.model.graphs.common.Slice post_vertex_slice:
        :param int n:
        :param SynapseInformation synapse_info:
        :rtype: int
        """
        post_neurons = self._get_post_neurons(synapse_info)

        # Get the nth array and get the bits we need for
        # this post-vertex slice
        this_post_neuron_array = post_neurons[n]

        return numpy.count_nonzero(numpy.logical_and(
            post_vertex_slice.lo_atom <= this_post_neuron_array,
            this_post_neuron_array <= post_vertex_slice.hi_atom))

    @overrides(AbstractConnector.get_n_connections_from_pre_vertex_maximum)
    def get_n_connections_from_pre_vertex_maximum(
            self, n_post_atoms, synapse_info, min_delay=None,
            max_delay=None):
        # pylint: disable=too-many-arguments
        prob_in_slice = min(
            n_post_atoms / float(
                synapse_info.n_post_neurons), 1.0)
        n_connections = utility_calls.get_probable_maximum_selected(
            synapse_info.n_pre_neurons * synapse_info.n_post_neurons,
            self.__n_post, prob_in_slice, chance=1.0/100000.0)

        if min_delay is None or max_delay is None:
            return int(math.ceil(n_connections))

        return self._get_n_connections_from_pre_vertex_with_delay_maximum(
            synapse_info.delays,
            synapse_info.n_pre_neurons * synapse_info.n_post_neurons,
            n_connections, min_delay, max_delay, synapse_info)

    @overrides(AbstractConnector.get_n_connections_to_post_vertex_maximum)
    def get_n_connections_to_post_vertex_maximum(self, synapse_info):
        # pylint: disable=too-many-arguments
        selection_prob = 1.0 / float(synapse_info.n_post_neurons)
        n_connections = utility_calls.get_probable_maximum_selected(
            synapse_info.n_pre_neurons * synapse_info.n_post_neurons,
            synapse_info.n_pre_neurons, selection_prob,
            chance=1.0/100000.0)
        return int(math.ceil(n_connections))

    @overrides(AbstractConnector.get_weight_maximum)
    def get_weight_maximum(self, synapse_info):
        n_connections = synapse_info.n_pre_neurons * self.__n_post
        return self._get_weight_maximum(
            synapse_info.weights, n_connections, synapse_info)

    @overrides(AbstractGenerateConnectorOnHost.create_synaptic_block)
    def create_synaptic_block(
            self, post_slices, post_vertex_slice, synapse_type, synapse_info):
        # pylint: disable=too-many-arguments
        # Get lo and hi for the pre vertex
        lo = 0
        hi = synapse_info.n_pre_neurons - 1

        # Get number of connections
        n_connections = sum(
            self._n_post_neurons_in_slice(post_vertex_slice, n, synapse_info)
            for n in range(lo, hi + 1))

        # Set up the block
        block = numpy.zeros(
            n_connections, dtype=AbstractConnector.NUMPY_SYNAPSES_DTYPE)

        # Set up source and target
        pre_neurons_in_slice = []
        post_neurons_in_slice = []
        pre_vertex_array = numpy.arange(lo, hi + 1)
        for n in range(lo, hi + 1):
            for pn in self._post_neurons_in_slice(
                    post_vertex_slice, n, synapse_info):
                post_neurons_in_slice.append(pn)
                pre_neurons_in_slice.append(pre_vertex_array[n - lo])

        block["source"] = pre_neurons_in_slice
        block["target"] = post_neurons_in_slice
        block["weight"] = self._generate_weights(
            block["source"], block["target"], n_connections, post_vertex_slice,
            synapse_info)
        block["delay"] = self._generate_delays(
            block["source"], block["target"], n_connections, post_vertex_slice,
            synapse_info)
        block["synapse_type"] = synapse_type
        return block

    def __repr__(self):
        return "FixedNumberPostConnector({})".format(self.__n_post)

    @property
    def allow_self_connections(self):
        return self.__allow_self_connections

    @allow_self_connections.setter
    def allow_self_connections(self, new_value):
        self.__allow_self_connections = new_value

    @property
    @overrides(AbstractGenerateConnectorOnMachine.gen_connector_id)
    def gen_connector_id(self):
        return ConnectorIDs.FIXED_NUMBER_POST_CONNECTOR.value

    @overrides(AbstractGenerateConnectorOnMachine.gen_connector_params)
    def gen_connector_params(self):
        return numpy.array([
            int(self.__allow_self_connections),
            int(self.__with_replacement),
            self.__n_post], dtype="uint32")

    @property
    @overrides(
        AbstractGenerateConnectorOnMachine.gen_connector_params_size_in_bytes)
    def gen_connector_params_size_in_bytes(self):
        return 3 * BYTES_PER_WORD<|MERGE_RESOLUTION|>--- conflicted
+++ resolved
@@ -27,13 +27,8 @@
 N_GEN_PARAMS = 8
 
 
-<<<<<<< HEAD
-class FixedNumberPostConnector(AbstractGenerateConnectorOnMachine):
-=======
 class FixedNumberPostConnector(AbstractGenerateConnectorOnMachine,
-                               AbstractGenerateConnectorOnHost,
-                               AbstractConnectorSupportsViewsOnMachine):
->>>>>>> 804cc0dd
+                               AbstractGenerateConnectorOnHost):
     """ Connects a fixed number of post-synaptic neurons selected at random,\
         to all pre-synaptic neurons.
     """
