--- conflicted
+++ resolved
@@ -121,15 +121,9 @@
 
     @overrides(AbstractConnector.get_n_connections_from_pre_vertex_maximum)
     def get_n_connections_from_pre_vertex_maximum(
-<<<<<<< HEAD
             self, post_vertex_slice, synapse_info, timestep_in_us,
             min_delay=None, max_delay=None):
-        prob_in_slice = (
-=======
-            self, post_vertex_slice, synapse_info, min_delay=None,
-            max_delay=None):
         prob_in_slice = min(
->>>>>>> 7cb4669c
             float(post_vertex_slice.n_atoms) / float(
                 synapse_info.n_post_neurons), 1.0)
         max_in_slice = utility_calls.get_probable_maximum_selected(
