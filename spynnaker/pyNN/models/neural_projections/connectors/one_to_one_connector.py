--- conflicted
+++ resolved
@@ -23,19 +23,16 @@
 from pacman.model.graphs.application import ApplicationVertex
 from pacman.model.graphs.machine import MachineVertex
 from pacman.model.graphs.common import Slice
+from spinn_front_end_common.utilities.exceptions import ConfigurationException
 from .abstract_connector import AbstractConnector
 from .abstract_generate_connector_on_machine import (
     AbstractGenerateConnectorOnMachine, ConnectorIDs)
 from .abstract_generate_connector_on_host import (
     AbstractGenerateConnectorOnHost)
 from spynnaker.pyNN.utilities.constants import SPIKE_PARTITION_ID
-<<<<<<< HEAD
-from spinn_front_end_common.utilities.exceptions import ConfigurationException
-=======
 if TYPE_CHECKING:
     from spynnaker.pyNN.models.neural_projections import SynapseInformation
 
->>>>>>> 8c7b0d6b
 _expr_context = SafeEval(
     math, numpy, numpy.arccos, numpy.arcsin, numpy.arctan, numpy.arctan2,
     numpy.ceil, numpy.cos, numpy.cosh, numpy.exp, numpy.fabs, numpy.floor,
@@ -124,19 +121,11 @@
 
     @overrides(AbstractGenerateConnectorOnHost.create_synaptic_block)
     def create_synaptic_block(
-<<<<<<< HEAD
-            self, post_slices, post_vertex_slice, synapse_type, synapse_info):
-
+            self, post_slices, post_vertex_slice: Slice, synapse_type: int,
+            synapse_info: SynapseInformation) -> NDArray:
         # Get each pre_vertex id for each post_vertex id
         post_atoms = post_vertex_slice.get_raster_ids()
         pre_atoms = numpy.array(post_atoms)
-=======
-            self, post_slices, post_vertex_slice: Slice, synapse_type: int,
-            synapse_info: SynapseInformation) -> NDArray:
-        max_lo_atom = post_vertex_slice.lo_atom
-        min_hi_atom = min(
-            synapse_info.n_pre_neurons, post_vertex_slice.hi_atom)
->>>>>>> 8c7b0d6b
 
         # Filter out things where there isn't a cross over
         atom_filter = numpy.ones(len(post_atoms), dtype=numpy.bool_)
@@ -178,27 +167,15 @@
     def __repr__(self):
         return "OneToOneConnector()"
 
-<<<<<<< HEAD
-=======
-    @overrides(AbstractConnector.use_direct_matrix)
-    def use_direct_matrix(self, synapse_info: SynapseInformation) -> bool:
-        return not (
-            synapse_info.prepop_is_view or synapse_info.postpop_is_view)
-
->>>>>>> 8c7b0d6b
     @property
     @overrides(AbstractGenerateConnectorOnMachine.gen_connector_id)
     def gen_connector_id(self) -> int:
         return ConnectorIDs.ONE_TO_ONE_CONNECTOR.value
 
     @overrides(AbstractGenerateConnectorOnMachine.gen_connector_params)
-<<<<<<< HEAD
-    def gen_connector_params(self, synapse_info):
+    def gen_connector_params(
+            self, synapse_info: SynapseInformation) -> NDArray[uint32]:
         return numpy.array([], dtype="uint32")
-=======
-    def gen_connector_params(self) -> NDArray[uint32]:
-        return numpy.array([], dtype=uint32)
->>>>>>> 8c7b0d6b
 
     @property
     @overrides(
@@ -207,8 +184,10 @@
         return 0
 
     @overrides(AbstractGenerateConnectorOnMachine.get_connected_vertices)
-<<<<<<< HEAD
-    def get_connected_vertices(self, s_info, source_vertex, target_vertex):
+    def get_connected_vertices(
+            self, s_info: SynapseInformation, source_vertex: ApplicationVertex,
+            target_vertex: ApplicationVertex) -> Sequence[
+                Tuple[MachineVertex, Sequence[MachineVertex]]]:
         src_vtxs = source_vertex.splitter.get_out_going_vertices(
             SPIKE_PARTITION_ID)
         tgt_vtxs = target_vertex.splitter.get_in_coming_vertices(
@@ -244,22 +223,6 @@
 
         # Check for cross over of pre- and post- rasters, as that is how the
         # connector works
-=======
-    def get_connected_vertices(
-            self, s_info: SynapseInformation, source_vertex: ApplicationVertex,
-            target_vertex: ApplicationVertex) -> Sequence[
-                Tuple[MachineVertex, Sequence[MachineVertex]]]:
-        pre_lo, pre_hi = 0, source_vertex.n_atoms - 1
-        post_lo, post_hi = 0, target_vertex.n_atoms - 1
-        if s_info.prepop_is_view:
-            # pylint: disable=protected-access
-            pre_lo, pre_hi = s_info.pre_population._view_range
-        if s_info.postpop_is_view:
-            # pylint: disable=protected-access
-            post_lo, post_hi = s_info.post_population._view_range
-
-        src_splitter = source_vertex.splitter
->>>>>>> 8c7b0d6b
         return [(t_vert,
                  [s_vert for s_vert in src_vtxs if any(numpy.isin(
                      s_vert.vertex_slice.get_raster_ids(),
