--- conflicted
+++ resolved
@@ -47,13 +47,8 @@
     @overrides(AbstractConnector.get_delay_maximum)
     def get_delay_maximum(self, synapse_info):
         return self._get_delay_maximum(
-<<<<<<< HEAD
             synapse_info.raw_delays_in_ms,
-            max((synapse_info.n_pre_neurons, synapse_info.n_post_neurons)))
-=======
-            synapse_info.delays,
             max(synapse_info.n_pre_neurons, synapse_info.n_post_neurons))
->>>>>>> 6cd54837
 
     @overrides(AbstractConnector.get_n_connections_from_pre_vertex_maximum)
     def get_n_connections_from_pre_vertex_maximum(
@@ -90,14 +85,9 @@
 
     @overrides(AbstractConnector.create_synaptic_block)
     def create_synaptic_block(
-<<<<<<< HEAD
-            self, pre_slices, pre_slice_index, post_slices,
-            post_slice_index, pre_vertex_slice, post_vertex_slice,
-            synapse_type, synapse_info, timestep_in_us):
-=======
             self, pre_slices, pre_slice_index, post_slices, post_slice_index,
-            pre_vertex_slice, post_vertex_slice, synapse_type, synapse_info):
->>>>>>> 6cd54837
+            pre_vertex_slice, post_vertex_slice, synapse_type, synapse_info,
+            timestep_in_us):
         # pylint: disable=too-many-arguments
         pre_lo, post_lo, pre_hi, post_hi = self._get_pre_post_limits(
             pre_vertex_slice, post_vertex_slice, synapse_info)
