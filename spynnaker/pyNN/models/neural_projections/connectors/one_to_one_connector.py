import numpy
from spinn_utilities.overrides import overrides
from .abstract_connector import AbstractConnector
from .abstract_generate_connector_on_machine \
    import AbstractGenerateConnectorOnMachine, ConnectorIDs

import logging
logger = logging.getLogger(__name__)


class OneToOneConnector(AbstractGenerateConnectorOnMachine):
    """ Where the pre- and postsynaptic populations have the same size,\
        connect cell i in the presynaptic pynn_population.py to cell i in the\
        postsynaptic pynn_population.py for all i.
    """
    __slots__ = ["_random_number_class"]

    def __init__(
            self, random_number_class, safe=True, verbose=False):
        """
        """
        self._random_number_class = random_number_class
        super(OneToOneConnector, self).__init__(safe, verbose)

<<<<<<< HEAD
=======
    @overrides(AbstractConnector.set_weights_and_delays)
    def set_weights_and_delays(self, weights, delays):
        if self._weights is not None:
            logger.warning(
                'Weights were already set in '+str(self)+', possibly in '
                'another projection: currently this will overwrite the values '
                'in the previous projection. For now, set up a new connector.')
        if self._delays is not None:
            logger.warning(
                'Delays were already set in '+str(self)+', possibly in '
                'another projection: currently this will overwrite the values '
                'in the previous projection. For now, set up a new connector.')
        self._weights = weights
        self._delays = delays
        self._check_parameters(weights, delays, allow_lists=True)

>>>>>>> 7d32c298
    @overrides(AbstractConnector.get_delay_maximum)
    def get_delay_maximum(self, delays):
        return self._get_delay_maximum(
<<<<<<< HEAD
            delays, max((self._n_pre_neurons, self._n_post_neurons)))

    @overrides(AbstractConnector.get_delay_variance)
    def get_delay_variance(
            self, delays, pre_slices, pre_slice_index, post_slices,
            post_slice_index, pre_vertex_slice, post_vertex_slice):
        # pylint: disable=too-many-arguments
        max_lo_atom = max(
            (pre_vertex_slice.lo_atom, post_vertex_slice.lo_atom))
        min_hi_atom = min(
            (pre_vertex_slice.hi_atom, post_vertex_slice.hi_atom))
        if max_lo_atom > min_hi_atom:
            return 0
        connection_slice = slice(max_lo_atom, min_hi_atom + 1)
        return self._get_delay_variance(delays, [connection_slice])

    @overrides(AbstractConnector.get_n_connections_from_pre_vertex_maximum)
    def get_n_connections_from_pre_vertex_maximum(
            self, delays, pre_slices, pre_slice_index, post_slices,
            post_slice_index, pre_vertex_slice, post_vertex_slice,
            min_delay=None, max_delay=None):
=======
            max((self._n_pre_neurons, self._n_post_neurons)))

    @overrides(AbstractConnector.get_n_connections_from_pre_vertex_maximum)
    def get_n_connections_from_pre_vertex_maximum(
            self, post_vertex_slice, min_delay=None, max_delay=None):
>>>>>>> 7d32c298
        # pylint: disable=too-many-arguments
        if min_delay is None or max_delay is None:
            return 1
<<<<<<< HEAD
        if isinstance(delays, self._random_number_class):
            return 1
        elif numpy.isscalar(delays):
            if delays >= min_delay and delays <= max_delay:
=======

        if numpy.isscalar(self._delays):
            if self._delays >= min_delay and self._delays <= max_delay:
>>>>>>> 7d32c298
                return 1
            return 0
        if isinstance(self._delays, self._random_number_class):
            return 1

<<<<<<< HEAD
        connection_slice = slice(max_lo_atom, min_hi_atom + 1)
        slice_min_delay = min(delays[connection_slice])
        slice_max_delay = max(delays[connection_slice])
=======
        slice_min_delay = min(self._delays)
        slice_max_delay = max(self._delays)
>>>>>>> 7d32c298
        if slice_min_delay >= min_delay and slice_max_delay <= max_delay:
            return 1
        return 0

    @overrides(AbstractConnector.get_n_connections_to_post_vertex_maximum)
    def get_n_connections_to_post_vertex_maximum(self):
        return 1

<<<<<<< HEAD
    @overrides(AbstractConnector.get_weight_mean)
    def get_weight_mean(
            self, weights, pre_slices, pre_slice_index, post_slices,
            post_slice_index, pre_vertex_slice, post_vertex_slice):
        # pylint: disable=too-many-arguments
        max_lo_atom = max(
            (pre_vertex_slice.lo_atom, post_vertex_slice.lo_atom))
        min_hi_atom = min(
            (pre_vertex_slice.hi_atom, post_vertex_slice.hi_atom))
        n_connections = (min_hi_atom - max_lo_atom) + 1
        if n_connections <= 0:
            return 0
        connection_slice = slice(max_lo_atom, min_hi_atom + 1)
        return self._get_weight_mean(weights, [connection_slice])

    @overrides(AbstractConnector.get_weight_maximum)
    def get_weight_maximum(
            self, weights, pre_slices, pre_slice_index, post_slices,
            post_slice_index, pre_vertex_slice, post_vertex_slice):
        # pylint: disable=too-many-arguments
        max_lo_atom = max(
            (pre_vertex_slice.lo_atom, post_vertex_slice.lo_atom))
        min_hi_atom = min(
            (pre_vertex_slice.hi_atom, post_vertex_slice.hi_atom))
        n_connections = (min_hi_atom - max_lo_atom) + 1
        if n_connections <= 0:
            return 0
        connection_slice = slice(max_lo_atom, min_hi_atom + 1)
        return self._get_weight_maximum(
            weights, n_connections, [connection_slice])

    @overrides(AbstractConnector.get_weight_variance)
    def get_weight_variance(
            self, weights, pre_slices, pre_slice_index, post_slices,
            post_slice_index, pre_vertex_slice, post_vertex_slice):
        # pylint: disable=too-many-arguments
        max_lo_atom = max(
            (pre_vertex_slice.lo_atom, post_vertex_slice.lo_atom))
        min_hi_atom = min(
            (pre_vertex_slice.hi_atom, post_vertex_slice.hi_atom))
        if max_lo_atom > min_hi_atom:
            return 0
        connection_slice = slice(max_lo_atom, min_hi_atom + 1)
        return self._get_weight_variance(weights, [connection_slice])

    @overrides(AbstractConnector.generate_on_machine)
    def generate_on_machine(self, weights, delays):
        return (
            not self._generate_lists_on_host(weights) and
            not self._generate_lists_on_host(delays))
=======
    @overrides(AbstractConnector.get_weight_maximum)
    def get_weight_maximum(self):
        return self._get_weight_maximum(
            max((self._n_pre_neurons, self._n_post_neurons)))
>>>>>>> 7d32c298

    @overrides(AbstractConnector.create_synaptic_block)
    def create_synaptic_block(
            self, weights, delays, pre_slices, pre_slice_index, post_slices,
            post_slice_index, pre_vertex_slice, post_vertex_slice,
            synapse_type):
        # pylint: disable=too-many-arguments
        max_lo_atom = max(
            (pre_vertex_slice.lo_atom, post_vertex_slice.lo_atom))
        min_hi_atom = min(
            (pre_vertex_slice.hi_atom, post_vertex_slice.hi_atom))
        n_connections = max((0, (min_hi_atom - max_lo_atom) + 1))
        if n_connections <= 0:
            return numpy.zeros(0, dtype=self.NUMPY_SYNAPSES_DTYPE)
        connection_slice = slice(max_lo_atom, min_hi_atom + 1)
        block = numpy.zeros(n_connections, dtype=self.NUMPY_SYNAPSES_DTYPE)
        block["source"] = numpy.arange(max_lo_atom, min_hi_atom + 1)
        block["target"] = numpy.arange(max_lo_atom, min_hi_atom + 1)
        block["weight"] = self._generate_weights(
            weights, n_connections, [connection_slice])
        block["delay"] = self._generate_delays(
            delays, n_connections, [connection_slice])
        block["synapse_type"] = synapse_type
        return block

    def __repr__(self):
        return "OneToOneConnector()"

    @property
    @overrides(AbstractGenerateConnectorOnMachine.gen_connector_id)
    def gen_connector_id(self):
        return ConnectorIDs.ONE_TO_ONE_CONNECTOR.value<|MERGE_RESOLUTION|>--- conflicted
+++ resolved
@@ -22,83 +22,27 @@
         self._random_number_class = random_number_class
         super(OneToOneConnector, self).__init__(safe, verbose)
 
-<<<<<<< HEAD
-=======
-    @overrides(AbstractConnector.set_weights_and_delays)
-    def set_weights_and_delays(self, weights, delays):
-        if self._weights is not None:
-            logger.warning(
-                'Weights were already set in '+str(self)+', possibly in '
-                'another projection: currently this will overwrite the values '
-                'in the previous projection. For now, set up a new connector.')
-        if self._delays is not None:
-            logger.warning(
-                'Delays were already set in '+str(self)+', possibly in '
-                'another projection: currently this will overwrite the values '
-                'in the previous projection. For now, set up a new connector.')
-        self._weights = weights
-        self._delays = delays
-        self._check_parameters(weights, delays, allow_lists=True)
-
->>>>>>> 7d32c298
     @overrides(AbstractConnector.get_delay_maximum)
     def get_delay_maximum(self, delays):
         return self._get_delay_maximum(
-<<<<<<< HEAD
-            delays, max((self._n_pre_neurons, self._n_post_neurons)))
-
-    @overrides(AbstractConnector.get_delay_variance)
-    def get_delay_variance(
-            self, delays, pre_slices, pre_slice_index, post_slices,
-            post_slice_index, pre_vertex_slice, post_vertex_slice):
-        # pylint: disable=too-many-arguments
-        max_lo_atom = max(
-            (pre_vertex_slice.lo_atom, post_vertex_slice.lo_atom))
-        min_hi_atom = min(
-            (pre_vertex_slice.hi_atom, post_vertex_slice.hi_atom))
-        if max_lo_atom > min_hi_atom:
-            return 0
-        connection_slice = slice(max_lo_atom, min_hi_atom + 1)
-        return self._get_delay_variance(delays, [connection_slice])
-
-    @overrides(AbstractConnector.get_n_connections_from_pre_vertex_maximum)
-    def get_n_connections_from_pre_vertex_maximum(
-            self, delays, pre_slices, pre_slice_index, post_slices,
-            post_slice_index, pre_vertex_slice, post_vertex_slice,
-            min_delay=None, max_delay=None):
-=======
             max((self._n_pre_neurons, self._n_post_neurons)))
 
     @overrides(AbstractConnector.get_n_connections_from_pre_vertex_maximum)
     def get_n_connections_from_pre_vertex_maximum(
             self, post_vertex_slice, min_delay=None, max_delay=None):
->>>>>>> 7d32c298
         # pylint: disable=too-many-arguments
         if min_delay is None or max_delay is None:
             return 1
-<<<<<<< HEAD
-        if isinstance(delays, self._random_number_class):
-            return 1
-        elif numpy.isscalar(delays):
-            if delays >= min_delay and delays <= max_delay:
-=======
 
         if numpy.isscalar(self._delays):
             if self._delays >= min_delay and self._delays <= max_delay:
->>>>>>> 7d32c298
                 return 1
             return 0
         if isinstance(self._delays, self._random_number_class):
             return 1
 
-<<<<<<< HEAD
-        connection_slice = slice(max_lo_atom, min_hi_atom + 1)
-        slice_min_delay = min(delays[connection_slice])
-        slice_max_delay = max(delays[connection_slice])
-=======
         slice_min_delay = min(self._delays)
         slice_max_delay = max(self._delays)
->>>>>>> 7d32c298
         if slice_min_delay >= min_delay and slice_max_delay <= max_delay:
             return 1
         return 0
@@ -107,63 +51,10 @@
     def get_n_connections_to_post_vertex_maximum(self):
         return 1
 
-<<<<<<< HEAD
-    @overrides(AbstractConnector.get_weight_mean)
-    def get_weight_mean(
-            self, weights, pre_slices, pre_slice_index, post_slices,
-            post_slice_index, pre_vertex_slice, post_vertex_slice):
-        # pylint: disable=too-many-arguments
-        max_lo_atom = max(
-            (pre_vertex_slice.lo_atom, post_vertex_slice.lo_atom))
-        min_hi_atom = min(
-            (pre_vertex_slice.hi_atom, post_vertex_slice.hi_atom))
-        n_connections = (min_hi_atom - max_lo_atom) + 1
-        if n_connections <= 0:
-            return 0
-        connection_slice = slice(max_lo_atom, min_hi_atom + 1)
-        return self._get_weight_mean(weights, [connection_slice])
-
-    @overrides(AbstractConnector.get_weight_maximum)
-    def get_weight_maximum(
-            self, weights, pre_slices, pre_slice_index, post_slices,
-            post_slice_index, pre_vertex_slice, post_vertex_slice):
-        # pylint: disable=too-many-arguments
-        max_lo_atom = max(
-            (pre_vertex_slice.lo_atom, post_vertex_slice.lo_atom))
-        min_hi_atom = min(
-            (pre_vertex_slice.hi_atom, post_vertex_slice.hi_atom))
-        n_connections = (min_hi_atom - max_lo_atom) + 1
-        if n_connections <= 0:
-            return 0
-        connection_slice = slice(max_lo_atom, min_hi_atom + 1)
-        return self._get_weight_maximum(
-            weights, n_connections, [connection_slice])
-
-    @overrides(AbstractConnector.get_weight_variance)
-    def get_weight_variance(
-            self, weights, pre_slices, pre_slice_index, post_slices,
-            post_slice_index, pre_vertex_slice, post_vertex_slice):
-        # pylint: disable=too-many-arguments
-        max_lo_atom = max(
-            (pre_vertex_slice.lo_atom, post_vertex_slice.lo_atom))
-        min_hi_atom = min(
-            (pre_vertex_slice.hi_atom, post_vertex_slice.hi_atom))
-        if max_lo_atom > min_hi_atom:
-            return 0
-        connection_slice = slice(max_lo_atom, min_hi_atom + 1)
-        return self._get_weight_variance(weights, [connection_slice])
-
-    @overrides(AbstractConnector.generate_on_machine)
-    def generate_on_machine(self, weights, delays):
-        return (
-            not self._generate_lists_on_host(weights) and
-            not self._generate_lists_on_host(delays))
-=======
     @overrides(AbstractConnector.get_weight_maximum)
     def get_weight_maximum(self):
         return self._get_weight_maximum(
             max((self._n_pre_neurons, self._n_post_neurons)))
->>>>>>> 7d32c298
 
     @overrides(AbstractConnector.create_synaptic_block)
     def create_synaptic_block(
