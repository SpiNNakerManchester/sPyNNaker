--- conflicted
+++ resolved
@@ -47,13 +47,8 @@
             Whether to output extra information about the connectivity to a
             CSV file
         """
-<<<<<<< HEAD
-        self.__random_number_class = random_number_class
         super().__init__(safe, callback, verbose)
-=======
-        super(OneToOneConnector, self).__init__(safe, callback, verbose)
         PyNNOneToOneConnector.__init__(self, safe=safe, callback=callback)
->>>>>>> ad3a5111
 
     @overrides(AbstractConnector.get_delay_maximum)
     def get_delay_maximum(self, synapse_info):
