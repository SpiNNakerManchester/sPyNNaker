--- conflicted
+++ resolved
@@ -21,14 +21,9 @@
 from .abstract_connector import AbstractConnector
 from .abstract_generate_connector_on_machine import (
     AbstractGenerateConnectorOnMachine, ConnectorIDs)
-<<<<<<< HEAD
-=======
-from .abstract_connector_supports_views_on_machine import (
-    AbstractConnectorSupportsViewsOnMachine)
 from .abstract_generate_connector_on_host import (
     AbstractGenerateConnectorOnHost)
 from spynnaker.pyNN.utilities.constants import SPIKE_PARTITION_ID
->>>>>>> 804cc0dd
 _expr_context = SafeEval(
     math, numpy, numpy.arccos, numpy.arcsin, numpy.arctan, numpy.arctan2,
     numpy.ceil, numpy.cos, numpy.cosh, numpy.exp, numpy.fabs, numpy.floor,
@@ -37,13 +32,8 @@
     numpy.maximum, numpy.minimum, e=numpy.e, pi=numpy.pi)
 
 
-<<<<<<< HEAD
-class OneToOneConnector(AbstractGenerateConnectorOnMachine):
-=======
 class OneToOneConnector(AbstractGenerateConnectorOnMachine,
-                        AbstractGenerateConnectorOnHost,
-                        AbstractConnectorSupportsViewsOnMachine):
->>>>>>> 804cc0dd
+                        AbstractGenerateConnectorOnHost):
     """ Where the pre- and postsynaptic populations have the same size,\
         connect cell *i* in the presynaptic population to cell *i* in\
         the postsynaptic population, for all *i*.
