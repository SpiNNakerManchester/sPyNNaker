# Copyright (c) 2017-2019 The University of Manchester
#
# This program is free software: you can redistribute it and/or modify
# it under the terms of the GNU General Public License as published by
# the Free Software Foundation, either version 3 of the License, or
# (at your option) any later version.
#
# This program is distributed in the hope that it will be useful,
# but WITHOUT ANY WARRANTY; without even the implied warranty of
# MERCHANTABILITY or FITNESS FOR A PARTICULAR PURPOSE.  See the
# GNU General Public License for more details.
#
# You should have received a copy of the GNU General Public License
# along with this program.  If not, see <http://www.gnu.org/licenses/>.

import numpy
from spinn_utilities.overrides import overrides
from spynnaker.pyNN.data import SpynnakerDataView
from spynnaker.pyNN.exceptions import InvalidParameterType
from .abstract_connector import AbstractConnector
from .abstract_generate_connector_on_host import (
    AbstractGenerateConnectorOnHost)
from spynnaker.pyNN.utilities.constants import SPIKE_PARTITION_ID

# Indices of the source and target in the connection list array
_SOURCE = 0
_TARGET = 1
_FIRST_PARAM = 2


class FromListConnector(AbstractConnector, AbstractGenerateConnectorOnHost):
    """ Make connections according to a list.
    """
    __slots__ = [
        "__conn_list",
        "__column_names",
        "__sources",
        "__targets",
        "__weights",
        "__delays",
        "__extra_parameters",
        "__extra_parameter_names",
        "__split_conn_list",
        "__split_pre_slices",
        "__split_post_slices"]

    def __init__(self, conn_list, safe=True, verbose=False, column_names=None,
                 callback=None):
        """
        :param conn_list:
            A numpy array or a list of tuples, one tuple for each connection.
            Each tuple should contain::

                (pre_idx, post_idx, p1, p2, ..., pn)

            where ``pre_idx`` is the index (i.e. order in the Population,
            not the ID) of the presynaptic neuron, ``post_idx`` is
            the index of the postsynaptic neuron, and
            ``p1``, ``p2``, etc. are the synaptic parameters (e.g.,
            weight, delay, plasticity parameters).
            All tuples/rows must have the same number of items.
        :type conn_list: ~numpy.ndarray or list(tuple(int,int,...))
        :param bool safe:
            if ``True``, check that weights and delays have valid values.
            If ``False``, this check is skipped.
        :param bool verbose:
            Whether to output extra information about the connectivity to a
            CSV file
        :param column_names: the names of the parameters ``p1``, ``p2``, etc.
            If not provided, it is assumed the parameters are ``weight, delay``
            (for backwards compatibility).
        :type column_names: None or tuple(str) or list(str)
        :param callable callback:
            if given, a callable that display a progress bar on the terminal.

            .. note::
                Not supported by sPyNNaker.
        """
        super().__init__(safe, callback, verbose)

        self.__column_names = column_names
        self.__split_conn_list = {}
        self.__split_pre_slices = None
        self.__split_post_slices = None

        # Call the conn_list setter, as this sets the internal values
        self.conn_list = conn_list

    @overrides(AbstractConnector.set_projection_information)
    def set_projection_information(self, synapse_info):
        AbstractConnector.set_projection_information(self, synapse_info)
        # now we want to tell the synapse_info about weights and delays
        if self.__weights is not None:
            synapse_info.weights = self.__weights.flatten()
        if self.__delays is not None:
            synapse_info.delays = self.__delays

    @overrides(AbstractConnector.get_delay_maximum)
    def get_delay_maximum(self, synapse_info):
        if self.__delays is None:
            return self._get_delay_maximum(
                synapse_info.delays, len(self.__targets), synapse_info)
        else:
            return numpy.max(self.__delays)

    @overrides(AbstractConnector.get_delay_minimum)
    def get_delay_minimum(self, synapse_info):
        if self.__delays is None:
            return self._get_delay_minimum(
                synapse_info.delays, len(self.__targets), synapse_info)
        else:
            return numpy.min(self.__delays)

    @overrides(AbstractConnector.get_delay_variance)
    def get_delay_variance(self, delays, synapse_info):
        if self.__delays is None:
            return AbstractConnector.get_delay_variance(
                self, delays, synapse_info)
        else:
            return numpy.var(self.__delays)

    def _split_connections(self, pre_slices, post_slices):
        """
        :param list(~pacman.model.graphs.commmon.Slice) pre_slices:
        :param list(~pacman.model.graphs.commmon.Slice) post_slices:
        :rtype: bool
        """
        # If nothing has changed, use the cache
        if (self.__split_pre_slices == pre_slices and
                self.__split_post_slices == post_slices):
            return False

        # If there are no connections, return
        if not len(self.__sources):
            self.__split_conn_list = {}
            return False

        self.__split_pre_slices = list(pre_slices)
        self.__split_post_slices = list(post_slices)

        # Create bins into which connections are to be grouped
        pre_bins = numpy.concatenate((
            [0], numpy.sort([s.hi_atom + 1 for s in pre_slices])))
        post_bins = numpy.concatenate((
            [0], numpy.sort([s.hi_atom + 1 for s in post_slices])))

        # Find the group of each item in the separate bins
        pre_indices = numpy.searchsorted(
            pre_bins, self.__sources, side="right")
        post_indices = numpy.searchsorted(
            post_bins, self.__targets, side="right")

        # Join the groups from both axes
        n_bins = (len(pre_bins) + 1, len(post_bins) + 1)
        joined_indices = numpy.ravel_multi_index(
            (pre_indices, post_indices), n_bins)

        # Get a count of the indices in each bin
        index_count = numpy.bincount(
            joined_indices, minlength=numpy.prod(n_bins))

        # Get a sort order on the connections
        sort_indices = numpy.argsort(joined_indices)

        # Split the sort order in to groups of connection indices
        split_indices = numpy.array(numpy.split(
            sort_indices, numpy.cumsum(index_count)))

        # Ignore the outliers
        split_indices = split_indices[:-1].reshape(n_bins)[1:-1, 1:-1]
        split_indices = split_indices.reshape(-1)

        # Get the results indexed by hi_atom in the slices
        pre_post_bins = [(pre - 1, post - 1) for pre in pre_bins[1:]
                         for post in post_bins[1:]]
        self.__split_conn_list = {
            pre_post: indices
            for pre_post, indices in zip(pre_post_bins, split_indices)
            if len(indices) > 0
        }

        return True

    @overrides(AbstractConnector.get_n_connections_from_pre_vertex_maximum)
    def get_n_connections_from_pre_vertex_maximum(
            self, n_post_atoms, synapse_info, min_delay=None,
            max_delay=None):

        mask = None
        if (min_delay is not None and max_delay is not None and
                self.__delays is not None):
            mask = ((self.__delays >= min_delay) &
                    (self.__delays <= max_delay))
        if mask is None:
            conns = self.__conn_list.copy()
        else:
            conns = self.__conn_list[mask].copy()
        if conns.size == 0:
            return 0

        # Make targets be core indices
        conns[:, _TARGET] //= n_post_atoms

        # Split into sources
        source_split_conns = self.__numpy_group(conns, _SOURCE)

        # Split into groups by post_n_atoms
        target_split_conns = [
            self.__numpy_group(s, _TARGET) for s in source_split_conns]

        # Find the biggest group
        max_targets = max([len(t) for s in target_split_conns for t in s])

        # If no delays just return max targets as this is for all delays
        # If there are delays in the list, this was also handled above
        if min_delay is None or max_delay is None or self.__delays is not None:
            return max_targets

        # If here, there must be no delays in the list, so use the passed in
        # ones
        return self._get_n_connections_from_pre_vertex_with_delay_maximum(
            synapse_info.delays,
            synapse_info.n_pre_neurons * synapse_info.n_post_neurons,
            max_targets, min_delay, max_delay, synapse_info)

    def __numpy_group(self, conns, column):
        # Sort by the column to group by
        s = conns[conns[:, column].argsort()]

        # Find split points by getting the first indices of the unique items
        # and then removing the first (as that will be 0 and we don't want to
        # split at 0)
        split_points = numpy.unique(s[:, column], return_index=True)[1][1:]

        # Perform the split
        return numpy.array_split(conns, split_points)

    @overrides(AbstractConnector.get_n_connections_to_post_vertex_maximum)
    def get_n_connections_to_post_vertex_maximum(self, synapse_info):
        if not len(self.__targets):
            return 0
        # pylint: disable=too-many-arguments
        return numpy.max(numpy.bincount(
            self.__targets.astype('int64', copy=False)))

    @overrides(AbstractConnector.get_weight_mean)
    def get_weight_mean(self, weights, synapse_info):
        if self.__weights is None:
            return AbstractConnector.get_weight_mean(
                self, weights, synapse_info)
        else:
            return numpy.mean(numpy.abs(self.__weights))

    @overrides(AbstractConnector.get_weight_maximum)
    def get_weight_maximum(self, synapse_info):
        # pylint: disable=too-many-arguments
        if self.__weights is None:
            return self._get_weight_maximum(
                synapse_info.weights, len(self.__targets), synapse_info)
        else:
            return numpy.amax(numpy.abs(self.__weights))

    @overrides(AbstractConnector.get_weight_variance)
    def get_weight_variance(self, weights, synapse_info):
        # pylint: disable=too-many-arguments
        if self.__weights is None:
            return AbstractConnector.get_weight_variance(
                self, weights, synapse_info)
        else:
            return numpy.var(numpy.abs(self.__weights))

<<<<<<< HEAD
    @overrides(AbstractConnector.get_weight_minimum)
    def get_weight_minimum(self, weights, weight_random_sigma, synapse_info):
        if self.__weights is None:
            return super(FromListConnector, self).get_weight_minimum(
                weights, weight_random_sigma, synapse_info)
        return super(FromListConnector, self).get_weight_minimum(
            self.__weights, weight_random_sigma, synapse_info)

    @overrides(AbstractConnector.create_synaptic_block)
=======
    @overrides(AbstractGenerateConnectorOnHost.create_synaptic_block)
>>>>>>> 804cc0dd
    def create_synaptic_block(
            self, pre_slices, post_slices, pre_vertex_slice, post_vertex_slice,
            synapse_type, synapse_info):
        # pylint: disable=too-many-arguments
        self._split_connections(pre_slices, post_slices)
        pre_hi = pre_vertex_slice.hi_atom
        post_hi = post_vertex_slice.hi_atom
        if (pre_hi, post_hi) not in self.__split_conn_list:
            return numpy.zeros(0, dtype=self.NUMPY_SYNAPSES_DTYPE)
        else:
            indices = self.__split_conn_list[
                pre_vertex_slice.hi_atom, post_vertex_slice.hi_atom]
        block = numpy.zeros(len(indices), dtype=self.NUMPY_SYNAPSES_DTYPE)
        block["source"] = self.__sources[indices]
        block["target"] = self.__targets[indices]
        # check that conn_list has weights, if not then use the value passed in
        if self.__weights is None:
            if hasattr(synapse_info.weights, "__len__"):
                block["weight"] = numpy.array(synapse_info.weights)[indices]
            else:
                block["weight"] = self._generate_weights(
                    block["source"], block["target"], len(indices), None,
                    pre_vertex_slice, post_vertex_slice, synapse_info)
        else:
            block["weight"] = self.__weights[indices]
        # check that conn_list has delays, if not then use the value passed in
        if self.__delays is None:
            if hasattr(synapse_info.delays, "__len__"):
                block["delay"] = numpy.array(synapse_info.delays)[indices]
            else:
                block["delay"] = self._generate_delays(
                    block["source"], block["target"], len(indices), None,
                    pre_vertex_slice, post_vertex_slice, synapse_info)
        else:
            block["delay"] = self._clip_delays(self.__delays[indices])
        block["synapse_type"] = synapse_type
        return block

    def __repr__(self):
        return "FromListConnector(n_connections={})".format(
            len(self.__sources))

    @property
    def conn_list(self):
        """ The connection list.

        :rtype: ~numpy.ndarray
        """
        return self.__conn_list

    @conn_list.setter
    def conn_list(self, conn_list):
        if conn_list is None or not len(conn_list):
            self.__conn_list = numpy.zeros((0, 2), dtype="uint32")
        else:
            self.__conn_list = numpy.array(conn_list)

        # If the shape of the conn_list is 2D, numpy has been able to create
        # a 2D array which means every entry has the same number of values.
        # If this was not possible, raise an exception!
        if len(self.__conn_list.shape) != 2:
            raise InvalidParameterType(
                "Each tuple in the connection list for the"
                " FromListConnector must have the same number of elements")

        # This tells us how many columns are in the list
        n_columns = self.__conn_list.shape[1]
        if n_columns < 2:
            raise InvalidParameterType(
                "Each tuple in the connection list for the"
                " FromListConnector must have at least 2 elements")
        if (self.__column_names is not None and
                n_columns != len(self.__column_names) + _FIRST_PARAM):
            raise InvalidParameterType(
                "The number of column names must match the number of"
                " additional elements in each tuple in the connection list,"
                " not including the pre_idx or post_idx")

        # Get the column names if not specified
        column_names = self.__column_names
        if self.__column_names is None:
            if n_columns == 4:
                column_names = ('weight', 'delay')
            elif n_columns == 2:
                column_names = ()
            else:
                raise TypeError(
                    "Need to set 'column_names' for n_columns={}".format(
                        n_columns))

        # Set the source and targets
        self.__sources = self.__conn_list[:, _SOURCE]
        self.__targets = self.__conn_list[:, _TARGET]

        # Find any weights
        self.__weights = None
        try:
            weight_column = column_names.index('weight') + _FIRST_PARAM
            self.__weights = self.__conn_list[:, weight_column]
        except ValueError:
            pass

        # Find any delays
        self.__delays = None
        try:
            delay_column = column_names.index('delay') + _FIRST_PARAM
            self.__delays = (numpy.rint(
                numpy.array(self.__conn_list[:, delay_column]) *
                SpynnakerDataView.get_simulation_time_step_per_ms()) *
                SpynnakerDataView.get_simulation_time_step_ms())
        except ValueError:
            pass

        # Find extra columns
        extra_columns = list()
        for i, name in enumerate(column_names):
            if name not in ('weight', 'delay'):
                extra_columns.append(i + _FIRST_PARAM)

        # Check any additional parameters have single values over the whole
        # set of connections (as other things aren't currently supported
        for i in extra_columns:
            # numpy.ptp gives the difference between the maximum and
            # minimum values of an array, so if 0, all values are equal
            if numpy.ptp(self.__conn_list[:, i]):
                raise ValueError(
                    "All values in column {} ({}) of a FromListConnector must"
                    " have the same value".format(
                        i, column_names[i - _FIRST_PARAM]))

        # Store the extra data
        self.__extra_parameters = None
        self.__extra_parameter_names = None
        if extra_columns:
            self.__extra_parameters = self.__conn_list[:, extra_columns]
            self.__extra_parameter_names = [
                column_names[i - _FIRST_PARAM] for i in extra_columns]

    @property
    def column_names(self):
        """ The names of the columns in the array after the first two. \
        Of particular interest is whether ``weight`` and ``delay`` columns\
        are present.

        :rtype: list(str)
        """
        return self.__column_names

    @column_names.setter
    def column_names(self, column_names):
        self.__column_names = column_names

    def get_extra_parameters(self):
        """ Getter for the extra parameters. Excludes ``weight`` and\
        ``delay`` columns.

        :return: The extra parameters
        :rtype: ~numpy.ndarray
        """
        return self.__extra_parameters

    def get_extra_parameter_names(self):
        """ Getter for the names of the extra parameters.

        :rtype: list(str)
        """
        return self.__extra_parameter_names

    @overrides(AbstractConnector.get_connected_vertices)
    def get_connected_vertices(self, s_info, source_vertex, target_vertex):
        pre_slices = source_vertex.splitter.get_out_going_slices()
        post_slices = target_vertex.splitter.get_in_coming_slices()
        self._split_connections(pre_slices, post_slices)

        pre_vertices = source_vertex.splitter.get_out_going_vertices(
            SPIKE_PARTITION_ID)
        return [
            (m_vert, [s_vert for s_vert in pre_vertices
                      if (s_vert.vertex_slice.hi_atom,
                          m_vert.vertex_slice.hi_atom) in
                      self.__split_conn_list])
            for m_vert in target_vertex.splitter.get_in_coming_vertices(
                SPIKE_PARTITION_ID)
        ]

    def _apply_parameters_to_synapse_type(self, synapse_type):
        """
        :param AbstractStaticSynapseDynamics synapse_type:
        """
        if self.__extra_parameter_names:
            for i, name in enumerate(self.__extra_parameter_names):
                synapse_type.set_value(name, self.__extra_parameters[:, i])<|MERGE_RESOLUTION|>--- conflicted
+++ resolved
@@ -269,7 +269,6 @@
         else:
             return numpy.var(numpy.abs(self.__weights))
 
-<<<<<<< HEAD
     @overrides(AbstractConnector.get_weight_minimum)
     def get_weight_minimum(self, weights, weight_random_sigma, synapse_info):
         if self.__weights is None:
@@ -278,10 +277,7 @@
         return super(FromListConnector, self).get_weight_minimum(
             self.__weights, weight_random_sigma, synapse_info)
 
-    @overrides(AbstractConnector.create_synaptic_block)
-=======
     @overrides(AbstractGenerateConnectorOnHost.create_synaptic_block)
->>>>>>> 804cc0dd
     def create_synaptic_block(
             self, pre_slices, post_slices, pre_vertex_slice, post_vertex_slice,
             synapse_type, synapse_info):
