--- conflicted
+++ resolved
@@ -196,11 +196,7 @@
     def get_weight_maximum(self, synapse_info):
         # pylint: disable=too-many-arguments
         if self.__weights is None:
-<<<<<<< HEAD
-            return self._get_weight_maximum(weights, len(self.__conn_list))
-=======
             return numpy.amax(synapse_info.weights)
->>>>>>> 53132ef7
         else:
             return numpy.amax(numpy.abs(self.__weights))
 
