import logging
import numpy
from spinn_utilities.overrides import overrides
from .abstract_connector import AbstractConnector
from spynnaker.pyNN.exceptions import InvalidParameterType

logger = logging.getLogger(__name__)

# Indices of the source and target in the connection list array
_SOURCE = 0
_TARGET = 1
_FIRST_PARAM = 2


class FromListConnector(AbstractConnector):
    """ Make connections according to a list.
    """
    __slots__ = [
        "_conn_list",
        "_column_names",
        "_sources",
        "_targets",
        "_weights",
        "_delays",
        "_extra_parameters",
        "_extra_parameter_names"]

    def __init__(self, conn_list, safe=True, verbose=False, column_names=None):
        """
        :param: conn_list:
            a list of tuples, one tuple for each connection. Each\
            tuple should contain at least::

                (pre_idx, post_idx)

            where pre_idx is the index (i.e. order in the Population,\
            not the ID) of the presynaptic neuron, and post_idx is\
            the index of the postsynaptic neuron.

            Additional items per synapse are acceptable but all synapses\
            should have the same number of items.
        """
        super(FromListConnector, self).__init__(safe, verbose)
<<<<<<< HEAD
        if conn_list is None or not len(conn_list):
            raise InvalidParameterType(
                "The connection list for the FromListConnector must contain"
                " at least a list of tuples, each of which should contain:"
                " (pre_idx, post_idx)")
        self._conn_list = conn_list
        self._conn_matrix = None
=======
>>>>>>> 0dd117f9

        # Need to set column names first, as setter uses this
        self._column_names = column_names

<<<<<<< HEAD
    @overrides(AbstractConnector.set_weights_and_delays)
    def set_weights_and_delays(self, weights, delays):
        # set the data if not already set (supports none overriding via
        # synapse data)
        if self._weights is None:
            self._weights = convert_param_to_numpy(
                weights, len(self._conn_list))
        if self._delays is None:
            self._delays = convert_param_to_numpy(
                delays, len(self._conn_list))

        # if got data, build connlist with correct dtypes
        if (self._weights is not None and self._delays is not None and not
                self._converted_weights_and_delays):
            try:
                self._conn_matrix = numpy.zeros(
                    (int(self._conn_list[:, 0].max() + 1), int(self._conn_list[:, 1].max() + 1)), dtype=bool)
            except IndexError:
                print "too many indices for array"

            for [pre, post] in self._conn_list:
                self._conn_matrix[int(pre)][int(post)] = 1

            # add weights and delays to the conn list
            temp_conn_list = numpy.dstack(
                (self._conn_list[:, 0], self._conn_list[:, 1],
                 self._weights, self._delays))[0]

            self._conn_list = list()
            for element in temp_conn_list:
                self._conn_list.append((element[0], element[1], element[2],
                                        element[3]))

            # set dtypes (cant we just set them within the array?)
            self._conn_list = numpy.asarray(self._conn_list,
                                            dtype=self.CONN_LIST_DTYPE)
            self._converted_weights_and_delays = True
=======
        # Call the conn_list setter, as this sets the internal values
        self.conn_list = conn_list
>>>>>>> 0dd117f9


    @overrides(AbstractConnector.get_delay_maximum)
    def get_delay_maximum(self, delays):
        if self._delays is None:
            return numpy.max(delays)
        else:
            return numpy.max(self._delays)

    @overrides(AbstractConnector.get_delay_variance)
    def get_delay_variance(self, delays):
        if self._delays is None:
            return numpy.var(delays)
        else:
            return numpy.var(self._delays)

    @overrides(AbstractConnector.get_n_connections_from_pre_vertex_maximum)
    def get_n_connections_from_pre_vertex_maximum(
            self, delays, post_vertex_slice, min_delay=None, max_delay=None):

        mask = None
        if min_delay is None or max_delay is None or self._delays is None:
            mask = ((self._targets >= post_vertex_slice.lo_atom) &
                    (self._targets <= post_vertex_slice.hi_atom))
        elif self._delays is not None:
            mask = ((self._targets >= post_vertex_slice.lo_atom) &
                    (self._targets <= post_vertex_slice.hi_atom) &
                    (self._delays >= min_delay) &
                    (self._delays <= max_delay))
        if mask is None:
            sources = self._sources
        else:
            sources = self._sources[mask]
        if sources.size == 0:
            return 0
        max_targets = numpy.max(numpy.bincount(
            sources.astype('int64', copy=False)))

        # If no delays just return max targets as this is for all delays
        # If there are delays in the list, this was also handled above
        if min_delay is None or max_delay is None or self._delays is not None:
            return max_targets

        # If here, there must be no delays in the list, so use the passed in
        # ones
        return self._get_n_connections_from_pre_vertex_with_delay_maximum(
            delays, self._n_pre_neurons * self._n_post_neurons,
            max_targets, min_delay, max_delay)

    @overrides(AbstractConnector.get_n_connections_to_post_vertex_maximum)
    def get_n_connections_to_post_vertex_maximum(self):
        if not len(self._targets):
            return 0
        # pylint: disable=too-many-arguments
        return numpy.max(numpy.bincount(
            self._targets.astype('int64', copy=False)))

    @overrides(AbstractConnector.get_weight_mean)
    def get_weight_mean(self, weights):
        if self._weights is None:
            return numpy.mean(weights)
        else:
            return numpy.mean(numpy.abs(self._weights))

    @overrides(AbstractConnector.get_weight_maximum)
    def get_weight_maximum(self, weights):
        # pylint: disable=too-many-arguments
        if self._weights is None:
            return numpy.amax(weights)
        else:
            return numpy.amax(numpy.abs(self._weights))

    @overrides(AbstractConnector.get_weight_variance)
    def get_weight_variance(self, weights):
        # pylint: disable=too-many-arguments
        if self._weights is None:
            return numpy.var(weights)
        else:
            return numpy.var(numpy.abs(self._weights))

    @overrides(AbstractConnector.create_synaptic_block)
    def create_synaptic_block(
            self, weights, delays, pre_slices, pre_slice_index, post_slices,
            post_slice_index, pre_vertex_slice, post_vertex_slice,
            synapse_type):
        # pylint: disable=too-many-arguments
        mask = ((self._sources >= pre_vertex_slice.lo_atom) &
                (self._sources <= pre_vertex_slice.hi_atom) &
                (self._targets >= post_vertex_slice.lo_atom) &
                (self._targets <= post_vertex_slice.hi_atom))
        sources = self._sources[mask]
        block = numpy.zeros(sources.size, dtype=self.NUMPY_SYNAPSES_DTYPE)
        block["source"] = sources
        block["target"] = self._targets[mask]
        # check that conn_list has weights, if not then use the value passed in
        if self._weights is None:
            block["weight"] = self._generate_weights(
                weights, sources.size, None)
        else:
            block["weight"] = self._weights[mask]
        # check that conn_list has delays, if not then use the value passed in
        if self._delays is None:
            block["delay"] = self._generate_delays(
                delays, sources.size, None)
        else:
            block["delay"] = self._clip_delays(self._delays[mask])
        block["synapse_type"] = synapse_type
        return block

    def __repr__(self):
        return "FromListConnector(n_connections={})".format(
            len(self._sources))

    @property
    def conn_list(self):
        return self._conn_list

    @conn_list.setter
    def conn_list(self, conn_list):
        if conn_list is None or not len(conn_list):
            self._conn_list = numpy.zeros((0, 2), dtype="uint32")
        else:
            self._conn_list = numpy.array(conn_list)

        # If the shape of the conn_list is 2D, numpy has been able to create
        # a 2D array which means every entry has the same number of values.
        # If this was not possible, raise an exception!
        if len(self._conn_list.shape) != 2:
            raise InvalidParameterType(
                "Each tuple in the connection list for the"
                " FromListConnector must have the same number of elements")

        # This tells us how many columns are in the list
        n_columns = self._conn_list.shape[1]
        if n_columns < 2:
            raise InvalidParameterType(
                "Each tuple in the connection list for the"
                " FromListConnector must have at least 2 elements")
        if (self._column_names is not None and
                n_columns != len(self._column_names) + _FIRST_PARAM):
            raise InvalidParameterType(
                "The number of column names must match the number of"
                " additional elements in each tuple in the connection list,"
                " not including the pre_idx or post_idx")

        # Get the column names if not specified
        column_names = self._column_names
        if self._column_names is None:
            if n_columns == 4:
                column_names = ('weight', 'delay')
            elif n_columns == 2:
                column_names = ()
            else:
                raise TypeError(
                    "Need to set 'column_names' for n_columns={}".format(
                        n_columns))

        # Set the source and targets
        self._sources = self._conn_list[:, _SOURCE]
        self._targets = self._conn_list[:, _TARGET]

        # Find any weights
        self._weights = None
        try:
            weight_column = column_names.index('weight') + _FIRST_PARAM
            self._weights = self._conn_list[:, weight_column]
        except ValueError:
            pass

        # Find any delays
        self._delays = None
        try:
            delay_column = column_names.index('delay') + _FIRST_PARAM
            self._delays = self._conn_list[:, delay_column]
        except ValueError:
            pass

        # Find extra columns
        extra_columns = list()
        for i, name in enumerate(column_names):
            if name not in ('weight', 'delay'):
                extra_columns.append(i + _FIRST_PARAM)

        # Check any additional parameters have single values over the whole
        # set of connections (as other things aren't currently supported
        for i in extra_columns:
            # numpy.ptp gives the difference between the maximum and
            # minimum values of an array, so if 0, all values are equal
            if numpy.ptp(self._conn_list[:, i]):
                raise ValueError(
                    "All values in column {} ({}) of a FromListConnector must"
                    " have the same value".format(
                        i, column_names[i - _FIRST_PARAM]))

        # Store the extra data
        self._extra_parameters = None
        self._extra_parameter_names = None
        if extra_columns:
            self._extra_parameters = self._conn_list[:, extra_columns]
            self._extra_parameter_names = [
                column_names[i - _FIRST_PARAM] for i in extra_columns]

    @property
    def column_names(self):
        return self._column_names

    @column_names.setter
    def column_names(self, column_names):
        self._column_names = column_names

    def get_extra_parameters(self):
        """ Getter for the extra parameters.

        :return: The extra parameters
        """
        return self._extra_parameters

    def get_extra_parameter_names(self):
        """ Getter for the names of the extra parameters
        """
        return self._extra_parameter_names<|MERGE_RESOLUTION|>--- conflicted
+++ resolved
@@ -3,6 +3,7 @@
 from spinn_utilities.overrides import overrides
 from .abstract_connector import AbstractConnector
 from spynnaker.pyNN.exceptions import InvalidParameterType
+from spynnaker.pyNN.utilities.utility_calls import convert_param_to_numpy
 
 logger = logging.getLogger(__name__)
 
@@ -23,7 +24,9 @@
         "_weights",
         "_delays",
         "_extra_parameters",
-        "_extra_parameter_names"]
+        "_extra_parameter_names",
+        "_conn_matrix",
+        "_converted_weights_and_delays"]
 
     def __init__(self, conn_list, safe=True, verbose=False, column_names=None):
         """
@@ -41,7 +44,6 @@
             should have the same number of items.
         """
         super(FromListConnector, self).__init__(safe, verbose)
-<<<<<<< HEAD
         if conn_list is None or not len(conn_list):
             raise InvalidParameterType(
                 "The connection list for the FromListConnector must contain"
@@ -49,13 +51,12 @@
                 " (pre_idx, post_idx)")
         self._conn_list = conn_list
         self._conn_matrix = None
-=======
->>>>>>> 0dd117f9
 
         # Need to set column names first, as setter uses this
         self._column_names = column_names
 
-<<<<<<< HEAD
+        # Call the conn_list setter, as this sets the internal values
+        self.conn_list = conn_list
     @overrides(AbstractConnector.set_weights_and_delays)
     def set_weights_and_delays(self, weights, delays):
         # set the data if not already set (supports none overriding via
@@ -93,10 +94,6 @@
             self._conn_list = numpy.asarray(self._conn_list,
                                             dtype=self.CONN_LIST_DTYPE)
             self._converted_weights_and_delays = True
-=======
-        # Call the conn_list setter, as this sets the internal values
-        self.conn_list = conn_list
->>>>>>> 0dd117f9
 
 
     @overrides(AbstractConnector.get_delay_maximum)
