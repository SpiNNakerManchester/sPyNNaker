--- conflicted
+++ resolved
@@ -200,17 +200,9 @@
         n_values = self.__n_neurons_per_group
         if n_values is None:
             n_values = synapse_info.n_pre_neurons
-<<<<<<< HEAD
-        assert self.__offset >= 0
-        assert self.__wrap >= 0
-        assert n_values >= 0
-        return numpy.array([self.__offset, int(self.__wrap), n_values],
-                           dtype=uint32)
-=======
         return numpy.array(
             [int32(self.__offset).view(uint32), int(self.__wrap), n_values],
             dtype=uint32)
->>>>>>> d69fb90b
 
     @property
     @overrides(
