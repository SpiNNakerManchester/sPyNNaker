--- conflicted
+++ resolved
@@ -32,14 +32,9 @@
 SOURCE_KEY_INFO_WORDS = 7
 
 #: The number of 16-bit shorts in the connector struct,
-<<<<<<< HEAD
 #: ignoring the source_key_info struct but including the delay and the
 #: 32-bit weight index
 CONNECTOR_CONFIG_SHORTS = 28
-=======
-#: ignoring the source_key_info struct and the weights (which are dynamic)
-CONNECTOR_CONFIG_SHORTS = 20
->>>>>>> af90e25d
 
 
 class ConvolutionConnector(AbstractConnector):
@@ -58,24 +53,16 @@
         "__pool_stride",
         "__positive_receptor_type",
         "__negative_receptor_type",
-<<<<<<< HEAD
-        "__horizontal_delay_step"
-=======
         "__num_multisynaptic_connections",
         "__multisynaptic_delay_min"
->>>>>>> af90e25d
     ]
 
     def __init__(self, kernel_weights, kernel_shape=None, strides=None,
                  padding=None, pool_shape=None, pool_stride=None,
                  positive_receptor_type="excitatory",
                  negative_receptor_type="inhibitory",
-<<<<<<< HEAD
-                 horizontal_delay_step=0,
-=======
                  num_multisynaptic_connections=1,
                  multisynaptic_delay_min=0,
->>>>>>> af90e25d
                  safe=True,
                  verbose=False, callback=None):
         """
@@ -154,15 +141,10 @@
         self.__positive_receptor_type = positive_receptor_type
         self.__negative_receptor_type = negative_receptor_type
 
-<<<<<<< HEAD
-        self.__horizontal_delay_step = horizontal_delay_step
-=======
         self.__num_multisynaptic_connections = num_multisynaptic_connections
         if num_multisynaptic_connections != 1:
             self.__kernel_shape = self.__get_kernel_shape(kernel_shape)
             self.__multisynaptic_delay_min = multisynaptic_delay_min
-
->>>>>>> af90e25d
 
     @property
     def positive_receptor_type(self):
@@ -211,7 +193,7 @@
             raise SynapticConfigurationException(
                 f"Unknown combination of kernel_weights ({w}) and"
                 f" kernel_shape ({shape})")
-        
+
         self.__kernel_shape = self.__kernel_weights.shape
 
     @staticmethod
@@ -246,11 +228,7 @@
             post_pool_shape = shape - (self.__pool_shape - 1)
             shape = (post_pool_shape // self.__pool_stride) + 1
 
-<<<<<<< HEAD
-        kernel_shape = numpy.array(self.__kernel_weights.shape)
-=======
         kernel_shape = numpy.array(self.__kernel_shape)
->>>>>>> af90e25d
         post_shape = shape - kernel_shape + (2 * self.__padding_shape)
 
         return numpy.clip(
@@ -266,12 +244,8 @@
                 " of a Projection are both 2D.  Please ensure that both the"
                 " Populations use a Grid2D structure.")
         pre_shape = pre.atoms_shape
-<<<<<<< HEAD
         expected_post_shape = tuple(self.get_post_shape(
             (pre_shape[1], pre_shape[0])))
-=======
-        expected_post_shape = tuple(self.get_post_shape((pre_shape[1], pre_shape[0])))
->>>>>>> af90e25d
         expected_post_shape = expected_post_shape[1], expected_post_shape[0]
         if expected_post_shape != post.atoms_shape:
             raise ConfigurationException(
@@ -329,11 +303,10 @@
                       for px, py in zip(pre_slices_x, pre_slices_y)]
         pre_vertex_in_post_layer, start_i = self.__pre_as_post(pre_ranges)
 
-<<<<<<< HEAD
         pre_vertex_in_post_layer_upper_left = pre_vertex_in_post_layer[:, 0]
         pre_vertex_in_post_layer_lower_right = pre_vertex_in_post_layer[:, 1]
 
-        kernel_shape = numpy.array(self.__kernel_weights.shape)
+        kernel_shape = numpy.array(self.__kernel_shape)
 
         j = (kernel_shape - 1 - start_i) // self.__strides
         j_upper_left = j[:, 0]
@@ -342,18 +315,6 @@
             pre_vertex_in_post_layer_upper_left - j_upper_left)
         pre_vertex_max_reach_in_post_layer_lower_right = (
             pre_vertex_in_post_layer_lower_right)
-=======
-        pre_vertex_in_post_layer_upper_left = pre_vertex_in_post_layer[:,0]
-        pre_vertex_in_post_layer_lower_right = pre_vertex_in_post_layer[:,1]
-
-        kernel_shape = numpy.array(self.__kernel_shape)
-
-        j = (kernel_shape - 1 - start_i) // self.__strides
-        j_upper_left = j[:,0]
-
-        pre_vertex_max_reach_in_post_layer_upper_left = pre_vertex_in_post_layer_upper_left - j_upper_left
-        pre_vertex_max_reach_in_post_layer_lower_right = pre_vertex_in_post_layer_lower_right
->>>>>>> af90e25d
 
         connected = list()
         for post in target_vertex.splitter.get_in_coming_vertices(
@@ -370,19 +331,12 @@
 
             # Test that the start coords are in range i.e. less than max
             start_in_range = numpy.logical_not(
-<<<<<<< HEAD
                 numpy.any(pre_vertex_max_reach_in_post_layer_upper_left >
                           [max_y, max_x], axis=1))
             # Test that the end coords are in range i.e. more than min
             end_in_range = numpy.logical_not(
                 numpy.any(pre_vertex_max_reach_in_post_layer_lower_right <
                           [min_y, min_x], axis=1))
-=======
-                numpy.any(pre_vertex_max_reach_in_post_layer_upper_left > [max_y, max_x], axis=1))
-            # Test that the end coords are in range i.e. more than min
-            end_in_range = numpy.logical_not(
-                numpy.any(pre_vertex_max_reach_in_post_layer_lower_right < [min_y, min_x], axis=1))
->>>>>>> af90e25d
             # When both things are true, we have a vertex in range
             pre_in_range = pre_vertices[
                 numpy.logical_and(start_in_range, end_in_range)]
@@ -400,11 +354,10 @@
                       for px, py in zip(pre_slices_x, pre_slices_y)]
         pre_vertex_in_post_layer, start_i = self.__pre_as_post(pre_ranges)
 
-<<<<<<< HEAD
         pre_vertex_in_post_layer_upper_left = pre_vertex_in_post_layer[:, 0]
         pre_vertex_in_post_layer_lower_right = pre_vertex_in_post_layer[:, 1]
 
-        kernel_shape = numpy.array(self.__kernel_weights.shape)
+        kernel_shape = numpy.array(self.__kernel_shape)
 
         j = (kernel_shape - 1 - start_i) // self.__strides
         j_upper_left = j[:, 0]
@@ -413,18 +366,6 @@
             pre_vertex_in_post_layer_upper_left - j_upper_left)
         pre_vertex_max_reach_in_post_layer_lower_right = (
             pre_vertex_in_post_layer_lower_right)
-=======
-        pre_vertex_in_post_layer_upper_left = pre_vertex_in_post_layer[:,0]
-        pre_vertex_in_post_layer_lower_right = pre_vertex_in_post_layer[:,1]
-
-        kernel_shape = numpy.array(self.__kernel_shape)
-
-        j = (kernel_shape - 1 - start_i) // self.__strides
-        j_upper_left = j[:,0]
-
-        pre_vertex_max_reach_in_post_layer_upper_left = pre_vertex_in_post_layer_upper_left - j_upper_left
-        pre_vertex_max_reach_in_post_layer_lower_right = pre_vertex_in_post_layer_lower_right
->>>>>>> af90e25d
 
         max_connected = 0
         for post_slice in target_vertex.splitter.get_in_coming_slices():
@@ -439,19 +380,12 @@
 
             # Test that the start coords are in range i.e. less than max
             start_in_range = numpy.logical_not(
-<<<<<<< HEAD
                 numpy.any(pre_vertex_max_reach_in_post_layer_upper_left >
                           [max_y, max_x], axis=1))
             # Test that the end coords are in range i.e. more than min
             end_in_range = numpy.logical_not(
                 numpy.any(pre_vertex_max_reach_in_post_layer_lower_right <
                           [min_y, min_x], axis=1))
-=======
-                numpy.any(pre_vertex_max_reach_in_post_layer_upper_left > [max_y, max_x], axis=1))
-            # Test that the end coords are in range i.e. more than min
-            end_in_range = numpy.logical_not(
-                numpy.any(pre_vertex_max_reach_in_post_layer_lower_right < [min_y, min_x], axis=1))
->>>>>>> af90e25d
             # When both things are true, we have a vertex in range
             pre_in_range = pre_vertices[
                 numpy.logical_and(start_in_range, end_in_range)]
@@ -533,31 +467,20 @@
             self.__recip(ps_y), self.__recip(ps_x),
             pos_synapse_type, neg_synapse_type], dtype="uint16")
 
-<<<<<<< HEAD
-        # Work out delay
+        # Write delay
         delay_step = (delay *
                       SpynnakerDataView.get_simulation_time_step_per_ms())
         local_delay = (delay_step %
                        app_edge.post_vertex.splitter.max_support_delay())
 
-        data = [numpy.array(values, dtype="uint32"),
-                short_values.view("uint32"),
-                numpy.array([self.__horizontal_delay_step, local_delay,
-                             weight_index], dtype="uint32")]
-=======
-        # Write delay
-        max_delay = app_edge.post_vertex.synapse_dynamics.delay * \
-                            SpynnakerDataView.get_simulation_time_step_per_ms()
-
-        max_delay = min(max_delay,
-                          app_edge.post_vertex.splitter.max_support_delay())
-
         if self.__num_multisynaptic_connections == 1:
-            delay_view = numpy.array([max_delay], dtype="uint32")
+            delay_view = numpy.array([local_delay], dtype="uint32")
         else:
-            delay_range = max_delay - self.__multisynaptic_delay_min
-            delay_step = delay_range / (self.__num_multisynaptic_connections - 1)
-            delay_view = numpy.array([max_delay, delay_step], dtype="uint16").view("uint32")
+            delay_range = local_delay - self.__multisynaptic_delay_min
+            delay_step = (delay_range /
+                          (self.__num_multisynaptic_connections - 1))
+            delay_view = numpy.array(
+                [local_delay, delay_step], dtype="uint16").view("uint32")
 
         # Compile all values
         data = [numpy.array(values, dtype="uint32"),
@@ -565,7 +488,6 @@
                 delay_view,
                 numpy.array([self.__num_multisynaptic_connections], dtype="uint32"),
                 numpy.array([weight_index], dtype="uint32")]
->>>>>>> af90e25d
         return data
 
     def get_encoded_kernel_weights(self, app_edge, weight_scales):
