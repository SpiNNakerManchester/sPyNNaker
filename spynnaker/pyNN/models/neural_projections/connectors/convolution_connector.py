# Copyright (c) 2021 The University of Manchester
# Based on work Copyright (c) The University of Sussex,
# Garibaldi Pineda Garcia, James Turner, James Knight and Thomas Nowotny
#
# Licensed under the Apache License, Version 2.0 (the "License");
# you may not use this file except in compliance with the License.
# You may obtain a copy of the License at
#
#     https://www.apache.org/licenses/LICENSE-2.0
#
# Unless required by applicable law or agreed to in writing, software
# distributed under the License is distributed on an "AS IS" BASIS,
# WITHOUT WARRANTIES OR CONDITIONS OF ANY KIND, either express or implied.
# See the License for the specific language governing permissions and
# limitations under the License.

import numpy
from spinn_utilities.overrides import overrides
from spinn_front_end_common.utilities.constants import (
    BYTES_PER_WORD, BYTES_PER_SHORT)
from pyNN.random import RandomDistribution
from spynnaker.pyNN.exceptions import SynapticConfigurationException
from .abstract_connector import AbstractConnector
from collections.abc import Iterable
from spinn_front_end_common.utilities.exceptions import ConfigurationException
from spynnaker.pyNN.utilities.utility_calls import get_n_bits
from spynnaker.pyNN.models.abstract_models import HasShapeKeyFields
from spynnaker.pyNN.utilities.constants import SPIKE_PARTITION_ID
from spynnaker.pyNN.data.spynnaker_data_view import SpynnakerDataView

#: The number of 32-bit words in the source_key_info struct
SOURCE_KEY_INFO_WORDS = 7

#: The number of 16-bit shorts in the connector struct,
#: ignoring the source_key_info struct but including the delay and the
#: 32-bit weight index
<<<<<<< HEAD
CONNECTOR_CONFIG_SHORTS = 28
=======
CONNECTOR_CONFIG_SHORTS = 18
>>>>>>> 4e312c4a


class ConvolutionConnector(AbstractConnector):
    """
    Where the pre- and post-synaptic populations are considered as a 2D\
    array. Connect every post(row, col) neuron to many pre(row, col, kernel)\
    through a (kernel) set of weights and/or delays.
    """

    __slots__ = [
        "__kernel_weights",
        "__kernel_shape",
        "__strides",
        "__padding_shape",
        "__pool_shape",
        "__pool_stride",
        "__positive_receptor_type",
        "__negative_receptor_type",
        "__num_multisynaptic_connections",
        "__multisynaptic_delay_min"
    ]

    def __init__(self, kernel_weights, kernel_shape=None, strides=None,
                 padding=None, pool_shape=None, pool_stride=None,
                 positive_receptor_type="excitatory",
                 negative_receptor_type="inhibitory",
                 num_multisynaptic_connections=1,
                 multisynaptic_delay_min=0,
                 safe=True,
                 verbose=False, callback=None):
        """
        :param kernel_weights:
            The synaptic strengths, shared by neurons in the post population.
            Can be:
            * single value: kernel_shape must be provided;\
                            the same value will be used for all weights
            * simple list: kernel_shape must be provided; the list must\
                           be sized shape width * height
            * 2D list: If kernel_shape is provided, it must match
            * numpy.ndarray: As above for simple or 2D list
            * RandomDistribution: kernel_shape must be provided; weights\
                                  will be drawn from the distribution
        :type kernel_weights:
            int or list or 2D-list or numpy.ndarray or RandomDistribution
        :param kernel_shape:
            The shape of the kernel if it cannot be determined from
            kernel_weights. If a single value is provided, a square kernel will
            be assumed.  If two values are provided, it will be assumed to be
            (n_rows, n_columns)
        :type kernel_shape: int or tuple(int,int)
        :param strides:
            Spatial sampling frequency, jumps between the post neurons.
            This matches the meaning of standard ML packages.  If a single
            value is provided, the same stride will be used for rows and
            columns.  If two values are provided it will be assumed to be
            (stride_rows, stride_columns)
        :type strides: int or tuple(int, int)
        :param padding:
            How many 'extra pixels' around the pre population will be added,
            only zero-valued pixels are currently supported.  If a single
            value is provided, the same padding will be used for rows and
            columns.  If two values are provided it will be assumed to be
            (padding_rows, padding_columns).  If True, automatic padding will
            be used based on the kernel shape.  If False or None, no padding
            will be used.
        :type padding: bool or int or tuple(int, int) or None
        :param pool_shape:
            Area of pooling, only average pooling is supported (and seems to
            make sense). If a single value is provided, the pooling area will
            be square.  If two values are provided it will be assumed to be
            (pooling_rows, pooling_columns).
        :type pool_shape: int or tuple(int, int) or None
        :param pool_stride:
            Jumps between pooling regions. If a single value is provided, the
            same stride will be used for rows and columns.  If two values are
            provided it will be assumed to be (stride_rows, stride_columns)
        :type pool_stride: int or tuple(int, int) or None
        :param str positive_receptor_type:
            The receptor type to add the positive weights to.  By default this
            is "excitatory".
        :param str negative_receptor_type:
            The receptor type to add the negative weights to.  By default this
            is "inhibitory".
        :param bool safe: (ignored)
        :param bool verbose: (ignored)
        :param callable callback: (ignored)
        """
        super(ConvolutionConnector, self).__init__(
            safe=safe, callback=callback, verbose=verbose)

        self.__decode_kernel(kernel_weights, kernel_shape)
        self.__decode_padding(padding)

        if strides is None:
            strides = (1, 1)
        self.__strides = self.__to_2d_shape(strides, "strides")
        self.__pool_shape = self.__to_2d_shape(pool_shape, "pool_shape")
        self.__pool_stride = self.__to_2d_shape(pool_stride, "pool_stride")
        if self.__pool_stride is None:
            self.__pool_stride = self.__pool_shape
        if self.__pool_shape is not None:
            self.__kernel_weights /= numpy.prod(self.__pool_shape)

        self.__positive_receptor_type = positive_receptor_type
        self.__negative_receptor_type = negative_receptor_type

        self.__num_multisynaptic_connections = num_multisynaptic_connections
        if num_multisynaptic_connections != 1:
            self.__kernel_shape = self.__get_kernel_shape(kernel_shape)
            self.__multisynaptic_delay_min = multisynaptic_delay_min

    @property
    def positive_receptor_type(self):
        return self.__positive_receptor_type

    @property
    def negative_receptor_type(self):
        return self.__negative_receptor_type

    @property
    def kernel_weights(self):
        return self.__kernel_weights

    def __get_kernel_shape(self, shape):
        if shape is None:
            raise SynapticConfigurationException(
                "kernel_shape must be provided")
        if numpy.isscalar(shape):
            return (shape, shape)
        if isinstance(shape, tuple) and len(shape) == 2:
            return shape
        raise SynapticConfigurationException(f"Unknown kernel_shape: {shape}")

    def __decode_kernel(self, w, shape):
        if isinstance(w, int) or isinstance(w, float):
            shape = self.__get_kernel_shape(shape)
            self.__kernel_weights = numpy.full(shape, w, dtype="float64")
        elif isinstance(w, Iterable):
            if all(isinstance(lst, Iterable) for lst in w):
                # 2D list
                if not all(len(lst) == len(w[0]) for lst in w):
                    raise SynapticConfigurationException(
                        "kernel_weights must be a 2D array with every row the"
                        " same length")
                self.__kernel_weights = numpy.array(w, dtype="float64")
            else:
                # 1D list
                shape = self.__get_kernel_shape(shape)
                self.__kernel_weights = numpy.array(
                    w, dtype="float64").reshape(shape)
        elif isinstance(w, RandomDistribution):
            shape = self.__get_kernel_shape(shape)
            self.__kernel_weights = numpy.array(
                w.next(numpy.prod(shape)), dtype="float64").reshape(shape)
        else:
            raise SynapticConfigurationException(
                f"Unknown combination of kernel_weights ({w}) and"
                f" kernel_shape ({shape})")

        self.__kernel_shape = self.__kernel_weights.shape

    @staticmethod
    def __to_2d_shape(shape, param_name):
        if shape is None:
            return None
        if numpy.isscalar(shape):
            return numpy.array([shape, shape], dtype='int')
        elif len(shape) == 1:
            return numpy.array([shape[0], 1], dtype='int')
        elif len(shape) == 2:
            return numpy.array(shape, dtype='int')
        raise SynapticConfigurationException(
            f"{param_name} must be an int or a tuple(int, int)")

    def __decode_padding(self, padding):
        if isinstance(padding, (int, Iterable)):
            self.__padding_shape = self.__to_2d_shape(padding, "padding")
        elif padding is None or padding is False:
            self.__padding_shape = numpy.zeros(2, dtype="int")
        elif padding:
            self.__padding_shape = self.__kernel_weights.shape // 2
        else:
            raise SynapticConfigurationException(
                f"Unrecognized padding {padding}")

    def get_post_shape(self, shape):
        """ Get the shape of the post image given the pre-image shape
        """
        shape = numpy.array(shape)
        if self.__pool_shape is not None:
            post_pool_shape = shape - (self.__pool_shape - 1)
            shape = (post_pool_shape // self.__pool_stride) + 1

<<<<<<< HEAD
        kernel_shape = numpy.array(self.__kernel_shape)
=======
        kernel_shape = numpy.array(self.__kernel_weights.shape)
>>>>>>> 4e312c4a
        post_shape = shape - kernel_shape + (2 * self.__padding_shape)

        return numpy.clip(
            post_shape // self.__strides + 1, 1, numpy.inf).astype('int')

    @overrides(AbstractConnector.validate_connection)
    def validate_connection(self, application_edge, synapse_info):
        pre = application_edge.pre_vertex
        post = application_edge.post_vertex
        if len(pre.atoms_shape) != 2 or len(post.atoms_shape) != 2:
            raise ConfigurationException(
                "The ConvolutionConnector only works where the Populations"
                " of a Projection are both 2D.  Please ensure that both the"
                " Populations use a Grid2D structure.")
        pre_shape = pre.atoms_shape
<<<<<<< HEAD
        expected_post_shape = tuple(self.get_post_shape(
            (pre_shape[1], pre_shape[0])))
=======
        expected_post_shape = tuple(self.get_post_shape((pre_shape[1], pre_shape[0])))
>>>>>>> 4e312c4a
        expected_post_shape = expected_post_shape[1], expected_post_shape[0]
        if expected_post_shape != post.atoms_shape:
            raise ConfigurationException(
                f"With a source population with shape {pre.atoms_shape}, "
                "for a Convolution connector with the given parameters, "
                "the post-population must have a shape "
                f"{expected_post_shape}")
        if post.get_synapse_id_by_target(
                self.__positive_receptor_type) is None:
            raise ConfigurationException(
                "The post population doesn't have a synaptic receptor type of"
                f" {self.__positive_receptor_type}")
        if post.get_synapse_id_by_target(
                self.__negative_receptor_type) is None:
            raise ConfigurationException(
                "The post population doesn't have a synaptic receptor type of"
                f" {self.__negative_receptor_type}")

    @overrides(AbstractConnector.get_delay_minimum)
    def get_delay_minimum(self, synapse_info):
        return synapse_info.delays

    @overrides(AbstractConnector.get_delay_maximum)
    def get_delay_maximum(self, synapse_info):
        return synapse_info.delays

    @overrides(AbstractConnector.get_n_connections_from_pre_vertex_maximum)
    def get_n_connections_from_pre_vertex_maximum(
            self, n_post_atoms, synapse_info, min_delay=None,
            max_delay=None):
        if min_delay is not None and max_delay is not None:
            delay = synapse_info.delays
            if min_delay > delay or max_delay < delay:
                return 0
        w, h = self.__kernel_weights.shape
        return numpy.clip(w * h, 0, n_post_atoms)

    @overrides(AbstractConnector.get_n_connections_to_post_vertex_maximum)
    def get_n_connections_to_post_vertex_maximum(self, synapse_info):
        w, h = self.__kernel_shape
        return numpy.clip(w * h, 0, synapse_info.n_pre_neurons)

    @overrides(AbstractConnector.get_weight_maximum)
    def get_weight_maximum(self, synapse_info):
        return numpy.amax(self.__kernel_weights)

    @overrides(AbstractConnector.get_connected_vertices)
    def get_connected_vertices(self, s_info, source_vertex, target_vertex):
        pre_vertices = numpy.array(
            source_vertex.splitter.get_out_going_vertices(SPIKE_PARTITION_ID))
        pre_slices = [m_vertex.vertex_slice for m_vertex in pre_vertices]
        pre_slices_x = [vtx_slice.get_slice(0) for vtx_slice in pre_slices]
        pre_slices_y = [vtx_slice.get_slice(1) for vtx_slice in pre_slices]
        pre_ranges = [[[py.start, px.start], [py.stop - 1, px.stop - 1]]
                      for px, py in zip(pre_slices_x, pre_slices_y)]
        pre_vertex_in_post_layer, start_i = self.__pre_as_post(pre_ranges)

<<<<<<< HEAD
        pre_vertex_in_post_layer_upper_left = pre_vertex_in_post_layer[:, 0]
        pre_vertex_in_post_layer_lower_right = pre_vertex_in_post_layer[:, 1]

        kernel_shape = numpy.array(self.__kernel_shape)

        j = (kernel_shape - 1 - start_i) // self.__strides
        j_upper_left = j[:, 0]

        pre_vertex_max_reach_in_post_layer_upper_left = (
            pre_vertex_in_post_layer_upper_left - j_upper_left)
        pre_vertex_max_reach_in_post_layer_lower_right = (
            pre_vertex_in_post_layer_lower_right)
=======
        pre_vertex_in_post_layer_upper_left = pre_vertex_in_post_layer[:,0]
        pre_vertex_in_post_layer_lower_right = pre_vertex_in_post_layer[:,1]

        kernel_shape = numpy.array(self.__kernel_weights.shape)

        j = (kernel_shape - 1 - start_i) // self.__strides
        j_upper_left = j[:,0]

        pre_vertex_max_reach_in_post_layer_upper_left = pre_vertex_in_post_layer_upper_left - j_upper_left
        pre_vertex_max_reach_in_post_layer_lower_right = pre_vertex_in_post_layer_lower_right
>>>>>>> 4e312c4a

        connected = list()
        for post in target_vertex.splitter.get_in_coming_vertices(
                SPIKE_PARTITION_ID):
            post_slice = post.vertex_slice
            post_slice_x = post_slice.get_slice(0)
            post_slice_y = post_slice.get_slice(1)

            # Get ranges allowed in post vertex
            min_x = post_slice_x.start
            max_x = post_slice_x.stop - 1
            min_y = post_slice_y.start
            max_y = post_slice_y.stop - 1

            # Test that the start coords are in range i.e. less than max
            start_in_range = numpy.logical_not(
<<<<<<< HEAD
                numpy.any(pre_vertex_max_reach_in_post_layer_upper_left >
                          [max_y, max_x], axis=1))
            # Test that the end coords are in range i.e. more than min
            end_in_range = numpy.logical_not(
                numpy.any(pre_vertex_max_reach_in_post_layer_lower_right <
                          [min_y, min_x], axis=1))
=======
                numpy.any(pre_vertex_max_reach_in_post_layer_upper_left > [max_y, max_x], axis=1))
            # Test that the end coords are in range i.e. more than min
            end_in_range = numpy.logical_not(
                numpy.any(pre_vertex_max_reach_in_post_layer_lower_right < [min_y, min_x], axis=1))
>>>>>>> 4e312c4a
            # When both things are true, we have a vertex in range
            pre_in_range = pre_vertices[
                numpy.logical_and(start_in_range, end_in_range)]
            connected.append((post, pre_in_range))

        return connected

    def get_max_n_incoming_slices(self, source_vertex, target_vertex):
        pre_vertices = numpy.array(
            source_vertex.splitter.get_out_going_vertices(SPIKE_PARTITION_ID))
        pre_slices = [m_vertex.vertex_slice for m_vertex in pre_vertices]
        pre_slices_x = [vtx_slice.get_slice(0) for vtx_slice in pre_slices]
        pre_slices_y = [vtx_slice.get_slice(1) for vtx_slice in pre_slices]
        pre_ranges = [[[py.start, px.start], [py.stop - 1, px.stop - 1]]
                      for px, py in zip(pre_slices_x, pre_slices_y)]
        pre_vertex_in_post_layer, start_i = self.__pre_as_post(pre_ranges)

<<<<<<< HEAD
        pre_vertex_in_post_layer_upper_left = pre_vertex_in_post_layer[:, 0]
        pre_vertex_in_post_layer_lower_right = pre_vertex_in_post_layer[:, 1]

        kernel_shape = numpy.array(self.__kernel_shape)

        j = (kernel_shape - 1 - start_i) // self.__strides
        j_upper_left = j[:, 0]

        pre_vertex_max_reach_in_post_layer_upper_left = (
            pre_vertex_in_post_layer_upper_left - j_upper_left)
        pre_vertex_max_reach_in_post_layer_lower_right = (
            pre_vertex_in_post_layer_lower_right)
=======
        pre_vertex_in_post_layer_upper_left = pre_vertex_in_post_layer[:,0]
        pre_vertex_in_post_layer_lower_right = pre_vertex_in_post_layer[:,1]

        kernel_shape = numpy.array(self.__kernel_weights.shape)

        j = (kernel_shape - 1 - start_i) // self.__strides
        j_upper_left = j[:,0]

        pre_vertex_max_reach_in_post_layer_upper_left = pre_vertex_in_post_layer_upper_left - j_upper_left
        pre_vertex_max_reach_in_post_layer_lower_right = pre_vertex_in_post_layer_lower_right
>>>>>>> 4e312c4a

        max_connected = 0
        for post_slice in target_vertex.splitter.get_in_coming_slices():
            post_slice_x = post_slice.get_slice(0)
            post_slice_y = post_slice.get_slice(1)

<<<<<<< HEAD
            # Get ranges allowed in post vertex
=======
            # Get ranges allowed in post
>>>>>>> 4e312c4a
            min_x = post_slice_x.start
            max_x = post_slice_x.stop - 1
            min_y = post_slice_y.start
            max_y = post_slice_y.stop - 1

            # Test that the start coords are in range i.e. less than max
            start_in_range = numpy.logical_not(
<<<<<<< HEAD
                numpy.any(pre_vertex_max_reach_in_post_layer_upper_left >
                          [max_y, max_x], axis=1))
            # Test that the end coords are in range i.e. more than min
            end_in_range = numpy.logical_not(
                numpy.any(pre_vertex_max_reach_in_post_layer_lower_right <
                          [min_y, min_x], axis=1))
=======
                numpy.any(pre_vertex_max_reach_in_post_layer_upper_left > [max_y, max_x], axis=1))
            # Test that the end coords are in range i.e. more than min
            end_in_range = numpy.logical_not(
                numpy.any(pre_vertex_max_reach_in_post_layer_lower_right < [min_y, min_x], axis=1))
>>>>>>> 4e312c4a
            # When both things are true, we have a vertex in range
            pre_in_range = pre_vertices[
                numpy.logical_and(start_in_range, end_in_range)]
            n_connected = len(pre_in_range)
            max_connected = max(max_connected, n_connected)

        return max_connected

    def __pre_as_post(self, pre_coords):
        """ Write pre coords as post coords.

        :param Iterable pre_coords: An iterable of (y, x) coordinates
        :rtype: numpy.ndarray
        """
        coords = numpy.array(pre_coords)
        if self.__pool_stride is not None:
            coords //= self.__pool_stride

        coords += self.__padding_shape
        coord_by_strides = coords // self.__strides
        start_i = coords % self.__strides

        return coord_by_strides, start_i

    @property
    def kernel_n_bytes(self):
        n_weights = self.__kernel_weights.size
        return n_weights * BYTES_PER_SHORT

    @property
    def kernel_n_weights(self):
        return self.__kernel_weights.size

    @property
    def parameters_n_bytes(self):
        return (
            (SOURCE_KEY_INFO_WORDS * BYTES_PER_WORD) +
            (CONNECTOR_CONFIG_SHORTS * BYTES_PER_SHORT))

    def get_local_only_data(
            self, app_edge, vertex_slice, key, mask, n_colour_bits,
            delay, weight_index):
        # Get info about things
        kernel_shape = self.__kernel_weights.shape
        ps_y, ps_x = 1, 1
        if self.__pool_stride is not None:
            ps_y, ps_x = self.__pool_stride

        # Start with source key info
        values = [key, mask, n_colour_bits]

        # Add the column and row mask and shifts to extract the column and
        # row from the incoming spike
        if isinstance(app_edge.pre_vertex, HasShapeKeyFields):
            (c_start, _c_end, c_mask, c_shift), \
                (r_start, _r_end, r_mask, r_shift) = \
                app_edge.pre_vertex.get_shape_key_fields(vertex_slice)
            start = (c_start, r_start)
            values.extend([c_mask, c_shift, r_mask, r_shift])
        else:
            start = vertex_slice.start
            n_bits_col = get_n_bits(vertex_slice.shape[0])
            col_mask = (1 << n_bits_col) - 1
            n_bits_row = get_n_bits(vertex_slice.shape[1])
            row_mask = ((1 << n_bits_row) - 1) << n_bits_col
            values.extend([col_mask, 0, row_mask, n_bits_col])

        # Do a new list for remaining connector details as uint16s
        pos_synapse_type = app_edge.post_vertex.get_synapse_id_by_target(
            self.__positive_receptor_type)
        neg_synapse_type = app_edge.post_vertex.get_synapse_id_by_target(
            self.__negative_receptor_type)
        short_values = numpy.array([
            start[1], start[0],
            kernel_shape[0], kernel_shape[1],
            self.__padding_shape[0], self.__padding_shape[1],
            self.__recip(self.__strides[0]), self.__recip(self.__strides[1]),
            self.__strides[0], self.__strides[1],
            self.__recip(ps_y), self.__recip(ps_x),
            pos_synapse_type, neg_synapse_type], dtype="uint16")

        # Write delay
        delay_step = (delay *
                      SpynnakerDataView.get_simulation_time_step_per_ms())
        local_delay = (delay_step %
                       app_edge.post_vertex.splitter.max_support_delay())

        if self.__num_multisynaptic_connections == 1:
            delay_view = numpy.array([local_delay], dtype="uint32")
        else:
            delay_range = local_delay - self.__multisynaptic_delay_min
            delay_step = (delay_range /
                          (self.__num_multisynaptic_connections - 1))
            delay_view = numpy.array(
                [local_delay, delay_step], dtype="uint16").view("uint32")

        # Compile all values
        data = [numpy.array(values, dtype="uint32"),
                short_values.view("uint32"),
                delay_view,
                numpy.array([self.__num_multisynaptic_connections],
                            dtype="uint32"),
                numpy.array([weight_index], dtype="uint32")]
        return data

    def get_encoded_kernel_weights(self, app_edge, weight_scales):
        # Encode weights with weight scaling
        encoded_kernel_weights = self.__kernel_weights.flatten()
        neg_weights = encoded_kernel_weights < 0
        pos_weights = encoded_kernel_weights > 0
        pos_synapse_type = app_edge.post_vertex.get_synapse_id_by_target(
            self.__positive_receptor_type)
        neg_synapse_type = app_edge.post_vertex.get_synapse_id_by_target(
            self.__negative_receptor_type)
        encoded_kernel_weights[neg_weights] *= weight_scales[neg_synapse_type]
        encoded_kernel_weights[pos_weights] *= weight_scales[pos_synapse_type]
        kernel_weights = numpy.round(encoded_kernel_weights).astype(
            numpy.int16)
        return kernel_weights

    def __recip(self, v):
        """ Compute the reciprocal of a number as an signed 1-bit integer,
            14-bit fractional fixed point number, encoded in an integer
        """
        return int(round((1 / v) * (1 << 14)))<|MERGE_RESOLUTION|>--- conflicted
+++ resolved
@@ -34,11 +34,7 @@
 #: The number of 16-bit shorts in the connector struct,
 #: ignoring the source_key_info struct but including the delay and the
 #: 32-bit weight index
-<<<<<<< HEAD
-CONNECTOR_CONFIG_SHORTS = 28
-=======
 CONNECTOR_CONFIG_SHORTS = 18
->>>>>>> 4e312c4a
 
 
 class ConvolutionConnector(AbstractConnector):
@@ -50,24 +46,18 @@
 
     __slots__ = [
         "__kernel_weights",
-        "__kernel_shape",
         "__strides",
         "__padding_shape",
         "__pool_shape",
         "__pool_stride",
         "__positive_receptor_type",
-        "__negative_receptor_type",
-        "__num_multisynaptic_connections",
-        "__multisynaptic_delay_min"
+        "__negative_receptor_type"
     ]
 
     def __init__(self, kernel_weights, kernel_shape=None, strides=None,
                  padding=None, pool_shape=None, pool_stride=None,
                  positive_receptor_type="excitatory",
-                 negative_receptor_type="inhibitory",
-                 num_multisynaptic_connections=1,
-                 multisynaptic_delay_min=0,
-                 safe=True,
+                 negative_receptor_type="inhibitory", safe=True,
                  verbose=False, callback=None):
         """
         :param kernel_weights:
@@ -145,11 +135,6 @@
         self.__positive_receptor_type = positive_receptor_type
         self.__negative_receptor_type = negative_receptor_type
 
-        self.__num_multisynaptic_connections = num_multisynaptic_connections
-        if num_multisynaptic_connections != 1:
-            self.__kernel_shape = self.__get_kernel_shape(kernel_shape)
-            self.__multisynaptic_delay_min = multisynaptic_delay_min
-
     @property
     def positive_receptor_type(self):
         return self.__positive_receptor_type
@@ -198,8 +183,6 @@
                 f"Unknown combination of kernel_weights ({w}) and"
                 f" kernel_shape ({shape})")
 
-        self.__kernel_shape = self.__kernel_weights.shape
-
     @staticmethod
     def __to_2d_shape(shape, param_name):
         if shape is None:
@@ -232,11 +215,7 @@
             post_pool_shape = shape - (self.__pool_shape - 1)
             shape = (post_pool_shape // self.__pool_stride) + 1
 
-<<<<<<< HEAD
-        kernel_shape = numpy.array(self.__kernel_shape)
-=======
         kernel_shape = numpy.array(self.__kernel_weights.shape)
->>>>>>> 4e312c4a
         post_shape = shape - kernel_shape + (2 * self.__padding_shape)
 
         return numpy.clip(
@@ -252,12 +231,8 @@
                 " of a Projection are both 2D.  Please ensure that both the"
                 " Populations use a Grid2D structure.")
         pre_shape = pre.atoms_shape
-<<<<<<< HEAD
         expected_post_shape = tuple(self.get_post_shape(
             (pre_shape[1], pre_shape[0])))
-=======
-        expected_post_shape = tuple(self.get_post_shape((pre_shape[1], pre_shape[0])))
->>>>>>> 4e312c4a
         expected_post_shape = expected_post_shape[1], expected_post_shape[0]
         if expected_post_shape != post.atoms_shape:
             raise ConfigurationException(
@@ -297,7 +272,7 @@
 
     @overrides(AbstractConnector.get_n_connections_to_post_vertex_maximum)
     def get_n_connections_to_post_vertex_maximum(self, synapse_info):
-        w, h = self.__kernel_shape
+        w, h = self.__kernel_weights.shape
         return numpy.clip(w * h, 0, synapse_info.n_pre_neurons)
 
     @overrides(AbstractConnector.get_weight_maximum)
@@ -315,11 +290,10 @@
                       for px, py in zip(pre_slices_x, pre_slices_y)]
         pre_vertex_in_post_layer, start_i = self.__pre_as_post(pre_ranges)
 
-<<<<<<< HEAD
         pre_vertex_in_post_layer_upper_left = pre_vertex_in_post_layer[:, 0]
         pre_vertex_in_post_layer_lower_right = pre_vertex_in_post_layer[:, 1]
 
-        kernel_shape = numpy.array(self.__kernel_shape)
+        kernel_shape = numpy.array(self.__kernel_weights.shape)
 
         j = (kernel_shape - 1 - start_i) // self.__strides
         j_upper_left = j[:, 0]
@@ -328,18 +302,6 @@
             pre_vertex_in_post_layer_upper_left - j_upper_left)
         pre_vertex_max_reach_in_post_layer_lower_right = (
             pre_vertex_in_post_layer_lower_right)
-=======
-        pre_vertex_in_post_layer_upper_left = pre_vertex_in_post_layer[:,0]
-        pre_vertex_in_post_layer_lower_right = pre_vertex_in_post_layer[:,1]
-
-        kernel_shape = numpy.array(self.__kernel_weights.shape)
-
-        j = (kernel_shape - 1 - start_i) // self.__strides
-        j_upper_left = j[:,0]
-
-        pre_vertex_max_reach_in_post_layer_upper_left = pre_vertex_in_post_layer_upper_left - j_upper_left
-        pre_vertex_max_reach_in_post_layer_lower_right = pre_vertex_in_post_layer_lower_right
->>>>>>> 4e312c4a
 
         connected = list()
         for post in target_vertex.splitter.get_in_coming_vertices(
@@ -356,19 +318,12 @@
 
             # Test that the start coords are in range i.e. less than max
             start_in_range = numpy.logical_not(
-<<<<<<< HEAD
                 numpy.any(pre_vertex_max_reach_in_post_layer_upper_left >
                           [max_y, max_x], axis=1))
             # Test that the end coords are in range i.e. more than min
             end_in_range = numpy.logical_not(
                 numpy.any(pre_vertex_max_reach_in_post_layer_lower_right <
                           [min_y, min_x], axis=1))
-=======
-                numpy.any(pre_vertex_max_reach_in_post_layer_upper_left > [max_y, max_x], axis=1))
-            # Test that the end coords are in range i.e. more than min
-            end_in_range = numpy.logical_not(
-                numpy.any(pre_vertex_max_reach_in_post_layer_lower_right < [min_y, min_x], axis=1))
->>>>>>> 4e312c4a
             # When both things are true, we have a vertex in range
             pre_in_range = pre_vertices[
                 numpy.logical_and(start_in_range, end_in_range)]
@@ -377,20 +332,17 @@
         return connected
 
     def get_max_n_incoming_slices(self, source_vertex, target_vertex):
-        pre_vertices = numpy.array(
-            source_vertex.splitter.get_out_going_vertices(SPIKE_PARTITION_ID))
-        pre_slices = [m_vertex.vertex_slice for m_vertex in pre_vertices]
+        pre_slices = list(source_vertex.splitter.get_out_going_slices())
         pre_slices_x = [vtx_slice.get_slice(0) for vtx_slice in pre_slices]
         pre_slices_y = [vtx_slice.get_slice(1) for vtx_slice in pre_slices]
         pre_ranges = [[[py.start, px.start], [py.stop - 1, px.stop - 1]]
                       for px, py in zip(pre_slices_x, pre_slices_y)]
         pre_vertex_in_post_layer, start_i = self.__pre_as_post(pre_ranges)
 
-<<<<<<< HEAD
         pre_vertex_in_post_layer_upper_left = pre_vertex_in_post_layer[:, 0]
         pre_vertex_in_post_layer_lower_right = pre_vertex_in_post_layer[:, 1]
 
-        kernel_shape = numpy.array(self.__kernel_shape)
+        kernel_shape = numpy.array(self.__kernel_weights.shape)
 
         j = (kernel_shape - 1 - start_i) // self.__strides
         j_upper_left = j[:, 0]
@@ -399,29 +351,13 @@
             pre_vertex_in_post_layer_upper_left - j_upper_left)
         pre_vertex_max_reach_in_post_layer_lower_right = (
             pre_vertex_in_post_layer_lower_right)
-=======
-        pre_vertex_in_post_layer_upper_left = pre_vertex_in_post_layer[:,0]
-        pre_vertex_in_post_layer_lower_right = pre_vertex_in_post_layer[:,1]
-
-        kernel_shape = numpy.array(self.__kernel_weights.shape)
-
-        j = (kernel_shape - 1 - start_i) // self.__strides
-        j_upper_left = j[:,0]
-
-        pre_vertex_max_reach_in_post_layer_upper_left = pre_vertex_in_post_layer_upper_left - j_upper_left
-        pre_vertex_max_reach_in_post_layer_lower_right = pre_vertex_in_post_layer_lower_right
->>>>>>> 4e312c4a
 
         max_connected = 0
         for post_slice in target_vertex.splitter.get_in_coming_slices():
             post_slice_x = post_slice.get_slice(0)
             post_slice_y = post_slice.get_slice(1)
 
-<<<<<<< HEAD
-            # Get ranges allowed in post vertex
-=======
             # Get ranges allowed in post
->>>>>>> 4e312c4a
             min_x = post_slice_x.start
             max_x = post_slice_x.stop - 1
             min_y = post_slice_y.start
@@ -429,23 +365,15 @@
 
             # Test that the start coords are in range i.e. less than max
             start_in_range = numpy.logical_not(
-<<<<<<< HEAD
                 numpy.any(pre_vertex_max_reach_in_post_layer_upper_left >
                           [max_y, max_x], axis=1))
             # Test that the end coords are in range i.e. more than min
             end_in_range = numpy.logical_not(
                 numpy.any(pre_vertex_max_reach_in_post_layer_lower_right <
                           [min_y, min_x], axis=1))
-=======
-                numpy.any(pre_vertex_max_reach_in_post_layer_upper_left > [max_y, max_x], axis=1))
-            # Test that the end coords are in range i.e. more than min
-            end_in_range = numpy.logical_not(
-                numpy.any(pre_vertex_max_reach_in_post_layer_lower_right < [min_y, min_x], axis=1))
->>>>>>> 4e312c4a
             # When both things are true, we have a vertex in range
-            pre_in_range = pre_vertices[
-                numpy.logical_and(start_in_range, end_in_range)]
-            n_connected = len(pre_in_range)
+            pre_in_range = numpy.logical_and(start_in_range, end_in_range)
+            n_connected = pre_in_range.sum()
             max_connected = max(max_connected, n_connected)
 
         return max_connected
@@ -523,28 +451,15 @@
             self.__recip(ps_y), self.__recip(ps_x),
             pos_synapse_type, neg_synapse_type], dtype="uint16")
 
-        # Write delay
+        # Work out delay
         delay_step = (delay *
                       SpynnakerDataView.get_simulation_time_step_per_ms())
         local_delay = (delay_step %
                        app_edge.post_vertex.splitter.max_support_delay())
 
-        if self.__num_multisynaptic_connections == 1:
-            delay_view = numpy.array([local_delay], dtype="uint32")
-        else:
-            delay_range = local_delay - self.__multisynaptic_delay_min
-            delay_step = (delay_range /
-                          (self.__num_multisynaptic_connections - 1))
-            delay_view = numpy.array(
-                [local_delay, delay_step], dtype="uint16").view("uint32")
-
-        # Compile all values
         data = [numpy.array(values, dtype="uint32"),
                 short_values.view("uint32"),
-                delay_view,
-                numpy.array([self.__num_multisynaptic_connections],
-                            dtype="uint32"),
-                numpy.array([weight_index], dtype="uint32")]
+                numpy.array([local_delay, weight_index], dtype="uint32")]
         return data
 
     def get_encoded_kernel_weights(self, app_edge, weight_scales):
