# Copyright (c) 2017-2019 The University of Manchester
#
# This program is free software: you can redistribute it and/or modify
# it under the terms of the GNU General Public License as published by
# the Free Software Foundation, either version 3 of the License, or
# (at your option) any later version.
#
# This program is distributed in the hope that it will be useful,
# but WITHOUT ANY WARRANTY; without even the implied warranty of
# MERCHANTABILITY or FITNESS FOR A PARTICULAR PURPOSE.  See the
# GNU General Public License for more details.
#
# You should have received a copy of the GNU General Public License
# along with this program.  If not, see <http://www.gnu.org/licenses/>.

import logging
import math
import re
import numpy
from six import string_types, with_metaclass

from spinn_front_end_common.utilities.constants import \
    MICRO_TO_MILLISECOND_CONVERSION
from spinn_utilities.logger_utils import warn_once
from spinn_utilities.safe_eval import SafeEval
from spinn_front_end_common.utilities.utility_objs import ProvenanceDataItem
from spinn_utilities.abstract_base import AbstractBase, abstractmethod
from spinn_front_end_common.utilities.globals_variables import get_simulator
from spynnaker.pyNN.utilities import utility_calls

# global objects
logger = logging.getLogger(__name__)
_expr_context = SafeEval(
    math, numpy, numpy.arccos, numpy.arcsin, numpy.arctan, numpy.arctan2,
    numpy.ceil, numpy.cos, numpy.cosh, numpy.exp, numpy.fabs, numpy.floor,
    numpy.fmod, numpy.hypot, numpy.ldexp, numpy.log, numpy.log10, numpy.modf,
    numpy.power, numpy.sin, numpy.sinh, numpy.sqrt, numpy.tan, numpy.tanh,
    numpy.maximum, numpy.minimum, e=numpy.e, pi=numpy.pi)


class AbstractConnector(with_metaclass(AbstractBase, object)):
    """ Abstract class that all PyNN Connectors extend.
    """

    NUMPY_SYNAPSES_DTYPE = [("source", "uint32"), ("target", "uint16"),
                            ("weight", "float64"), ("delay", "float64"),
                            ("synapse_type", "uint8")]

    __slots__ = [
        "_delays",
        "__min_delay",
        "__n_clipped_delays",
        "_n_post_neurons",
        "_n_pre_neurons",
        "_rng",
        "__safe",
        "__space",
        "__verbose",
        "_weights",
        "__param_seeds"]

    def __init__(self, safe=True, callback=None, verbose=False, rng=None):
        if callback is not None:
            warn_once(logger, "sPyNNaker ignores connector callbacks.")
        self.__safe = safe
        self.__space = None
        self.__verbose = verbose

        # something needs to be done about this?
        self._rng = rng

        self.__n_clipped_delays = 0
        self.__min_delay = 0
        self.__param_seeds = dict()

    def set_space(self, space):
        """ Set the space object (allowed after instantiation).

        :param space:
        :return:
        """
        self.__space = space

<<<<<<< HEAD
    def set_projection_information(
            self, pre_population, post_population, rng, machine_time_step):
        self.__pre_population = pre_population
        self.__post_population = post_population
        self._n_pre_neurons = pre_population.size
        self._n_post_neurons = post_population.size
        self._rng = (self._rng or rng or get_simulator().get_pynn_NumpyRNG()())
=======
    def set_projection_information(self, machine_time_step, synapse_info):
        self._rng = (self._rng or get_simulator().get_pynn_NumpyRNG()())
>>>>>>> 5e4c1fd8
        self.__min_delay = machine_time_step / MICRO_TO_MILLISECOND_CONVERSION

    def _check_parameter(self, values, name, allow_lists):
        """ Check that the types of the values is supported.
        """
        if (not numpy.isscalar(values) and
                not (get_simulator().is_a_pynn_random(values)) and
                not hasattr(values, "__getitem__")):
            raise Exception("Parameter {} format unsupported".format(name))
        if not allow_lists and hasattr(values, "__getitem__"):
            raise NotImplementedError(
                "Lists of {} are not supported by the implementation of {} on "
                "this platform".format(name, self.__class__))

    def _check_parameters(self, weights, delays, allow_lists=False):
        """ Check the types of the weights and delays are supported; lists can\
            be disallowed if desired.
        """
        self._check_parameter(weights, "weights", allow_lists)
        self._check_parameter(delays, "delays", allow_lists)

    def _get_delay_maximum(self, delays, n_connections):
        """ Get the maximum delay given a float, RandomDistribution or list of\
            delays.
        """
        if get_simulator().is_a_pynn_random(delays):
            max_estimated_delay = utility_calls.get_maximum_probable_value(
                delays, n_connections)
            high = utility_calls.high(delays)
            if high is None:
                return max_estimated_delay

            # The maximum is the minimum of the possible maximums
            return min(max_estimated_delay, high)
        elif numpy.isscalar(delays):
            return delays
        elif hasattr(delays, "__getitem__"):
            return numpy.max(delays)
        raise Exception("Unrecognised delay format: {:s}".format(
            type(delays)))

    @abstractmethod
    def get_delay_maximum(self, synapse_info):
        """ Get the maximum delay specified by the user in ms, or None if\
            unbounded.
        """

    def get_delay_variance(self, delays):
        """ Get the variance of the delays.
        """
        if get_simulator().is_a_pynn_random(delays):
            return utility_calls.get_variance(delays)
        elif numpy.isscalar(delays):
            return 0.0
        elif hasattr(delays, "__getitem__"):
            return numpy.var(delays)
        raise Exception("Unrecognised delay format")

    def _get_n_connections_from_pre_vertex_with_delay_maximum(
            self, delays, n_total_connections, n_connections,
            min_delay, max_delay):
        """ Get the expected number of delays that will fall within min_delay\
            and max_delay given given a float, RandomDistribution or list of\
            delays.
        """
        # pylint: disable=too-many-arguments
        if get_simulator().is_a_pynn_random(delays):
            prob_in_range = utility_calls.get_probability_within_range(
                delays, min_delay, max_delay)
            return int(math.ceil(utility_calls.get_probable_maximum_selected(
                n_total_connections, n_connections, prob_in_range)))
        elif numpy.isscalar(delays):
            if min_delay <= delays <= max_delay:
                return int(math.ceil(n_connections))
            return 0
        elif hasattr(delays, "__getitem__"):
            n_delayed = sum([len([
                delay for delay in delays
                if min_delay <= delay <= max_delay])])
            if n_delayed == 0:
                return 0
            n_total = len(delays)
            prob_delayed = float(n_delayed) / float(n_total)
            return int(math.ceil(utility_calls.get_probable_maximum_selected(
                n_total_connections, n_connections, prob_delayed)))
        raise Exception("Unrecognised delay format")

    @abstractmethod
    def get_n_connections_from_pre_vertex_maximum(
            self, post_vertex_slice, synapse_info, min_delay=None,
            max_delay=None):
        """ Get the maximum number of connections between those from any\
            neuron in the pre vertex to the neurons in the\
            post_vertex_slice, for connections with a delay between min_delay\
            and max_delay (inclusive) if both specified\
            (otherwise all connections).
        """
        # pylint: disable=too-many-arguments

    @abstractmethod
    def get_n_connections_to_post_vertex_maximum(self, synapse_info):
        """ Get the maximum number of connections between those to any neuron\
            in the post vertex from neurons in the pre vertex.
        """
        # pylint: disable=too-many-arguments

    def get_weight_mean(self, weights):
        """ Get the mean of the weights.
        """
        if get_simulator().is_a_pynn_random(weights):
            return abs(utility_calls.get_mean(weights))
        elif numpy.isscalar(weights):
            return abs(weights)
        elif hasattr(weights, "__getitem__"):
            return numpy.mean(weights)
        raise Exception("Unrecognised weight format")

    def _get_weight_maximum(self, weights, n_connections):
        """ Get the maximum of the weights.
        """
        if get_simulator().is_a_pynn_random(weights):
            mean_weight = utility_calls.get_mean(weights)
            if mean_weight < 0:
                min_weight = utility_calls.get_minimum_probable_value(
                    weights, n_connections)
                low = utility_calls.low(weights)
                if low is None:
                    return abs(min_weight)
                return abs(max(min_weight, low))
            else:
                max_weight = utility_calls.get_maximum_probable_value(
                    weights, n_connections)
                high = utility_calls.high(weights)
                if high is None:
                    return abs(max_weight)
                return abs(min(max_weight, high))

        elif numpy.isscalar(weights):
            return abs(weights)
        elif hasattr(weights, "__getitem__"):
            return numpy.amax(numpy.abs(weights))
        raise Exception("Unrecognised weight format")

    @abstractmethod
    def get_weight_maximum(self, synapse_info):
        """ Get the maximum of the weights for this connection.
        """
        # pylint: disable=too-many-arguments

    def get_weight_variance(self, weights):
        """ Get the variance of the weights.
        """
        if get_simulator().is_a_pynn_random(weights):
            return utility_calls.get_variance(weights)
        elif numpy.isscalar(weights):
            return 0.0
        elif hasattr(weights, "__getitem__"):
            return numpy.var(weights)
        raise Exception("Unrecognised weight format")

    def _expand_distances(self, d_expression):
        """ Check if a distance expression contains at least one term `d[x]`.\
            If yes, then the distances are expanded to distances in the\
            separate coordinates rather than the overall distance over all\
            coordinates, and we assume the user has specified an expression\
            such as `d[0] + d[2]`.
        """
        regexpr = re.compile(r'.*d\[\d*\].*')
        return regexpr.match(d_expression)

    def _generate_random_values(
            self, values, n_connections, pre_vertex_slice, post_vertex_slice):
        key = (id(pre_vertex_slice), id(post_vertex_slice), id(values))
        seed = self.__param_seeds.get(key, None)
        if seed is None:
            seed = int(values.rng.next() * 0x7FFFFFFF)
            self.__param_seeds[key] = seed
        new_rng = get_simulator().get_pynn_NumpyRNG()(seed)
        copy_rd = get_simulator().get_random_distribution()(
            values.name, parameters_pos=None, rng=new_rng,
            **values.parameters)
        if n_connections == 1:
            return numpy.array([copy_rd.next(1)], dtype="float64")
        return copy_rd.next(n_connections)

    def _generate_values(self, values, n_connections, connection_slices,
                         pre_slice, post_slice, synapse_info):
        if get_simulator().is_a_pynn_random(values):
            return self._generate_random_values(
                values, n_connections, pre_slice, post_slice)
        elif numpy.isscalar(values):
            return numpy.repeat([values], n_connections).astype("float64")
        elif hasattr(values, "__getitem__"):
            return numpy.concatenate([
                values[connection_slice]
                for connection_slice in connection_slices]).astype("float64")
        elif isinstance(values, string_types) or callable(values):
            if self.__space is None:
                raise Exception(
                    "No space object specified in projection {}-{}".format(
                        synapse_info.pre_population,
                        synapse_info.post_population))

            expand_distances = True
            if isinstance(values, string_types):
                expand_distances = self._expand_distances(values)

            d = self.__space.distances(
                synapse_info.pre_population.positions,
                synapse_info.post_population.positions,
                expand_distances)

            if isinstance(values, string_types):
                return _expr_context.eval(values)
            return values(d)
        raise Exception("what on earth are you giving me?")

    def _generate_weights(self, n_connections, connection_slices,
                          pre_slice, post_slice, synapse_info):
        """ Generate weight values.
        """
        weights = self._generate_values(
            synapse_info.weights, n_connections, connection_slices, pre_slice,
            post_slice, synapse_info)
        if self.__safe:
            if not weights.size:
                warn_once(logger, "No connection in " + str(self))
            elif numpy.amin(weights) < 0 < numpy.amax(weights):
                raise Exception(
                    "Weights must be either all positive or all negative"
                    " in projection {}->{}".format(
                        synapse_info.pre_population.label,
                        synapse_info.post_population.label))
        return numpy.abs(weights)

    def _clip_delays(self, delays):
        """ Clip delay values, keeping track of how many have been clipped.
        """

        # count values that could be clipped
        self.__n_clipped_delays = numpy.sum(delays < self.__min_delay)

        # clip values
        if numpy.isscalar(delays):
            if delays < self.__min_delay:
                delays = self.__min_delay
        else:
            if delays.size:
                delays[delays < self.__min_delay] = self.__min_delay
        return delays

    def _generate_delays(self, n_connections, connection_slices,
                         pre_slice, post_slice, synapse_info):
        """ Generate valid delay values.
        """

        delays = self._generate_values(
            synapse_info.delays, n_connections, connection_slices, pre_slice,
            post_slice, synapse_info)

        return self._clip_delays(delays)

    @abstractmethod
    def create_synaptic_block(
            self, pre_slices, pre_slice_index, post_slices,
            post_slice_index, pre_vertex_slice, post_vertex_slice,
            synapse_type, synapse_info):
        """ Create a synaptic block from the data.
        """
        # pylint: disable=too-many-arguments

    def get_provenance_data(self, synapse_info):
        name = "{}_{}_{}".format(
            synapse_info.pre_population.label,
            synapse_info.post_population.label, self.__class__.__name__)
        return [ProvenanceDataItem(
            [name, "Times_synaptic_delays_got_clipped"],
            self.__n_clipped_delays,
            report=self.__n_clipped_delays > 0,
            message=(
                "The delays in the connector {} from {} to {} was clipped "
                "to {} a total of {} times.  This can be avoided by reducing "
                "the timestep or increasing the minimum delay to one "
                "timestep".format(
                    self.__class__.__name__, synapse_info.pre_population.label,
                    synapse_info.post_population.label, self.__min_delay,
                    self.__n_clipped_delays)))]

    @property
    def safe(self):
        return self.__safe

    @safe.setter
    def safe(self, new_value):
        self.__safe = new_value

    @property
    def space(self):
        return self.__space

    @space.setter
    def space(self, new_value):
        self.__space = new_value

    @property
    def verbose(self):
        return self.__verbose

    @verbose.setter
    def verbose(self, new_value):
        self.__verbose = new_value

    def use_direct_matrix(self, synapse_info):
        return False<|MERGE_RESOLUTION|>--- conflicted
+++ resolved
@@ -81,18 +81,8 @@
         """
         self.__space = space
 
-<<<<<<< HEAD
-    def set_projection_information(
-            self, pre_population, post_population, rng, machine_time_step):
-        self.__pre_population = pre_population
-        self.__post_population = post_population
-        self._n_pre_neurons = pre_population.size
-        self._n_post_neurons = post_population.size
-        self._rng = (self._rng or rng or get_simulator().get_pynn_NumpyRNG()())
-=======
     def set_projection_information(self, machine_time_step, synapse_info):
         self._rng = (self._rng or get_simulator().get_pynn_NumpyRNG()())
->>>>>>> 5e4c1fd8
         self.__min_delay = machine_time_step / MICRO_TO_MILLISECOND_CONVERSION
 
     def _check_parameter(self, values, name, allow_lists):
