--- conflicted
+++ resolved
@@ -93,15 +93,10 @@
         """
         self.__space = space
 
-<<<<<<< HEAD
     def set_synapse_info(self, synapse_info):
-=======
-    def set_projection_information(self, machine_time_step, synapse_info):
-        """
-        :param int machine_time_step:
-        :param SynapseInformation synapse_info:
-        """
->>>>>>> 3004e231
+        """
+        :param SynapseInformation synapse_info:
+        """
         # pylint: disable=unused-argument
         pass
 
@@ -228,33 +223,21 @@
 
     @abstractmethod
     def get_n_connections_from_pre_vertex_maximum(
-<<<<<<< HEAD
             self, post_vertex_slice, synapse_info, timestep_in_us,
             min_delay=None, max_delay=None):
-        """ Get the maximum number of connections between those from any\
-            neuron in the pre vertex to the neurons in the\
-            post_vertex_slice, for connections with a delay between min_delay\
-            and max_delay (inclusive) if both specified\
-            (otherwise all connections).
-=======
-            self, post_vertex_slice, synapse_info, min_delay=None,
-            max_delay=None):
         """ Get the maximum number of connections between those from any
             neuron in the pre vertex to the neurons in the post_vertex_slice,
             for connections with a delay between min_delay and max_delay
             (inclusive) if both specified (otherwise all connections).
-
-        :param delays:
-        :type delays: ~numpy.ndarray or ~pyNN.random.NumpyRNG or int or float
-            or list(int) or list(float)
         :param ~pacman.model.graphs.common.Slice post_vertex_slice:
         :param SynapseInformation synapse_info:
+        :param int timestep_in_us:
+            The timestep in us used for this connection
         :param min_delay:
         :type min_delay: int or None
         :param max_delay:
         :type max_delay: int or None
         :rtype: int
->>>>>>> 3004e231
         """
         # pylint: disable=too-many-arguments
 
@@ -443,26 +426,18 @@
                         synapse_info.post_population.label))
         return numpy.abs(weights)
 
-<<<<<<< HEAD
     def _clip_delays(self, delays, timestep_in_us):
         """
         Clips and rounds delay values,
 
         Keeping track of how many have been clipped.
-        """
-        timestep_in_ms = timestep_in_us / US_TO_MS
-=======
-    def _clip_delays(self, delays):
-        """ Clip delay values, keeping track of how many have been clipped.
 
         :param ~numpy.ndarray delays:
         :rtype: ~numpy.ndarray
-        """
-        # count values that could be clipped
-        self.__n_clipped_delays = numpy.sum(delays < self.__min_delay)
-
-        # clip values
->>>>>>> 3004e231
+        :param int timestep_in_us:
+            The timestep in us used for this connection
+        """
+        timestep_in_ms = timestep_in_us / US_TO_MS
         if numpy.isscalar(delays):
             if delays < timestep_in_ms:
                 self.__n_clipped_delays += 1
