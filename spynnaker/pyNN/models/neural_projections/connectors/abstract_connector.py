--- conflicted
+++ resolved
@@ -324,8 +324,7 @@
             return numpy.mean(weights)
         raise SpynnakerException("Unrecognised weight format")
 
-<<<<<<< HEAD
-    def get_weight_minimum(self, weights, weight_random_sigma):
+    def get_weight_minimum(self, weights, weight_random_sigma, synapse_info):
         """ Get the minimum of the weights.
 
         :type weights: ~numpy.ndarray or ~pyNN.random.NumpyRNG or int or float
@@ -349,6 +348,9 @@
                     return abs(min_weight)
                 return abs(min(min_weight, low))
 
+        elif isinstance(weights, str):
+            d = self._get_distances(weights, synapse_info)
+            return numpy.min(_expr_context.eval(weights, d=d))
         elif numpy.isscalar(weights):
             return abs(weights)
         elif hasattr(weights, "__getitem__"):
@@ -363,10 +365,7 @@
             return utility_calls.float_gcd_of_array(non_zero_weights)
         raise Exception("Unrecognised weight format")
 
-    def _get_weight_maximum(self, weights, n_connections):
-=======
     def _get_weight_maximum(self, weights, n_connections, synapse_info):
->>>>>>> d6afbec9
         """ Get the maximum of the weights.
 
         :param weights:
