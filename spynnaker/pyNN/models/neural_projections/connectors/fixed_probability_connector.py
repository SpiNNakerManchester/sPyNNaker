# Copyright (c) 2017-2019 The University of Manchester
#
# This program is free software: you can redistribute it and/or modify
# it under the terms of the GNU General Public License as published by
# the Free Software Foundation, either version 3 of the License, or
# (at your option) any later version.
#
# This program is distributed in the hope that it will be useful,
# but WITHOUT ANY WARRANTY; without even the implied warranty of
# MERCHANTABILITY or FITNESS FOR A PARTICULAR PURPOSE.  See the
# GNU General Public License for more details.
#
# You should have received a copy of the GNU General Public License
# along with this program.  If not, see <http://www.gnu.org/licenses/>.

import math
import numpy
from spinn_utilities.overrides import overrides
from data_specification.enums.data_type import DataType
from spinn_front_end_common.utilities.exceptions import ConfigurationException
from spynnaker.pyNN.utilities.utility_calls import (
    get_probable_maximum_selected, get_probable_minimum_selected)
from .abstract_connector import AbstractConnector
from .abstract_generate_connector_on_machine import (
    AbstractGenerateConnectorOnMachine, ConnectorIDs)
from spinn_front_end_common.utilities.constants import BYTES_PER_WORD
from .abstract_generate_connector_on_host import (
    AbstractGenerateConnectorOnHost)

N_GEN_PARAMS = 6


<<<<<<< HEAD
class FixedProbabilityConnector(AbstractGenerateConnectorOnMachine):
=======
class FixedProbabilityConnector(AbstractGenerateConnectorOnMachine,
                                AbstractGenerateConnectorOnHost,
                                AbstractConnectorSupportsViewsOnMachine):
>>>>>>> 804cc0dd
    """ For each pair of pre-post cells, the connection probability is \
        constant.
    """

    __slots__ = [
        "__allow_self_connections",
        "_p_connect"]

    def __init__(
            self, p_connect, allow_self_connections=True, safe=True,
            verbose=False, rng=None, callback=None):
        """
        :param float p_connect:
            a value between zero and one. Each potential connection is created
            with this probability.
        :param bool allow_self_connections:
            if the connector is used to connect a Population to itself, this
            flag determines whether a neuron is allowed to connect to itself,
            or only to other neurons in the Population.
        :param bool safe:
            If ``True``, check that weights and delays have valid values.
            If ``False``, this check is skipped.
        :param bool verbose:
            Whether to output extra information about the connectivity to a
            CSV file
        :param rng:
            Seeded random number generator, or None to make one when needed
        :type rng: ~pyNN.random.NumpyRNG or None
        :param callable callback:
            if given, a callable that display a progress bar on the terminal.

            .. note::
                Not supported by sPyNNaker.
        """
        if not 0.0 <= p_connect <= 1.0:
            raise ConfigurationException(
                "The probability must be between 0 and 1 (inclusive)")
        super().__init__(safe, callback, verbose)
        self._p_connect = p_connect
        self.__allow_self_connections = allow_self_connections
        self._rng = rng

    @overrides(AbstractConnector.get_delay_maximum)
    def get_delay_maximum(self, synapse_info):
        n_connections = get_probable_maximum_selected(
            synapse_info.n_pre_neurons * synapse_info.n_post_neurons,
            synapse_info.n_pre_neurons * synapse_info.n_post_neurons,
            self._p_connect)
        return self._get_delay_maximum(
            synapse_info.delays, n_connections, synapse_info)

    @overrides(AbstractConnector.get_delay_minimum)
    def get_delay_minimum(self, synapse_info):
        n_connections = get_probable_minimum_selected(
            synapse_info.n_pre_neurons * synapse_info.n_post_neurons,
            synapse_info.n_pre_neurons * synapse_info.n_post_neurons,
            self._p_connect)
        return self._get_delay_minimum(
            synapse_info.delays, n_connections, synapse_info)

    @overrides(AbstractConnector.get_n_connections_from_pre_vertex_maximum)
    def get_n_connections_from_pre_vertex_maximum(
            self, n_post_atoms, synapse_info, min_delay=None,
            max_delay=None):
        # pylint: disable=too-many-arguments
        n_connections = get_probable_maximum_selected(
            synapse_info.n_pre_neurons * synapse_info.n_post_neurons,
            n_post_atoms, self._p_connect, chance=1.0/10000.0)

        if min_delay is None or max_delay is None:
            return int(math.ceil(n_connections))

        return self._get_n_connections_from_pre_vertex_with_delay_maximum(
            synapse_info.delays,
            synapse_info.n_pre_neurons * synapse_info.n_post_neurons,
            n_connections, min_delay, max_delay, synapse_info)

    @overrides(AbstractConnector.get_n_connections_to_post_vertex_maximum)
    def get_n_connections_to_post_vertex_maximum(self, synapse_info):
        # pylint: disable=too-many-arguments
        n_connections = get_probable_maximum_selected(
            synapse_info.n_pre_neurons * synapse_info.n_post_neurons,
            synapse_info.n_pre_neurons, self._p_connect,
            chance=1.0/10000.0)
        return n_connections

    @overrides(AbstractConnector.get_weight_maximum)
    def get_weight_maximum(self, synapse_info):
        # pylint: disable=too-many-arguments
        n_connections = get_probable_maximum_selected(
            synapse_info.n_pre_neurons * synapse_info.n_post_neurons,
            synapse_info.n_pre_neurons * synapse_info.n_post_neurons,
            self._p_connect)
        return self._get_weight_maximum(
            synapse_info.weights, n_connections, synapse_info)

    @overrides(AbstractGenerateConnectorOnHost.create_synaptic_block)
    def create_synaptic_block(
            self, post_slices, post_vertex_slice, synapse_type, synapse_info):
        # pylint: disable=too-many-arguments
        n_items = synapse_info.n_pre_neurons * post_vertex_slice.n_atoms
        items = self._rng.next(n_items)

        # If self connections are not allowed, remove possibility the self
        # connections by setting them to a value of infinity
        if not self.__allow_self_connections:
            items[0:n_items:post_vertex_slice.n_atoms + 1] = numpy.inf

        present = items <= self._p_connect
        ids = numpy.where(present)[0]
        n_connections = numpy.sum(present)

        block = numpy.zeros(n_connections, dtype=self.NUMPY_SYNAPSES_DTYPE)
        block["source"] = ids // post_vertex_slice.n_atoms
        block["target"] = (
            (ids % post_vertex_slice.n_atoms) + post_vertex_slice.lo_atom)
        block["weight"] = self._generate_weights(
            block["source"], block["target"], n_connections, post_vertex_slice,
            synapse_info)
        block["delay"] = self._generate_delays(
            block["source"], block["target"], n_connections, post_vertex_slice,
            synapse_info)
        block["synapse_type"] = synapse_type
        return block

    def __repr__(self):
        return "FixedProbabilityConnector({})".format(self._p_connect)

    @property
    @overrides(AbstractGenerateConnectorOnMachine.gen_connector_id)
    def gen_connector_id(self):
        return ConnectorIDs.FIXED_PROBABILITY_CONNECTOR.value

    @overrides(AbstractGenerateConnectorOnMachine.gen_connector_params)
    def gen_connector_params(self):
        return numpy.array([
            int(self.__allow_self_connections),
            DataType.U032.encode_as_int(self._p_connect)], dtype="uint32")

    @property
    @overrides(
        AbstractGenerateConnectorOnMachine.gen_connector_params_size_in_bytes)
    def gen_connector_params_size_in_bytes(self):
        return 2 * BYTES_PER_WORD

    @property
    def p_connect(self):
        return self._p_connect

    @p_connect.setter
    def p_connect(self, new_value):
        if not 0.0 <= new_value <= 1.0:
            raise ConfigurationException(
                "The probability must be between 0 and 1 (inclusive)")
        self._p_connect = new_value<|MERGE_RESOLUTION|>--- conflicted
+++ resolved
@@ -30,13 +30,8 @@
 N_GEN_PARAMS = 6
 
 
-<<<<<<< HEAD
-class FixedProbabilityConnector(AbstractGenerateConnectorOnMachine):
-=======
 class FixedProbabilityConnector(AbstractGenerateConnectorOnMachine,
-                                AbstractGenerateConnectorOnHost,
-                                AbstractConnectorSupportsViewsOnMachine):
->>>>>>> 804cc0dd
+                                AbstractGenerateConnectorOnHost):
     """ For each pair of pre-post cells, the connection probability is \
         constant.
     """
