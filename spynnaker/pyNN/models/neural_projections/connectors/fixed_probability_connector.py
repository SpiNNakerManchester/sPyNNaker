--- conflicted
+++ resolved
@@ -43,19 +43,11 @@
             callback=None, verbose=False, rng=None):
         """
         :param float p_connect:
-<<<<<<< HEAD
             a float between zero and one. Each potential connection is created
             with this probability.
         :param bool allow_self_connections:
             if the connector is used to connect a Population to itself, this
             flag determines whether a neuron is allowed to connect to itself,
-=======
-            a float between zero and one. Each potential connection is created\
-            with this probability.
-        :param bool allow_self_connections:
-            if the connector is used to connect a Population to itself, this\
-            flag determines whether a neuron is allowed to connect to itself,\
->>>>>>> 6cd54837
             or only to other neurons in the Population.
         :param bool safe:
         :param callable callback: Ignored
