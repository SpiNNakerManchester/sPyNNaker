# Copyright (c) 2017-2019 The University of Manchester
#
# This program is free software: you can redistribute it and/or modify
# it under the terms of the GNU General Public License as published by
# the Free Software Foundation, either version 3 of the License, or
# (at your option) any later version.
#
# This program is distributed in the hope that it will be useful,
# but WITHOUT ANY WARRANTY; without even the implied warranty of
# MERCHANTABILITY or FITNESS FOR A PARTICULAR PURPOSE.  See the
# GNU General Public License for more details.
#
# You should have received a copy of the GNU General Public License
# along with this program.  If not, see <http://www.gnu.org/licenses/>.

from pacman.model.graphs.machine import MachineEdge


class DelayedMachineEdge(MachineEdge):
    __slots__ = [
        "__synapse_information",
        "__undelayed_edge"]

    def __init__(
            self, synapse_information, pre_vertex, post_vertex, app_edge,
            label=None, weight=1):
        """
        :param list(SynapseInformation) synapse_information:
        :param DelayExtensionMachineVertex pre_vertex:
        :param PopulationMachineVertex post_vertex:
        :param str label:
        :param int weight:
        """
        # pylint: disable=too-many-arguments
        super(DelayedMachineEdge, self).__init__(
            pre_vertex, post_vertex, label=label, traffic_weight=weight,
            app_edge=app_edge)
<<<<<<< HEAD
        self.__synapse_information = synapse_information
        self.__undelayed_edge = None

    @property
    def undelayed_edge(self):
        """ Get the edge used for Projections without extended delays

        :rtype: ProjectionMachineEdge or None
        """
        return self.__undelayed_edge

    @undelayed_edge.setter
    def undelayed_edge(self, undelayed_edge):
        """ Set the edge used for Projections without extended delays

        :param ProjectionMachineEdge undelayed_edge:
            The edge to set
        """
        self.__undelayed_edge = undelayed_edge

    @overrides(AbstractFilterableEdge.filter_edge)
    def filter_edge(self):
        # Filter one-to-one connections that are out of range
        return any(
            isinstance(synapse_info.connector, OneToOneConnector)
            for synapse_info in self.__synapse_information) \
            and self.__no_overlap(self.pre_vertex, self.post_vertex)

    @staticmethod
    def __no_overlap(pre_vertex, post_vertex):
        pre = pre_vertex.vertex_slice
        post = post_vertex.vertex_slice
        return pre.hi_atom < post.lo_atom or pre.lo_atom > post.hi_atom
=======
        self.__synapse_information = synapse_information
>>>>>>> 68c24d73
<|MERGE_RESOLUTION|>--- conflicted
+++ resolved
@@ -35,7 +35,6 @@
         super(DelayedMachineEdge, self).__init__(
             pre_vertex, post_vertex, label=label, traffic_weight=weight,
             app_edge=app_edge)
-<<<<<<< HEAD
         self.__synapse_information = synapse_information
         self.__undelayed_edge = None
 
@@ -54,21 +53,4 @@
         :param ProjectionMachineEdge undelayed_edge:
             The edge to set
         """
-        self.__undelayed_edge = undelayed_edge
-
-    @overrides(AbstractFilterableEdge.filter_edge)
-    def filter_edge(self):
-        # Filter one-to-one connections that are out of range
-        return any(
-            isinstance(synapse_info.connector, OneToOneConnector)
-            for synapse_info in self.__synapse_information) \
-            and self.__no_overlap(self.pre_vertex, self.post_vertex)
-
-    @staticmethod
-    def __no_overlap(pre_vertex, post_vertex):
-        pre = pre_vertex.vertex_slice
-        post = post_vertex.vertex_slice
-        return pre.hi_atom < post.lo_atom or pre.lo_atom > post.hi_atom
-=======
-        self.__synapse_information = synapse_information
->>>>>>> 68c24d73
+        self.__undelayed_edge = undelayed_edge