from spinn_utilities.overrides import overrides
from spynnaker.pyNN.utilities import utility_calls
from pacman.model.graphs.machine import MachineEdge
from spinn_front_end_common.utilities import globals_variables
from spinn_front_end_common.interface.provenance import (
    AbstractProvidesLocalProvenanceData)
from spynnaker.pyNN.models.neural_projections.connectors import (
    OneToOneConnector,FromListConnector)
from spynnaker.pyNN.models.abstract_models import (
    AbstractWeightUpdatable, AbstractFilterableEdge)
from spinnak_ear.spinnak_ear_machine_vertices.drnl_machine_vertex import \
    DRNLMachineVertex



class ProjectionMachineEdge(
        MachineEdge, AbstractFilterableEdge,
        AbstractWeightUpdatable, AbstractProvidesLocalProvenanceData):
    __slots__ = [
        "__synapse_information"]

    def __init__(
            self, synapse_information, pre_vertex, post_vertex,
            label=None, traffic_weight=1):
        # pylint: disable=too-many-arguments
        super(ProjectionMachineEdge, self).__init__(
            pre_vertex, post_vertex, label=label,
            traffic_weight=traffic_weight)

        self.__synapse_information = synapse_information

    @property
    def synapse_information(self):
        return self.__synapse_information

    @overrides(AbstractFilterableEdge.filter_edge)
    def filter_edge(self, graph_mapper):
        # Filter one-to-one connections that are out of range
        # Note: there may be other connectors stored on the same edge!
        n_filtered = 0
        for synapse_info in self.__synapse_information:
            if isinstance(synapse_info.connector, OneToOneConnector):
                pre_lo = graph_mapper.get_slice(self.pre_vertex).lo_atom
                pre_hi = graph_mapper.get_slice(self.pre_vertex).hi_atom
                post_lo = graph_mapper.get_slice(self.post_vertex).lo_atom
                post_hi = graph_mapper.get_slice(self.post_vertex).hi_atom
                if pre_hi < post_lo or pre_lo > post_hi:
                    n_filtered += 1
<<<<<<< HEAD
            elif isinstance(synapse_info.connector, FromListConnector):# and isinstance(self.post_vertex, DRNLVertex):
                if isinstance(self.post_vertex, DRNLMachineVertex):
                    # need to map the IDs to the correct DRNL instances
                    spinnakear_vertex = graph_mapper.get_application_vertex(self.post_vertex)
                    drnl_ids = [i for i, name in enumerate(spinnakear_vertex._mv_index_list) if name == 'drnl']
                    post_lo = drnl_ids.index(graph_mapper.get_slice(self.post_vertex).lo_atom)
                    post_hi = drnl_ids.index(graph_mapper.get_slice(self.post_vertex).hi_atom)
                    pre_lo = graph_mapper.get_slice(self.pre_vertex).lo_atom
                    pre_hi = graph_mapper.get_slice(self.pre_vertex).hi_atom
                else:
                    pre_lo = graph_mapper.get_slice(self.pre_vertex).lo_atom
                    pre_hi = graph_mapper.get_slice(self.pre_vertex).hi_atom
                    post_lo = graph_mapper.get_slice(self.post_vertex).lo_atom
                    post_hi = graph_mapper.get_slice(self.post_vertex).hi_atom
                # run through connection list and return false if we find any connections between the pre and post vertices
                try:
                    if synapse_info.connector._conn_matrix[pre_lo:pre_hi + 1, post_lo:post_hi + 1].max() == 0:
                        n_filtered += 1
                    else:
                        # add moc vertex
                        if isinstance(self.post_vertex, DRNLMachineVertex):
                            self.post_vertex.add_moc_vertex(self.pre_vertex,
                                                            synapse_info.connector._conn_matrix[pre_lo:pre_hi + 1,
                                                            post_lo:post_hi + 1])
                except ValueError:
                    print("Value error")
        return (n_filtered == len(self._synapse_information))
=======

        return (n_filtered == len(self.__synapse_information))
>>>>>>> 7b7fcf3e

    @overrides(AbstractWeightUpdatable.update_weight)
    def update_weight(self, graph_mapper):
        pre_vertex = graph_mapper.get_application_vertex(
            self.pre_vertex)
        pre_vertex_slice = graph_mapper.get_slice(
            self.pre_vertex)

        weight = 0
        for synapse_info in self.__synapse_information:
            new_weight = synapse_info.connector.\
                get_n_connections_to_post_vertex_maximum()
            new_weight *= pre_vertex_slice.n_atoms
            if hasattr(pre_vertex, "rate"):
                rate = pre_vertex.rate
                if hasattr(rate, "__getitem__"):
                    rate = max(rate)
                elif globals_variables.get_simulator().is_a_pynn_random(rate):
                    rate = utility_calls.get_maximum_probable_value(
                        rate, pre_vertex_slice.n_atoms)
                new_weight *= rate
            elif hasattr(pre_vertex, "spikes_per_second"):
                new_weight *= pre_vertex.spikes_per_second
            weight += new_weight

        self._traffic_weight = weight

    @overrides(AbstractProvidesLocalProvenanceData.get_local_provenance_data)
    def get_local_provenance_data(self):
        prov_items = list()
        for synapse_info in self.__synapse_information:
            prov_items.extend(
                synapse_info.connector.get_provenance_data())
            prov_items.extend(
                synapse_info.synapse_dynamics.get_provenance_data(
                    self.pre_vertex.label, self.post_vertex.label))
        return prov_items<|MERGE_RESOLUTION|>--- conflicted
+++ resolved
@@ -5,7 +5,7 @@
 from spinn_front_end_common.interface.provenance import (
     AbstractProvidesLocalProvenanceData)
 from spynnaker.pyNN.models.neural_projections.connectors import (
-    OneToOneConnector,FromListConnector)
+    OneToOneConnector, FromListConnector)
 from spynnaker.pyNN.models.abstract_models import (
     AbstractWeightUpdatable, AbstractFilterableEdge)
 from spinnak_ear.spinnak_ear_machine_vertices.drnl_machine_vertex import \
@@ -46,7 +46,6 @@
                 post_hi = graph_mapper.get_slice(self.post_vertex).hi_atom
                 if pre_hi < post_lo or pre_lo > post_hi:
                     n_filtered += 1
-<<<<<<< HEAD
             elif isinstance(synapse_info.connector, FromListConnector):# and isinstance(self.post_vertex, DRNLVertex):
                 if isinstance(self.post_vertex, DRNLMachineVertex):
                     # need to map the IDs to the correct DRNL instances
@@ -73,11 +72,7 @@
                                                             post_lo:post_hi + 1])
                 except ValueError:
                     print("Value error")
-        return (n_filtered == len(self._synapse_information))
-=======
-
         return (n_filtered == len(self.__synapse_information))
->>>>>>> 7b7fcf3e
 
     @overrides(AbstractWeightUpdatable.update_weight)
     def update_weight(self, graph_mapper):
