# Copyright (c) 2017-2019 The University of Manchester
#
# This program is free software: you can redistribute it and/or modify
# it under the terms of the GNU General Public License as published by
# the Free Software Foundation, either version 3 of the License, or
# (at your option) any later version.
#
# This program is distributed in the hope that it will be useful,
# but WITHOUT ANY WARRANTY; without even the implied warranty of
# MERCHANTABILITY or FITNESS FOR A PARTICULAR PURPOSE.  See the
# GNU General Public License for more details.
#
# You should have received a copy of the GNU General Public License
# along with this program.  If not, see <http://www.gnu.org/licenses/>.

from spinn_utilities.overrides import overrides
from pacman.model.graphs.application import ApplicationEdge
from pacman.model.partitioner_interfaces import AbstractSlicesConnect
from spinn_front_end_common.interface.provenance import (
    AbstractProvidesLocalProvenanceData)
from spynnaker.pyNN.exceptions import SynapticConfigurationException

_DynamicsStructural = None
_DynamicsSTDP = None
<<<<<<< HEAD
_DynamicsNeuromodulation = None
=======
>>>>>>> bf628fe7


def are_dynamics_structural(synapse_dynamics):
    global _DynamicsStructural
    if _DynamicsStructural is None:
        # Avoid import loop by postponing this import
        from spynnaker.pyNN.models.neuron.synapse_dynamics import (
            AbstractSynapseDynamicsStructural)
        _DynamicsStructural = AbstractSynapseDynamicsStructural
    return isinstance(synapse_dynamics, _DynamicsStructural)


def are_dynamics_stdp(synapse_dynamics):
    global _DynamicsSTDP
    if _DynamicsSTDP is None:
        # Avoid import loop by postponing this import
        from spynnaker.pyNN.models.neuron.synapse_dynamics import (
            SynapseDynamicsSTDP)
        _DynamicsSTDP = SynapseDynamicsSTDP
    return isinstance(synapse_dynamics, _DynamicsSTDP)


<<<<<<< HEAD
def are_dynamics_neuromodulation(synapse_dynamics):
    global _DynamicsNeuromodulation
    if _DynamicsNeuromodulation is None:
        # Avoid import loop by postponing this import
        from spynnaker.pyNN.models.neuron.synapse_dynamics import (
            SynapseDynamicsNeuromodulation)
        _DynamicsNeuromodulation = SynapseDynamicsNeuromodulation
    return isinstance(synapse_dynamics, _DynamicsNeuromodulation)


=======
>>>>>>> bf628fe7
class ProjectionApplicationEdge(
        ApplicationEdge, AbstractSlicesConnect,
        AbstractProvidesLocalProvenanceData):
    """ An edge which terminates on an :py:class:`AbstractPopulationVertex`.
    """
    __slots__ = [
        "__delay_edge",
        "__synapse_information",
        # Slices of the pre_vertexes of the machine_edges
        "__pre_slices",
        # Slices of the post_vertexes of the machine_edges
        "__post_slices",
        # True if slices have been convered to sorted lists
        "__slices_list_mode",
        "__machine_edges_by_slices",
        "__filter",
<<<<<<< HEAD
        "__is_neuromodulation"
=======
        "__is_neuromodulated"
>>>>>>> bf628fe7
    ]

    def __init__(
            self, pre_vertex, post_vertex, synapse_information, label=None):
        """
        :param AbstractPopulationVertex pre_vertex:
        :param AbstractPopulationVertex post_vertex:
        :param SynapseInformation synapse_information:
            The synapse information on this edge
        :param str label:
        """
        super().__init__(pre_vertex, post_vertex, label=label)

        # A list of all synapse information for all the projections that are
        # represented by this edge
        self.__synapse_information = [synapse_information]
        self.__is_neuromodulation = are_dynamics_neuromodulation(
            synapse_information.synapse_dynamics)

        # The edge from the delay extension of the pre_vertex to the
        # post_vertex - this might be None if no long delays are present
        self.__delay_edge = None

        # Keep the machine edges by pre- and post-vertex
        self.__machine_edges_by_slices = dict()

        self.__pre_slices = set()
        self.__post_slices = set()
        self.__slices_list_mode = False

        # By default, allow filtering
        self.__filter = True

        # By default, not neuromodulated
        self.__is_neuromodulated = None

    def add_synapse_information(self, synapse_information):
        """
        :param SynapseInformation synapse_information:
        """
        dynamics = synapse_information.synapse_dynamics
        is_neuromodulation = are_dynamics_neuromodulation(dynamics)
        if is_neuromodulation != self.__is_neuromodulation:
            raise SynapticConfigurationException(
                "Cannot mix neuromodulated and non-neuromodulated synapses"
                f" between the same source Population {self._pre_vertex} and"
                f" target Population {self._post_vertex}")
        self.__synapse_information.append(synapse_information)

    @property
    def synapse_information(self):
        """
        :rtype: list(SynapseInformation)
        """
        return self.__synapse_information

    @property
    def delay_edge(self):
        """ Settable.

        :rtype: DelayedApplicationEdge or None
        """
        return self.__delay_edge

    @delay_edge.setter
    def delay_edge(self, delay_edge):
        self.__delay_edge = delay_edge

<<<<<<< HEAD
    @property
    def is_neuromodulation(self):
        """ Check if this edge is providing neuromodulation

        :rtype: bool
        """
        return self.__is_neuromodulation
=======
    def is_neuromodulated(self, post_vertex):
        """ Check if neuromodulation is set on any edge into the post_vertex

        :rtype: bool
        """
        if self.__is_neuromodulated is None:
            for proj in post_vertex.incoming_projections:
                dynamics = proj._synapse_information.synapse_dynamics
                if are_dynamics_stdp(dynamics):
                    self.__is_neuromodulated = dynamics.neuromodulation
                    # If true, return immediately; if not move to next proj
                    if self.__is_neuromodulated:
                        return self.__is_neuromodulated

        return self.__is_neuromodulated
>>>>>>> bf628fe7

    def set_filter(self, do_filter):
        """ Set the ability to filter or not

        @param bool do_filter: Whether to allow filtering
        """
        self.__filter = do_filter

    @property
    def n_delay_stages(self):
        """
        :rtype: int
        """
        if self.__delay_edge is None:
            return 0
        return self.__delay_edge.pre_vertex.n_delay_stages

    def get_machine_edge(self, pre_vertex, post_vertex):
        """ Get a specific machine edge of this edge

        :param PopulationMachineVertex pre_vertex:
            The vertex at the start of the machine edge
        :param PopulationMachineVertex post_vertex:
            The vertex at the end of the machine edge
        :rtype: ~pacman.model.graphs.machine.MachineEdge or None
        """
        return self.__machine_edges_by_slices.get(
            (pre_vertex.vertex_slice, post_vertex.vertex_slice), None)

    @overrides(AbstractSlicesConnect.could_connect)
    def could_connect(self, src_machine_vertex, dest_machine_vertex):
        if not self.__filter:
            return False
        for synapse_info in self.__synapse_information:
            # Structual Plasticity can learn connection not originally included
            if are_dynamics_structural(synapse_info.synapse_dynamics):
                return True
            if synapse_info.connector.could_connect(
                    synapse_info, src_machine_vertex, dest_machine_vertex):
                return True
        return False

    @overrides(ApplicationEdge.remember_associated_machine_edge)
    def remember_associated_machine_edge(self, machine_edge):
        super().remember_associated_machine_edge(machine_edge)
        if self.__slices_list_mode:
            # Unexpected but if extra remember after a get convert back to sets
            self.__pre_slices = set(self.__pre_slices)
            self.__post_slices = set(self.__post_slices)
            self.__slices_list_mode = False
        self.__pre_slices.add(machine_edge.pre_vertex.vertex_slice)
        self.__post_slices.add(machine_edge.post_vertex.vertex_slice)
        self.__machine_edges_by_slices[
            machine_edge.pre_vertex.vertex_slice,
            machine_edge.post_vertex.vertex_slice] = machine_edge

    @overrides(ApplicationEdge.forget_machine_edges)
    def forget_machine_edges(self):
        super().forget_machine_edges()
        self.__pre_slices = set()
        self.__post_slices = set()
        self.__slices_list_mode = False

    def __check_list_mode(self):
        """
        Makes sure the pre- and post-slices are sorted lists
        """
        if not self.__slices_list_mode:
            self.__pre_slices = sorted(
                list(self.__pre_slices), key=lambda x: x.lo_atom)
            self.__post_slices = sorted(
                list(self.__post_slices), key=lambda x: x.lo_atom)
            self.__slices_list_mode = True

    @property
    def pre_slices(self):
        """ Get the slices for the pre_vertexes of the MachineEdges

        While the remember machine_edges remain unchanged this will return a
        list with a consistent id. If the edges change a new list is created

        The List will be sorted by lo_atom.
        No checking is done for overlaps or gaps

        :return: Ordered list of pre-slices
        :rtype: list(~pacman.model.graphs.common.Slice)
        """
        self.__check_list_mode()
        return self.__pre_slices

    @property
    def post_slices(self):
        """ Get the slices for the post_vertexes of the MachineEdges

        While the remember machine_edges remain unchanged this will return a
        list with a consistent id. If the edges change a new list is created

        The List will be sorted by lo_atom.
        No checking is done for overlaps or gaps

        :return: Ordered list of post-slices
        :rtype: list(~pacman.model.graphs.common.Slice)
        """
        self.__check_list_mode()
        return self.__post_slices

    @overrides(AbstractProvidesLocalProvenanceData.get_local_provenance_data)
    def get_local_provenance_data(self):
        for synapse_info in self.synapse_information:
            synapse_info.connector.get_provenance_data(synapse_info)<|MERGE_RESOLUTION|>--- conflicted
+++ resolved
@@ -22,10 +22,7 @@
 
 _DynamicsStructural = None
 _DynamicsSTDP = None
-<<<<<<< HEAD
 _DynamicsNeuromodulation = None
-=======
->>>>>>> bf628fe7
 
 
 def are_dynamics_structural(synapse_dynamics):
@@ -48,7 +45,6 @@
     return isinstance(synapse_dynamics, _DynamicsSTDP)
 
 
-<<<<<<< HEAD
 def are_dynamics_neuromodulation(synapse_dynamics):
     global _DynamicsNeuromodulation
     if _DynamicsNeuromodulation is None:
@@ -59,8 +55,6 @@
     return isinstance(synapse_dynamics, _DynamicsNeuromodulation)
 
 
-=======
->>>>>>> bf628fe7
 class ProjectionApplicationEdge(
         ApplicationEdge, AbstractSlicesConnect,
         AbstractProvidesLocalProvenanceData):
@@ -77,11 +71,7 @@
         "__slices_list_mode",
         "__machine_edges_by_slices",
         "__filter",
-<<<<<<< HEAD
         "__is_neuromodulation"
-=======
-        "__is_neuromodulated"
->>>>>>> bf628fe7
     ]
 
     def __init__(
@@ -114,9 +104,6 @@
 
         # By default, allow filtering
         self.__filter = True
-
-        # By default, not neuromodulated
-        self.__is_neuromodulated = None
 
     def add_synapse_information(self, synapse_information):
         """
@@ -150,7 +137,6 @@
     def delay_edge(self, delay_edge):
         self.__delay_edge = delay_edge
 
-<<<<<<< HEAD
     @property
     def is_neuromodulation(self):
         """ Check if this edge is providing neuromodulation
@@ -158,23 +144,6 @@
         :rtype: bool
         """
         return self.__is_neuromodulation
-=======
-    def is_neuromodulated(self, post_vertex):
-        """ Check if neuromodulation is set on any edge into the post_vertex
-
-        :rtype: bool
-        """
-        if self.__is_neuromodulated is None:
-            for proj in post_vertex.incoming_projections:
-                dynamics = proj._synapse_information.synapse_dynamics
-                if are_dynamics_stdp(dynamics):
-                    self.__is_neuromodulated = dynamics.neuromodulation
-                    # If true, return immediately; if not move to next proj
-                    if self.__is_neuromodulated:
-                        return self.__is_neuromodulated
-
-        return self.__is_neuromodulated
->>>>>>> bf628fe7
 
     def set_filter(self, do_filter):
         """ Set the ability to filter or not
