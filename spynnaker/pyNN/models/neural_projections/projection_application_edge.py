# Copyright (c) 2017-2019 The University of Manchester
#
# This program is free software: you can redistribute it and/or modify
# it under the terms of the GNU General Public License as published by
# the Free Software Foundation, either version 3 of the License, or
# (at your option) any later version.
#
# This program is distributed in the hope that it will be useful,
# but WITHOUT ANY WARRANTY; without even the implied warranty of
# MERCHANTABILITY or FITNESS FOR A PARTICULAR PURPOSE.  See the
# GNU General Public License for more details.
#
# You should have received a copy of the GNU General Public License
# along with this program.  If not, see <http://www.gnu.org/licenses/>.

import logging

from spinn_front_end_common.interface.provenance import \
    AbstractProvidesLocalProvenanceData
from spinn_utilities.overrides import overrides
from pacman.model.graphs.application import ApplicationEdge
from pacman.model.partitioner_interfaces import AbstractSlicesConnect

logger = logging.getLogger(__name__)
_DynamicsStructural = None


def _are_dynamics_structural(synapse_dynamics):
    global _DynamicsStructural
    if _DynamicsStructural is None:
        # Avoid import loop by postponing this import
        from spynnaker.pyNN.models.neuron.synapse_dynamics import (
            AbstractSynapseDynamicsStructural)
        _DynamicsStructural = AbstractSynapseDynamicsStructural
    return isinstance(synapse_dynamics, _DynamicsStructural)


class ProjectionApplicationEdge(
        ApplicationEdge, AbstractSlicesConnect,
        AbstractProvidesLocalProvenanceData):
    """ An edge which terminates on an :py:class:`AbstractPopulationVertex`.
    """
    __slots__ = [
        "__delay_edge",
        "__synapse_information",
        # Slices of the pre_vertexes of the machine_edges
        "__pre_slices",
        # Slices of the post_vertexes of the machine_edges
        "__post_slices",
        # True if slices have been convered to sorted lists
        "__slices_list_mode",
        "__machine_edges_by_slices"
    ]

    def __init__(
            self, pre_vertex, post_vertex, synapse_information, label=None):
        """
        :param AbstractPopulationVertex pre_vertex:
        :param AbstractPopulationVertex post_vertex:
        :param SynapseInformation synapse_information:
        :param str label:
        """
        super(ProjectionApplicationEdge, self).__init__(
            pre_vertex, post_vertex, label=label)

        # A list of all synapse information for all the projections that are
        # represented by this edge
        if hasattr(synapse_information, '__iter__'):
            self.__synapse_information = synapse_information
        else:
            self.__synapse_information = [synapse_information]

        # The edge from the delay extension of the pre_vertex to the
        # post_vertex - this might be None if no long delays are present
        self.__delay_edge = None

        # Keep the machine edges by pre- and post-vertex
        self.__machine_edges_by_slices = dict()

        self.__pre_slices = set()
        self.__post_slices = set()
        self.__slices_list_mode = False

    def add_synapse_information(self, synapse_information):
        """
        :param SynapseInformation synapse_information:
        """
        self.__synapse_information.append(synapse_information)

    @property
    def synapse_information(self):
        """
        :rtype: list(SynapseInformation)
        """
        return self.__synapse_information

    @property
    def delay_edge(self):
        """ Settable.

        :rtype: DelayedApplicationEdge or None
        """
        return self.__delay_edge

    @delay_edge.setter
    def delay_edge(self, delay_edge):
        self.__delay_edge = delay_edge

    @property
    def n_delay_stages(self):
        """
        :rtype: int
        """
        if self.__delay_edge is None:
            return 0
        return self.__delay_edge.pre_vertex.n_delay_stages

    @property
    def n_delay_per_stage(self):
        """
        :rtype: int
        """
        if self.__delay_edge is None:
<<<<<<< HEAD
            return self._post_vertex.splitter_object.max_support_delay()
=======
            return self._post_vertex.splitter.max_support_delay()
>>>>>>> d3649b1c
        return self.__delay_edge.pre_vertex.delay_per_stage

    def get_machine_edge(self, pre_vertex, post_vertex):
        """ Get a specific machine edge of this edge

        :param PopulationMachineVertex pre_vertex:
            The vertex at the start of the machine edge
        :param PopulationMachineVertex post_vertex:
            The vertex at the end of the machine edge
        :rtype: MachineEdge or None
        """
        return self.__machine_edges_by_slices.get(
            (pre_vertex.vertex_slice, post_vertex.vertex_slice), None)

    @overrides(AbstractSlicesConnect.could_connect)
    def could_connect(self, pre_slice, post_slice):
        for synapse_info in self.__synapse_information:
            # Structual Plasticity can learn connection not originally included
            if _are_dynamics_structural(synapse_info.synapse_dynamics):
                return True
            if synapse_info.connector.could_connect(
                    synapse_info, pre_slice, post_slice):
                return True
        return False

    @overrides(ApplicationEdge.remember_associated_machine_edge)
    def remember_associated_machine_edge(self, machine_edge):
        super(ProjectionApplicationEdge, self).\
            remember_associated_machine_edge(machine_edge)
        if self.__slices_list_mode:
            # Unexpected but if extra remember after a get convert back to sets
            self.__pre_slices = set(self.__pre_slices)
            self.__post_slices = set(self.__post_slices)
            self.__slices_list_mode = False
        self.__pre_slices.add(machine_edge.pre_vertex.vertex_slice)
        self.__post_slices.add(machine_edge.post_vertex.vertex_slice)
        self.__machine_edges_by_slices[
            machine_edge.pre_vertex.vertex_slice,
            machine_edge.post_vertex.vertex_slice] = machine_edge

    @overrides(ApplicationEdge.forget_machine_edges)
    def forget_machine_edges(self):
        super(ProjectionApplicationEdge, self).forget_machine_edges()
        self.__pre_slices = set()
        self.__post_slices = set()
        self.__slices_list_mode = False

    def __check_list_mode(self):
        """
        Makes sure the pre and post slices are sorted lists
        """
        if not self.__slices_list_mode:
            self.__pre_slices = sorted(
                list(self.__pre_slices), key=lambda x: x.lo_atom)
            self.__post_slices = sorted(
                list(self.__post_slices), key=lambda x: x.lo_atom)
            self.__slices_list_mode = True

    @property
    def pre_slices(self):
        """
        Get the slices for the pre_vertexes of the MachineEdges

        While the remember machine_edges remain unchanged this will return a
        list with a consitent id. If the edges change a new list is created

        The List will be sorted by lo_atom.
        No checking is done for overlaps or gaps

        :return: Ordered list of pre slices
        :rtype list(Slice)
        """
        self.__check_list_mode()
        return self.__pre_slices

    @property
    def post_slices(self):
        """
        Get the slices for the post_vertexes of the MachineEdges

        While the remember machine_edges remain unchanged this will return a
        list with a consitent id. If the edges change a new list is created

        The List will be sorted by lo_atom.
        No checking is done for overlaps or gaps

        :return: Ordered list of post slices
        :rtype list(Slice)
        """
        self.__check_list_mode()
        return self.__post_slices

    @overrides(AbstractProvidesLocalProvenanceData.get_local_provenance_data)
    def get_local_provenance_data(self):
        prov_items = list()
        for synapse_info in self.synapse_information:
            for machine_edge in self.machine_edges:
                prov_items.extend(
                    synapse_info.connector.get_provenance_data(synapse_info))
                prov_items.extend(
                    synapse_info.synapse_dynamics.get_provenance_data(
                        machine_edge.pre_vertex.label,
                        machine_edge.post_vertex.label))
        return prov_items<|MERGE_RESOLUTION|>--- conflicted
+++ resolved
@@ -121,11 +121,7 @@
         :rtype: int
         """
         if self.__delay_edge is None:
-<<<<<<< HEAD
-            return self._post_vertex.splitter_object.max_support_delay()
-=======
             return self._post_vertex.splitter.max_support_delay()
->>>>>>> d3649b1c
         return self.__delay_edge.pre_vertex.delay_per_stage
 
     def get_machine_edge(self, pre_vertex, post_vertex):
