--- conflicted
+++ resolved
@@ -34,17 +34,7 @@
     def __init__(self, times=None, amplitudes=None):
         # There's probably no need to actually store these as you can't
         # access them directly in pynn anyway
-<<<<<<< HEAD
         time_convert_ms = SpynnakerDataView.get_simulation_time_step_per_ms()
-=======
-        if times is None:
-            times = []
-        if amplitudes is None:
-            amplitudes = []
-        sim = get_simulator()
-        machine_ts = sim.machine_time_step
-        time_convert_ms = MICRO_TO_MILLISECOND_CONVERSION / machine_ts
->>>>>>> 4a349d8e
         self.__times = [times[i] * time_convert_ms for i in range(len(times))]
         self.__amplitudes = amplitudes
 
