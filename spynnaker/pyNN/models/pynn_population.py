--- conflicted
+++ resolved
@@ -134,7 +134,6 @@
 
     @property
     def requires_mapping(self):
-<<<<<<< HEAD
         if isinstance(self._original_vertex, AbstractChangableAfterRun):
             atoms = self._get_atoms_for_pop()
             for atom in atoms:
@@ -145,26 +144,10 @@
 
     def mark_no_changes(self):
         self._change_requires_mapping = False
-        if isinstance(self._original_vertex, AbstractChangableAfterRun):
-            atoms = self._get_atoms_for_pop()
-            for atom in atoms:
-                atom.reset_has_changed_flag()
-=======
-        if isinstance(self._vertex, AbstractChangableAfterRun):
-            atoms = self._get_atoms_for_pop()
-            requires_change = False
-            for atom in atoms:
-                if atom.has_change_that_requires_mapping:
-                    requires_change = True
-            return requires_change
-
-    def mark_no_changes(self):
-        self._change_requires_mapping = False
         if isinstance(self._vertex, AbstractChangableAfterRun):
             atoms = self._get_atoms_for_pop()
             for atom in atoms:
                 atom.mark_no_changes()
->>>>>>> 78460d2f
 
     def __add__(self, other):
         """ Merges populations
@@ -253,15 +236,6 @@
             logger.warn("Spynnaker only supports gather = true, will "
                         " execute as if gather was true anyhow")
 
-<<<<<<< HEAD
-        if isinstance(self._original_vertex, AbstractSpikeRecordable):
-            atoms = self._get_atoms_for_pop()
-            recording = False
-            for atom in atoms:
-                if atom.get_record_spikes:
-                    recording = True
-            if not recording:
-=======
         if isinstance(self._vertex, AbstractSpikeRecordable):
 
             # check atoms to see if its recording
@@ -272,7 +246,6 @@
                     recording_spikes = True
 
             if not recording_spikes:
->>>>>>> 78460d2f
                 raise exceptions.ConfigurationException(
                     "This population has not been set to record spikes")
         else:
@@ -325,14 +298,8 @@
         :type compatible_output: bool
         """
 
-<<<<<<< HEAD
         if isinstance(self._original_vertex, AbstractGSynRecordable):
             if not self._original_vertex.is_recording_gsyn():
-=======
-        if isinstance(self._vertex, AbstractGSynRecordable):
-
-            if not self._vertex.is_recording_gsyn():
->>>>>>> 78460d2f
                 raise exceptions.ConfigurationException(
                     "This population has not been set to record gsyn")
         else:
