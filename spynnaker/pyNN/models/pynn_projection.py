"""
Projection
"""
from pacman.model.constraints.partitioner_constraints.\
    partitioner_same_size_as_vertex_constraint \
    import PartitionerSameSizeAsVertexConstraint

from spynnaker.pyNN.models.abstract_models.abstract_population_vertex \
    import AbstractPopulationVertex
from spynnaker.pyNN.models.utility_models.delay_extension_vertex \
    import DelayExtensionVertex
from spynnaker.pyNN.utilities import conf
from spynnaker.pyNN.utilities import constants
from spynnaker.pyNN.models.neural_projections.projection_partitionable_edge \
    import ProjectionPartitionableEdge
from spynnaker.pyNN.models.neural_projections\
    .delay_afferent_partitionable_edge \
    import DelayAfferentPartitionableEdge
from spynnaker.pyNN.models.neural_projections.delay_partitionable_edge \
    import DelayPartitionableEdge
from spynnaker.pyNN.models.neural_properties.synaptic_list import SynapticList

from spinn_front_end_common.utilities import exceptions


import logging
import math
import numpy
import copy

logger = logging.getLogger(__name__)


# noinspection PyProtectedMember
class Projection(object):
    """
    A container for all the connections of a given type (same synapse type
    and plasticity mechanisms) between two populations, together with methods
    to set parameters of those connections, including of plasticity mechanisms.

    :param `pacman103.front.pynn.Population` presynaptic_population:
        presynaptic Population for the Projection
    :param `pacman103.front.pynn.Population` postsynaptic_population:
        postsynaptic Population for the Projection
    :param `pacman103.front.pynn.connectors` method:
        an instance of the connection method and parameters for the Projection
    """
    _projection_count = 0

    # noinspection PyUnusedLocal
    def __init__(self, presynaptic_population, postsynaptic_population, label,
                 connector, spinnaker_control, machine_time_step,
                 timescale_factor, source=None, target='excitatory',
                 synapse_dynamics=None, rng=None):
        """
        Instantiates a :py:object:`Projection`.
        """
        self._spinnaker = spinnaker_control
        self._projection_edge = None
        self._projection_list_ranges = None
        self._delay_edge = None
        self._delay_list_ranges = None
        self._host_based_synapse_list = None
        self._has_retrieved_synaptic_list_from_machine = False

        if isinstance(postsynaptic_population._get_vertex,
                      AbstractPopulationVertex):
            # Check that the "target" is an acceptable value
            targets = postsynaptic_population._get_vertex.get_synapse_targets()
            if target not in targets:
                raise exceptions.ConfigurationException(
                    "Target {} is not available in the post-synaptic "
                    "pynn_population.py (choices are {})"
                    .format(target, targets))
            self._synapse_type = \
                postsynaptic_population._get_vertex.get_synapse_id(target)
        else:
            raise exceptions.ConfigurationException(
                "postsynaptic_population is not a supposal reciever of"
                " synaptic projections")

        self._weight_scale = postsynaptic_population._get_vertex.weight_scale
        synapse_list = \
            connector.generate_synapse_list(
                presynaptic_population, postsynaptic_population,
                1000.0 / machine_time_step,
<<<<<<< HEAD
                postsynaptic_population._get_vertex.weight_scale, self._synapse_type)
        self._host_based_synapse_list = synapse_list
=======
                postsynaptic_population._get_vertex.weight_scale, synapse_type)
        self._host_based_synapse_list = copy.deepcopy(synapse_list)
>>>>>>> efdd9ac3

        # If there are some negative weights
        if synapse_list.get_min_weight() < 0:

            # If there are mixed negative and positive weights,
            # raise an exception
            if synapse_list.get_max_weight() > 0:
                raise exceptions.ConfigurationException("Weights must be "
                                                        "positive")

            # Otherwise, the weights are all negative, so invert them(!)
            else:
                synapse_list.flip()

        # Set any weight scaling for STDP
        if synapse_dynamics is not None:
            synapse_dynamics.weight_scale =\
                postsynaptic_population._get_vertex.weight_scale

        # check if all delays requested can fit into the natively supported
        # delays in the models
        max_delay = synapse_list.get_max_delay()
        natively_supported_delay_for_models = \
            constants.MAX_SUPPORTED_DELAY_TICS

        delay_extention_max_supported_delay = \
            constants.MAX_DELAY_BLOCKS * \
            constants.MAX_TIMER_TICS_SUPPORTED_PER_BLOCK

        if max_delay > (natively_supported_delay_for_models +
                        delay_extention_max_supported_delay):
            raise exceptions.ConfigurationException(
                "the max delay for projection {} is not supported by the "
                "pacman toolchain".format(max_delay))

        if conf.config.has_option("Model", "max_delay"):
            user_max_delay = conf.config.get("Model", "max_delay")
            if max_delay > user_max_delay:
                logger.warn("The end user entered a max delay"
                            " for which the projection breaks")

        # check that the projection edges label is not none, and give an
        # autogenerated label if set to None
        if label is None:
            label = "projection edge {}".format(Projection._projection_count)
            Projection._projection_count += 1

        if max_delay > natively_supported_delay_for_models:
            source_sz = presynaptic_population._get_vertex.n_atoms
            self._add_delay_extension(
                source_sz, max_delay, natively_supported_delay_for_models,
                synapse_list, presynaptic_population, postsynaptic_population,
                machine_time_step, timescale_factor, label, synapse_dynamics)

        else:

            # Find out if there is an existing edge between the populations
            edge_to_merge = self._find_existing_edge(
                presynaptic_population._get_vertex,
                postsynaptic_population._get_vertex)
            if edge_to_merge is not None:
                # If there is an existing edge, merge the lists
                self._projection_list_ranges = \
                    edge_to_merge.synapse_list.merge(synapse_list)
                self._projection_edge = edge_to_merge
            else:

                # If there isn't an existing edge, create a new one
                self._projection_edge = ProjectionPartitionableEdge(
                    presynaptic_population, postsynaptic_population,
                    machine_time_step, synapse_list=synapse_list,
                    synapse_dynamics=synapse_dynamics, label=label)

                # add edge to the graph
                spinnaker_control.add_edge(self._projection_edge)
                self._projection_list_ranges = synapse_list.ranges()

    def _find_existing_edge(self, presynaptic_vertex, postsynaptic_vertex):
        """ searches though the partitionable graph's edges to locate any
        edge which has the same post and pre vertex

        :param presynaptic_vertex: the source partitionable vertex of the
        multapse
        :type presynaptic_vertex: instance of
        pacman.model.partitionable_graph.abstract_partitionable_vertex
        :param postsynaptic_vertex: The destination partitionable vertex of
        the multapse
        :type postsynaptic_vertex: instance of
        pacman.model.partitionable_graph.abstract_partitionable_vertex
        :return: None or the edge going to these vertices.
        """
        graph_edges = self._spinnaker.partitionable_graph.edges
        for edge in graph_edges:
            if ((edge.pre_vertex == presynaptic_vertex) and
                    (edge.post_vertex == postsynaptic_vertex)):
                return edge
        return None

    def _add_delay_extension(self, num_src_neurons, max_delay_for_projection,
                             max_delay_per_neuron, original_synapse_list,
                             presynaptic_population, postsynaptic_population,
                             machine_time_step, timescale_factor, label,
                             synapse_dynamics):
        """
        Instantiate new delay extension component, connecting a new edge from
        the source vertex to it and new edges from it to the target (given
        by numBlocks).
        The outgoing edges cover each required block of delays, in groups of
        MAX_DELAYS_PER_NEURON delay slots (currently 16).
        """
        # If there are any connections with a delay of less than the maximum,
        # create a direct connection between the two populations only
        # containing these connections
        direct_synaptic_sublist = original_synapse_list.create_delay_sublist(
            0, max_delay_per_neuron)
        if direct_synaptic_sublist.get_max_n_connections() != 0:
            edge_to_merge = self._find_existing_edge(
                presynaptic_population._get_vertex,
                postsynaptic_population._get_vertex)
            if edge_to_merge is not None:
                self._projection_list_ranges = \
                    edge_to_merge.synapse_list.merge(direct_synaptic_sublist)
                self._projection_edge = edge_to_merge
            else:
                direct_edge = ProjectionPartitionableEdge(
                    presynaptic_population, postsynaptic_population,
                    self._spinnaker.machine_time_step,
                    synapse_list=direct_synaptic_sublist, label=label)
                self._spinnaker.add_edge(direct_edge)
                self._projection_edge = direct_edge
                self._projection_list_ranges = direct_synaptic_sublist.ranges()

        # Create a delay extension vertex to do the extra delays
        delay_vertex = presynaptic_population._internal_delay_vertex
        if delay_vertex is None:
            source_name = presynaptic_population._get_vertex.label
            delay_name = "{}_delayed".format(source_name)
            delay_vertex = DelayExtensionVertex(
                n_neurons=num_src_neurons,
                source_vertex=presynaptic_population._get_vertex,
                max_delay_per_neuron=max_delay_per_neuron,
                machine_time_step=machine_time_step,
                timescale_factor=timescale_factor, label=delay_name)
            presynaptic_population._internal_delay_vertex = delay_vertex
            presynaptic_population._get_vertex.add_constraint(
                PartitionerSameSizeAsVertexConstraint(delay_vertex))
            self._spinnaker.add_vertex(delay_vertex)

        # Create a connection from the source pynn_population.py to the
        # delay vertex
        existing_remaining_edge = self._find_existing_edge(
            presynaptic_population._get_vertex, delay_vertex)
        if existing_remaining_edge is None:
            new_label = "{}_to_DE".format(label)
            remaining_edge = DelayAfferentPartitionableEdge(
                presynaptic_population._get_vertex, delay_vertex,
                label=new_label)

            # add to graph
            self._spinnaker.add_edge(remaining_edge)

        # Create a list of the connections with delay larger than that which
        # can be handled by the neuron itself
        remaining_sublist = original_synapse_list.create_delay_sublist(
            max_delay_per_neuron + 1, max_delay_for_projection)

        # Create a special DelayEdge from the delay vertex to the outgoing
        # pynn_population.py, with the same set of connections
        delay_label = "DE to {}".format(label)
        num_blocks = int(math.floor(float(max_delay_for_projection - 1) /
                                    float(max_delay_per_neuron)))
        if num_blocks > delay_vertex.max_stages:
            delay_vertex.max_stages = num_blocks

        # Create the delay edge
        existing_delay_edge = self._find_existing_edge(
            delay_vertex, postsynaptic_population._get_vertex)
        if existing_delay_edge is not None:
            self._delay_list_ranges = existing_delay_edge.synapse_list.merge(
                remaining_sublist)
            self._delay_edge = existing_delay_edge
        else:
            self._delay_edge = DelayPartitionableEdge(
                presynaptic_population, postsynaptic_population,
                self._spinnaker.machine_time_step, num_blocks,
                max_delay_per_neuron, synapse_list=remaining_sublist,
                synapse_dynamics=synapse_dynamics, label=delay_label)
            self._delay_list_ranges = remaining_sublist.ranges()

            # add to graph
            self._spinnaker.add_edge(self._delay_edge)

    def describe(self, template='projection_default.txt', engine='default'):
        """
        Returns a human-readable description of the projection.

        The output may be customized by specifying a different template
        togther with an associated template engine (see ``pyNN.descriptions``).

        If template is None, then a dictionary containing the template context
        will be returned.
        """
        raise NotImplementedError

    def __getitem__(self, i):
        """Return the `i`th connection within the Projection."""
        raise NotImplementedError

    # noinspection PyPep8Naming
    def getDelays(self, format='list', gather=True):
        """
        Get synaptic delays for all connections in this Projection.

        Possible formats are: a list of length equal to the number of
        connections in the projection, a 2D delay array (with NaN for
        non-existent connections).
        """
        if not gather:
            exceptions.ConfigurationException(
                "the gather param has no meaning for spinnaker when set to "
                "false")

        if (self._spinnaker.has_ran and not
                self._has_retrieved_synaptic_list_from_machine):
            self._retrieve_synaptic_data_from_machine()

        if format == 'list':
            delays = list()
            for row in self._host_based_synapse_list.get_rows():
                delays.extend(
                    numpy.asarray(
                        row.delays * (
                            float(self._spinnaker.machine_time_step) / 1000.0),
                        dtype=float))
            return delays

        delays = numpy.zeros((self._projection_edge.pre_vertex.n_atoms,
                              self._projection_edge.post_vertex.n_atoms))
        rows = self._host_based_synapse_list.get_rows()
        for pre_atom in range(len(rows)):
            row = rows[pre_atom]
            for i in xrange(len(row.target_indices)):
                post_atom = row.target_indices[i]
                delay = (float(row.delays[i]) *
                         (float(self._spinnaker.machine_time_step) / 1000.0))
                delays[pre_atom][post_atom] = delay
        return delays

    # noinspection PyPep8Naming
    def getSynapseDynamics(self, parameter_name, list_format='list',
                           gather=True):
        """
        Get parameters of the dynamic synapses for all connections in this
        Projection.
        """
        raise NotImplementedError

    # noinspection PyPep8Naming
    def getWeights(self, format='list', gather=True):
        """
        Get synaptic weights for all connections in this Projection.
        (pyNN gather parameter not supported from the signiture
        getWeights(self, format='list', gather=True):)

        Possible formats are: a list of length equal to the number of
        connections in the projection, a 2D weight array (with NaN for
        non-existent connections). Note that for the array format, if there is
        more than connection between two cells, the summed weight will be
        given.
        """
        if not gather:
            exceptions.ConfigurationException(
                "the gather param has no meaning for spinnaker when set to "
                "false")

        if (self._spinnaker.has_ran and not
                self._has_retrieved_synaptic_list_from_machine):
            self._retrieve_synaptic_data_from_machine()

        if format == 'list':
            weights = list()
            for row in self._host_based_synapse_list.get_rows():
                weights.extend(row.weights / self._weight_scale)
            return weights
<<<<<<< HEAD
        else:
            weights = numpy.empty((self._projection_edge.pre_vertex.n_atoms,
                                self._projection_edge.post_vertex.n_atoms))
            weights.fill(numpy.nan)
            rows = self._host_based_synapse_list.get_rows()
            for pre_atom in range(len(rows)):
                row = rows[pre_atom]
                for i in xrange(len(row.target_indices)):
                    assert row.synapse_types[i] == self._synapse_type
                    post_atom = row.target_indices[i]
                    weight = row.weights[i]
                    weights[pre_atom][post_atom] = weight / self._weight_scale
            return weights
=======

        weights = numpy.empty((self._projection_edge.pre_vertex.n_atoms,
                               self._projection_edge.post_vertex.n_atoms))
        weights.fill(numpy.nan)
        rows = self._host_based_synapse_list.get_rows()
        for pre_atom in range(len(rows)):
            row = rows[pre_atom]
            for i in xrange(len(row.target_indices)):
                post_atom = row.target_indices[i]
                weight = row.weights[i]
                weights[pre_atom][post_atom] = weight / self._weight_scale
        return weights
>>>>>>> efdd9ac3

    def __len__(self):
        """Return the total number of local connections."""
        raise NotImplementedError

    # noinspection PyPep8Naming
    def printDelays(self, file_name, list_format='list', gather=True):
        """
        Print synaptic weights to file. In the array format, zeros are printed
        for non-existent connections.
        """
        raise NotImplementedError

    # noinspection PyPep8Naming
    def printWeights(self, file_name, list_format='list', gather=True):
        """
        Print synaptic weights to file. In the array format, zeros are printed
        for non-existent connections.
        """
        raise NotImplementedError

    # noinspection PyPep8Naming
    def randomizeWeights(self, rand_distr):
        """
        Set weights to random values taken from rand_distr.
        """
        raise NotImplementedError

    # noinspection PyPep8Naming
    def randomizeDelays(self, rand_distr):
        """
        Set delays to random values taken from rand_distr.
        """
        raise NotImplementedError

    # noinspection PyPep8Naming
    def randomizeSynapseDynamics(self, param, rand_distr):
        """
        Set parameters of the synapse dynamics to values taken from rand_distr
        """
        raise NotImplementedError

    def __repr__(self):
        """
        returns a string rep of the projection
        """
        return "projection {}".format(self._projection_edge.label)

    def _retrieve_synaptic_data_from_machine(self):
        synapse_list = None
        delay_synapse_list = None
        if self._projection_edge is not None:
            synapse_list = \
                self._projection_edge.get_synaptic_list_from_machine(
                    graph_mapper=self._spinnaker.graph_mapper,
                    partitioned_graph=self._spinnaker.partitioned_graph,
                    placements=self._spinnaker.placements,
                    transceiver=self._spinnaker.transceiver,
                    routing_infos=self._spinnaker.routing_infos)
        if self._delay_edge is not None:
            delay_synapse_list = \
                self._delay_edge.get_synaptic_list_from_machine(
                    graph_mapper=self._spinnaker.graph_mapper,
                    placements=self._spinnaker.placements,
                    transceiver=self._spinnaker.transceiver,
                    partitioned_graph=self._spinnaker.partitioned_graph,
                    routing_infos=self._spinnaker.routing_infos)

        # If there is both a delay and a non-delay list, merge them
        if synapse_list is not None and delay_synapse_list is not None:
            rows = synapse_list.get_rows()
            delay_rows = delay_synapse_list.get_rows()
            combined_rows = list()
            for i in range(len(rows)):
                combined_row = rows[i][self._projection_list_ranges[i]]
                combined_row.append(delay_rows[i][self._delay_list_ranges[i]])
                combined_rows.append(combined_row)
            self._host_based_synapse_list = SynapticList(combined_rows)

        # If there is only a synapse list, return that
        elif synapse_list is not None:
            rows = synapse_list.get_rows()
            new_rows = list()
            for row in rows:
                # **HACK** assumes merged projection edges differ by synapse type
                synapse_type_mask = row.synapse_types == self._synapse_type
                subrow = row[synapse_type_mask]
                new_rows.append(subrow)
            self._host_based_synapse_list = SynapticList(new_rows)

        # Otherwise return the delay list (there should be at least one!)
        else:
            rows = delay_synapse_list.get_rows()
            new_rows = list()
            for i in range(len(rows)):
                new_rows.append(rows[i][self._delay_list_ranges[i]])
            self._host_based_synapse_list = SynapticList(new_rows)

        self._has_retrieved_synaptic_list_from_machine = True

    # noinspection PyPep8Naming
    def saveConnections(self, file_name, gather=True, compatible_output=True):
        """
        Save connections to file in a format suitable for reading in with a
        FromFileConnector.
        """
        raise NotImplementedError

    def size(self, gather=True):
        """
        Return the total number of connections.
         - only local connections, if gather is False,
         - all connections, if gather is True (default)
        """
        raise NotImplementedError

    # noinspection PyPep8Naming
    def setDelays(self, d):
        """
        d can be a single number, in which case all delays are set to this
        value, or a list/1D array of length equal to the number of connections
        in the projection, or a 2D array with the same dimensions as the
        connectivity matrix (as returned by `getDelays(format='array')`).
        """
        raise NotImplementedError

    # noinspection PyPep8Naming
    def setSynapseDynamics(self, param, value):
        """
        Set parameters of the dynamic synapses for all connections in this
        projection.
        """
        raise NotImplementedError

    # noinspection PyPep8Naming
    def setWeights(self, w):
        """
        w can be a single number, in which case all weights are set to this
        value, or a list/1D array of length equal to the number of connections
        in the projection, or a 2D array with the same dimensions as the
        connectivity matrix (as returned by `getWeights(format='array')`).
        Weights should be in nA for current-based and uS for conductance-based
        synapses.
        """
        raise NotImplementedError

    # noinspection PyPep8Naming
    def weightHistogram(self, min_weight=None, max_weight=None, nbins=10):
        """
        Return a histogram of synaptic weights.
        If min and max are not given, the minimum and maximum weights are
        calculated automatically.
        """
        raise NotImplementedError<|MERGE_RESOLUTION|>--- conflicted
+++ resolved
@@ -72,7 +72,7 @@
                     "Target {} is not available in the post-synaptic "
                     "pynn_population.py (choices are {})"
                     .format(target, targets))
-            self._synapse_type = \
+            synapse_type = \
                 postsynaptic_population._get_vertex.get_synapse_id(target)
         else:
             raise exceptions.ConfigurationException(
@@ -84,13 +84,8 @@
             connector.generate_synapse_list(
                 presynaptic_population, postsynaptic_population,
                 1000.0 / machine_time_step,
-<<<<<<< HEAD
-                postsynaptic_population._get_vertex.weight_scale, self._synapse_type)
-        self._host_based_synapse_list = synapse_list
-=======
                 postsynaptic_population._get_vertex.weight_scale, synapse_type)
         self._host_based_synapse_list = copy.deepcopy(synapse_list)
->>>>>>> efdd9ac3
 
         # If there are some negative weights
         if synapse_list.get_min_weight() < 0:
@@ -152,6 +147,7 @@
                 presynaptic_population._get_vertex,
                 postsynaptic_population._get_vertex)
             if edge_to_merge is not None:
+
                 # If there is an existing edge, merge the lists
                 self._projection_list_ranges = \
                     edge_to_merge.synapse_list.merge(synapse_list)
@@ -375,21 +371,6 @@
             for row in self._host_based_synapse_list.get_rows():
                 weights.extend(row.weights / self._weight_scale)
             return weights
-<<<<<<< HEAD
-        else:
-            weights = numpy.empty((self._projection_edge.pre_vertex.n_atoms,
-                                self._projection_edge.post_vertex.n_atoms))
-            weights.fill(numpy.nan)
-            rows = self._host_based_synapse_list.get_rows()
-            for pre_atom in range(len(rows)):
-                row = rows[pre_atom]
-                for i in xrange(len(row.target_indices)):
-                    assert row.synapse_types[i] == self._synapse_type
-                    post_atom = row.target_indices[i]
-                    weight = row.weights[i]
-                    weights[pre_atom][post_atom] = weight / self._weight_scale
-            return weights
-=======
 
         weights = numpy.empty((self._projection_edge.pre_vertex.n_atoms,
                                self._projection_edge.post_vertex.n_atoms))
@@ -402,7 +383,6 @@
                 weight = row.weights[i]
                 weights[pre_atom][post_atom] = weight / self._weight_scale
         return weights
->>>>>>> efdd9ac3
 
     def __len__(self):
         """Return the total number of local connections."""
@@ -486,11 +466,8 @@
         elif synapse_list is not None:
             rows = synapse_list.get_rows()
             new_rows = list()
-            for row in rows:
-                # **HACK** assumes merged projection edges differ by synapse type
-                synapse_type_mask = row.synapse_types == self._synapse_type
-                subrow = row[synapse_type_mask]
-                new_rows.append(subrow)
+            for i in range(len(rows)):
+                new_rows.append(rows[i][self._projection_list_ranges[i]])
             self._host_based_synapse_list = SynapticList(new_rows)
 
         # Otherwise return the delay list (there should be at least one!)
