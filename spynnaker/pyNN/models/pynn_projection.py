from pacman.model.constraints.partitioner_constraints \
    import PartitionerSameSizeAsVertexConstraint

from spynnaker.pyNN.models.abstract_models.abstract_accepts_incoming_synapses \
    import AbstractAcceptsIncomingSynapses
from spynnaker.pyNN.models.neural_projections.delayed_application_edge \
    import DelayedApplicationEdge
from spynnaker.pyNN.models.neural_projections.synapse_information \
    import SynapseInformation
from spynnaker.pyNN.models.neuron.synapse_dynamics.synapse_dynamics_static \
    import SynapseDynamicsStatic
from spynnaker.pyNN.models.utility_models.delay_extension_vertex \
    import DelayExtensionVertex
from spynnaker.pyNN.utilities import constants
from spynnaker.pyNN.models.neural_projections.projection_application_edge \
    import ProjectionApplicationEdge
from spynnaker.pyNN.models.neural_projections.delay_afferent_application_edge \
    import DelayAfferentApplicationEdge
from spynnaker.pyNN.models.neuron.connection_holder import ConnectionHolder

from spinn_front_end_common.utilities import exceptions

from spinn_utilities.progress_bar import ProgressBar


import logging
import math

logger = logging.getLogger(__name__)


# noinspection PyProtectedMember
class Projection(object):
    """ A container for all the connections of a given type (same synapse type\
        and plasticity mechanisms) between two populations, together with\
        methods to set parameters of those connections, including of\
        plasticity mechanisms.
    """

    # noinspection PyUnusedLocal
    def __init__(
            self, presynaptic_population, postsynaptic_population, label,
            connector, spinnaker_control, machine_time_step, user_max_delay,
            timescale_factor, source=None, target='excitatory',
            synapse_dynamics=None, rng=None):
        self._spinnaker = spinnaker_control
        self._projection_edge = None
        self._host_based_synapse_list = None
        self._has_retrieved_synaptic_list_from_machine = False

        if not isinstance(postsynaptic_population._get_vertex,
<<<<<<< HEAD
                          AbstractPopulationVertex):
=======
                          AbstractAcceptsIncomingSynapses):

>>>>>>> 98fa4985
            raise exceptions.ConfigurationException(
                "postsynaptic population is not designed to receive"
                " synaptic projections")

        synapse_type = postsynaptic_population._get_vertex\
            .synapse_type.get_synapse_id_by_target(target)
        if synapse_type is None:
            raise exceptions.ConfigurationException(
                "Synapse target {} not found in {}".format(
                    target, postsynaptic_population.label))

        synapse_dynamics_stdp = None
        if synapse_dynamics is None:
            synapse_dynamics_stdp = SynapseDynamicsStatic()
        else:
            synapse_dynamics_stdp = synapse_dynamics.slow
        postsynaptic_population._get_vertex.set_synapse_dynamics(
            synapse_dynamics_stdp)

        # Set and store information for future processing
        self._synapse_information = SynapseInformation(
            connector, synapse_dynamics_stdp, synapse_type)
        connector.set_projection_information(
            presynaptic_population, postsynaptic_population, rng,
            machine_time_step)

        max_delay = synapse_dynamics_stdp.get_delay_maximum(connector)
        if max_delay is None:
            max_delay = user_max_delay

        # check if all delays requested can fit into the natively supported
        # delays in the models
        delay_extension_max_supported_delay = (
            constants.MAX_DELAY_BLOCKS *
            constants.MAX_TIMER_TICS_SUPPORTED_PER_BLOCK)
        post_vertex_max_supported_delay_ms = \
            postsynaptic_population._get_vertex\
            .get_maximum_delay_supported_in_ms(machine_time_step)

        if max_delay > (post_vertex_max_supported_delay_ms +
                        delay_extension_max_supported_delay):
            raise exceptions.ConfigurationException(
                "The maximum delay {} for projection is not supported".format(
                    max_delay))

        if max_delay > (user_max_delay / (machine_time_step / 1000.0)):
            logger.warn("The end user entered a max delay"
                        " for which the projection breaks")

        # check that the projection edges label is not none, and give an
        # auto generated label if set to None
        if label is None:
            label = "projection edge {}".format(
                spinnaker_control.none_labelled_edge_count)
            spinnaker_control.increment_none_labelled_edge_count()

        # Find out if there is an existing edge between the populations
        edge_to_merge = self._find_existing_edge(
            presynaptic_population._get_vertex,
            postsynaptic_population._get_vertex)
        if edge_to_merge is not None:
            # If there is an existing edge, add the connector
            edge_to_merge.add_synapse_information(self._synapse_information)
            self._projection_edge = edge_to_merge
        else:
            # If there isn't an existing edge, create a new one
            self._projection_edge = ProjectionApplicationEdge(
                presynaptic_population._get_vertex,
                postsynaptic_population._get_vertex,
                self._synapse_information, label=label)
            # add edge to the graph
            spinnaker_control.add_application_edge(
                self._projection_edge, constants.SPIKE_PARTITION_ID)

        # If the delay exceeds the post vertex delay, add a delay extension
        if max_delay > post_vertex_max_supported_delay_ms:
            delay_edge = self._add_delay_extension(
                presynaptic_population, postsynaptic_population, max_delay,
                post_vertex_max_supported_delay_ms, machine_time_step,
                timescale_factor)
            self._projection_edge.delay_edge = delay_edge
        spinnaker_control._add_projection(self)

        # If there is a virtual board, we need to hold the data in case the
        # user asks for it
        self._virtual_connection_list = None
        if spinnaker_control.use_virtual_board:
            self._virtual_connection_list = list()
            pre_vertex = presynaptic_population._get_vertex
            post_vertex = postsynaptic_population._get_vertex
            connection_holder = ConnectionHolder(
                None, False, pre_vertex.n_atoms, post_vertex.n_atoms,
                self._virtual_connection_list)
            post_vertex.add_pre_run_connection_holder(
                connection_holder, self._projection_edge,
                self._synapse_information)

    @property
    def requires_mapping(self):
        return False

    def mark_no_changes(self):
        # Does Nothing currently
        pass

    def _find_existing_edge(self, presynaptic_vertex, postsynaptic_vertex):
        """ Searches though the graph's edges to locate any\
            edge which has the same post and pre vertex

        :param presynaptic_vertex: the source vertex of the multapse
        :type presynaptic_vertex: instance of\
                pacman.model.graph.application.abstract_application_vertex
        :param postsynaptic_vertex: The destination vertex of the multapse
        :type postsynaptic_vertex: instance of\
                pacman.model.graph.application.abstract_application_vertex
        :return: None or the edge going to these vertices.
        """

        # Find edges ending at the postsynaptic vertex
        graph_edges = \
            self._spinnaker.application_graph.get_edges_ending_at_vertex(
                postsynaptic_vertex)

        # Search the edges for any that start at the presynaptic vertex
        for edge in graph_edges:
            if edge.pre_vertex == presynaptic_vertex:
                return edge
        return None

    def _add_delay_extension(
            self, presynaptic_population, postsynaptic_population,
            max_delay_for_projection, max_delay_per_neuron, machine_time_step,
            timescale_factor):
        """ Instantiate delay extension component
        """

        # Create a delay extension vertex to do the extra delays
        delay_vertex = presynaptic_population._internal_delay_vertex
        pre_vertex = presynaptic_population._get_vertex
        if delay_vertex is None:
            delay_vertex = self._create_delay_vertex(
                pre_vertex, max_delay_per_neuron, machine_time_step,
                timescale_factor, presynaptic_population)

        # Ensure that the delay extension knows how many states it will support
        n_stages = int(math.ceil(
            float(max_delay_for_projection - max_delay_per_neuron) /
            float(max_delay_per_neuron)))
        if n_stages > delay_vertex.n_delay_stages:
            delay_vertex.n_delay_stages = n_stages

        # Create the delay edge if there isn't one already
        post_vertex = postsynaptic_population._get_vertex
        delay_edge = self._find_existing_edge(delay_vertex, post_vertex)
        if delay_edge is None:
            delay_edge = DelayedApplicationEdge(
                delay_vertex, post_vertex, self._synapse_information,
                label="{}_delayed_to_{}".format(
                    pre_vertex.label, post_vertex.label))
            self._spinnaker.add_application_edge(
                delay_edge, constants.SPIKE_PARTITION_ID)
        else:
            delay_edge.add_synapse_information(self._synapse_information)
        return delay_edge

    def _create_delay_vertex(self, pre_vertex, max_delay_per_neuron,
                             machine_time_step, timescale_factor,
                             presynaptic_population):
        # Make the vertex
        delay_name = "{}_delayed".format(pre_vertex.label)
        delay_vertex = DelayExtensionVertex(
            pre_vertex.n_atoms, max_delay_per_neuron, pre_vertex,
            machine_time_step, timescale_factor, label=delay_name)
        presynaptic_population._internal_delay_vertex = delay_vertex
        pre_vertex.add_constraint(
            PartitionerSameSizeAsVertexConstraint(delay_vertex))
        self._spinnaker.add_application_vertex(delay_vertex)

        # Add the edge
        delay_afferent_edge = DelayAfferentApplicationEdge(
            pre_vertex, delay_vertex, label="{}_to_DelayExtension".format(
                pre_vertex.label))
        self._spinnaker.add_application_edge(
            delay_afferent_edge, constants.SPIKE_PARTITION_ID)

        return delay_vertex

    def describe(self, template='projection_default.txt', engine='default'):
        """ Return a human-readable description of the projection.

        The output may be customised by specifying a different template
        together with an associated template engine (see ``pyNN.descriptions``)

        If template is None, then a dictionary containing the template context
        will be returned.
        """
        # TODO
        raise NotImplementedError

    def __getitem__(self, i):
        """Return the `i`th connection within the Projection."""
        # TODO: Need to work out what is being returned
        raise NotImplementedError

    # noinspection PyPep8Naming
    def getSynapseDynamics(self, parameter_name, list_format='list',
                           gather=True):
        """ Get parameters of the dynamic synapses for all connections in this\
            Projection.

        :param parameter_name:
        :param list_format:
        :param gather:
        """
        # TODO: Need to work out what is to be returned
        raise NotImplementedError

    def _get_synaptic_data(self, as_list, data_to_get):
        post_vertex = self._projection_edge.post_vertex
        pre_vertex = self._projection_edge.pre_vertex

        # If in virtual board mode, the connection data should be set
        if self._virtual_connection_list is not None:
            post_vertex = self._projection_edge.post_vertex
            pre_vertex = self._projection_edge.pre_vertex
            return ConnectionHolder(
                data_to_get, as_list, pre_vertex.n_atoms, post_vertex.n_atoms,
                self._virtual_connection_list)

        connection_holder = ConnectionHolder(
            data_to_get, as_list, pre_vertex.n_atoms, post_vertex.n_atoms)

        # If we haven't run, add the holder to get connections, and return it
        if not self._spinnaker.has_ran:
            post_vertex.add_pre_run_connection_holder(
                connection_holder, self._projection_edge,
                self._synapse_information)
            return connection_holder

        # Otherwise, get the connections now
        graph_mapper = self._spinnaker.graph_mapper
        placements = self._spinnaker.placements
        transceiver = self._spinnaker.transceiver
        routing_infos = self._spinnaker.routing_infos
        machine_time_step = self._spinnaker.machine_time_step
        edges = graph_mapper.get_machine_edges(self._projection_edge)
        progress = ProgressBar(
            edges,
            "Getting {}s for projection between {} and {}".format(
                data_to_get, pre_vertex.label, post_vertex.label))
        for edge in progress.over(edges):
            placement = placements.get_placement_of_vertex(
                edge.post_vertex)
            connections = post_vertex.get_connections_from_machine(
                transceiver, placement, edge, graph_mapper, routing_infos,
                self._synapse_information, machine_time_step)
            if connections is not None:
                connection_holder.add_connections(connections)

        connection_holder.finish()
        return connection_holder

    # noinspection PyPep8Naming
    def getWeights(self, format='list', gather=True):  # @ReservedAssignment
        """
        Get synaptic weights for all connections in this Projection.

        Possible formats are: a list of length equal to the number of
        connections in the projection, a 2D weight array (with NaN for
        non-existent connections). Note that for the array format, if there is
        more than connection between two cells, the summed weight will be
        given.

        :param format: the type of format to be returned (only support "list")
        :param gather: gather the weights from stuff. currently has no meaning\
                in spinnaker when set to false. Therefore is always true
        """
        if not gather:
            exceptions.ConfigurationException(
                "the gather param has no meaning for spinnaker when set to "
                "false")

        return self._get_synaptic_data(format == 'list', "weight")

    # noinspection PyPep8Naming
    def getDelays(self, format='list', gather=True):  # @ReservedAssignment
        """
        Get synaptic delays for all connections in this Projection.

        Possible formats are: a list of length equal to the number of
        connections in the projection, a 2D delay array (with NaN for
        non-existent connections).
        """
        if not gather:
            exceptions.ConfigurationException(
                "the gather param has no meaning for spinnaker when set to "
                "false")

        return self._get_synaptic_data(format == 'list', "delay")

    def __len__(self):
        """ Return the total number of local connections.
        """

        # TODO: Need to work out what this means
        raise NotImplementedError

    # noinspection PyPep8Naming
    def printDelays(self, file_name, list_format='list', gather=True):
        """ Print synaptic weights to file. In the array format, zeros are\
            printed for non-existent connections.
        """
        # TODO:
        raise NotImplementedError

    # noinspection PyPep8Naming
    def printWeights(self, file_name, list_format='list', gather=True):
        """ Print synaptic weights to file. In the array format, zeros are\
            printed for non-existent connections.
        """
        # TODO:
        raise NotImplementedError

    # noinspection PyPep8Naming
    def randomizeWeights(self, rand_distr):
        """ Set weights to random values taken from rand_distr.
        """
        # TODO: Requires that the synapse list is not created proactively
        raise NotImplementedError

    # noinspection PyPep8Naming
    def randomizeDelays(self, rand_distr):
        """ Set delays to random values taken from rand_distr.
        """
        # TODO: Requires that the synapse list is not created proactively
        raise NotImplementedError

    # noinspection PyPep8Naming
    def randomizeSynapseDynamics(self, param, rand_distr):
        """ Set parameters of the synapse dynamics to values taken from\
            rand_distr
        """
        # TODO: Look at what this is randomising
        raise NotImplementedError

    def __repr__(self):
        return "projection {}".format(self._projection_edge.label)

    # noinspection PyPep8Naming
    def saveConnections(self, file_name, gather=True, compatible_output=True):
        """ Save connections to file in a format suitable for reading in with\
            a FromFileConnector.
        """
        # TODO
        raise NotImplementedError

    def size(self, gather=True):
        """ Return the total number of connections.
         - only local connections, if gather is False,
         - all connections, if gather is True (default)
        """
        # TODO
        raise NotImplementedError

    # noinspection PyPep8Naming
    def setDelays(self, d):
        """ Set the delays

        d can be a single number, in which case all delays are set to this\
        value, or a list/1D array of length equal to the number of connections\
        in the projection, or a 2D array with the same dimensions as the\
        connectivity matrix (as returned by `getDelays(format='array')`).
        """
        # TODO: Requires that the synapse list is not created proactively
        raise NotImplementedError

    # noinspection PyPep8Naming
    def setSynapseDynamics(self, param, value):
        """ Set parameters of the dynamic synapses for all connections in this\
            projection.
        """
        # TODO: Need to set this in the edge
        raise NotImplementedError

    # noinspection PyPep8Naming
    def setWeights(self, w):
        """ Set the weights

        w can be a single number, in which case all weights are set to this\
        value, or a list/1D array of length equal to the number of connections\
        in the projection, or a 2D array with the same dimensions as the\
        connectivity matrix (as returned by `getWeights(format='array')`).\
        Weights should be in nA for current-based and uS for conductance-based\
        synapses.
        """

        # TODO: Requires that the synapse list is not created proactively
        raise NotImplementedError

    # noinspection PyPep8Naming
    def weightHistogram(self, min_weight=None, max_weight=None, nbins=10):
        """ Return a histogram of synaptic weights.

        If min and max are not given, the minimum and maximum weights are\
        calculated automatically.
        """
        # TODO
        raise NotImplementedError<|MERGE_RESOLUTION|>--- conflicted
+++ resolved
@@ -1,22 +1,16 @@
 from pacman.model.constraints.partitioner_constraints \
     import PartitionerSameSizeAsVertexConstraint
 
-from spynnaker.pyNN.models.abstract_models.abstract_accepts_incoming_synapses \
+from spynnaker.pyNN.models.abstract_models \
     import AbstractAcceptsIncomingSynapses
-from spynnaker.pyNN.models.neural_projections.delayed_application_edge \
-    import DelayedApplicationEdge
-from spynnaker.pyNN.models.neural_projections.synapse_information \
-    import SynapseInformation
-from spynnaker.pyNN.models.neuron.synapse_dynamics.synapse_dynamics_static \
-    import SynapseDynamicsStatic
-from spynnaker.pyNN.models.utility_models.delay_extension_vertex \
-    import DelayExtensionVertex
+from spynnaker.pyNN.models.neural_projections \
+    import DelayedApplicationEdge, SynapseInformation
+from spynnaker.pyNN.models.neuron.synapse_dynamics import SynapseDynamicsStatic
+from spynnaker.pyNN.models.utility_models import DelayExtensionVertex
 from spynnaker.pyNN.utilities import constants
-from spynnaker.pyNN.models.neural_projections.projection_application_edge \
-    import ProjectionApplicationEdge
-from spynnaker.pyNN.models.neural_projections.delay_afferent_application_edge \
-    import DelayAfferentApplicationEdge
-from spynnaker.pyNN.models.neuron.connection_holder import ConnectionHolder
+from spynnaker.pyNN.models.neural_projections \
+    import ProjectionApplicationEdge, DelayAfferentApplicationEdge
+from spynnaker.pyNN.models.neuron import ConnectionHolder
 
 from spinn_front_end_common.utilities import exceptions
 
@@ -49,12 +43,7 @@
         self._has_retrieved_synaptic_list_from_machine = False
 
         if not isinstance(postsynaptic_population._get_vertex,
-<<<<<<< HEAD
-                          AbstractPopulationVertex):
-=======
                           AbstractAcceptsIncomingSynapses):
-
->>>>>>> 98fa4985
             raise exceptions.ConfigurationException(
                 "postsynaptic population is not designed to receive"
                 " synaptic projections")
