--- conflicted
+++ resolved
@@ -58,11 +58,7 @@
                           AbstractPopulationVertex):
 
             raise exceptions.ConfigurationException(
-<<<<<<< HEAD
-                "postsynaptic_population is not a supposed receiver of"
-=======
                 "postsynaptic population is not designed to receive"
->>>>>>> 5b06787c
                 " synaptic projections")
 
         synapse_type = postsynaptic_population._get_vertex\
@@ -106,11 +102,7 @@
                         " for which the projection breaks")
 
         # check that the projection edges label is not none, and give an
-<<<<<<< HEAD
-        # auto-generated label if set to None
-=======
         # auto generated label if set to None
->>>>>>> 5b06787c
         if label is None:
             label = "projection edge {}".format(Projection._projection_count)
             Projection._projection_count += 1
@@ -133,9 +125,9 @@
                 self._synapse_information, label=label)
 
             # add edge to the graph
-            spinnaker_control.add_edge(self._projection_edge)
-
-<<<<<<< HEAD
+            spinnaker_control.add_edge(
+                self._projection_edge, EDGE_PARTITION_ID)
+
         # If the delay exceeds the post vertex delay, add a delay extension
         if max_delay > post_vertex_max_supported_delay_ms:
             delay_edge = self._add_delay_extension(
@@ -143,18 +135,6 @@
                 max_delay, post_vertex_max_supported_delay_ms,
                 machine_time_step, timescale_factor)
             self._projection_edge.delay_edge = delay_edge
-=======
-                # If there isn't an existing edge, create a new one
-                self._projection_edge = ProjectionPartitionableEdge(
-                    presynaptic_population, postsynaptic_population,
-                    machine_time_step, synapse_list=synapse_list,
-                    synapse_dynamics=synapse_dynamics, label=label)
-
-                # add edge to the graph
-                spinnaker_control.add_edge(
-                    self._projection_edge, EDGE_PARTITION_ID)
-                self._projection_list_ranges = synapse_list.ranges()
->>>>>>> 5b06787c
 
     def _find_existing_edge(self, presynaptic_vertex, postsynaptic_vertex):
         """ searches though the partitionable graph's edges to locate any
@@ -188,30 +168,6 @@
         The outgoing edges cover each required block of delays, in groups of
         MAX_DELAYS_PER_NEURON delay slots (currently 16).
         """
-<<<<<<< HEAD
-=======
-        # If there are any connections with a delay of less than the maximum,
-        # create a direct connection between the two populations only
-        # containing these connections
-        direct_synaptic_sublist = original_synapse_list.create_delay_sublist(
-            0, max_delay_per_neuron)
-        if direct_synaptic_sublist.get_max_n_connections() != 0:
-            edge_to_merge = self._find_existing_edge(
-                presynaptic_population._get_vertex,
-                postsynaptic_population._get_vertex)
-            if edge_to_merge is not None:
-                self._projection_list_ranges = \
-                    edge_to_merge.synapse_list.merge(direct_synaptic_sublist)
-                self._projection_edge = edge_to_merge
-            else:
-                direct_edge = ProjectionPartitionableEdge(
-                    presynaptic_population, postsynaptic_population,
-                    self._spinnaker.machine_time_step,
-                    synapse_list=direct_synaptic_sublist, label=label)
-                self._spinnaker.add_edge(direct_edge, EDGE_PARTITION_ID)
-                self._projection_edge = direct_edge
-                self._projection_list_ranges = direct_synaptic_sublist.ranges()
->>>>>>> 5b06787c
 
         # Create a delay extension vertex to do the extra delays
         delay_vertex = presynaptic_population._internal_delay_vertex
@@ -226,12 +182,11 @@
                 PartitionerSameSizeAsVertexConstraint(delay_vertex))
             self._spinnaker.add_vertex(delay_vertex)
 
-<<<<<<< HEAD
             # Add the edge
             delay_afferent_edge = DelayAfferentPartitionableEdge(
                 pre_vertex, delay_vertex, label="{}_to_DelayExtension".format(
                     pre_vertex.label))
-            self._spinnaker.add_edge(delay_afferent_edge)
+            self._spinnaker.add_edge(delay_afferent_edge, EDGE_PARTITION_ID)
 
         # Ensure that the delay extension knows how many states it will support
         num_stages = int(math.floor(float(max_delay_for_projection - 1) /
@@ -246,53 +201,8 @@
             delay_edge = MultiCastPartitionableEdge(
                 delay_vertex, post_vertex, label="{}_delayed_to_{}".format(
                     pre_vertex.label, post_vertex.label))
-            self._spinnaker.add_edge(delay_edge)
+            self._spinnaker.add_edge(delay_edge, EDGE_PARTITION_ID)
         return delay_edge
-=======
-        # Create a connection from the source pynn_population.py to the
-        # delay vertex
-        existing_remaining_edge = self._find_existing_edge(
-            presynaptic_population._get_vertex, delay_vertex)
-        if existing_remaining_edge is None:
-            new_label = "{}_to_DE".format(label)
-            remaining_edge = DelayAfferentPartitionableEdge(
-                presynaptic_population._get_vertex, delay_vertex,
-                label=new_label)
-
-            # add to graph
-            self._spinnaker.add_edge(remaining_edge, EDGE_PARTITION_ID)
-
-        # Create a list of the connections with delay larger than that which
-        # can be handled by the neuron itself
-        remaining_sublist = original_synapse_list.create_delay_sublist(
-            max_delay_per_neuron + 1, max_delay_for_projection)
-
-        # Create a special DelayEdge from the delay vertex to the outgoing
-        # pynn_population.py, with the same set of connections
-        delay_label = "DE to {}".format(label)
-        num_blocks = int(math.floor(float(max_delay_for_projection - 1) /
-                                    float(max_delay_per_neuron)))
-        if num_blocks > delay_vertex.max_stages:
-            delay_vertex.max_stages = num_blocks
-
-        # Create the delay edge
-        existing_delay_edge = self._find_existing_edge(
-            delay_vertex, postsynaptic_population._get_vertex)
-        if existing_delay_edge is not None:
-            self._delay_list_ranges = existing_delay_edge.synapse_list.merge(
-                remaining_sublist)
-            self._delay_edge = existing_delay_edge
-        else:
-            self._delay_edge = DelayPartitionableEdge(
-                presynaptic_population, postsynaptic_population,
-                self._spinnaker.machine_time_step, num_blocks,
-                max_delay_per_neuron, synapse_list=remaining_sublist,
-                synapse_dynamics=synapse_dynamics, label=delay_label)
-            self._delay_list_ranges = remaining_sublist.ranges()
-
-            # add to graph
-            self._spinnaker.add_edge(self._delay_edge, EDGE_PARTITION_ID)
->>>>>>> 5b06787c
 
     def describe(self, template='projection_default.txt', engine='default'):
         """
