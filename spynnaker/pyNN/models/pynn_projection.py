import logging
import numpy
import math

from spynnaker.pyNN.models.abstract_models.abstract_population_vertex \
    import AbstractPopulationVertex
from spynnaker.pyNN.models.utility_models.delay_extension_vertex \
    import DelayExtensionVertex
from spynnaker.pyNN.utilities import conf
from spynnaker.pyNN.utilities import constants
from spynnaker.pyNN.models.neural_projections.projection_partitionable_edge \
    import ProjectionPartitionableEdge
from spynnaker.pyNN.models.neural_projections.delay_afferent_partitionable_edge \
    import DelayAfferentPartitionableEdge
from spynnaker.pyNN.models.neural_projections.delay_partitionable_edge \
    import DelayPartitionableEdge
<<<<<<< HEAD
    
from spinn_front_end_common.utilities.timer import Timer
from spinn_front_end_common.utilities import exceptions
=======
from spynnaker.pyNN.utilities.timer import Timer
>>>>>>> aa49a1b8

logger = logging.getLogger(__name__)


# noinspection PyProtectedMember
class Projection(object):
    """
    A container for all the connections of a given type (same synapse type
    and plasticity mechanisms) between two populations, together with methods to
    set parameters of those connections, including of plasticity mechanisms.

    :param `pacman103.front.pynn.Population` presynaptic_population:
        presynaptic Population for the Projection
    :param `pacman103.front.pynn.Population` postsynaptic_population:
        postsynaptic Population for the Projection
    :param `pacman103.front.pynn.connectors` method:
        an instance of the connection method and parameters for the Projection
    """
    _projection_count = 0

    # noinspection PyUnusedLocal
    def __init__(self, presynaptic_population, postsynaptic_population, label,
                 connector, spinnaker_control, machine_time_step, source=None,
                 target='excitatory', synapse_dynamics=None, rng=None):
        """
        Instantiates a :py:object:`Projection`.
        """
        self._spinnaker = spinnaker_control
        self._projection_edge = None
        self._delay_edge = None
        self._host_based_synapse_list = None
        self._has_retrieved_synaptic_list_from_machine = False

        if isinstance(postsynaptic_population._get_vertex,
                      AbstractPopulationVertex):
            # Check that the "target" is an acceptable value
            targets = postsynaptic_population._get_vertex.get_synapse_targets()
            if not target in targets:
                raise exceptions.ConfigurationException(
                    "Target {} is not available in the post-synaptic "
                    "pynn_population.py (choices are {})"
                    .format(target, targets))
            synapse_type = \
                postsynaptic_population._get_vertex.get_synapse_id(target)
        else:
            raise exceptions.ConfigurationException(
                "postsynaptic_population is not a supposal reciever of"
                " synaptic projections")
        '''
        # Check that the edge doesn't already exist elsewhere
        # This would be a possible place for a merge at some point,
        # but this needs more thought
        graph_edges = self._spinnaker.partitionable_graph.edges
        for edge in graph_edges:
            if (edge.pre_vertex == presynaptic_population._get_vertex
               and edge.post_vertex == postsynaptic_population._get_vertex):
                    raise exceptions.ConfigurationException(
                        "More than one connection between the same pair of"
                        " vertices is not currently supported")
        '''
        synapse_list = \
            connector.generate_synapse_list(
                presynaptic_population._get_vertex,
                postsynaptic_population._get_vertex,
                1000.0 / machine_time_step, synapse_type)
        self._host_based_synapse_list = synapse_list

        # If there are some negative weights
        if synapse_list.get_min_weight() < 0:

            # If there are mixed negative and positive weights,
            # raise an exception
            if synapse_list.get_max_weight() > 0:
                raise exceptions.ConfigurationException("Weights must be "
                                                        "positive")

            # Otherwise, the weights are all negative, so invert them(!)
            else:
                synapse_list.flip()

        # check if all delays requested can fit into the natively supported
        # delays in the models
        min_delay, max_delay = synapse_list.get_min_max_delay()
        natively_supported_delay_for_models = \
            constants.MAX_SUPPORTED_DELAY_TICS

        delay_extention_max_supported_delay = \
            constants.MAX_DELAY_BLOCKS * \
            constants.MAX_TIMER_TICS_SUPPORTED_PER_BLOCK

        if max_delay > (natively_supported_delay_for_models 
                        + delay_extention_max_supported_delay):
            raise exceptions.ConfigurationException(
                "the max delay for projection {} is not supported by the "
                "pacman toolchain".format(max_delay))

        if conf.config.has_option("Model", "max_delay"):
            user_max_delay = conf.config.get("Model", "max_delay")
            if max_delay > user_max_delay:
                logger.warn("The end user entered a max delay"
                            " to which the projection breaks")

        #check that the projection edges label is not none, and give an
        #autogenerated label if set to None
        if label is None:
            label = "projection edge {}".format(Projection._projection_count)
            Projection._projection_count += 1

        if max_delay > natively_supported_delay_for_models:
            source_sz = presynaptic_population._get_vertex.n_atoms
            self._add_delay_extension(
                source_sz, max_delay, natively_supported_delay_for_models,
                synapse_list, presynaptic_population, postsynaptic_population,
                machine_time_step, label, synapse_dynamics)

        else:
            self._projection_edge = \
                ProjectionPartitionableEdge(
                    presynaptic_population._get_vertex,
                    postsynaptic_population._get_vertex, machine_time_step,
                    synapse_list=synapse_list,
                    synapse_dynamics=synapse_dynamics, label=label)
            spinnaker_control.add_edge(self._projection_edge)

    def _add_delay_extension(self, num_src_neurons, max_delay_for_projection,
                             max_delay_per_neuron, original_synapse_list,
                             presynaptic_population, postsynaptic_population,
                             machine_time_step, label, synapse_dynamics):
        """
        Instantiate new delay extension component, connecting a new edge from
        the source vertex to it and new edges from it to the target (given
        by numBlocks).
        The outgoing edges cover each required block of delays, in groups of
        MAX_DELAYS_PER_NEURON delay slots (currently 16).
        """
        # If there are any connections with a delay of less than the maximum,
        # create a direct connection between the two populations only containing
        # these connections
        direct_synaptic_sublist = original_synapse_list.create_delay_sublist(
            0, max_delay_per_neuron)
        if direct_synaptic_sublist.get_max_n_connections() != 0:
            direct_edge =\
                ProjectionPartitionableEdge(
                    presynaptic_population._get_vertex,
                    postsynaptic_population._get_vertex,
                    self._spinnaker.machine_time_step,
                    synapse_list=direct_synaptic_sublist, label=label)
            self._spinnaker.add_edge(direct_edge)
            self._projection_edge = direct_edge

        # Create a delay extension vertex to do the extra delays
        delay_vertex = presynaptic_population._get_vertex.delay_vertex
        if delay_vertex is None:
            source_name = presynaptic_population._get_vertex.label
            delay_name = "{}_delayed".format(source_name)
            delay_vertex = DelayExtensionVertex(
                n_neurons=num_src_neurons, source_vertex=presynaptic_population,
                max_delay_per_neuron=max_delay_per_neuron,
                machine_time_step=machine_time_step, label=delay_name)
            presynaptic_population._get_vertex.delay_vertex = delay_vertex
            self._spinnaker.add_vertex(delay_vertex)

        # Create a connection from the source pynn_population.py to the
        # delay vertex
        new_label = "{}_to_DE".format(label)
        remaining_edge = \
            DelayAfferentPartitionableEdge(presynaptic_population._get_vertex,
                                           delay_vertex, label=new_label)
        self._spinnaker.add_edge(remaining_edge)

        # Create a list of the connections with delay larger than that which
        # can be handled by the neuron itself
        remaining_synaptic_sublist = \
            original_synapse_list.create_delay_sublist(max_delay_per_neuron, 
                                                       max_delay_for_projection)

        # Create a special DelayEdge from the delay vertex to the outgoing
        # pynn_population.py, with the same set of connections
        delay_label = "DE to {}".format(label)
        num_blocks = int(math.ceil(float(max_delay_for_projection)
                                   / float(max_delay_per_neuron))) - 1
        self._delay_edge = DelayPartitionableEdge(
            delay_vertex, postsynaptic_population._get_vertex,
            self._spinnaker.machine_time_step, num_blocks, max_delay_per_neuron,
            synapse_list=remaining_synaptic_sublist,
            synapse_dynamics=synapse_dynamics, label=delay_label)

        self._spinnaker.add_edge(self._delay_edge)

    def describe(self, template='projection_default.txt', engine='default'):
        """
        Returns a human-readable description of the projection.

        The output may be customized by specifying a different template
        togther with an associated template engine (see ``pyNN.descriptions``).

        If template is None, then a dictionary containing the template context
        will be returned.
        """
        raise NotImplementedError

    def __getitem__(self, i):
        """Return the `i`th connection within the Projection."""
        raise NotImplementedError

    def _retrieve_synaptic_data(self):
        if (self._spinnaker.has_ran and not
                self._has_retrieved_synaptic_list_from_machine):
            self._retrieve_synaptic_data_from_machine()
        return self._host_based_synapse_list

    # noinspection PyPep8Naming
    def getDelays(self, list_format='list', gather=True):
        """
        Get synaptic delays for all connections in this Projection.

        Possible formats are: a list of length equal to the number of
        connections in the projection, a 2D delay array (with NaN for
        non-existent connections).
        """
        if not gather:
            exceptions.ConfigurationException(
                "the gather param has no meaning for spinnaker when set to "
                "false")
        timer = None
        if conf.config.getboolean("Reports", "outputTimesForSections"):
            timer = Timer()
            timer.start_timing()

        if (self._spinnaker.has_ran and not
                self._has_retrieved_synaptic_list_from_machine):
            self._retrieve_synaptic_data_from_machine()

        if conf.config.getboolean("Reports", "outputTimesForSections"):
            timer.take_sample()

        if list_format == 'list':
            delays = list()
            for row in self._host_based_synapse_list.get_rows():
                delays.extend(
                    numpy.asarray(
                        row.delays * (
                            float(self._spinnaker.machine_time_step) / 1000.0),
                        dtype=float))
            return delays

        delays = numpy.zeros((self._projection_edge.pre_vertex.n_atoms,
                              self._projection_edge.post_vertex.n_atoms))
        rows = self._host_based_synapse_list.get_rows()
        for pre_atom in range(len(rows)):
            row = rows[pre_atom]
            for i in xrange(len(row.target_indices)):
                post_atom = row.target_indices[i]
                delay = (float(row.delays[i])
                         * (float(self._spinnaker.machine_time_step) / 1000.0))
                delays[pre_atom][post_atom] = delay
        return delays

    # noinspection PyPep8Naming
    def getSynapseDynamics(self, parameter_name, list_format='list',
                           gather=True):
        """
        Get parameters of the dynamic synapses for all connections in this
        Projection.
        """
        raise NotImplementedError

    # noinspection PyPep8Naming
    def getWeights(self, format='list', gather=True):
        """
        Get synaptic weights for all connections in this Projection.
        (pyNN gather parameter not supported from the signiture
        getWeights(self, format='list', gather=True):)

        Possible formats are: a list of length equal to the number of
        connections in the projection, a 2D weight array (with NaN for
        non-existent connections). Note that for the array format, if there is
        more than connection between two cells, the summed weight will be given.
        """
        if not gather:
            exceptions.ConfigurationException(
                "the gather param has no meaning for spinnaker when set to "
                "false")

        timer = None
        if conf.config.getboolean("Reports", "outputTimesForSections"):
            timer = Timer()
            timer.start_timing()

        if (self._spinnaker.has_ran and not
                self._has_retrieved_synaptic_list_from_machine):
            self._retrieve_synaptic_data_from_machine()

        if conf.config.getboolean("Reports", "outputTimesForSections"):
            timer.take_sample()

        if format == 'list':
            weights = list()
            for row in self._host_based_synapse_list.get_rows():
                weights.extend(row.weights)
            return weights

        weights = numpy.zeros((self._projection_edge.pre_vertex.n_atoms,
                               self._projection_edge.post_vertex.n_atoms))
        rows = self._host_based_synapse_list.get_rows()
        for pre_atom in range(len(rows)):
            row = rows[pre_atom]
            for i in xrange(len(row.target_indices)):
                post_atom = row.target_indices[i]
                weight = row.weights[i]
                weights[pre_atom][post_atom] = weight
        return weights

    def __len__(self):
        """Return the total number of local connections."""
        raise NotImplementedError

    #noinspection PyPep8Naming
    def printDelays(self, file_name, list_format='list', gather=True):
        """
        Print synaptic weights to file. In the array format, zeros are printed
        for non-existent connections.
        """
        raise NotImplementedError

    #noinspection PyPep8Naming
    def printWeights(self, file_name, list_format='list', gather=True):
        """
        Print synaptic weights to file. In the array format, zeros are printed
        for non-existent connections.
        """
        raise NotImplementedError

    #noinspection PyPep8Naming
    def randomizeWeights(self, rand_distr):
        """
        Set weights to random values taken from rand_distr.
        """
        raise NotImplementedError

    #noinspection PyPep8Naming
    def randomizeDelays(self, rand_distr):
        """
        Set delays to random values taken from rand_distr.
        """
        raise NotImplementedError

    #noinspection PyPep8Naming
    def randomizeSynapseDynamics(self, param, rand_distr):
        """
        Set parameters of the synapse dynamics to values taken from rand_distr
        """
        raise NotImplementedError

    def __repr__(self):
        """
        returns a string rep of the projection
        """
        return "projection {}".format(self._projection_edge.label)

    def _retrieve_synaptic_data_from_machine(self):
        synapse_list = None
        delay_synapse_list = None
        if self._projection_edge is not None:
            synapse_list = \
                self._projection_edge.get_synaptic_list_from_machine(
                    graph_mapper=self._spinnaker.graph_mapper,
                    partitioned_graph=self._spinnaker.partitioned_graph,
                    placements=self._spinnaker.placements,
                    transceiver=self._spinnaker.transceiver,
                    routing_infos=self._spinnaker.routing_infos)
        if self._delay_edge is not None:
            delay_synapse_list = \
                self._delay_edge.get_synaptic_list_from_machine(
                    graph_mapper=self._spinnaker.graph_mapper,
                    placements=self._spinnaker.placements,
                    transceiver=self._spinnaker.transceiver,
                    partitioned_graph=self._spinnaker.partitioned_graph,
                    routing_infos=self._spinnaker.routing_infos)

        # If there is both a delay and a non-delay list, merge them
        if synapse_list is not None and delay_synapse_list is not None:
            rows = synapse_list.get_rows()
            delay_rows = delay_synapse_list.get_rows()
            for i in range(len(rows)):
                rows[i].append(delay_rows[i])
            self._host_based_synapse_list = synapse_list
        # If there is only a synapse list, return that
        elif synapse_list is not None:
            self._host_based_synapse_list = synapse_list
        # Otherwise return the delay list (there should be at least one!)
        else:
            self._host_based_synapse_list = delay_synapse_list

    #noinspection PyPep8Naming
    def saveConnections(self, file_name, gather=True, compatible_output=True):
        """
        Save connections to file in a format suitable for reading in with a
        FromFileConnector.
        """
        raise NotImplementedError

    def size(self, gather=True):
        """
        Return the total number of connections.
         - only local connections, if gather is False,
         - all connections, if gather is True (default)
        """
        raise NotImplementedError

    #noinspection PyPep8Naming
    def setDelays(self, d):
        """
        d can be a single number, in which case all delays are set to this
        value, or a list/1D array of length equal to the number of connections
        in the projection, or a 2D array with the same dimensions as the
        connectivity matrix (as returned by `getDelays(format='array')`).
        """
        raise NotImplementedError

    #noinspection PyPep8Naming
    def setSynapseDynamics(self, param, value):
        """
        Set parameters of the dynamic synapses for all connections in this
        projection.
        """
        raise NotImplementedError

    #noinspection PyPep8Naming
    def setWeights(self, w):
        """
        w can be a single number, in which case all weights are set to this
        value, or a list/1D array of length equal to the number of connections
        in the projection, or a 2D array with the same dimensions as the
        connectivity matrix (as returned by `getWeights(format='array')`).
        Weights should be in nA for current-based and uS for conductance-based
        synapses.
        """
        raise NotImplementedError

    #noinspection PyPep8Naming
    def weightHistogram(self, min_weight=None, max_weight=None, nbins=10):
        """
        Return a histogram of synaptic weights.
        If min and max are not given, the minimum and maximum weights are
        calculated automatically.
        """
        raise NotImplementedError<|MERGE_RESOLUTION|>--- conflicted
+++ resolved
@@ -14,13 +14,9 @@
     import DelayAfferentPartitionableEdge
 from spynnaker.pyNN.models.neural_projections.delay_partitionable_edge \
     import DelayPartitionableEdge
-<<<<<<< HEAD
     
 from spinn_front_end_common.utilities.timer import Timer
 from spinn_front_end_common.utilities import exceptions
-=======
-from spynnaker.pyNN.utilities.timer import Timer
->>>>>>> aa49a1b8
 
 logger = logging.getLogger(__name__)
 
