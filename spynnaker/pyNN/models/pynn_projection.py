--- conflicted
+++ resolved
@@ -384,23 +384,18 @@
             synapse_list = \
                 self._projection_edge.get_synaptic_list_from_machine(
                     graph_mapper=self._spinnaker.graph_mapper,
+                    partitioned_graph=self._spinnaker.partitioned_graph,
                     placements=self._spinnaker.placements,
                     transceiver=self._spinnaker.transceiver,
                     routing_infos=self._spinnaker.routing_infos)
         if self._delay_edge is not None:
             delay_synapse_list = \
                 self._delay_edge.get_synaptic_list_from_machine(
-<<<<<<< HEAD
                     graph_mapper=self._spinnaker.graph_mapper,
                     placements=self._spinnaker.placements,
                     transceiver=self._spinnaker.transceiver,
                     partitioned_graph=self._spinnaker.partitioned_graph,
                     routing_infos=self._spinnaker.routing_infos)
-=======
-                    self._spinnaker.graph_mapper,
-                    self._spinnaker.placements,
-                    self._spinnaker.transceiver)
->>>>>>> 67b8329d
 
         # If there is both a delay and a non-delay list, merge them
         if synapse_list is not None and delay_synapse_list is not None:
