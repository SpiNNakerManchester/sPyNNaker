--- conflicted
+++ resolved
@@ -1,4 +1,5 @@
-from pacman.model.constraints.partitioner_constraints \
+from pacman.model.constraints.partitioner_constraints\
+        .partitioner_same_size_as_vertex_constraint \
     import PartitionerSameSizeAsVertexConstraint
 from spynnaker.pyNN.models.neural_projections.delayed_application_edge \
     import DelayedApplicationEdge
@@ -149,12 +150,7 @@
 
     @property
     def requires_mapping(self):
-<<<<<<< HEAD
-        return (isinstance(self._projection_edge, AbstractChangableAfterRun)
-                and self._projection_edge.requires_mapping)
-=======
         return False
->>>>>>> 3a6f4b84
 
     def mark_no_changes(self):
         # Does Nothing currently
@@ -180,12 +176,7 @@
 
         # Search the edges for any that start at the presynaptic vertex
         for edge in graph_edges:
-<<<<<<< HEAD
-            if (edge.pre_vertex == presynaptic_vertex and
-                    edge.post_vertex == postsynaptic_vertex):
-=======
             if edge.pre_vertex == presynaptic_vertex:
->>>>>>> 3a6f4b84
                 return edge
         return None
 
