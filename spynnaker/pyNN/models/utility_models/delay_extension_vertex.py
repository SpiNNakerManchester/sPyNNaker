--- conflicted
+++ resolved
@@ -1,7 +1,3 @@
-<<<<<<< HEAD
-from pacman.model.partitioner_interfaces.splitter_by_atoms import \
-    SplitterByAtoms
-=======
 # Copyright (c) 2017-2019 The University of Manchester
 #
 # This program is free software: you can redistribute it and/or modify
@@ -16,7 +12,6 @@
 #
 # You should have received a copy of the GNU General Public License
 # along with this program.  If not, see <http://www.gnu.org/licenses/>.
->>>>>>> 270a7b62
 
 try:
     from collections.abc import defaultdict
@@ -33,6 +28,8 @@
 from pacman.model.graphs.application import ApplicationVertex
 from pacman.model.resources import (
     ConstantSDRAM, CPUCyclesPerTickResource, DTCMResource, ResourceContainer)
+from pacman.model.partitioner_interfaces.splitter_by_atoms import \
+    SplitterByAtoms
 from spinn_front_end_common.abstract_models import (
     AbstractProvidesNKeysForPartition, AbstractGeneratesDataSpecification,
     AbstractProvidesOutgoingPartitionConstraints, AbstractHasAssociatedBinary)
