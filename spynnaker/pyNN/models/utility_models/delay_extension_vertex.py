import logging
from enum import Enum
import math

from spynnaker.pyNN.utilities import constants
from spynnaker.pyNN.models.utility_models.delay_block import DelayBlock

from spinn_front_end_common.abstract_models.\
<<<<<<< HEAD
    abstract_provides_outgoing_edge_constraints import \
    AbstractProvidesOutgoingEdgeConstraints
=======
    abstract_provides_outgoing_partition_constraints import \
    AbstractProvidesOutgoingPartitionConstraints
from spinn_front_end_common.abstract_models\
    .abstract_provides_incoming_partition_constraints \
    import AbstractProvidesIncomingPartitionConstraints
>>>>>>> 4d92032f
from spinn_front_end_common.utilities import constants as common_constants
from spinn_front_end_common.abstract_models.abstract_provides_n_keys_for_partition \
    import AbstractProvidesNKeysForEdge
from spinn_front_end_common.abstract_models.abstract_data_specable_vertex \
    import AbstractDataSpecableVertex

from pacman.model.constraints.partitioner_constraints.\
    partitioner_same_size_as_vertex_constraint \
    import PartitionerSameSizeAsVertexConstraint
from pacman.model.partitionable_graph.abstract_partitionable_vertex \
    import AbstractPartitionableVertex
from pacman.model.constraints.key_allocator_constraints\
    .key_allocator_contiguous_range_constraint \
    import KeyAllocatorContiguousRangeContraint

from data_specification.data_specification_generator\
    import DataSpecificationGenerator

logger = logging.getLogger(__name__)

_DELAY_PARAM_HEADER_WORDS = 5


class DelayExtensionVertex(AbstractPartitionableVertex,
                           AbstractDataSpecableVertex,
<<<<<<< HEAD
                           AbstractProvidesOutgoingEdgeConstraints,
=======
                           AbstractProvidesIncomingPartitionConstraints,
                           AbstractProvidesOutgoingPartitionConstraints,
>>>>>>> 4d92032f
                           AbstractProvidesNKeysForEdge):
    """ Provide delays to incoming spikes in multiples of the maximum delays\
        of a neuron (typically 16 or 32)
    """
    _DELAY_EXTENSION_REGIONS = Enum(
        value="DELAY_EXTENSION_REGIONS",
        names=[('SYSTEM', 0),
               ('DELAY_PARAMS', 1),
               ('SPIKE_HISTORY', 2)])
    _DEFAULT_MALLOCS_USED = 2

    def __init__(self, n_neurons, delay_per_stage, source_vertex,
                 machine_time_step, timescale_factor, constraints=None,
                 label="DelayExtension"):
        """
        Creates a new DelayExtension Object.
        """

        AbstractPartitionableVertex.__init__(self, n_atoms=n_neurons,
                                             constraints=constraints,
                                             label=label,
                                             max_atoms_per_core=256)
        AbstractDataSpecableVertex.__init__(
            self, machine_time_step=machine_time_step,
            timescale_factor=timescale_factor)
<<<<<<< HEAD
        AbstractProvidesOutgoingEdgeConstraints.__init__(self)
=======
        AbstractProvidesIncomingPartitionConstraints.__init__(self)
>>>>>>> 4d92032f
        AbstractProvidesNKeysForEdge.__init__(self)

        self._source_vertex = source_vertex
        self._n_delay_stages = 0
        self._delay_per_stage = delay_per_stage

        # Dictionary of vertex_slice -> delay block for data specification
        self._delay_blocks = dict()

<<<<<<< HEAD
        self.add_constraint(
            PartitionerSameSizeAsVertexConstraint(source_vertex))
=======
    def get_incoming_partition_constraints(self, partition, graph_mapper):
        return list([KeyAllocatorFixedMaskConstraint(0xFFFFF800)])
>>>>>>> 4d92032f

    @property
    def model_name(self):
        return "DelayExtension"

    @property
    def n_delay_stages(self):
        """ The maximum number of delay stages required by any connection
            out of this delay extension vertex
        """
        return self._n_delay_stages

    @n_delay_stages.setter
    def n_delay_stages(self, n_delay_stages):
        self._n_delay_stages = n_delay_stages

    @property
    def source_vertex(self):
        return self._source_vertex

    def add_delays(self, vertex_slice, source_ids, stages):
        """ Add delayed connections for a given vertex slice
        """
        key = (vertex_slice.lo_atom, vertex_slice.hi_atom)
        if key not in self._delay_blocks:
            self._delay_blocks[key] = DelayBlock(
                self._n_delay_stages, self._delay_per_stage, vertex_slice)
        [self._delay_blocks[key].add_delay(source_id, stage)
            for (source_id, stage) in zip(source_ids, stages)]

    def generate_data_spec(
            self, subvertex, placement, partitioned_graph, graph, routing_info,
            hostname, graph_mapper, report_folder, ip_tags, reverse_ip_tags,
            write_text_specs, application_run_time_folder):
        data_writer, report_writer = \
            self.get_data_spec_file_writers(
                placement.x, placement.y, placement.p, hostname, report_folder,
                write_text_specs, application_run_time_folder)

        spec = DataSpecificationGenerator(data_writer, report_writer)

        # Reserve memory:
        spec.comment("\nReserving memory space for data regions:\n\n")

        # ###################################################################
        # Reserve SDRAM space for memory areas:
        vertex_slice = graph_mapper.get_subvertex_slice(subvertex)
<<<<<<< HEAD
        n_words_per_stage = int(math.ceil(vertex_slice.n_atoms / 32.0))
        delay_params_sz = 4 * (_DELAY_PARAM_HEADER_WORDS +
                               (self._n_delay_stages * n_words_per_stage))
=======

        n_atoms = vertex_slice.hi_atom - vertex_slice.lo_atom + 1
        block_len_words = int(math.ceil(n_atoms / 32.0))
        num_delay_blocks, delay_blocks = self.get_delay_blocks(
            subvertex, partitioned_graph, graph_mapper)
        delay_params_sz = 4 * (delay_params_header_words +
                               (num_delay_blocks * block_len_words))
>>>>>>> 4d92032f

        spec.reserve_memory_region(
            region=self._DELAY_EXTENSION_REGIONS.SYSTEM.value,
            size=constants.DATA_SPECABLE_BASIC_SETUP_INFO_N_WORDS * 4,
            label='setup')

        spec.reserve_memory_region(
            region=self._DELAY_EXTENSION_REGIONS.DELAY_PARAMS.value,
            size=delay_params_sz, label='delay_params')

        self.write_setup_info(spec)

        spec.comment("\n*** Spec for Delay Extension Instance ***\n\n")

        key = None
<<<<<<< HEAD
        outgoing_edges = sub_graph.outgoing_subedges_from_subvertex(subvertex)
        if len(outgoing_edges) > 0:
            keys_and_masks = routing_info.get_keys_and_masks_from_subedge(
                outgoing_edges[0])
=======
        partitions = partitioned_graph.\
            outgoing_edges_partitions_from_vertex(subvertex)
        for partition in partitions.values():
            keys_and_masks = \
                routing_info.get_keys_and_masks_from_partition(partition)
>>>>>>> 4d92032f

            # NOTE: using the first key assigned as the key.  Should in future
            # get the list of keys and use one per neuron, to allow arbitrary
            # key and mask assignments
            key = keys_and_masks[0].key

        incoming_key = None
        incoming_mask = None
        incoming_edges = sub_graph.incoming_subedges_from_subvertex(subvertex)
        for incoming_edge in incoming_edges:
            incoming_slice = graph_mapper.get_subvertex_slice(
                incoming_edge.pre_subvertex)
            if (incoming_slice.lo_atom == vertex_slice.lo_atom and
                    incoming_slice.hi_atom == vertex_slice.hi_atom):
                keys_and_masks = routing_info.get_keys_and_masks_from_subedge(
                    incoming_edge)
                incoming_key = keys_and_masks[0].key
                incoming_mask = keys_and_masks[0].mask

        self.write_delay_parameters(
            spec, vertex_slice, key, incoming_key, incoming_mask)
        # End-of-Spec:
        spec.end_specification()
        data_writer.close()

        return [data_writer.filename]

    def write_setup_info(self, spec):

        # Write this to the system region (to be picked up by the simulation):
        self._write_basic_setup_info(
            spec, self._DELAY_EXTENSION_REGIONS.SYSTEM.value)

    def write_delay_parameters(
            self, spec, vertex_slice, key, incoming_key, incoming_mask):
        """ Generate Delay Parameter data
        """

        # Write spec with commands to construct required delay region:
        spec.comment("\nWriting Delay Parameters for {} Neurons:\n"
                     .format(vertex_slice.n_atoms))

        # Set the focus to the memory region 2 (delay parameters):
        spec.switch_write_focus(
            region=self._DELAY_EXTENSION_REGIONS.DELAY_PARAMS.value)

        # Write header info to the memory region:
        # Write Key info for this core and the incoming key and mask:
        spec.write_value(data=key)
        spec.write_value(data=incoming_key)
        spec.write_value(data=incoming_mask)

        # Write the number of neurons in the block:
        spec.write_value(data=vertex_slice.n_atoms)

        # Write the number of blocks of delays:
        spec.write_value(data=self._n_delay_stages)

        # Write the actual delay blocks
        spec.write_array(array_values=self._delay_blocks[(
            vertex_slice.lo_atom, vertex_slice.hi_atom)].delay_block)

    # inherited from partitionable vertex
    def get_cpu_usage_for_atoms(self, vertex_slice, graph):
        n_atoms = (vertex_slice.hi_atom - vertex_slice.lo_atom) + 1
        return 128 * n_atoms

    def get_sdram_usage_for_atoms(self, vertex_slice, graph):
        size_of_mallocs = (
            self._DEFAULT_MALLOCS_USED *
            common_constants.SARK_PER_MALLOC_SDRAM_USAGE)

        n_words_per_stage = int(math.ceil(vertex_slice.n_atoms / 32.0))
        return ((constants.BLOCK_INDEX_HEADER_WORDS * 4) +
                (_DELAY_PARAM_HEADER_WORDS * 4) +
                (n_words_per_stage * self._n_delay_stages * 4) +
                size_of_mallocs)

    def get_dtcm_usage_for_atoms(self, vertex_slice, graph):
        n_atoms = (vertex_slice.hi_atom - vertex_slice.lo_atom) + 1
        return (44 + (16 * 4)) * n_atoms

    def get_binary_file_name(self):
        return "delay_extension.aplx"

    def is_data_specable(self):
        return True

    def get_n_keys_for_partition(self, partition, graph_mapper):
        vertex_slice = graph_mapper.get_subvertex_slice(
<<<<<<< HEAD
            partitioned_edge.pre_subvertex)
        if self._n_delay_stages == 0:
            return 1
        return vertex_slice.n_atoms * self._n_delay_stages
=======
            partition.edges[0].pre_subvertex)
        return vertex_slice.n_atoms * self._max_stages
>>>>>>> 4d92032f

    def get_outgoing_partition_constraints(self, partition, graph_mapper):
        return [KeyAllocatorContiguousRangeContraint()]<|MERGE_RESOLUTION|>--- conflicted
+++ resolved
@@ -6,19 +6,12 @@
 from spynnaker.pyNN.models.utility_models.delay_block import DelayBlock
 
 from spinn_front_end_common.abstract_models.\
-<<<<<<< HEAD
-    abstract_provides_outgoing_edge_constraints import \
-    AbstractProvidesOutgoingEdgeConstraints
-=======
     abstract_provides_outgoing_partition_constraints import \
     AbstractProvidesOutgoingPartitionConstraints
+from spinn_front_end_common.utilities import constants as common_constants
 from spinn_front_end_common.abstract_models\
-    .abstract_provides_incoming_partition_constraints \
-    import AbstractProvidesIncomingPartitionConstraints
->>>>>>> 4d92032f
-from spinn_front_end_common.utilities import constants as common_constants
-from spinn_front_end_common.abstract_models.abstract_provides_n_keys_for_partition \
-    import AbstractProvidesNKeysForEdge
+    .abstract_provides_n_keys_for_partition \
+    import AbstractProvidesNKeysForPartition
 from spinn_front_end_common.abstract_models.abstract_data_specable_vertex \
     import AbstractDataSpecableVertex
 
@@ -41,13 +34,8 @@
 
 class DelayExtensionVertex(AbstractPartitionableVertex,
                            AbstractDataSpecableVertex,
-<<<<<<< HEAD
-                           AbstractProvidesOutgoingEdgeConstraints,
-=======
-                           AbstractProvidesIncomingPartitionConstraints,
                            AbstractProvidesOutgoingPartitionConstraints,
->>>>>>> 4d92032f
-                           AbstractProvidesNKeysForEdge):
+                           AbstractProvidesNKeysForPartition):
     """ Provide delays to incoming spikes in multiples of the maximum delays\
         of a neuron (typically 16 or 32)
     """
@@ -72,12 +60,8 @@
         AbstractDataSpecableVertex.__init__(
             self, machine_time_step=machine_time_step,
             timescale_factor=timescale_factor)
-<<<<<<< HEAD
-        AbstractProvidesOutgoingEdgeConstraints.__init__(self)
-=======
-        AbstractProvidesIncomingPartitionConstraints.__init__(self)
->>>>>>> 4d92032f
-        AbstractProvidesNKeysForEdge.__init__(self)
+        AbstractProvidesOutgoingPartitionConstraints.__init__(self)
+        AbstractProvidesNKeysForPartition.__init__(self)
 
         self._source_vertex = source_vertex
         self._n_delay_stages = 0
@@ -86,13 +70,8 @@
         # Dictionary of vertex_slice -> delay block for data specification
         self._delay_blocks = dict()
 
-<<<<<<< HEAD
         self.add_constraint(
             PartitionerSameSizeAsVertexConstraint(source_vertex))
-=======
-    def get_incoming_partition_constraints(self, partition, graph_mapper):
-        return list([KeyAllocatorFixedMaskConstraint(0xFFFFF800)])
->>>>>>> 4d92032f
 
     @property
     def model_name(self):
@@ -140,19 +119,9 @@
         # ###################################################################
         # Reserve SDRAM space for memory areas:
         vertex_slice = graph_mapper.get_subvertex_slice(subvertex)
-<<<<<<< HEAD
         n_words_per_stage = int(math.ceil(vertex_slice.n_atoms / 32.0))
         delay_params_sz = 4 * (_DELAY_PARAM_HEADER_WORDS +
                                (self._n_delay_stages * n_words_per_stage))
-=======
-
-        n_atoms = vertex_slice.hi_atom - vertex_slice.lo_atom + 1
-        block_len_words = int(math.ceil(n_atoms / 32.0))
-        num_delay_blocks, delay_blocks = self.get_delay_blocks(
-            subvertex, partitioned_graph, graph_mapper)
-        delay_params_sz = 4 * (delay_params_header_words +
-                               (num_delay_blocks * block_len_words))
->>>>>>> 4d92032f
 
         spec.reserve_memory_region(
             region=self._DELAY_EXTENSION_REGIONS.SYSTEM.value,
@@ -168,18 +137,11 @@
         spec.comment("\n*** Spec for Delay Extension Instance ***\n\n")
 
         key = None
-<<<<<<< HEAD
-        outgoing_edges = sub_graph.outgoing_subedges_from_subvertex(subvertex)
-        if len(outgoing_edges) > 0:
-            keys_and_masks = routing_info.get_keys_and_masks_from_subedge(
-                outgoing_edges[0])
-=======
         partitions = partitioned_graph.\
             outgoing_edges_partitions_from_vertex(subvertex)
         for partition in partitions.values():
             keys_and_masks = \
                 routing_info.get_keys_and_masks_from_partition(partition)
->>>>>>> 4d92032f
 
             # NOTE: using the first key assigned as the key.  Should in future
             # get the list of keys and use one per neuron, to allow arbitrary
@@ -188,7 +150,8 @@
 
         incoming_key = None
         incoming_mask = None
-        incoming_edges = sub_graph.incoming_subedges_from_subvertex(subvertex)
+        incoming_edges = partitioned_graph.incoming_subedges_from_subvertex(
+            subvertex)
         for incoming_edge in incoming_edges:
             incoming_slice = graph_mapper.get_subvertex_slice(
                 incoming_edge.pre_subvertex)
@@ -270,15 +233,10 @@
 
     def get_n_keys_for_partition(self, partition, graph_mapper):
         vertex_slice = graph_mapper.get_subvertex_slice(
-<<<<<<< HEAD
-            partitioned_edge.pre_subvertex)
+            partition.edges[0].pre_subvertex)
         if self._n_delay_stages == 0:
             return 1
         return vertex_slice.n_atoms * self._n_delay_stages
-=======
-            partition.edges[0].pre_subvertex)
-        return vertex_slice.n_atoms * self._max_stages
->>>>>>> 4d92032f
 
     def get_outgoing_partition_constraints(self, partition, graph_mapper):
         return [KeyAllocatorContiguousRangeContraint()]