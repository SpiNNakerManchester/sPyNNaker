# Copyright (c) 2017-2019 The University of Manchester
#
# This program is free software: you can redistribute it and/or modify
# it under the terms of the GNU General Public License as published by
# the Free Software Foundation, either version 3 of the License, or
# (at your option) any later version.
#
# This program is distributed in the hope that it will be useful,
# but WITHOUT ANY WARRANTY; without even the implied warranty of
# MERCHANTABILITY or FITNESS FOR A PARTICULAR PURPOSE.  See the
# GNU General Public License for more details.
#
# You should have received a copy of the GNU General Public License
# along with this program.  If not, see <http://www.gnu.org/licenses/>.

from collections import defaultdict
import logging
from spinn_utilities.overrides import overrides
from pacman.executor.injection_decorator import inject_items
from pacman.model.constraints.key_allocator_constraints import (
    ContiguousKeyRangeContraint)
from pacman.model.constraints.partitioner_constraints import (
    SameAtomsAsVertexConstraint)
from pacman.model.graphs.application import ApplicationVertex
from pacman.model.resources import (
    ConstantSDRAM, CPUCyclesPerTickResource, DTCMResource, ResourceContainer)
from spinn_front_end_common.abstract_models import (
    AbstractProvidesNKeysForPartition, AbstractGeneratesDataSpecification,
    AbstractProvidesOutgoingPartitionConstraints, AbstractHasAssociatedBinary)
from spinn_front_end_common.interface.simulation import simulation_utilities
from spinn_front_end_common.utilities.constants import (
    SYSTEM_BYTES_REQUIREMENT, SIMULATION_N_BYTES, BITS_PER_WORD,
    BYTES_PER_WORD)
from spinn_front_end_common.utilities.utility_objs import ExecutableType
from .delay_block import DelayBlock
from .delay_extension_machine_vertex import DelayExtensionMachineVertex
from .delay_generator_data import DelayGeneratorData
from spynnaker.pyNN.utilities.constants import SPIKE_PARTITION_ID
from spynnaker.pyNN.utilities.utility_calls import ceildiv
from spynnaker.pyNN.models.neural_projections import DelayedApplicationEdge
from spynnaker.pyNN.models.neural_projections.connectors import (
    AbstractGenerateConnectorOnMachine)
from spynnaker.pyNN.models.neuron.synapse_dynamics import (
    AbstractGenerateOnMachine)

logger = logging.getLogger(__name__)

_DELAY_PARAM_HEADER_WORDS = 8
# pylint: disable=protected-access
_DELEXT_REGIONS = DelayExtensionMachineVertex._DELAY_EXTENSION_REGIONS
_EXPANDER_BASE_PARAMS_SIZE = 3 * BYTES_PER_WORD

# The microseconds per timestep will be divided by this for the max offset
_MAX_OFFSET_DENOMINATOR = 10


class DelayExtensionVertex(
        ApplicationVertex, AbstractGeneratesDataSpecification,
        AbstractHasAssociatedBinary,
        AbstractProvidesOutgoingPartitionConstraints,
        AbstractProvidesNKeysForPartition):
    """ Provide delays to incoming spikes in multiples of the maximum delays\
        of a neuron (typically 16 or 32)
    """
    __slots__ = [
        "__delay_blocks",
        "__delay_per_stage",
        "__machine_time_step",
        "__n_atoms",
        "__n_delay_stages",
        "__source_vertex",
        "__time_scale_factor",
        "__delay_generator_data",
        "__n_subvertices",
        "__n_data_specs"]

    ESTIMATED_CPU_CYCLES = 128

    def __init__(self, n_neurons, delay_per_stage, source_vertex,
                 machine_time_step, time_scale_factor, constraints=None,
                 label="DelayExtension"):
        """
        :param int n_neurons: the number of neurons
        :param int delay_per_stage: the delay per stage
        :param ~pacman.model.graphs.application.ApplicationVertex \
                source_vertex:
            where messages are coming from
        :param int machine_time_step: how long is the machine time step
        :param int time_scale_factor: what slowdown factor has been applied
        :param iterable(~pacman.model.constraints.AbstractConstraint) \
                constraints:
            the vertex constraints
        :param str label: the vertex label
        """
        # pylint: disable=too-many-arguments
        super(DelayExtensionVertex, self).__init__(label, constraints, 256)

        self.__source_vertex = source_vertex
        self.__n_delay_stages = 0
        self.__delay_per_stage = delay_per_stage
        self.__delay_generator_data = defaultdict(list)
        self.__machine_time_step = machine_time_step
        self.__time_scale_factor = time_scale_factor
        self.__n_subvertices = 0
        self.__n_data_specs = 0

        # atom store
        self.__n_atoms = n_neurons

        # Dictionary of vertex_slice -> delay block for data specification
        self.__delay_blocks = dict()

        self.add_constraint(
            SameAtomsAsVertexConstraint(source_vertex))

    @overrides(ApplicationVertex.create_machine_vertex)
    def create_machine_vertex(
            self, vertex_slice, resources_required, label=None,
            constraints=None):
        self.__n_subvertices += 1
        return DelayExtensionMachineVertex(
            resources_required, label, constraints, self, vertex_slice)

    @inject_items({
        "graph": "MemoryApplicationGraph"})
    @overrides(ApplicationVertex.get_resources_used_by_atoms,
               additional_arguments={"graph"})
    def get_resources_used_by_atoms(self, vertex_slice, graph):
        """
        :param ~pacman.model.graphs.application.ApplicationGraph graph:
        """
        # pylint: disable=arguments-differ
        out_edges = graph.get_edges_starting_at_vertex(self)
        return ResourceContainer(
            sdram=ConstantSDRAM(
                self.get_sdram_usage_for_atoms(out_edges)),
            dtcm=DTCMResource(self.get_dtcm_usage_for_atoms(vertex_slice)),
            cpu_cycles=CPUCyclesPerTickResource(
                self.get_cpu_usage_for_atoms(vertex_slice)))

    @property
    @overrides(ApplicationVertex.n_atoms)
    def n_atoms(self):
        return self.__n_atoms

    @property
    def n_delay_stages(self):
        """ The maximum number of delay stages required by any connection\
            out of this delay extension vertex

        :rtype: int
        """
        return self.__n_delay_stages

    @n_delay_stages.setter
    def n_delay_stages(self, n_delay_stages):
        self.__n_delay_stages = n_delay_stages

    @property
    def source_vertex(self):
        """
        :rtype: ~pacman.model.graphs.application.ApplicationVertex
        """
        return self.__source_vertex

    def add_delays(self, vertex_slice, source_ids, stages):
        """ Add delayed connections for a given vertex slice

        :param ~pacman.model.graphs.common.Slice vertex_slice:
        :param list(int) source_ids:
        :param list(int) stages:
        """
        if vertex_slice not in self.__delay_blocks:
            self.__delay_blocks[vertex_slice] = DelayBlock(
                self.__n_delay_stages, self.__delay_per_stage, vertex_slice)
        for (source_id, stage) in zip(source_ids, stages):
            self.__delay_blocks[vertex_slice].add_delay(source_id, stage)

    def add_generator_data(
            self, max_row_n_synapses, max_delayed_row_n_synapses,
            pre_slices, pre_slice_index, post_slices, post_slice_index,
            pre_vertex_slice, post_vertex_slice, synapse_information,
            max_stage, machine_time_step):
        """ Add delays for a connection to be generated

        :param int max_row_n_synapses:
        :param int max_delayed_row_n_synapses:
        :param list(~pacman.model.graphs.common.Slice) pre_slices:
        :param int pre_slice_index:
        :param list(~pacman.model.graphs.common.Slice) post_slices:
        :param int post_slice_index:
        :param ~pacman.model.graphs.common.Slice pre_vertex_slice:
        :param ~pacman.model.graphs.common.Slice post_vertex_slice:
        :param ~spynnaker.pyNN.models.neural_projections.SynapseInformation \
                synapse_information:
        :param int max_stage:
        :param int machine_time_step:
        """
        self.__delay_generator_data[post_vertex_slice].append(
            DelayGeneratorData(
                max_row_n_synapses, max_delayed_row_n_synapses,
                pre_slices, pre_slice_index, post_slices, post_slice_index,
                pre_vertex_slice, post_vertex_slice,
                synapse_information, max_stage, machine_time_step))

    @inject_items({
        "machine_graph": "MemoryMachineGraph",
        "routing_infos": "MemoryRoutingInfos"})
    @overrides(
        AbstractGeneratesDataSpecification.generate_data_specification,
        additional_arguments={"machine_graph", "routing_infos"})
    def generate_data_specification(
<<<<<<< HEAD
            self, spec, placement,
            machine_graph, graph_mapper, routing_infos):
=======
            self, spec, placement, machine_graph, routing_infos):
>>>>>>> 6cd54837
        """
        :param ~pacman.model.graphs.machine.MachineGraph machine_graph:
        :param ~pacman.model.routing_info.RoutingInfo routing_infos:
        """
<<<<<<< HEAD
        # pylint: disable=too-many-arguments, arguments-differ
=======
        # pylint: disable=arguments-differ
>>>>>>> 6cd54837

        vertex = placement.vertex

        # Reserve memory:
        spec.comment("\nReserving memory space for data regions:\n\n")

        # ###################################################################
        # Reserve SDRAM space for memory areas:
<<<<<<< HEAD
        vertex_slice = graph_mapper.get_slice(vertex)
        n_words_per_stage = ceildiv(vertex_slice.n_atoms, BITS_PER_WORD)
=======
        vertex_slice = vertex.vertex_slice
        n_words_per_stage = int(
            math.ceil(vertex_slice.n_atoms / BITS_PER_WORD))
>>>>>>> 6cd54837
        delay_params_sz = BYTES_PER_WORD * (
            _DELAY_PARAM_HEADER_WORDS +
            (self.__n_delay_stages * n_words_per_stage))

        spec.reserve_memory_region(
            region=_DELEXT_REGIONS.SYSTEM.value,
            size=SIMULATION_N_BYTES, label='setup')

        spec.reserve_memory_region(
            region=_DELEXT_REGIONS.DELAY_PARAMS.value,
            size=delay_params_sz, label='delay_params')

        # reserve region for provenance
        vertex.reserve_provenance_data_region(spec)

        self._write_setup_info(
            spec, self.__machine_time_step, self.__time_scale_factor)

        spec.comment("\n*** Spec for Delay Extension Instance ***\n\n")

        key = routing_infos.get_first_key_from_pre_vertex(
            vertex, SPIKE_PARTITION_ID)

        incoming_key = None
        incoming_mask = None
        incoming_edges = machine_graph.get_edges_ending_at_vertex(
            vertex)

        for incoming_edge in incoming_edges:
            incoming_slice = incoming_edge.pre_vertex.vertex_slice
            if (incoming_slice.lo_atom == vertex_slice.lo_atom and
                    incoming_slice.hi_atom == vertex_slice.hi_atom):
                r_info = routing_infos.get_routing_info_for_edge(incoming_edge)
                incoming_key = r_info.first_key
                incoming_mask = r_info.first_mask

        n_outgoing_edges = len(
            machine_graph.get_edges_starting_at_vertex(vertex))
        self.write_delay_parameters(
            spec, vertex_slice, key, incoming_key, incoming_mask,
            self.__n_subvertices, self.__machine_time_step,
            self.__time_scale_factor, n_outgoing_edges)

        if vertex_slice in self.__delay_generator_data:
            generator_data = self.__delay_generator_data[vertex_slice]
            expander_size = sum(data.size for data in generator_data)
            expander_size += _EXPANDER_BASE_PARAMS_SIZE
            spec.reserve_memory_region(
                region=_DELEXT_REGIONS.EXPANDER_REGION.value,
                size=expander_size, label='delay_expander')
            spec.switch_write_focus(_DELEXT_REGIONS.EXPANDER_REGION.value)
            spec.write_value(len(generator_data))
            spec.write_value(vertex_slice.lo_atom)
            spec.write_value(vertex_slice.n_atoms)
            for data in generator_data:
                spec.write_array(data.gen_data)

        # End-of-Spec:
        spec.end_specification()

<<<<<<< HEAD
    def write_setup_info(self, spec, machine_time_step, time_scale_factor):
=======
    def _write_setup_info(self, spec, machine_time_step, time_scale_factor):
>>>>>>> 6cd54837
        """
        :param ~data_specification.DataSpecificationGenerator spec:
        :param int machine_time_step:
        :param int time_scale_factor:
        """
        # Write this to the system region (to be picked up by the simulation):
        spec.switch_write_focus(_DELEXT_REGIONS.SYSTEM.value)
        spec.write_array(simulation_utilities.get_simulation_header_array(
            self.get_binary_file_name(), machine_time_step,
            time_scale_factor))

    def write_delay_parameters(
            self, spec, vertex_slice, key, incoming_key, incoming_mask,
            total_n_vertices, machine_time_step, time_scale_factor,
            n_outgoing_edges):
        """ Generate Delay Parameter data

        :param ~data_specification.DataSpecificationGenerator spec:
        :param ~pacman.model.graphs.common.Slice vertex_slice:
        :param int key:
        :param int incoming_key:
        :param int incoming_mask:
        :param int total_n_vertices:
        :param int machine_time_step:
        :param int time_scale_factor:
        :param int n_outgoing_edges:
        """
        # pylint: disable=too-many-arguments

        # Write spec with commands to construct required delay region:
        spec.comment("\nWriting Delay Parameters for {} Neurons:\n"
                     .format(vertex_slice.n_atoms))

        # Set the focus to the memory region 2 (delay parameters):
        spec.switch_write_focus(_DELEXT_REGIONS.DELAY_PARAMS.value)

        # Write header info to the memory region:
        # Write Key info for this core and the incoming key and mask:
        spec.write_value(data=key)
        spec.write_value(data=incoming_key)
        spec.write_value(data=incoming_mask)

        # Write the number of neurons in the block:
        spec.write_value(data=vertex_slice.n_atoms)

        # Write the number of blocks of delays:
        spec.write_value(data=self.__n_delay_stages)

        # Write the offset value
        max_offset = (
            machine_time_step * time_scale_factor) // _MAX_OFFSET_DENOMINATOR
        spec.write_value(
            ceildiv(max_offset, total_n_vertices) * self.__n_data_specs)
        self.__n_data_specs += 1

        # Write the time between spikes
        spikes_per_timestep = self.__n_delay_stages * vertex_slice.n_atoms
        time_between_spikes = (
            (machine_time_step * time_scale_factor) /
            (spikes_per_timestep * 2.0))
        spec.write_value(data=int(time_between_spikes))

        # Write the number of outgoing edges
        spec.write_value(n_outgoing_edges)

        # Write the actual delay blocks (create a new one if it doesn't exist)
        if vertex_slice in self.__delay_blocks:
            delay_block = self.__delay_blocks[vertex_slice]
        else:
            delay_block = DelayBlock(
                self.__n_delay_stages, self.__delay_per_stage, vertex_slice)
        spec.write_array(array_values=delay_block.delay_block)

    def get_cpu_usage_for_atoms(self, vertex_slice):
        """
        :param ~pacman.model.graphs.common.Slice vertex_slice:
        :rtype: int
        """
<<<<<<< HEAD
        n_atoms = (vertex_slice.hi_atom - vertex_slice.lo_atom) + 1
        return 128 * n_atoms
=======
        return self.ESTIMATED_CPU_CYCLES * vertex_slice.n_atoms
>>>>>>> 6cd54837

    def get_sdram_usage_for_atoms(self, out_edges):
        """
        :param list(.ApplicationEdge) out_edges:
        :rtype: int
        """
        return (
            SYSTEM_BYTES_REQUIREMENT +
            DelayExtensionMachineVertex.get_provenance_data_size(
                DelayExtensionMachineVertex.N_EXTRA_PROVENANCE_DATA_ENTRIES) +
            self._get_size_of_generator_information(out_edges))

    def _get_edge_generator_size(self, synapse_info):
        """ Get the size of the generator data for a given synapse info object

        :param SynapseInformation synapse_info:
<<<<<<< HEAD
        :rtype: int
=======
>>>>>>> 6cd54837
        """
        connector = synapse_info.connector
        dynamics = synapse_info.synapse_dynamics
        connector_gen = isinstance(
            connector, AbstractGenerateConnectorOnMachine) and \
            connector.generate_on_machine(
                synapse_info.weights, synapse_info.delays)
        synapse_gen = isinstance(
            dynamics, AbstractGenerateOnMachine)
        if connector_gen and synapse_gen:
            return sum((
                DelayGeneratorData.BASE_SIZE,
                connector.gen_delay_params_size_in_bytes(
                    synapse_info.delays),
                connector.gen_connector_params_size_in_bytes,
            ))
        return 0

    def _get_size_of_generator_information(self, out_edges):
        """ Get the size of the generator data for all edges

        :param list(.ApplicationEdge) out_edges:
        :rtype: int
        """
        gen_on_machine = False
        size = 0
        for out_edge in out_edges:
            if isinstance(out_edge, DelayedApplicationEdge):
                for synapse_info in out_edge.synapse_information:

                    # Get the number of likely vertices
                    max_atoms = out_edge.post_vertex.get_max_atoms_per_core()
                    if out_edge.post_vertex.n_atoms < max_atoms:
                        max_atoms = out_edge.post_vertex.n_atoms
                    n_edge_vertices = ceildiv(
                        out_edge.post_vertex.n_atoms, max_atoms)

                    # Get the size
                    gen_size = self._get_edge_generator_size(synapse_info)
                    if gen_size > 0:
                        gen_on_machine = True
                        size += gen_size * n_edge_vertices
        if gen_on_machine:
            size += _EXPANDER_BASE_PARAMS_SIZE
        return size

    def get_dtcm_usage_for_atoms(self, vertex_slice):
        """
        :param ~pacman.model.graphs.common.Slice vertex_slice:
        :rtype: int
        """
<<<<<<< HEAD
        n_atoms = (vertex_slice.hi_atom - vertex_slice.lo_atom) + 1
=======
>>>>>>> 6cd54837
        words_per_atom = 11 + 16
        return words_per_atom * BYTES_PER_WORD * vertex_slice.n_atoms

    @overrides(AbstractHasAssociatedBinary.get_binary_file_name)
    def get_binary_file_name(self):
        return "delay_extension.aplx"

    @overrides(AbstractHasAssociatedBinary.get_binary_start_type)
    def get_binary_start_type(self):
        return ExecutableType.USES_SIMULATION_INTERFACE

<<<<<<< HEAD
    def get_n_keys_for_partition(self, partition, graph_mapper):
=======
    @overrides(AbstractProvidesNKeysForPartition.get_n_keys_for_partition)
    def get_n_keys_for_partition(self, partition):
>>>>>>> 6cd54837
        """
        :param ~pacman.model.graphs.OutgoingEdgePartition partition:
        :rtype: int
        """
<<<<<<< HEAD
        vertex_slice = graph_mapper.get_slice(partition.pre_vertex)
=======
        vertex_slice = partition.pre_vertex.vertex_slice
>>>>>>> 6cd54837
        if self.__n_delay_stages == 0:
            return 1
        return vertex_slice.n_atoms * self.__n_delay_stages

    @overrides(AbstractProvidesOutgoingPartitionConstraints.
               get_outgoing_partition_constraints)
    def get_outgoing_partition_constraints(self, partition):
        return [ContiguousKeyRangeContraint()]

    def gen_on_machine(self, vertex_slice):
        """ Determine if the given slice needs to be generated on the machine

        :param ~pacman.model.graphs.common.Slice vertex_slice:
        :rtype: bool
        """
        return vertex_slice in self.__delay_generator_data<|MERGE_RESOLUTION|>--- conflicted
+++ resolved
@@ -210,21 +210,12 @@
         AbstractGeneratesDataSpecification.generate_data_specification,
         additional_arguments={"machine_graph", "routing_infos"})
     def generate_data_specification(
-<<<<<<< HEAD
-            self, spec, placement,
-            machine_graph, graph_mapper, routing_infos):
-=======
             self, spec, placement, machine_graph, routing_infos):
->>>>>>> 6cd54837
         """
         :param ~pacman.model.graphs.machine.MachineGraph machine_graph:
         :param ~pacman.model.routing_info.RoutingInfo routing_infos:
         """
-<<<<<<< HEAD
-        # pylint: disable=too-many-arguments, arguments-differ
-=======
         # pylint: disable=arguments-differ
->>>>>>> 6cd54837
 
         vertex = placement.vertex
 
@@ -233,14 +224,8 @@
 
         # ###################################################################
         # Reserve SDRAM space for memory areas:
-<<<<<<< HEAD
-        vertex_slice = graph_mapper.get_slice(vertex)
+        vertex_slice = vertex.vertex_slice
         n_words_per_stage = ceildiv(vertex_slice.n_atoms, BITS_PER_WORD)
-=======
-        vertex_slice = vertex.vertex_slice
-        n_words_per_stage = int(
-            math.ceil(vertex_slice.n_atoms / BITS_PER_WORD))
->>>>>>> 6cd54837
         delay_params_sz = BYTES_PER_WORD * (
             _DELAY_PARAM_HEADER_WORDS +
             (self.__n_delay_stages * n_words_per_stage))
@@ -301,13 +286,9 @@
         # End-of-Spec:
         spec.end_specification()
 
-<<<<<<< HEAD
-    def write_setup_info(self, spec, machine_time_step, time_scale_factor):
-=======
     def _write_setup_info(self, spec, machine_time_step, time_scale_factor):
->>>>>>> 6cd54837
-        """
-        :param ~data_specification.DataSpecificationGenerator spec:
+        """
+        :param ~.DataSpecificationGenerator spec:
         :param int machine_time_step:
         :param int time_scale_factor:
         """
@@ -384,12 +365,7 @@
         :param ~pacman.model.graphs.common.Slice vertex_slice:
         :rtype: int
         """
-<<<<<<< HEAD
-        n_atoms = (vertex_slice.hi_atom - vertex_slice.lo_atom) + 1
-        return 128 * n_atoms
-=======
         return self.ESTIMATED_CPU_CYCLES * vertex_slice.n_atoms
->>>>>>> 6cd54837
 
     def get_sdram_usage_for_atoms(self, out_edges):
         """
@@ -406,10 +382,7 @@
         """ Get the size of the generator data for a given synapse info object
 
         :param SynapseInformation synapse_info:
-<<<<<<< HEAD
-        :rtype: int
-=======
->>>>>>> 6cd54837
+        :rtype: int
         """
         connector = synapse_info.connector
         dynamics = synapse_info.synapse_dynamics
@@ -461,10 +434,6 @@
         :param ~pacman.model.graphs.common.Slice vertex_slice:
         :rtype: int
         """
-<<<<<<< HEAD
-        n_atoms = (vertex_slice.hi_atom - vertex_slice.lo_atom) + 1
-=======
->>>>>>> 6cd54837
         words_per_atom = 11 + 16
         return words_per_atom * BYTES_PER_WORD * vertex_slice.n_atoms
 
@@ -476,21 +445,13 @@
     def get_binary_start_type(self):
         return ExecutableType.USES_SIMULATION_INTERFACE
 
-<<<<<<< HEAD
-    def get_n_keys_for_partition(self, partition, graph_mapper):
-=======
     @overrides(AbstractProvidesNKeysForPartition.get_n_keys_for_partition)
     def get_n_keys_for_partition(self, partition):
->>>>>>> 6cd54837
         """
         :param ~pacman.model.graphs.OutgoingEdgePartition partition:
         :rtype: int
         """
-<<<<<<< HEAD
-        vertex_slice = graph_mapper.get_slice(partition.pre_vertex)
-=======
         vertex_slice = partition.pre_vertex.vertex_slice
->>>>>>> 6cd54837
         if self.__n_delay_stages == 0:
             return 1
         return vertex_slice.n_atoms * self.__n_delay_stages
