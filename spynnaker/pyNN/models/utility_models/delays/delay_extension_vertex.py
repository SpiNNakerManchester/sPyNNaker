--- conflicted
+++ resolved
@@ -30,12 +30,8 @@
     AbstractProvidesOutgoingPartitionConstraints, AbstractHasAssociatedBinary)
 from spinn_front_end_common.interface.simulation import simulation_utilities
 from spinn_front_end_common.utilities.constants import (
-<<<<<<< HEAD
     SYSTEM_BYTES_REQUIREMENT, SIMULATION_N_BYTES, BITS_PER_WORD,
-    BYTES_PER_WORDS)
-=======
-    SYSTEM_BYTES_REQUIREMENT, SIMULATION_N_BYTES, BYTES_PER_WORD)
->>>>>>> da9645e9
+    BYTES_PER_WORD)
 from spinn_front_end_common.utilities.utility_objs import ExecutableType
 from .delay_block import DelayBlock
 from .delay_extension_machine_vertex import DelayExtensionMachineVertex
@@ -201,15 +197,9 @@
         # ###################################################################
         # Reserve SDRAM space for memory areas:
         vertex_slice = graph_mapper.get_slice(vertex)
-<<<<<<< HEAD
         n_words_per_stage = int(
             math.ceil(vertex_slice.n_atoms / BITS_PER_WORD))
-        delay_params_sz = BYTES_PER_WORDS * (
-=======
-        n_words_per_stage = int(math.ceil(
-            vertex_slice.n_atoms / float(8 * BYTES_PER_WORD)))
         delay_params_sz = BYTES_PER_WORD * (
->>>>>>> da9645e9
             _DELAY_PARAM_HEADER_WORDS +
             (self.__n_delay_stages * n_words_per_stage))
 
