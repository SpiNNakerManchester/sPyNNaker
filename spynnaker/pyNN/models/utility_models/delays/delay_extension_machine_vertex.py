# Copyright (c) 2017-2019 The University of Manchester
#
# This program is free software: you can redistribute it and/or modify
# it under the terms of the GNU General Public License as published by
# the Free Software Foundation, either version 3 of the License, or
# (at your option) any later version.
#
# This program is distributed in the hope that it will be useful,
# but WITHOUT ANY WARRANTY; without even the implied warranty of
# MERCHANTABILITY or FITNESS FOR A PARTICULAR PURPOSE.  See the
# GNU General Public License for more details.
#
# You should have received a copy of the GNU General Public License
# along with this program.  If not, see <http://www.gnu.org/licenses/>.
import math
from enum import Enum

from pacman.executor.injection_decorator import inject_items
from spinn_front_end_common.interface.simulation import simulation_utilities
from spinn_front_end_common.utilities.constants import (
    BITS_PER_WORD, BYTES_PER_WORD, SIMULATION_N_BYTES)
from spinn_utilities.overrides import overrides
from pacman.model.constraints.key_allocator_constraints import (
    ContiguousKeyRangeContraint)
from pacman.model.graphs.machine import MachineVertex
from spinn_front_end_common.interface.provenance import (
    ProvidesProvenanceDataFromMachineImpl)
from spinn_front_end_common.abstract_models import (
<<<<<<< HEAD
    AbstractHasAssociatedBinary, AbstractProvidesOutgoingPartitionConstraints)
=======
    AbstractHasAssociatedBinary, AbstractGeneratesDataSpecification)
>>>>>>> 64f83862
from spinn_front_end_common.utilities.utility_objs import ProvenanceDataItem
from spinn_front_end_common.utilities.utility_objs import ExecutableType

#  1. has_key 2. key 3. incoming_key 4. incoming_mask 5. n_atoms
#  6. n_delay_stages, 7. the number of delay supported by each delay stage
from spynnaker.pyNN.utilities.constants import SPIKE_PARTITION_ID

_DELAY_PARAM_HEADER_WORDS = 7

_EXPANDER_BASE_PARAMS_SIZE = 3 * BYTES_PER_WORD

DELAY_EXPANDER_APLX = "delay_expander.aplx"


class DelayExtensionMachineVertex(
        MachineVertex, ProvidesProvenanceDataFromMachineImpl,
<<<<<<< HEAD
        AbstractHasAssociatedBinary,
        AbstractProvidesOutgoingPartitionConstraints):
=======
        AbstractHasAssociatedBinary, AbstractGeneratesDataSpecification):

>>>>>>> 64f83862
    __slots__ = [
        "__resources"]

    class _DELAY_EXTENSION_REGIONS(Enum):
        SYSTEM = 0
        DELAY_PARAMS = 1
        PROVENANCE_REGION = 2
        EXPANDER_REGION = 3
        TDMA_REGION = 4

    class EXTRA_PROVENANCE_DATA_ENTRIES(Enum):
        N_PACKETS_RECEIVED = 0
        N_PACKETS_PROCESSED = 1
        N_PACKETS_ADDED = 2
        N_PACKETS_SENT = 3
        N_BUFFER_OVERFLOWS = 4
        N_DELAYS = 5
        N_TIMES_TDMA_FELL_BEHIND = 6
        N_PACKETS_LOST_DUE_TO_COUNT_SATURATION = 7
        N_PACKETS_WITH_INVALID_NEURON_IDS = 8
        N_PACKETS_DROPPED_DUE_TO_INVALID_KEY = 9

    N_EXTRA_PROVENANCE_DATA_ENTRIES = len(EXTRA_PROVENANCE_DATA_ENTRIES)

    COUNT_SATURATION_ERROR_MESSAGE = (
        "The delay extension {} has dropped {} packets because during "
        "certain time steps a neuron was asked to spike more than 256 times. "
        "This causes a saturation on the count tracker which is a uint8. "
        "Reduce the packet rates, or modify the delay extension to have "
        "larger counters.")

    COUNT_SATURATION_NAME = "saturation_count"

    INVALID_NEURON_IDS_ERROR_MESSAGE = (
        "The delay extension {} has dropped {} packets because their "
        "neuron id was not valid. This is likely a routing issue. "
        "Please fix and try again")

    INVALID_NEURON_ID_COUNT_NAME = "invalid_neuron_count"

    PACKETS_DROPPED_FROM_INVALID_KEY_ERROR_MESSAGE = (
        "The delay extension {} has dropped {} packets due to the packet "
        "key being invalid. This is likely a routing issue. "
        "Please fix and try again")

    INVALID_KEY_COUNT_NAME = "invalid_key_count"

    N_PACKETS_RECEIVED_NAME = "Number_of_packets_received"

    N_PACKETS_PROCESSED_NAME = "Number_of_packets_processed"

    MISMATCH_PROCESSED_FROM_RECEIVED_ERROR_MESSAGE = (
        "The delay extension {} on {}, {}, {} only processed {} of {}"
        " received packets.  This could indicate a fault.")

    MISMATCH_ADDED_FROM_PROCESSED_NAME = (
        "Number_of_packets_added_to_delay_slot")

    MISMATCH_ADDED_FROM_PROCESSED_ERROR_MESSAGE = (
        "The delay extension {} on {}, {}, {} only added {} of {} processed "
        "packets.  This could indicate a routing or filtering fault")

    N_PACKETS_SENT_NAME = "Number_of_packets_sent"

    INPUT_BUFFER_LOST_NAME = "Times_the_input_buffer_lost_packets"

    INPUT_BUFFER_LOST_ERROR_MESSAGE = (
        "The input buffer for {} on {}, {}, {} lost packets on {} "
        "occasions. This is often a sign that the system is running "
        "too quickly for the number of neurons per core.  Please "
        "increase the timer_tic or time_scale_factor or decrease the "
        "number of neurons per core.")

    DELAYED_FOR_TRAFFIC_NAME = "Number_of_times_delayed_to_spread_traffic"

    def __init__(self, resources_required, label, constraints=None,
                 app_vertex=None, vertex_slice=None):
        """
        :param ~pacman.model.resources.ResourceContainer resources_required:
            The resources required by the vertex
        :param str label: The optional name of the vertex
        :param iterable(~pacman.model.constraints.AbstractConstraint) \
                constraints:
            The optional initial constraints of the vertex
        :param ~pacman.model.graphs.application.ApplicationVertex app_vertex:
            The application vertex that caused this machine vertex to be
            created. If None, there is no such application vertex.
        :param ~pacman.model.graphs.common.Slice vertex_slice:
            The slice of the application vertex that this machine vertex
            implements.
        """
        super(DelayExtensionMachineVertex, self).__init__(
            label, constraints=constraints, app_vertex=app_vertex,
            vertex_slice=vertex_slice)
        self.__resources = resources_required

    @property
    @overrides(ProvidesProvenanceDataFromMachineImpl._provenance_region_id)
    def _provenance_region_id(self):
        return self._DELAY_EXTENSION_REGIONS.PROVENANCE_REGION.value

    @property
    @overrides(
        ProvidesProvenanceDataFromMachineImpl._n_additional_data_items)
    def _n_additional_data_items(self):
        return self.N_EXTRA_PROVENANCE_DATA_ENTRIES

    @property
    @overrides(MachineVertex.resources_required)
    def resources_required(self):
        return self.__resources

    @overrides(ProvidesProvenanceDataFromMachineImpl.
               get_provenance_data_from_machine)
    def get_provenance_data_from_machine(self, transceiver, placement):
        # pylint: disable=too-many-locals
        provenance_data = self._read_provenance_data(transceiver, placement)
        provenance_items = self._read_basic_provenance_items(
            provenance_data, placement)
        provenance_data = self._get_remaining_provenance_data_items(
            provenance_data)

        n_packets_received = provenance_data[
            self.EXTRA_PROVENANCE_DATA_ENTRIES.N_PACKETS_RECEIVED.value]
        n_packets_processed = provenance_data[
            self.EXTRA_PROVENANCE_DATA_ENTRIES.N_PACKETS_PROCESSED.value]
        n_packets_added = provenance_data[
            self.EXTRA_PROVENANCE_DATA_ENTRIES.N_PACKETS_ADDED.value]
        n_packets_sent = provenance_data[
            self.EXTRA_PROVENANCE_DATA_ENTRIES.N_PACKETS_SENT.value]
        n_buffer_overflows = provenance_data[
            self.EXTRA_PROVENANCE_DATA_ENTRIES.N_BUFFER_OVERFLOWS.value]
        n_delays = provenance_data[
            self.EXTRA_PROVENANCE_DATA_ENTRIES.N_DELAYS.value]
        n_times_tdma_fell_behind = provenance_data[
            self.EXTRA_PROVENANCE_DATA_ENTRIES.N_TIMES_TDMA_FELL_BEHIND.value]
        n_saturation = provenance_data[
            self.EXTRA_PROVENANCE_DATA_ENTRIES.
            N_PACKETS_LOST_DUE_TO_COUNT_SATURATION.value]
        n_packets_invalid_neuron = provenance_data[
            self.EXTRA_PROVENANCE_DATA_ENTRIES.
            N_PACKETS_WITH_INVALID_NEURON_IDS.value]
        n_packets_invalid_keys = provenance_data[
            self.EXTRA_PROVENANCE_DATA_ENTRIES.
            N_PACKETS_DROPPED_DUE_TO_INVALID_KEY.value]

        label, x, y, p, names = self._get_placement_details(placement)

        # translate into provenance data items
        provenance_items.append(ProvenanceDataItem(
            self._add_name(names, self.COUNT_SATURATION_NAME),
            n_saturation, report=n_saturation != 0,
            message=self.COUNT_SATURATION_ERROR_MESSAGE.format(
                label, n_saturation)))
        provenance_items.append(ProvenanceDataItem(
            self._add_name(names, self.INVALID_NEURON_ID_COUNT_NAME),
            n_packets_invalid_neuron, report=n_packets_invalid_neuron != 0,
            message=self.INVALID_NEURON_IDS_ERROR_MESSAGE.format(
                label, n_packets_invalid_neuron)))
        provenance_items.append(ProvenanceDataItem(
            self._add_name(names, self.INVALID_NEURON_ID_COUNT_NAME),
            n_packets_invalid_keys, n_packets_invalid_keys != 0,
            self.PACKETS_DROPPED_FROM_INVALID_KEY_ERROR_MESSAGE.format(
                label, n_packets_invalid_keys)))
        provenance_items.append(ProvenanceDataItem(
            self._add_name(names, self.N_PACKETS_RECEIVED_NAME),
            n_packets_received))
        provenance_items.append(ProvenanceDataItem(
            self._add_name(names, self.N_PACKETS_PROCESSED_NAME),
            n_packets_processed, n_packets_received != n_packets_processed,
            self.MISMATCH_PROCESSED_FROM_RECEIVED_ERROR_MESSAGE.format(
                label, x, y, p, n_packets_processed, n_packets_received)))
        provenance_items.append(ProvenanceDataItem(
            self._add_name(names, self.MISMATCH_ADDED_FROM_PROCESSED_NAME),
            n_packets_added, n_packets_added != n_packets_processed,
            self.MISMATCH_ADDED_FROM_PROCESSED_ERROR_MESSAGE.format(
                label, x, y, p, n_packets_added, n_packets_processed)))
        provenance_items.append(ProvenanceDataItem(
            self._add_name(names, self.N_PACKETS_SENT_NAME), n_packets_sent))
        provenance_items.append(ProvenanceDataItem(
            self._add_name(names, self.INPUT_BUFFER_LOST_NAME),
            n_buffer_overflows,
            report=n_buffer_overflows > 0,
            message=self.INPUT_BUFFER_LOST_ERROR_MESSAGE.format(
                label, x, y, p, n_buffer_overflows)))
        provenance_items.append(ProvenanceDataItem(
            self._add_name(names, self.DELAYED_FOR_TRAFFIC_NAME), n_delays))
        provenance_items.append(
            self._app_vertex.get_tdma_provenance_item(
                names, x, y, p, n_times_tdma_fell_behind))
        return provenance_items

    @overrides(MachineVertex.get_n_keys_for_partition)
    def get_n_keys_for_partition(self, _partition):
        return self._vertex_slice.n_atoms * self.app_vertex.n_delay_stages

    @overrides(AbstractHasAssociatedBinary.get_binary_file_name)
    def get_binary_file_name(self):
        return "delay_extension.aplx"

    @overrides(AbstractHasAssociatedBinary.get_binary_start_type)
    def get_binary_start_type(self):
        return ExecutableType.USES_SIMULATION_INTERFACE

    @inject_items({
        "machine_graph": "MemoryMachineGraph",
        "routing_infos": "MemoryRoutingInfos",
        "machine_time_step": "MachineTimeStep",
        "time_scale_factor": "TimeScaleFactor"})
    @overrides(
        AbstractGeneratesDataSpecification.generate_data_specification,
        additional_arguments={
            "machine_graph", "routing_infos", "machine_time_step",
            "time_scale_factor"})
    def generate_data_specification(
            self, spec, placement, machine_graph, routing_infos,
            machine_time_step, time_scale_factor):
        """
        :param ~pacman.model.graphs.machine.MachineGraph machine_graph:
        :param ~pacman.model.routing_info.RoutingInfo routing_infos:
        :param int machine_time_step: machine time step of the sim.
        :param int time_scale_factor: the time scale factor of the sim.
        """
        # pylint: disable=arguments-differ

        vertex = placement.vertex

        # Reserve memory:
        spec.comment("\nReserving memory space for data regions:\n\n")

        # ###################################################################
        # Reserve SDRAM space for memory areas:
        n_words_per_stage = int(
            math.ceil(self._vertex_slice.n_atoms / BITS_PER_WORD))
        delay_params_sz = BYTES_PER_WORD * (
            _DELAY_PARAM_HEADER_WORDS +
            (self._app_vertex.n_delay_stages * n_words_per_stage))

        spec.reserve_memory_region(
            region=self._DELAY_EXTENSION_REGIONS.SYSTEM.value,
            size=SIMULATION_N_BYTES, label='setup')

        spec.reserve_memory_region(
            region=self._DELAY_EXTENSION_REGIONS.DELAY_PARAMS.value,
            size=delay_params_sz, label='delay_params')

        spec.reserve_memory_region(
            region=self._DELAY_EXTENSION_REGIONS.TDMA_REGION.value,
            size=self._app_vertex.tdma_sdram_size_in_bytes, label="tdma data")

        # reserve region for provenance
        self.reserve_provenance_data_region(spec)

        self._write_setup_info(
            spec, machine_time_step, time_scale_factor,
            vertex.get_binary_file_name())

        spec.comment("\n*** Spec for Delay Extension Instance ***\n\n")

        key = routing_infos.get_first_key_from_pre_vertex(
            vertex, SPIKE_PARTITION_ID)

        incoming_key = 0
        incoming_mask = 0
        incoming_edges = machine_graph.get_edges_ending_at_vertex(
            vertex)

        for incoming_edge in incoming_edges:
            incoming_slice = incoming_edge.pre_vertex.vertex_slice
            if (incoming_slice.lo_atom == self._vertex_slice.lo_atom and
                    incoming_slice.hi_atom == self._vertex_slice.hi_atom):
                r_info = routing_infos.get_routing_info_for_edge(incoming_edge)
                incoming_key = r_info.first_key
                incoming_mask = r_info.first_mask

        self.write_delay_parameters(
            spec, self._vertex_slice, key, incoming_key, incoming_mask)

        generator_data = self._app_vertex.delay_generator_data(
            self._vertex_slice)
        if generator_data is not None:
            expander_size = sum(data.size for data in generator_data)
            expander_size += _EXPANDER_BASE_PARAMS_SIZE
            spec.reserve_memory_region(
                region=self._DELAY_EXTENSION_REGIONS.EXPANDER_REGION.value,
                size=expander_size, label='delay_expander')
            spec.switch_write_focus(
                self._DELAY_EXTENSION_REGIONS.EXPANDER_REGION.value)
            spec.write_value(len(generator_data))
            spec.write_value(self._vertex_slice.lo_atom)
            spec.write_value(self._vertex_slice.n_atoms)
            for data in generator_data:
                spec.write_array(data.gen_data)

        # add tdma data
        spec.switch_write_focus(
            self._DELAY_EXTENSION_REGIONS.TDMA_REGION.value)
        spec.write_array(
            self._app_vertex.generate_tdma_data_specification_data(
                self._app_vertex.vertex_slices.index(self._vertex_slice)))

        # End-of-Spec:
        spec.end_specification()

    def _write_setup_info(
            self, spec, machine_time_step, time_scale_factor, binary_name):
        """
        :param ~data_specification.DataSpecificationGenerator spec:
        :param int machine_time_step:v the machine time step
        :param int time_scale_factor: the time scale factor
        :param str binary_name: the binary name
        """
        # Write this to the system region (to be picked up by the simulation):
        spec.switch_write_focus(self._DELAY_EXTENSION_REGIONS.SYSTEM.value)
        spec.write_array(simulation_utilities.get_simulation_header_array(
            binary_name, machine_time_step, time_scale_factor))

    def write_delay_parameters(
            self, spec, vertex_slice, key, incoming_key, incoming_mask):
        """ Generate Delay Parameter data

        :param ~data_specification.DataSpecificationGenerator spec:
        :param ~pacman.model.graphs.common.Slice vertex_slice:
        :param int key:
        :param int incoming_key:
        :param int incoming_mask:
        """
        # pylint: disable=too-many-arguments

        # Write spec with commands to construct required delay region:
        spec.comment("\nWriting Delay Parameters for {} Neurons:\n"
                     .format(vertex_slice.n_atoms))

        # Set the focus to the memory region 2 (delay parameters):
        spec.switch_write_focus(
            self._DELAY_EXTENSION_REGIONS.DELAY_PARAMS.value)

        # Write header info to the memory region:
        # Write Key info for this core and the incoming key and mask:
        if key is None:
            spec.write_value(0)
            spec.write_value(0)
        else:
            spec.write_value(1)
            spec.write_value(data=key)
        spec.write_value(data=incoming_key)
        spec.write_value(data=incoming_mask)

        # Write the number of neurons in the block:
        spec.write_value(data=vertex_slice.n_atoms)

        # Write the number of blocks of delays:
        spec.write_value(data=self._app_vertex.n_delay_stages)

        # write the delay per delay stage
        spec.write_value(data=self._app_vertex.delay_per_stage)

        # Write the actual delay blocks (create a new one if it doesn't exist)
        spec.write_array(array_values=self._app_vertex.delay_blocks_for(
            self._vertex_slice).delay_block)

    def gen_on_machine(self):
        """ Determine if the given slice needs to be generated on the machine

        :param ~pacman.model.graphs.common.Slice vertex_slice:
        :rtype: bool
        """
<<<<<<< HEAD
        if self.app_vertex.delay_generator_data(self.vertex_slice):
            return True
        else:
            return False

    @overrides(AbstractProvidesOutgoingPartitionConstraints.
               get_outgoing_partition_constraints)
    def get_outgoing_partition_constraints(self, partition):
        return [ContiguousKeyRangeContraint()]
=======
        return self.app_vertex.gen_on_machine(self.vertex_slice)
>>>>>>> 64f83862
<|MERGE_RESOLUTION|>--- conflicted
+++ resolved
@@ -20,17 +20,11 @@
 from spinn_front_end_common.utilities.constants import (
     BITS_PER_WORD, BYTES_PER_WORD, SIMULATION_N_BYTES)
 from spinn_utilities.overrides import overrides
-from pacman.model.constraints.key_allocator_constraints import (
-    ContiguousKeyRangeContraint)
 from pacman.model.graphs.machine import MachineVertex
 from spinn_front_end_common.interface.provenance import (
     ProvidesProvenanceDataFromMachineImpl)
 from spinn_front_end_common.abstract_models import (
-<<<<<<< HEAD
-    AbstractHasAssociatedBinary, AbstractProvidesOutgoingPartitionConstraints)
-=======
     AbstractHasAssociatedBinary, AbstractGeneratesDataSpecification)
->>>>>>> 64f83862
 from spinn_front_end_common.utilities.utility_objs import ProvenanceDataItem
 from spinn_front_end_common.utilities.utility_objs import ExecutableType
 
@@ -47,13 +41,8 @@
 
 class DelayExtensionMachineVertex(
         MachineVertex, ProvidesProvenanceDataFromMachineImpl,
-<<<<<<< HEAD
-        AbstractHasAssociatedBinary,
-        AbstractProvidesOutgoingPartitionConstraints):
-=======
         AbstractHasAssociatedBinary, AbstractGeneratesDataSpecification):
 
->>>>>>> 64f83862
     __slots__ = [
         "__resources"]
 
@@ -421,16 +410,4 @@
         :param ~pacman.model.graphs.common.Slice vertex_slice:
         :rtype: bool
         """
-<<<<<<< HEAD
-        if self.app_vertex.delay_generator_data(self.vertex_slice):
-            return True
-        else:
-            return False
-
-    @overrides(AbstractProvidesOutgoingPartitionConstraints.
-               get_outgoing_partition_constraints)
-    def get_outgoing_partition_constraints(self, partition):
-        return [ContiguousKeyRangeContraint()]
-=======
-        return self.app_vertex.gen_on_machine(self.vertex_slice)
->>>>>>> 64f83862
+        return self.app_vertex.gen_on_machine(self.vertex_slice)