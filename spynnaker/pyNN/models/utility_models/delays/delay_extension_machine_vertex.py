# Copyright (c) 2017-2019 The University of Manchester
#
# This program is free software: you can redistribute it and/or modify
# it under the terms of the GNU General Public License as published by
# the Free Software Foundation, either version 3 of the License, or
# (at your option) any later version.
#
# This program is distributed in the hope that it will be useful,
# but WITHOUT ANY WARRANTY; without even the implied warranty of
# MERCHANTABILITY or FITNESS FOR A PARTICULAR PURPOSE.  See the
# GNU General Public License for more details.
#
# You should have received a copy of the GNU General Public License
# along with this program.  If not, see <http://www.gnu.org/licenses/>.
from enum import Enum

from spinn_front_end_common.interface.simulation import simulation_utilities
from spinn_front_end_common.utilities.constants import (
    BYTES_PER_WORD, SIMULATION_N_BYTES)
from spinn_utilities.overrides import overrides
from pacman.model.graphs.machine import MachineVertex
from spinn_front_end_common.interface.provenance import (
    ProvidesProvenanceDataFromMachineImpl, ProvenanceWriter)
from spinn_front_end_common.abstract_models import (
    AbstractHasAssociatedBinary, AbstractGeneratesDataSpecification)
from spinn_front_end_common.utilities.utility_objs import ExecutableType
from spynnaker.pyNN.data import SpynnakerDataView

#  1. has_key 2. key 3. incoming_key 4. incoming_mask 5. n_atoms
#  6. n_delay_stages, 7. the number of delay supported by each delay stage
from spynnaker.pyNN.utilities.constants import SPIKE_PARTITION_ID

_EXPANDER_BASE_PARAMS_SIZE = 3 * BYTES_PER_WORD

DELAY_EXPANDER_APLX = "delay_expander.aplx"


class DelayExtensionMachineVertex(
        MachineVertex, ProvidesProvenanceDataFromMachineImpl,
        AbstractHasAssociatedBinary, AbstractGeneratesDataSpecification):

    __slots__ = [
        "__resources",
        "__drop_late_spikes"]

    class _DELAY_EXTENSION_REGIONS(Enum):
        SYSTEM = 0
        DELAY_PARAMS = 1
        PROVENANCE_REGION = 2
        EXPANDER_REGION = 3
        TDMA_REGION = 4

    class EXTRA_PROVENANCE_DATA_ENTRIES(Enum):
        N_PACKETS_RECEIVED = 0
        N_PACKETS_PROCESSED = 1
        N_PACKETS_ADDED = 2
        N_PACKETS_SENT = 3
        N_BUFFER_OVERFLOWS = 4
        N_DELAYS = 5
        N_TIMES_TDMA_FELL_BEHIND = 6
        N_PACKETS_LOST_DUE_TO_COUNT_SATURATION = 7
        N_PACKETS_WITH_INVALID_NEURON_IDS = 8
        N_PACKETS_DROPPED_DUE_TO_INVALID_KEY = 9
        N_LATE_SPIKES = 10
        MAX_BACKGROUND_QUEUED = 11
        N_BACKGROUND_OVERLOADS = 12

    N_EXTRA_PROVENANCE_DATA_ENTRIES = len(EXTRA_PROVENANCE_DATA_ENTRIES)

    COUNT_SATURATION_NAME = "saturation_count"
    INVALID_NEURON_ID_COUNT_NAME = "invalid_neuron_count"
    INVALID_KEY_COUNT_NAME = "invalid_key_count"
    N_PACKETS_RECEIVED_NAME = "Number_of_packets_received"
    N_PACKETS_PROCESSED_NAME = "Number_of_packets_processed"
    MISMATCH_ADDED_FROM_PROCESSED_NAME = (
        "Number_of_packets_added_to_delay_slot")
    N_PACKETS_SENT_NAME = "Number_of_packets_sent"
    INPUT_BUFFER_LOST_NAME = "Times_the_input_buffer_lost_packets"
    N_LATE_SPIKES_NAME = "Number_of_late_spikes"
    DELAYED_FOR_TRAFFIC_NAME = "Number_of_times_delayed_to_spread_traffic"
    BACKGROUND_OVERLOADS_NAME = "Times_the_background_queue_overloaded"
    BACKGROUND_MAX_QUEUED_NAME = "Max_backgrounds_queued"

    def __init__(self, resources_required, label, vertex_slice,
                 constraints=None, app_vertex=None):
        """
        :param ~pacman.model.resources.ResourceContainer resources_required:
            The resources required by the vertex
        :param str label: The name of the vertex
        :param Slice vertex_slice: The slice of the vertex
        :param iterable(~pacman.model.constraints.AbstractConstraint) \
                constraints:
            The optional initial constraints of the vertex
        :param ~pacman.model.graphs.application.ApplicationVertex app_vertex:
            The application vertex that caused this machine vertex to be
            created. If None, there is no such application vertex.
        """
        super().__init__(
            label, constraints=constraints, app_vertex=app_vertex,
            vertex_slice=vertex_slice)
        self.__resources = resources_required

    @property
    @overrides(ProvidesProvenanceDataFromMachineImpl._provenance_region_id)
    def _provenance_region_id(self):
        return self._DELAY_EXTENSION_REGIONS.PROVENANCE_REGION.value

    @property
    @overrides(
        ProvidesProvenanceDataFromMachineImpl._n_additional_data_items)
    def _n_additional_data_items(self):
        return self.N_EXTRA_PROVENANCE_DATA_ENTRIES

    @property
    @overrides(MachineVertex.resources_required)
    def resources_required(self):
        return self.__resources

    @overrides(ProvidesProvenanceDataFromMachineImpl.
               parse_extra_provenance_items)
    def parse_extra_provenance_items(self, label, x, y, p, provenance_data):
        (n_received, n_processed, n_added, n_sent, n_overflows, n_delays,
         n_tdma_behind, n_sat, n_bad_neuron, n_bad_keys, n_late_spikes,
         max_bg, n_bg_overloads) = provenance_data

        self._app_vertex.get_tdma_provenance_item(
            x, y, p, label, n_tdma_behind)
        with ProvenanceWriter() as db:
            db.insert_core(
                x, y, p, self.COUNT_SATURATION_NAME, n_sat)
            if n_sat != 0:
                db.insert_report(
                    f"The delay extension {label} has dropped {n_sat} packets "
                    f"because during certain time steps a neuron was asked to "
                    f"spike more than 256 times. This causes a saturation on "
                    f"the count tracker which is a uint8. "
                    f"Reduce the packet rates, or modify the delay extension "
                    f"to have larger counters.")

            db.insert_core(
                x, y, p, self.INVALID_NEURON_ID_COUNT_NAME,
                n_bad_neuron)
            if n_bad_neuron != 0:
                db.insert_report(
                    f"The delay extension {label} has dropped {n_bad_neuron} "
                    f"packets because their neuron id was not valid. "
                    f"This is likely a routing issue. "
                    f"Please fix and try again")

            db.insert_core(
                x, y, p, self.INVALID_KEY_COUNT_NAME, n_bad_keys)
            if n_bad_keys != 0:
                db.insert_report(
                    f"The delay extension {label} has dropped {n_bad_keys} "
                    f"packets due to the packet key being invalid. "
                    f"This is likely a routing issue. "
                    f"Please fix and try again")

            db.insert_core(x, y, p, self.N_PACKETS_RECEIVED_NAME, n_received)

            db.insert_core(x, y, p, self.N_PACKETS_PROCESSED_NAME,
                           n_processed)
            if n_received != n_processed:
                db.insert_report(
                    f"The delay extension {label} only processed "
                    f"{n_processed} of {n_received} received packets.  "
                    f"This could indicate a fault.")

            db.insert_core(
                x, y, p, self.MISMATCH_ADDED_FROM_PROCESSED_NAME, n_added)
            if n_added != n_processed:
                db.insert_report(
                    f"The delay extension {label} only added {n_added} of "
                    f"{n_processed} processed packets.  This could indicate "
                    f"a routing or filtering fault")

            db.insert_core(x, y, p, self.N_PACKETS_SENT_NAME, n_sent)

            db.insert_core(
                x, y, p, self.INPUT_BUFFER_LOST_NAME, n_overflows)
            if n_overflows > 0:
                db.insert_report(
                    f"The input buffer for {label} lost packets on "
                    f"{n_overflows} occasions. This is often a sign that the "
                    f"system is running too quickly for the number of "
                    f"neurons per core.  "
                    f"Please increase the timer_tic or time_scale_factor "
                    f"or decrease the number of neurons per core.")

            db.insert_core(x, y, p, self.DELAYED_FOR_TRAFFIC_NAME, n_delays)

            db.insert_core(x, y, p, self.N_LATE_SPIKES_NAME, n_late_spikes)
            if n_late_spikes == 0:
                pass
            elif self._app_vertex.drop_late_spikes:
                db.insert_report(
                    f"On {label}, {n_late_spikes} packets were dropped from "
                    f"the input buffer, because they arrived too late to be "
                    f"processed in a given time step. "
                    "Try increasing the time_scale_factor located within the "
                    ".spynnaker.cfg file or in the pynn.setup() method.")
            else:
                db.insert_report(
                    f"On {label}, {n_late_spikes} packets arrived too late to "
                    f"be processed in a given time step. Try increasing the "
                    "time_scale_factor located within the .spynnaker.cfg file "
                    "or in the pynn.setup() method.")

            db.insert_core(
                x, y, p, self.BACKGROUND_MAX_QUEUED_NAME, max_bg)
            if max_bg > 1:
                db.insert_report(
                    f"On {label}, a maximum of {max_bg} background tasks "
                    f"were queued. Try increasing the time_scale_factor "
                    f"located within the .spynnaker.cfg file or in the "
                    f"pynn.setup() method.")

            db.insert_core(
                x, y, p, self.BACKGROUND_OVERLOADS_NAME, n_bg_overloads)
            if n_bg_overloads > 0:
                db.insert_report(
                    f"On {label}, the background queue overloaded "
                    f"{n_bg_overloads} times. "
                    f"Try increasing the time_scale_factor located within the "
                    ".spynnaker.cfg file or in the pynn.setup() method.")

    @overrides(MachineVertex.get_n_keys_for_partition)
    def get_n_keys_for_partition(self, partition_id):
        return self._vertex_slice.n_atoms * self.app_vertex.n_delay_stages

    @overrides(AbstractHasAssociatedBinary.get_binary_file_name)
    def get_binary_file_name(self):
        return "delay_extension.aplx"

    @overrides(AbstractHasAssociatedBinary.get_binary_start_type)
    def get_binary_start_type(self):
        return ExecutableType.USES_SIMULATION_INTERFACE

<<<<<<< HEAD
    @overrides(
        AbstractGeneratesDataSpecification.generate_data_specification)
    def generate_data_specification(self, spec, placement):
=======
    @inject_items({
        "routing_infos": "RoutingInfos"})
    @overrides(
        AbstractGeneratesDataSpecification.generate_data_specification,
        additional_arguments={"routing_infos"})
    def generate_data_specification(self, spec, placement, routing_infos):
        """
        :param ~pacman.model.routing_info.RoutingInfo routing_infos:
        """
>>>>>>> b0774f22
        # pylint: disable=arguments-differ

        vertex = placement.vertex

        # Reserve memory:
        spec.comment("\nReserving memory space for data regions:\n\n")

        # ###################################################################
        # Reserve SDRAM space for memory areas:
        delay_params_sz = self._app_vertex.delay_params_size(
            self._vertex_slice)

        spec.reserve_memory_region(
            region=self._DELAY_EXTENSION_REGIONS.SYSTEM.value,
            size=SIMULATION_N_BYTES, label='setup')

        spec.reserve_memory_region(
            region=self._DELAY_EXTENSION_REGIONS.DELAY_PARAMS.value,
            size=delay_params_sz, label='delay_params')

        spec.reserve_memory_region(
            region=self._DELAY_EXTENSION_REGIONS.TDMA_REGION.value,
            size=self._app_vertex.tdma_sdram_size_in_bytes, label="tdma data")

        # reserve region for provenance
        self.reserve_provenance_data_region(spec)

        self._write_setup_info(spec, vertex.get_binary_file_name())

        spec.comment("\n*** Spec for Delay Extension Instance ***\n\n")

        routing_infos = SpynnakerDataView.get_routing_infos()
        key = routing_infos.get_first_key_from_pre_vertex(
            vertex, SPIKE_PARTITION_ID)

<<<<<<< HEAD
        incoming_key = 0
        incoming_mask = 0
        graph = SpynnakerDataView.get_runtime_machine_graph()
        incoming_edges = graph.get_edges_ending_at_vertex(vertex)

        for incoming_edge in incoming_edges:
            incoming_slice = incoming_edge.pre_vertex.vertex_slice
            if (incoming_slice.lo_atom == self._vertex_slice.lo_atom and
                    incoming_slice.hi_atom == self._vertex_slice.hi_atom):
                r_info = routing_infos.get_routing_info_for_edge(incoming_edge)
=======
        srcs = self.app_vertex.source_vertex.splitter.get_out_going_vertices(
            SPIKE_PARTITION_ID)
        for source_vertex in srcs:
            if source_vertex.vertex_slice == self.vertex_slice:
                r_info = routing_infos.get_routing_info_from_pre_vertex(
                    source_vertex, SPIKE_PARTITION_ID)
>>>>>>> b0774f22
                incoming_key = r_info.first_key
                incoming_mask = r_info.first_mask
                break

        self.write_delay_parameters(
            spec, self._vertex_slice, key, incoming_key, incoming_mask)

        generator_data = self._app_vertex.delay_generator_data(
            self._vertex_slice)
        if generator_data is not None:
            expander_size = sum(data.size for data in generator_data)
            expander_size += _EXPANDER_BASE_PARAMS_SIZE
            spec.reserve_memory_region(
                region=self._DELAY_EXTENSION_REGIONS.EXPANDER_REGION.value,
                size=expander_size, label='delay_expander')
            spec.switch_write_focus(
                self._DELAY_EXTENSION_REGIONS.EXPANDER_REGION.value)
            spec.write_value(len(generator_data))
            spec.write_value(self._vertex_slice.lo_atom)
            spec.write_value(self._vertex_slice.n_atoms)
            for data in generator_data:
                spec.write_array(data.gen_data)

        # add tdma data
        spec.switch_write_focus(
            self._DELAY_EXTENSION_REGIONS.TDMA_REGION.value)
        spec.write_array(
            self._app_vertex.generate_tdma_data_specification_data(
                self.index))

        # End-of-Spec:
        spec.end_specification()

    def _write_setup_info(self, spec, binary_name):
        """
        :param ~data_specification.DataSpecificationGenerator spec:
        :param str binary_name: the binary name
        """
        # Write this to the system region (to be picked up by the simulation):
        spec.switch_write_focus(self._DELAY_EXTENSION_REGIONS.SYSTEM.value)
        spec.write_array(simulation_utilities.get_simulation_header_array(
            binary_name))

    def write_delay_parameters(
            self, spec, vertex_slice, key, incoming_key, incoming_mask):
        """ Generate Delay Parameter data

        :param ~data_specification.DataSpecificationGenerator spec:
        :param ~pacman.model.graphs.common.Slice vertex_slice:
        :param int key:
        :param int incoming_key:
        :param int incoming_mask:
        """
        # pylint: disable=too-many-arguments

        # Write spec with commands to construct required delay region:
        spec.comment("\nWriting Delay Parameters for {} Neurons:\n"
                     .format(vertex_slice.n_atoms))

        # Set the focus to the memory region 2 (delay parameters):
        spec.switch_write_focus(
            self._DELAY_EXTENSION_REGIONS.DELAY_PARAMS.value)

        # Write header info to the memory region:
        # Write Key info for this core and the incoming key and mask:
        if key is None:
            spec.write_value(0)
            spec.write_value(0)
        else:
            spec.write_value(1)
            spec.write_value(data=key)
        spec.write_value(data=incoming_key)
        spec.write_value(data=incoming_mask)

        # Write the number of neurons in the block:
        spec.write_value(data=vertex_slice.n_atoms)

        # Write the number of blocks of delays:
        spec.write_value(data=self._app_vertex.n_delay_stages)

        # write the delay per delay stage
        spec.write_value(data=self._app_vertex.delay_per_stage)

        # write whether to throw away spikes
        spec.write_value(data=int(self._app_vertex.drop_late_spikes))

        # Write the actual delay blocks (create a new one if it doesn't exist)
        spec.write_array(array_values=self._app_vertex.delay_blocks_for(
            self._vertex_slice).delay_block)

    def gen_on_machine(self):
        """ Determine if the given slice needs to be generated on the machine

        :param ~pacman.model.graphs.common.Slice vertex_slice:
        :rtype: bool
        """
        return self.app_vertex.gen_on_machine(self.vertex_slice)<|MERGE_RESOLUTION|>--- conflicted
+++ resolved
@@ -236,21 +236,9 @@
     def get_binary_start_type(self):
         return ExecutableType.USES_SIMULATION_INTERFACE
 
-<<<<<<< HEAD
     @overrides(
         AbstractGeneratesDataSpecification.generate_data_specification)
     def generate_data_specification(self, spec, placement):
-=======
-    @inject_items({
-        "routing_infos": "RoutingInfos"})
-    @overrides(
-        AbstractGeneratesDataSpecification.generate_data_specification,
-        additional_arguments={"routing_infos"})
-    def generate_data_specification(self, spec, placement, routing_infos):
-        """
-        :param ~pacman.model.routing_info.RoutingInfo routing_infos:
-        """
->>>>>>> b0774f22
         # pylint: disable=arguments-differ
 
         vertex = placement.vertex
@@ -286,25 +274,12 @@
         key = routing_infos.get_first_key_from_pre_vertex(
             vertex, SPIKE_PARTITION_ID)
 
-<<<<<<< HEAD
-        incoming_key = 0
-        incoming_mask = 0
-        graph = SpynnakerDataView.get_runtime_machine_graph()
-        incoming_edges = graph.get_edges_ending_at_vertex(vertex)
-
-        for incoming_edge in incoming_edges:
-            incoming_slice = incoming_edge.pre_vertex.vertex_slice
-            if (incoming_slice.lo_atom == self._vertex_slice.lo_atom and
-                    incoming_slice.hi_atom == self._vertex_slice.hi_atom):
-                r_info = routing_infos.get_routing_info_for_edge(incoming_edge)
-=======
         srcs = self.app_vertex.source_vertex.splitter.get_out_going_vertices(
             SPIKE_PARTITION_ID)
         for source_vertex in srcs:
             if source_vertex.vertex_slice == self.vertex_slice:
                 r_info = routing_infos.get_routing_info_from_pre_vertex(
                     source_vertex, SPIKE_PARTITION_ID)
->>>>>>> b0774f22
                 incoming_key = r_info.first_key
                 incoming_mask = r_info.first_mask
                 break
