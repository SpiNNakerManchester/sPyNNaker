--- conflicted
+++ resolved
@@ -44,14 +44,8 @@
 
     N_EXTRA_PROVENANCE_DATA_ENTRIES = len(EXTRA_PROVENANCE_DATA_ENTRIES)
 
-<<<<<<< HEAD
-    def __init__(
-            self, timestep_in_us, resources_required, label, constraints=None):
-        super(DelayExtensionMachineVertex, self).__init__(
-            timestep_in_us, label, constraints=constraints)
-=======
-    def __init__(self, resources_required, label, constraints=None,
-                 app_vertex=None, vertex_slice=None):
+    def __init__(self, timestep_in_us, resources_required, label,
+                 constraints=None, app_vertex=None, vertex_slice=None):
         """
         :param ~pacman.model.resources.ResourceContainer resources_required:
             The resources required by the vertex
@@ -66,9 +60,8 @@
             implements.
         """
         super(DelayExtensionMachineVertex, self).__init__(
-            label, constraints=constraints, app_vertex=app_vertex,
+            timestep_in_us, label, constraints=constraints, app_vertex=app_vertex,
             vertex_slice=vertex_slice)
->>>>>>> 6cd54837
         self.__resources = resources_required
 
     @property
