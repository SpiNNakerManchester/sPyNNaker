# Copyright (c) 2017-2019 The University of Manchester
#
# This program is free software: you can redistribute it and/or modify
# it under the terms of the GNU General Public License as published by
# the Free Software Foundation, either version 3 of the License, or
# (at your option) any later version.
#
# This program is distributed in the hope that it will be useful,
# but WITHOUT ANY WARRANTY; without even the implied warranty of
# MERCHANTABILITY or FITNESS FOR A PARTICULAR PURPOSE.  See the
# GNU General Public License for more details.
#
# You should have received a copy of the GNU General Public License
# along with this program.  If not, see <http://www.gnu.org/licenses/>.

import logging
import os
from six import iteritems
from spinn_utilities.progress_bar import ProgressBar
from spinn_utilities.make_tools.replacer import Replacer
from spinnman.model import ExecutableTargets
from spinnman.model.enums import CPUState
from spinn_front_end_common.utilities import globals_variables
from spynnaker.pyNN.exceptions import SpynnakerException
<<<<<<< HEAD
from spynnaker.pyNN.models.neural_projections.connectors import (
    AbstractGenerateConnectorOnMachine)
from spynnaker.pyNN.models.abstract_models import (
    AbstractAcceptsIncomingSynapses, AbstractExpanable)

from spynnaker.pyNN.models.neuron.synapse_dynamics import (
    AbstractGenerateOnMachine)
from six import iteritems
=======
from spynnaker.pyNN.models.neuron import AbstractPopulationVertex
from spynnaker.pyNN.models.utility_models.delays import DelayExtensionVertex
>>>>>>> 6cd54837

logger = logging.getLogger(__name__)

SYNAPSE_EXPANDER = "synapse_expander.aplx"
DELAY_EXPANDER = "delay_expander.aplx"


def synapse_expander(
        app_graph, placements, transceiver, provenance_file_path,
        executable_finder):
    """ Run the synapse expander.

    .. note::
        Needs to be done after data has been loaded.

    :param ~pacman.model.graphs.application.ApplicationGraph app_graph:
        The graph containing the vertices that might need expanding.
    :param ~pacman.model.placements.Placements placements:
        Where all vertices are on the machine.
    :param ~spinnman.transceiver.Transceiver transceiver:
        How to talk to the machine.
    :param str provenance_file_path: Where provenance data should be written.
    :param executable_finder:
        How to find the synapse expander binaries.
    :type executable_finder:
        ~spinn_utilities.executable_finder.ExecutableFinder
    """

    synapse_bin = executable_finder.get_executable_path(SYNAPSE_EXPANDER)
    delay_bin = executable_finder.get_executable_path(DELAY_EXPANDER)

    progress = ProgressBar(len(app_graph.vertices) + 2, "Expanding Synapses")

    # Find the places where the synapse expander and delay receivers should run
<<<<<<< HEAD
    expander_cores = ExecutableTargets()
    gen_on_machine_vertices = list()
    for vertex in progress.over(app_graph.vertices, finish_at_end=False):

        # Find population vertices
        if isinstance(vertex, AbstractExpanable):
            # Add all machine vertices of the population vertex to ones
            # that need synapse expansion
            gen_on_machine = False
            for m_vertex in graph_mapper.get_machine_vertices(vertex):
                vertex_slice = graph_mapper.get_slice(m_vertex)
                if vertex.gen_on_machine(vertex_slice):
                    placement = placements.get_placement_of_vertex(m_vertex)
                    if isinstance(vertex, AbstractAcceptsIncomingSynapses):
                        binary = synapse_bin
                        gen_on_machine = True
                    else:
                        binary = delay_bin
                    expander_cores.add_processor(
                        binary, placement.x, placement.y, placement.p)
            if gen_on_machine:
                gen_on_machine_vertices.append(vertex)
=======
    expander_cores, expanded_pop_vertices = _plan_expansion(
        app_graph, placements, synapse_bin, delay_bin, progress)
>>>>>>> 6cd54837

    # Launch the delay receivers
    expander_app_id = transceiver.app_id_tracker.get_new_id()
    transceiver.execute_application(expander_cores, expander_app_id)
    progress.update()

    # Wait for everything to finish
    finished = False
    try:
        transceiver.wait_for_cores_to_be_in_state(
            expander_cores.all_core_subsets, expander_app_id,
            [CPUState.FINISHED])
        progress.update()
        finished = True
        _fill_in_connection_data(
            expanded_pop_vertices, placements, transceiver)
        _extract_iobuf(expander_cores, transceiver, provenance_file_path)
        progress.end()
    except Exception:  # pylint: disable=broad-except
        logger.exception("Synapse expander has failed")
        _handle_failure(
            expander_cores, transceiver, provenance_file_path)
    finally:
        transceiver.stop_application(expander_app_id)
        transceiver.app_id_tracker.free_id(expander_app_id)

        if not finished:
            raise SpynnakerException(
                "The synapse expander failed to complete")


def _plan_expansion(app_graph, placements, synapse_expander_bin,
                    delay_expander_bin, progress):
    expander_cores = ExecutableTargets()
    expanded_pop_vertices = list()

    for vertex in progress.over(app_graph.vertices, finish_at_end=False):
        # Add all machine vertices of the population vertex to ones
        # that need synapse expansion
        if isinstance(vertex, AbstractPopulationVertex):
            gen_on_machine = False
            for m_vertex in vertex.machine_vertices:
                if vertex.gen_on_machine(m_vertex.vertex_slice):
                    placement = placements.get_placement_of_vertex(m_vertex)
                    expander_cores.add_processor(
                        synapse_expander_bin,
                        placement.x, placement.y, placement.p)
                    gen_on_machine = True
            if gen_on_machine:
                expanded_pop_vertices.append(vertex)
        elif isinstance(vertex, DelayExtensionVertex):
            for m_vertex in vertex.machine_vertices:
                if vertex.gen_on_machine(m_vertex.vertex_slice):
                    placement = placements.get_placement_of_vertex(m_vertex)
                    expander_cores.add_processor(
                        delay_expander_bin,
                        placement.x, placement.y, placement.p)

    return expander_cores, expanded_pop_vertices


def _extract_iobuf(expander_cores, transceiver, provenance_file_path,
                   display=False):
    """ Extract IOBuf from the cores
    """
    io_buffers = transceiver.get_iobuf(expander_cores.all_core_subsets)
    core_to_replacer = dict()
    for binary in expander_cores.binaries:
        replacer = Replacer(binary)
        for core_subset in expander_cores.get_cores_for_binary(binary):
            x = core_subset.x
            y = core_subset.y
            for p in core_subset.processor_ids:
                core_to_replacer[x, y, p] = replacer

    for io_buf in io_buffers:
        file_path = os.path.join(
            provenance_file_path, "expander_{}_{}_{}.txt".format(
                io_buf.x, io_buf.y, io_buf.p))
        replacer = core_to_replacer[io_buf.x, io_buf.y, io_buf.p]
        text = ""
        for line in io_buf.iobuf.split("\n"):
            text += replacer.replace(line) + "\n"
        with open(file_path, "w") as writer:
            writer.write(text)
        if display:
            print("{}:{}:{} {}".format(io_buf.x, io_buf.y, io_buf.p, text))


def _handle_failure(expander_cores, transceiver, provenance_file_path):
    """ Handle failure of the expander

    :param expander_cores:
    :param transceiver:
    :param provenance_file_path:
    :rtype: None
    """
    core_subsets = expander_cores.all_core_subsets
    error_cores = transceiver.get_cores_not_in_state(
        core_subsets, [CPUState.RUNNING, CPUState.FINISHED])
    logger.error(transceiver.get_core_status_string(error_cores))
    _extract_iobuf(expander_cores, transceiver, provenance_file_path,
                   display=True)


def _fill_in_connection_data(expanded_pop_vertices, placements, transceiver):
    """ Once expander has run, fill in the connection data

    :rtype: None
    """
    ctl = globals_variables.get_simulator()
    use_extra_monitors = False

    for vertex in expanded_pop_vertices:
        conn_holders = vertex.get_connection_holders()
        for (app_edge, synapse_info), conn_holder_list in iteritems(
                conn_holders):
            # Only do this if this synapse_info has been generated
            # on the machine using the expander
<<<<<<< HEAD
            connector = synapse_info.connector
            dynamics = synapse_info.synapse_dynamics
            connector_gen = isinstance(
                connector, AbstractGenerateConnectorOnMachine) and \
                connector.generate_on_machine(
                    synapse_info.weights, synapse_info.raw_delays_in_ms)
            synapse_gen = isinstance(
                dynamics, AbstractGenerateOnMachine)
            if connector_gen and synapse_gen:
                machine_edges = graph_mapper.get_machine_edges(app_edge)
=======
            if synapse_info.may_generate_on_machine():
                machine_edges = app_edge.machine_edges
>>>>>>> 6cd54837
                for machine_edge in machine_edges:
                    placement = placements.get_placement_of_vertex(
                        machine_edge.post_vertex)
                    conns = vertex.get_connections_from_machine(
<<<<<<< HEAD
                        transceiver, placement, machine_edge, graph_mapper,
                        ctl.routing_infos, synapse_info, use_extra_monitors)
=======
                        transceiver, placement, machine_edge,
                        ctl.routing_infos, synapse_info, ctl.machine_time_step,
                        use_extra_monitors)
>>>>>>> 6cd54837
                    for conn_holder in conn_holder_list:
                        conn_holder.add_connections(conns)<|MERGE_RESOLUTION|>--- conflicted
+++ resolved
@@ -22,19 +22,15 @@
 from spinnman.model.enums import CPUState
 from spinn_front_end_common.utilities import globals_variables
 from spynnaker.pyNN.exceptions import SpynnakerException
-<<<<<<< HEAD
 from spynnaker.pyNN.models.neural_projections.connectors import (
     AbstractGenerateConnectorOnMachine)
 from spynnaker.pyNN.models.abstract_models import (
     AbstractAcceptsIncomingSynapses, AbstractExpanable)
-
 from spynnaker.pyNN.models.neuron.synapse_dynamics import (
     AbstractGenerateOnMachine)
 from six import iteritems
-=======
 from spynnaker.pyNN.models.neuron import AbstractPopulationVertex
 from spynnaker.pyNN.models.utility_models.delays import DelayExtensionVertex
->>>>>>> 6cd54837
 
 logger = logging.getLogger(__name__)
 
@@ -69,33 +65,8 @@
     progress = ProgressBar(len(app_graph.vertices) + 2, "Expanding Synapses")
 
     # Find the places where the synapse expander and delay receivers should run
-<<<<<<< HEAD
-    expander_cores = ExecutableTargets()
-    gen_on_machine_vertices = list()
-    for vertex in progress.over(app_graph.vertices, finish_at_end=False):
-
-        # Find population vertices
-        if isinstance(vertex, AbstractExpanable):
-            # Add all machine vertices of the population vertex to ones
-            # that need synapse expansion
-            gen_on_machine = False
-            for m_vertex in graph_mapper.get_machine_vertices(vertex):
-                vertex_slice = graph_mapper.get_slice(m_vertex)
-                if vertex.gen_on_machine(vertex_slice):
-                    placement = placements.get_placement_of_vertex(m_vertex)
-                    if isinstance(vertex, AbstractAcceptsIncomingSynapses):
-                        binary = synapse_bin
-                        gen_on_machine = True
-                    else:
-                        binary = delay_bin
-                    expander_cores.add_processor(
-                        binary, placement.x, placement.y, placement.p)
-            if gen_on_machine:
-                gen_on_machine_vertices.append(vertex)
-=======
     expander_cores, expanded_pop_vertices = _plan_expansion(
         app_graph, placements, synapse_bin, delay_bin, progress)
->>>>>>> 6cd54837
 
     # Launch the delay receivers
     expander_app_id = transceiver.app_id_tracker.get_new_id()
@@ -215,32 +186,13 @@
                 conn_holders):
             # Only do this if this synapse_info has been generated
             # on the machine using the expander
-<<<<<<< HEAD
-            connector = synapse_info.connector
-            dynamics = synapse_info.synapse_dynamics
-            connector_gen = isinstance(
-                connector, AbstractGenerateConnectorOnMachine) and \
-                connector.generate_on_machine(
-                    synapse_info.weights, synapse_info.raw_delays_in_ms)
-            synapse_gen = isinstance(
-                dynamics, AbstractGenerateOnMachine)
-            if connector_gen and synapse_gen:
-                machine_edges = graph_mapper.get_machine_edges(app_edge)
-=======
             if synapse_info.may_generate_on_machine():
                 machine_edges = app_edge.machine_edges
->>>>>>> 6cd54837
                 for machine_edge in machine_edges:
                     placement = placements.get_placement_of_vertex(
                         machine_edge.post_vertex)
                     conns = vertex.get_connections_from_machine(
-<<<<<<< HEAD
-                        transceiver, placement, machine_edge, graph_mapper,
+                        transceiver, placement, machine_edge,
                         ctl.routing_infos, synapse_info, use_extra_monitors)
-=======
-                        transceiver, placement, machine_edge,
-                        ctl.routing_infos, synapse_info, ctl.machine_time_step,
-                        use_extra_monitors)
->>>>>>> 6cd54837
                     for conn_holder in conn_holder_list:
                         conn_holder.add_connections(conns)