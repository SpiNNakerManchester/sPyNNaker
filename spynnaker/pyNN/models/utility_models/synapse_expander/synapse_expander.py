--- conflicted
+++ resolved
@@ -24,13 +24,6 @@
 from spynnaker.pyNN.exceptions import SpynnakerException
 from spynnaker.pyNN.models.neuron import AbstractPopulationVertex
 from spynnaker.pyNN.models.utility_models.delays import DelayExtensionVertex
-<<<<<<< HEAD
-from spynnaker.pyNN.models.neural_projections.connectors import (
-    AbstractGenerateConnectorOnMachine)
-from spynnaker.pyNN.models.neuron.synapse_dynamics import (
-    AbstractGenerateOnMachine)
-=======
->>>>>>> 6cd54837
 
 logger = logging.getLogger(__name__)
 
@@ -39,13 +32,8 @@
 
 
 def synapse_expander(
-<<<<<<< HEAD
-        app_graph, graph_mapper, placements, transceiver,
-        provenance_file_path, executable_finder):
-=======
         app_graph, placements, transceiver, provenance_file_path,
         executable_finder):
->>>>>>> 6cd54837
     """ Run the synapse expander.
 
     .. note::
@@ -58,16 +46,9 @@
     :param ~spinnman.transceiver.Transceiver transceiver:
         How to talk to the machine.
     :param str provenance_file_path: Where provenance data should be written.
-<<<<<<< HEAD
     :param ~spinn_utilities.executable_finder.ExecutableFinder \
             executable_finder:
         How to find the synapse expander binaries.
-=======
-    :param executable_finder:
-        How to find the synapse expander binaries.
-    :type executable_finder:
-        ~spinn_utilities.executable_finder.ExecutableFinder
->>>>>>> 6cd54837
     """
 
     synapse_bin = executable_finder.get_executable_path(SYNAPSE_EXPANDER)
@@ -175,16 +156,9 @@
 def _handle_failure(expander_cores, transceiver, provenance_file_path):
     """ Handle failure of the expander
 
-<<<<<<< HEAD
     :param ~.ExecutableTargets expander_cores:
-    :param ~.Transceiver txrx:
+    :param ~.Transceiver transceiver:
     :param str provenance_file_path:
-=======
-    :param expander_cores:
-    :param transceiver:
-    :param provenance_file_path:
-    :rtype: None
->>>>>>> 6cd54837
     """
     core_subsets = expander_cores.all_core_subsets
     error_cores = transceiver.get_cores_not_in_state(
@@ -197,13 +171,9 @@
 def _fill_in_connection_data(expanded_pop_vertices, placements, transceiver):
     """ Once expander has run, fill in the connection data
 
-<<<<<<< HEAD
     :param list(AbstractPopulationVertex) gen_on_machine_vertices:
     :param ~.Placements placements:
     :param ~.Transceiver transceiver:
-=======
-    :rtype: None
->>>>>>> 6cd54837
     """
     ctl = globals_variables.get_simulator()
     use_extra_monitors = False
