--- conflicted
+++ resolved
@@ -44,7 +44,6 @@
         self._indices_to_record = defaultdict(
             lambda: numpy.repeat(False, population.size))
 
-<<<<<<< HEAD
     def _record(self, variable, sampling_interval=None, to_file=None,
                 indexes=None):
         """ tells the vertex to record data
@@ -54,16 +53,6 @@
         :param sampling_interval: the interval to record them
         :param indexes: List of indexes to record or None for all
         :return:  None
-=======
-    def _record(self, variable, new_ids, sampling_interval, to_file):
-        """ Tells the vertex to record data
-
-        :param variable: the variable to record. Supported recordable\
-            variables are: 'gsyn_exc', 'gsyn_inh', 'v', 'spikes'
-        :param new_ids:  ids to record
-        :param sampling_interval: the interval to record them
-        :return: None
->>>>>>> c45feefa
         """
 
         get_simulator().verify_not_running()
@@ -110,18 +99,14 @@
         """
         self._population._vertex.set_recording("v")
 
-<<<<<<< HEAD
+    def _set_spikes_recording(self):
+        """ Sets the parameters etc that are used by the spike recording
     def _set_spikes_recording(self, sampling_interval, indexes=None):
         """ sets the parameters etc that are used by the spikes recording
-=======
-    def _set_spikes_recording(self):
-        """ Sets the parameters etc that are used by the spike recording
->>>>>>> c45feefa
 
         :return: None
         """
 
-<<<<<<< HEAD
     @staticmethod
     def pynn7_format(data, ids, sampling_interval, data2=None):
         n_machine_time_steps = len(data)
@@ -155,26 +140,14 @@
 
         :param variable: the variable name to read. supported variable names
             are :'gsyn_exc', 'gsyn_inh', 'v'
-=======
-    def _get_recorded_variable(self, variable):
-        """ Gets the recorded data from the vertex while doing safety checks
-
-        :param variable: the variable name to read. Supported variable names\
-            are: 'gsyn_exc', 'gsyn_inh', 'v', 'spikes'
->>>>>>> c45feefa
         :return: the data
         """
         timer = Timer()
         timer.start_timing()
+        data = None
         sim = get_simulator()
 
-<<<<<<< HEAD
         globals_variables.get_simulator().verify_not_running()
-=======
-        sim.verify_not_running()
-        if variable == "spikes":
-            data = self._get_spikes()
->>>>>>> c45feefa
 
         # check that we're in a state to get voltages
         if not isinstance(
@@ -185,47 +158,37 @@
 
         if not self._population._vertex.is_recording(variable):
             raise ConfigurationException(
-                "This population has not been set to record {}".format(
+                "This population has not been set to record {}"
+                .format(variable))
+
+        if not sim.has_ran:
+            logger.warning(
+                "The simulation has not yet run, therefore {} cannot"
+                " be retrieved, hence the list will be empty".format(
                     variable))
-
-        if not sim.has_ran:
-            logger.warning(
-                "The simulation has not yet run, therefore {} cannot "
-                "be retrieved, hence the list will be empty", variable)
             data = numpy.zeros((0, 3))
             indexes = []
             sampling_interval = self._population._vertex.\
                 get_neuron_sampling_interval(variable)
         elif sim.use_virtual_board:
             logger.warning(
-                "The simulation is using a virtual machine and so has not "
-                "truly ran, hence the list will be empty")
+                "The simulation is using a virtual machine and so has not"
+                " truly ran, hence the list will be empty")
             data = numpy.zeros((0, 3))
             indexes = []
             sampling_interval = self._population._vertex.\
                 get_neuron_sampling_interval(variable)
         else:
-<<<<<<< HEAD
             # assuming we got here, everything is ok, so we should go get the
             # data
             results = self._population._vertex.get_data(
-=======
-            # assuming we got here, everything is OK, so we should go get the
-            # voltages
-            data = self._population._vertex.get_data(
->>>>>>> c45feefa
                 variable, sim.no_machine_time_steps, sim.placements,
                 sim.graph_mapper, sim.buffer_manager, sim.machine_time_step)
             (data, indexes, sampling_interval) = results
 
-<<<<<<< HEAD
         get_simulator().add_extraction_timing(
             timer.take_sample())
         return (data, indexes, sampling_interval)
-=======
-        sim.add_extraction_timing(timer.take_sample())
-        return data
->>>>>>> c45feefa
 
     def _get_spikes(self):
         """ How to get spikes from a vertex
