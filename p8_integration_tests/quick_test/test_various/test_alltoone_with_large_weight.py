# Copyright (c) 2017-2019 The University of Manchester
#
# This program is free software: you can redistribute it and/or modify
# it under the terms of the GNU General Public License as published by
# the Free Software Foundation, either version 3 of the License, or
# (at your option) any later version.
#
# This program is distributed in the hope that it will be useful,
# but WITHOUT ANY WARRANTY; without even the implied warranty of
# MERCHANTABILITY or FITNESS FOR A PARTICULAR PURPOSE.  See the
# GNU General Public License for more details.
#
# You should have received a copy of the GNU General Public License
# along with this program.  If not, see <http://www.gnu.org/licenses/>.

<<<<<<< HEAD
from data_specification.enums import DataType
from p8_integration_tests.base_test_case import BaseTestCase
=======
from spinnaker_testbase import BaseTestCase
>>>>>>> 51a7f590
import spynnaker8 as sim


class AllToOneWithLargeWeightCase(BaseTestCase):

    def do_run(self):
        sources = 700
        destinations = 1
        weights = 50.0
        delays = 1

        sim.setup(timestep=1.0, min_delay=1.0, max_delay=144.0)

        p1 = sim.Population(sources, sim.IF_curr_exp, {}, label='pop1')
        p2 = sim.Population(destinations, sim.IF_curr_exp, {}, label='pop2')
        connector = sim.AllToAllConnector()
        projection = sim.Projection(p1, p2, connector,
                                    synapse_type=sim.StaticSynapse(
                                        weight=weights, delay=delays))
        sim.run(10)
        weight_list = projection.get(["weight"], "list")
        sim.end()

        weight_sum = sum(weight[2] for weight in weight_list)
        # 50.0 is not exactly representable so work out the actual value
        weight_used = 1 / (
            DataType.S1615.closest_representable_value_above(1 / weights))
        self.assertAlmostEqual(weight_sum, sources * weight_used)

    def test_run(self):
        self.runsafe(self.do_run)<|MERGE_RESOLUTION|>--- conflicted
+++ resolved
@@ -13,12 +13,8 @@
 # You should have received a copy of the GNU General Public License
 # along with this program.  If not, see <http://www.gnu.org/licenses/>.
 
-<<<<<<< HEAD
 from data_specification.enums import DataType
-from p8_integration_tests.base_test_case import BaseTestCase
-=======
 from spinnaker_testbase import BaseTestCase
->>>>>>> 51a7f590
 import spynnaker8 as sim
 
 
