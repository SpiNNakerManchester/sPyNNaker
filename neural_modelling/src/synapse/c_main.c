--- conflicted
+++ resolved
@@ -159,13 +159,9 @@
     log_debug("Initialise: started");
 
     // Get the address this core's DTCM data starts at from SRAM
-<<<<<<< HEAD
-    data_specification_metadata_t *ds_regions = data_specification_get_data_address();
-=======
    data_specification_metadata_t *ds_regions =
             data_specification_get_data_address();
 
->>>>>>> 3382d813
     // Read the header
     if (!data_specification_read_header(ds_regions)) {
         return false;
