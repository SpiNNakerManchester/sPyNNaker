#ifndef _COMPARTMENT_TYPE_PYRAMIDAL_MODEL_H_
#define _COMPARTMENT_TYPE_PYRAMIDAL_MODEL_H_

#include "compartment_type.h"
#include <round.h>
#include <common/rate_generator.h>

// Converts a rate to an input
static inline input_t convert_rate_to_input(uint32_t rate) {

	union {
        uint32_t input_type;
        s1615 output_type;
    } converter;

    converter.input_type = (rate);

    return converter.output_type;
}

static inline REAL compute_input_rate(uint32_t rate) {

<<<<<<< HEAD
    REAL r = convert_rate_to_input(rate);
     
    if (r > 2.0k)
        r = 2.0k;
    else if (r < 0.0k)
        r = 0.0k;

    return r;
=======
    return out_rate(convert_rate_to_input(rate));
>>>>>>> 92d32cba
}

static inline REAL get_input_current(REAL input, REAL weight) {

    return MULT_ROUND_STOCHASTIC_ACCUM(input, weight);
}

#endif //_COMPARTMENT_TYPE_PYRAMIDAL_MODEL_H_<|MERGE_RESOLUTION|>--- conflicted
+++ resolved
@@ -20,18 +20,7 @@
 
 static inline REAL compute_input_rate(uint32_t rate) {
 
-<<<<<<< HEAD
-    REAL r = convert_rate_to_input(rate);
-     
-    if (r > 2.0k)
-        r = 2.0k;
-    else if (r < 0.0k)
-        r = 0.0k;
-
-    return r;
-=======
     return out_rate(convert_rate_to_input(rate));
->>>>>>> 92d32cba
 }
 
 static inline REAL get_input_current(REAL input, REAL weight) {
