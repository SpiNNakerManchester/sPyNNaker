--- conflicted
+++ resolved
@@ -45,8 +45,7 @@
 typedef struct spike_source_t {
     uint32_t start_ticks;
     uint32_t end_ticks;
-    uint32_t next_ticks;
-    uint32_t is_fast_source;
+    bool is_fast_source;
 
     UFRACT exp_minus_lambda;
     REAL sqrt_lambda;
@@ -63,7 +62,7 @@
 
 //! spike source array region IDs in human readable form
 typedef enum region {
-    SYSTEM, POISSON_PARAMS, RATES,
+    SYSTEM, POISSON_PARAMS,
     SPIKE_HISTORY_REGION,
     PROVENANCE_REGION,
     PROFILER_REGION
@@ -84,12 +83,7 @@
 //! Parameters of the SpikeSourcePoisson
 typedef struct global_parameters {
     //! True if there is a key to transmit, False otherwise
-<<<<<<< HEAD
-    uint32_t has_key;
-
-=======
     bool has_key;
->>>>>>> 43cd228e
     //! The base key to send with (neuron ID to be added to it), or 0 if no key
     uint32_t key;
     //! The mask to work out the neuron ID when setting the rate
@@ -122,20 +116,8 @@
     spike_source_t poissons[];
 };
 
-//! global variable which contains all the data for neuron current rates
+//! global variable which contains all the data for neurons
 static spike_source_t *poisson_parameters = NULL;
-
-//! global variable which contains all the data for neuron future rates
-static spike_source_t **future_parameters = NULL;
-
-//! global variable which indicates which parameters are next
-static uint32_t *next_parameters_index = NULL;
-
-//! global variable that indicates that a rate has been changed manually
-static bool *rate_changed = NULL;
-
-//! The number of clock ticks between sending each spike
-static uint32_t time_between_spikes;
 
 //! The expected current clock tick of timer_1
 static uint32_t expected_time;
@@ -221,45 +203,6 @@
             mars_kiss64_seed, params.spike_source_seed, exp_minus_lambda);
 }
 
-<<<<<<< HEAD
-void print_spike_source(index_t s) {
-    log_info("atom %d", s);
-    log_info("scaled_start = %u", poisson_parameters[s].start_ticks);
-    log_info("scaled end = %u", poisson_parameters[s].end_ticks);
-    log_info("scaled next = %u", poisson_parameters[s].next_ticks);
-    log_info("is_fast_source = %d", poisson_parameters[s].is_fast_source);
-    log_info(
-        "exp_minus_lamda = %k",
-        (REAL)(poisson_parameters[s].exp_minus_lambda));
-    log_info("isi_val = %k", poisson_parameters[s].mean_isi_ticks);
-    log_info(
-        "time_to_spike = %k", poisson_parameters[s].time_to_spike_ticks);
-}
-
-void print_spike_sources(){
-    for (index_t s = 0; s < global_parameters.n_spike_sources; s++) {
-        print_spike_source(s);
-    }
-}
-
-void set_spike_source_rate(uint32_t id, REAL rate) {
-    if ((id >= global_parameters.first_source_id) &&
-            ((id - global_parameters.first_source_id) <
-             global_parameters.n_spike_sources)) {
-        rate_changed[id] = true;
-        uint32_t sub_id = id - global_parameters.first_source_id;
-        log_debug("Setting rate of %u (%u) to %kHz", id, sub_id, rate);
-        if (rate > global_parameters.slow_rate_per_tick_cutoff) {
-            poisson_parameters[sub_id].is_fast_source = true;
-            REAL rate_per_tick = rate * global_parameters.seconds_per_tick;
-            poisson_parameters[sub_id].exp_minus_lambda =
-                (UFRACT) EXP(-rate_per_tick);
-        } else {
-            poisson_parameters[sub_id].is_fast_source = false;
-            poisson_parameters[sub_id].mean_isi_ticks =
-                rate * global_parameters.ticks_per_second;
-        }
-=======
 //! \brief Determines how many spikes to transmit this timer tick, for a faster source
 //!        (where lambda is large enough that a Gaussian can be used instead of a Poisson)
 //! \param[in] sqrt_lambda Square root of the amount of spikes expected to be produced
@@ -288,7 +231,6 @@
         log_info("sqrt_lambda = %k", p->sqrt_lambda);
         log_info("isi_val = %k", p->mean_isi_ticks);
         log_info("time_to_spike = %k", p->time_to_spike_ticks);
->>>>>>> 43cd228e
     }
 #endif
 }
@@ -326,59 +268,16 @@
     return true;
 }
 
-<<<<<<< HEAD
-static void read_next_rates(uint32_t index) {
-    log_debug(
-        "Reading next data for source %d at time %d of %d bytes from 0x%08x",
-        index, time, sizeof(spike_source_t),
-        &future_parameters[index][next_parameters_index[index]]);
-    if (next_parameters_index[index] > 0 && rate_changed[index]) {
-        spin1_memcpy(
-            &future_parameters[index][next_parameters_index[index] - 1],
-            &poisson_parameters[index], sizeof(spike_source_t));
-    }
-    rate_changed[index] = false;
-    spin1_memcpy(&poisson_parameters[index],
-        &future_parameters[index][next_parameters_index[index]],
-        sizeof(spike_source_t));
-    next_parameters_index[index] += 1;
-    if (!poisson_parameters[index].is_fast_source) {
-        poisson_parameters[index].time_to_spike_ticks =
-            slow_spike_source_get_time_to_spike(
-                poisson_parameters[index].mean_isi_ticks);
-    }
-    // print_spike_source(index);
-}
-
-//! \brief method for reading the rates of the Poisson
-//! \param[in] address the absolute SDRAM memory address to which the
-//!            rate region starts.
-//! \return a boolean which is True if the rates were read successfully or
-//!         False otherwise
-static bool read_rates(address_t address) {
-    log_info("Reading rates from 0x%08x", address);
-
-=======
 //! \brief method for reading the parameters stored in Poisson parameter region
 //! \param[in] address the absolute SDRAM memory address to which the
 //!            Poisson parameter region starts.
 //! \return a boolean which is True if the parameters were read successfully or
 //!         False otherwise
 static bool read_poisson_parameters(struct config *config) {
->>>>>>> 43cd228e
     // Allocate DTCM for array of spike sources and copy block of data
     if (params.n_spike_sources > 0) {
         // the first time around, the array is set to NULL, afterwards,
         // assuming all goes well, there's an address here.
-<<<<<<< HEAD
-        if (poisson_parameters == NULL){
-            poisson_parameters = (spike_source_t*) spin1_malloc(
-                global_parameters.n_spike_sources * sizeof(spike_source_t));
-        }
-
-        // if failed to allocate memory, report and fail.
-=======
->>>>>>> 43cd228e
         if (poisson_parameters == NULL) {
             poisson_parameters =
                     spin1_malloc(params.n_spike_sources * sizeof(spike_source_t));
@@ -389,59 +288,9 @@
             }
         }
 
-<<<<<<< HEAD
-        if (next_parameters_index == NULL) {
-            next_parameters_index = (uint32_t *) spin1_malloc(
-                global_parameters.n_spike_sources * sizeof(uint32_t));
-            if (next_parameters_index == NULL) {
-                log_error("Failed to allocate next_parameters_index");
-                return false;
-            }
-        }
-
-        if (rate_changed == NULL) {
-            rate_changed = (bool *) spin1_malloc(
-                global_parameters.n_spike_sources * sizeof(bool));
-            if (rate_changed == NULL) {
-                log_error("Failed to allocate rate_changed");
-                return false;
-            }
-        }
-
-        if (future_parameters == NULL) {
-            future_parameters = (spike_source_t**) spin1_malloc(
-                global_parameters.n_spike_sources * sizeof(spike_source_t *));
-            if (future_parameters == NULL) {
-                log_error("Failed to allocate future_parameters");
-                return false;
-            }
-        }
-
-        // For each neuron read the number of entries and then store the
-        // pointer to the list of parameters
-        uint32_t pos = 0;
-        for (uint32_t i = 0; i < global_parameters.n_spike_sources; i++) {
-            uint32_t n_items = address[pos++];
-            log_info("%d Parameters for %d start at %d", n_items, i, pos);
-            future_parameters[i] = (spike_source_t *) &address[pos];
-            pos += (sizeof(spike_source_t) >> 2) * n_items;
-
-            // Skip over the rates until the current time step
-            rate_changed[i] = false;
-            next_parameters_index[i] = 0;
-            while (future_parameters[next_parameters_index[i]]->next_ticks
-                    < time) {
-                next_parameters_index[i] += 1;
-            }
-
-            // Deal with the current rates
-            read_next_rates(i);
-        }
-=======
         // store spike source data into DTCM
         spin1_memcpy(poisson_parameters, config->poissons,
                 params.n_spike_sources * sizeof(spike_source_t));
->>>>>>> 43cd228e
     }
     log_info("read_poisson_parameters: completed successfully");
     return true;
@@ -501,13 +350,11 @@
         return false;
     }
 
-    if (!read_rates(
-            data_specification_get_region(RATES, ds_regions))) {
+    if (!read_poisson_parameters(
+            data_specification_get_region(POISSON_PARAMS, ds_regions))) {
         return false;
     }
 
-<<<<<<< HEAD
-=======
     // Loop through slow spike sources and initialise 1st time to spike
     for (index_t s = 0; s < params.n_spike_sources; s++) {
         spike_source_t *p = &poisson_parameters[s];
@@ -517,7 +364,6 @@
         }
     }
 
->>>>>>> 43cd228e
     // print spike sources for debug purposes
     print_spike_sources();
 
@@ -543,21 +389,9 @@
     data_specification_metadata_t *ds_regions =
             data_specification_get_data_address();
 
-<<<<<<< HEAD
-//    if (!read_poisson_parameters(
-//            data_specification_get_region(POISSON_PARAMS, ds_regions))){
-//        log_error("failed to reread the Poisson parameters from SDRAM");
-//        rt_error(RTE_SWERR);
-//    }
-
-    if (!read_rates(
-            data_specification_get_region(RATES, ds_regions))){
-        log_error("failed to reread the Poisson rates from SDRAM");
-=======
     if (!read_poisson_parameters(
             data_specification_get_region(POISSON_PARAMS, ds_regions))) {
         log_error("failed to reread the Poisson parameters from SDRAM");
->>>>>>> 43cd228e
         rt_error(RTE_SWERR);
     }
 
@@ -806,30 +640,20 @@
         } else {
             process_slow_source(s_id, spike_source, timer_count);
         }
-
-        if ((time + 1) >= spike_source->next_ticks) {
-            read_next_rates(s);
-        }
     }
 
     profiler_write_entry_disable_irq_fiq(PROFILER_EXIT | PROFILER_TIMER);
 
     // Record output spikes if required
     if (recording_flags > 0) {
-<<<<<<< HEAD
-        _record_spikes(time);
-=======
         record_spikes(time);
     }
 
     if (recording_flags > 0) {
->>>>>>> 43cd228e
         recording_do_timestep_update(time);
     }
 }
 
-<<<<<<< HEAD
-=======
 //! \brief set the spike source rate as required
 //! \param[in] id, the ID of the source to be updated
 //! \param[in] rate, the REAL-valued rate in Hz, to be multiplied
@@ -867,7 +691,6 @@
                 slow_spike_source_get_time_to_spike(spike_source->mean_isi_ticks);
     }
 }
->>>>>>> 43cd228e
 
 //! multicast callback used to set rate when injected in a live example
 static void multicast_packet_callback(uint key, uint payload) {
