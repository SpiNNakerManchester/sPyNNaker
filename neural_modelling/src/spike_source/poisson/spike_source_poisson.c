/*! \file
 *
 *  \brief This file contains the main functions for a poisson spike generator.
 *
 *
 */

#include <common/maths-util.h>

#include <data_specification.h>
#include <recording.h>
#include <debug.h>
#include <random.h>
#include <simulation.h>
#include <spin1_api.h>
#include <bit_field.h>

// Declare spin1_wfi
extern void spin1_wfi(void);

// Spin1 API ticks - to know when the timer wraps
extern uint ticks;

//! data structure for poisson sources
typedef struct spike_source_t {
    uint32_t start_ticks;
    uint32_t end_ticks;
    bool is_fast_source;

    UFRACT exp_minus_lambda;
    REAL mean_isi_ticks;
    REAL time_to_spike_ticks;
} spike_source_t;

//! \brief data structure for recording spikes
typedef struct timed_out_spikes {
    uint32_t time;
    uint32_t n_buffers;
    uint32_t out_spikes[];
} timed_out_spikes;

//! spike source array region IDs in human readable form
enum region {
    SYSTEM,
    POISSON_PARAMS,
    SPIKE_HISTORY_REGION,
    PROVENANCE_REGION
};

#define NUMBER_OF_REGIONS_TO_RECORD 1
#define BYTE_TO_WORD_CONVERTER 4

enum callback_priorities {
    MULTICAST = -1,
    SDP = 0,
    DMA = 1,
    TIMER = 2
};

//! Parameters of the SpikeSourcePoisson
typedef struct global_parameters_t {
    //! True if there is a key to transmit, False otherwise
    bool has_key;
    //! The base key to send with (neuron ID to be added to it), or 0 if no key
    uint32_t key;
    //! The mask to work out the neuron ID when setting the rate
    uint32_t set_rate_neuron_id_mask;
    //! The offset of the timer ticks to desynchronize sources
    uint32_t timer_offset;
    //! The expected time to wait between spikes
    uint32_t time_between_spikes;
    //! The time between ticks in seconds for setting the rate
    UFRACT seconds_per_tick;
    //! The number of ticks per second for setting the rate
    REAL ticks_per_second;
    //! The border rate between slow and fast sources
    REAL slow_rate_per_tick_cutoff;
    //! The ID of the first source relative to the population as a whole
    uint32_t first_source_id;
    //! The number of sources in this sub-population
    uint32_t n_spike_sources;
    //! The seed for the Poisson generation process
    mars_kiss64_seed_t spike_source_seed;
} global_parameters_t;

typedef struct sdram_globals_t {
    global_parameters_t globals;
    spike_source_t spike_sources[];
} sdram_globals_t;

//! The global parameters for the sub-population
static global_parameters_t globals;

//! global variable which contains all the data for neurons
static spike_source_t *poisson_params = NULL;

//! The expected current clock tick of timer_1
static uint32_t expected_time;

//! keeps track of which types of recording should be done to this model.
static uint32_t recording_flags = 0;

//! the time interval parameter TODO this variable could be removed and use the
//! timer tick callback timer value.
static uint32_t time;

//! the number of timer ticks that this model should run for before exiting.
static uint32_t simulation_ticks = 0;

//! the int that represents the bool for if the run is infinite or not.
static uint32_t infinite_run;

//! The recorded spikes
static timed_out_spikes *spikes = NULL;

//! The number of recording spike buffers that have been allocated
static uint32_t n_spike_buffers_allocated;

//! The number of words needed for 1 bit per source
static uint32_t n_spike_buffer_words;

//! The size of each spike buffer in bytes
static uint32_t spike_buffer_size;

//! True if DMA recording is currently in progress
static bool recording_in_progress = false;

//! The timer period
static uint32_t timer_period;

//! \brief Helper that makes getting a region easier
static inline void *get_region(enum region region_id) {
    address_t address = data_specification_get_data_address();

    return data_specification_get_region(region_id, address);
}

//! \brief ??????????????
//! \param[in] n ?????????????????
//! \return bit field of the ???????????????
static inline bit_field_t _out_spikes(uint32_t n) {
    return &spikes->out_spikes[n * n_spike_buffer_words];
}

//! \brief ??????????????
//! \return None
static inline void _reset_spikes(void) {
    spikes->n_buffers = 0;
    for (uint32_t n = n_spike_buffers_allocated; n > 0; n--) {
        clear_bit_field(_out_spikes(n - 1), n_spike_buffer_words);
    }
}

//! \brief deduces the time in timer ticks until the next spike is to occur
//!        given the mean inter-spike interval
//! \param[in] mean_inter_spike_interval_in_ticks The mean number of ticks
//!            before a spike is expected to occur in a slow process.
//! \return a real which represents time in timer ticks until the next spike is
//!         to occur
static inline REAL get_slow_time_to_spike(
        REAL mean_inter_spike_interval_in_ticks) {
    return exponential_dist_variate(
            mars_kiss64_seed, globals.spike_source_seed)
        * mean_inter_spike_interval_in_ticks;
}

//! \brief Determines how many spikes to transmit this timer tick.
//! \param[in] exp_minus_lambda The amount of spikes expected to be produced
//!            this timer interval (timer tick in real time)
//! \return a uint32_t which represents the number of spikes to transmit
//!         this timer tick
static inline uint32_t get_fast_num_spikes(
        UFRACT exp_minus_lambda) {
    if (bitsulr(exp_minus_lambda) == bitsulr(UFRACT_CONST(0.0))) {
        return 0;
    }

    return poisson_dist_variate_exp_minus_lambda(
            mars_kiss64_seed, globals.spike_source_seed, exp_minus_lambda);
}

static void print_spike_sources(void) {
#ifdef PRINT_SPIKE_SOURCES
    for (index_t s = 0; s < globals.n_spike_sources; s++) {
        log_info("atom %d", s);
        log_info("scaled_start = %u", poisson_params[s].start_ticks);
        log_info("scaled end = %u", poisson_params[s].end_ticks);
        log_info("is_fast_source = %d", poisson_params[s].is_fast_source);
        log_info("exp_minus_lamda = %k",
                (REAL) (poisson_params[s].exp_minus_lambda));
        log_info("isi_val = %k", poisson_params[s].mean_isi_ticks);
        log_info("time_to_spike = %k",
                poisson_params[s].time_to_spike_ticks);
    }
#endif // PRINT_SPIKE_SOURCES
}

//! \brief entry method for reading the global parameters stored in Poisson
//!        parameter region
//! \param[in] address the absolute SDRAm memory address to which the
//!            Poisson parameter region starts.
//! \return a boolean which is True if the parameters were read successfully or
//!         False otherwise
static bool read_global_parameters(sdram_globals_t *address) {
    log_info("read_global_parameters: starting");

    spin1_memcpy(&globals, &address->globals, sizeof(global_parameters_t));

    log_info("\tkey = %08x, set rate mask = %08x, timer offset = %u",
            globals.key, globals.set_rate_neuron_id_mask,
            globals.timer_offset);
    log_info("\tseed = %u %u %u %u",
            globals.spike_source_seed[0], globals.spike_source_seed[1],
            globals.spike_source_seed[2], globals.spike_source_seed[3]);

    validate_mars_kiss64_seed(globals.spike_source_seed);

    log_info("\tspike sources = %u, starting at %u",
            globals.n_spike_sources, globals.first_source_id);
    log_info("seconds_per_tick = %k\n", (REAL) globals.seconds_per_tick);
    log_info("ticks_per_second = %k\n", globals.ticks_per_second);
    log_info("slow_rate_per_tick_cutoff = %k\n",
            globals.slow_rate_per_tick_cutoff);

    log_info("read_global_parameters: completed successfully");
    return true;
}

//! \brief method for reading the parameters stored in Poisson parameter region
//! \param[in] sdram_globals the absolute SDRAM memory address to which the
//!            Poisson parameter region starts.
//! \return a boolean which is True if the parameters were read successfully or
//!         False otherwise
static bool read_poisson_parameters(sdram_globals_t *sdram_globals) {
    // Allocate DTCM for array of spike sources and copy block of data
    if (globals.n_spike_sources > 0) {
        // the first time around, the array is set to NULL, afterwards,
        // assuming all goes well, there's an address here.
        if (poisson_params == NULL) {
            poisson_params = spin1_malloc(
                    globals.n_spike_sources * sizeof(spike_source_t));
            // if failed to alloc memory, report and fail.
            if (poisson_params == NULL) {
                log_error("Failed to allocate poisson_params");
                return false;
            }
        }

        // store spike source data into DTCM
        spin1_memcpy(poisson_params, &sdram_globals->spike_sources,
                globals.n_spike_sources * sizeof(spike_source_t));
    }
    log_info("read_poisson_parameters: completed successfully");
    return true;
}

//! \brief Initialises the recording parts of the model
//! \return True if recording initialisation is successful, false otherwise
<<<<<<< HEAD
static bool initialise_recording(void) {
    // Get the system region
    address_t recording_region = get_region(SPIKE_HISTORY_REGION);
=======
static bool initialise_recording(){

    // Get the address this core's DTCM data starts at from SRAM
    data_specification_metadata_t *ds_regions =
            data_specification_get_data_address();

    // Get the system region
    address_t recording_region = data_specification_get_region(
            SPIKE_HISTORY_REGION, ds_regions);
>>>>>>> 4f550270

    bool success = recording_initialize(recording_region, &recording_flags);
    log_info("Recording flags = 0x%08x", recording_flags);

    return success;
}

//! Initialises the model by reading in the regions and checking recording
//! data.
//! \param[out] timer_period a pointer for the memory address where the timer
//!            period should be stored during the function.
//! \param[out] update_sdp_port The SDP port on which to listen for rate
//!             updates
//! \return boolean of True if it successfully read all the regions and set up
//!         all its internal data structures. Otherwise returns False
static bool initialize(void) {
    log_info("Initialise: started");

    // Get the address this core's DTCM data starts at from SRAM
    data_specification_metadata_t *ds_regions =
            data_specification_get_data_address();

    // Read the header
    if (!data_specification_read_header(ds_regions)) {
        return false;
    }

    // Get the timing details and set up the simulation interface
    if (!simulation_initialise(
<<<<<<< HEAD
            get_region(SYSTEM), APPLICATION_NAME_HASH,
            &timer_period, &simulation_ticks, &infinite_run, SDP, DMA)) {
        return false;
    }
    simulation_set_provenance_data_address(get_region(PROVENANCE_REGION));
=======
            data_specification_get_region(SYSTEM, ds_regions),
            APPLICATION_NAME_HASH, &timer_period, &simulation_ticks,
            &infinite_run, &time, SDP, DMA)) {
        return false;
    }
    simulation_set_provenance_data_address(
            data_specification_get_region(PROVENANCE_REGION, ds_regions));
>>>>>>> 4f550270

    // setup recording region
    if (!initialise_recording()) {
        return false;
    }

    // Setup regions that specify spike source array data
<<<<<<< HEAD
    if (!read_global_parameters(get_region(POISSON_PARAMS))) {
        return false;
    }

    if (!read_poisson_parameters(get_region(POISSON_PARAMS))) {
=======
    if (!read_global_parameters(
            data_specification_get_region(POISSON_PARAMS, ds_regions))) {
        return false;
    }

    if (!read_poisson_parameters(
            data_specification_get_region(POISSON_PARAMS, ds_regions))) {
>>>>>>> 4f550270
        return false;
    }

    // Loop through slow spike sources and initialise 1st time to spike
    for (index_t s = 0; s < globals.n_spike_sources; s++) {
        if (!poisson_params[s].is_fast_source) {
            poisson_params[s].time_to_spike_ticks =
                    get_slow_time_to_spike(poisson_params[s].mean_isi_ticks);
        }
    }

    // print spike sources for debug purposes
    print_spike_sources();

    // Set up recording buffer
    n_spike_buffers_allocated = 0;
    n_spike_buffer_words = get_bit_field_size(globals.n_spike_sources);
    spike_buffer_size = n_spike_buffer_words * sizeof(uint32_t);

    log_info("Initialise: completed successfully");
    return true;
}

//! \brief runs any functions needed at resume time.
//! \return None
static void resume_callback(void) {
    recording_reset();

<<<<<<< HEAD
    if (!read_poisson_parameters(get_region(POISSON_PARAMS))) {
=======
    data_specification_metadata_t *ds_regions =
            data_specification_get_data_address();

    if (!read_poisson_parameters(
            data_specification_get_region(POISSON_PARAMS, ds_regions))){
>>>>>>> 4f550270
        log_error("failed to reread the Poisson parameters from SDRAM");
        rt_error(RTE_SWERR);
    }

    // Loop through slow spike sources and initialise 1st time to spike
    for (index_t s = 0; s < globals.n_spike_sources; s++) {
        if (!poisson_params[s].is_fast_source &&
                poisson_params[s].time_to_spike_ticks == 0) {
            poisson_params[s].time_to_spike_ticks =
                    get_slow_time_to_spike(poisson_params[s].mean_isi_ticks);
        }
    }

    log_info("Successfully resumed Poisson spike source at time: %u", time);

    // print spike sources for debug purposes
    print_spike_sources();
}

//! \brief stores the Poisson parameters back into SDRAM for reading by the
//! host when needed
//! \return None
static bool store_poisson_parameters(void) {
    log_info("stored_parameters: starting");

    // Get the address this core's DTCM data starts at from SRAM
<<<<<<< HEAD
    sdram_globals_t *sdram_globals = get_region(POISSON_PARAMS);

    // Copy the globals back to SDRAM
    spin1_memcpy(&sdram_globals->globals, &globals,
            sizeof(global_parameters_t));

    // store spike source parameters into array into SDRAM for reading by
    // the host
    if (globals.n_spike_sources > 0) {
        spin1_memcpy(&sdram_globals->spike_sources, poisson_params,
                globals.n_spike_sources * sizeof(spike_source_t));
=======
    data_specification_metadata_t *ds_regions =
            data_specification_get_data_address();
    address_t param_store =
            data_specification_get_region(POISSON_PARAMS, ds_regions);

    // Copy the global_parameters back to SDRAM
    spin1_memcpy(param_store, &global_parameters, sizeof(global_parameters));

    // store spike source parameters into array into SDRAM for reading by
    // the host
    if (global_parameters.n_spike_sources > 0) {
        uint32_t spikes_offset =
                sizeof(global_parameters) / BYTE_TO_WORD_CONVERTER;
        spin1_memcpy(
                &param_store[spikes_offset], poisson_parameters,
                global_parameters.n_spike_sources * sizeof(spike_source_t));
>>>>>>> 4f550270
    }

    log_info("stored_parameters : completed successfully");
    return true;
}

//! \brief handles spreading of Poisson spikes for even packet reception at
//! destination
//! \param[in] spike_key: the key to transmit
//! \return None
static void _send_spike(uint spike_key, uint timer_count) {
    // Wait until the expected time to send
    while ((ticks == timer_count) && (tc[T1_COUNT] > expected_time)) {
        // Do Nothing
    }
    expected_time -= globals.time_between_spikes;

    // Send the spike
    log_debug("Sending spike packet %x at %d\n", spike_key, time);
    while (!spin1_send_mc_packet(spike_key, 0, NO_PAYLOAD)) {
        spin1_delay_us(1);
    }
}

//! \brief expand the space for storing spikes
//! \param[in] n_spikes: the number of times a neuron has spiked
//!
static void _expand_spike_buffer(uint32_t n_spikes) {
    uint32_t new_size = 8 + (n_spikes * spike_buffer_size);

    timed_out_spikes *new_spikes = spin1_malloc(new_size);
    if (new_spikes == NULL) {
        log_error("Cannot reallocate spike buffer");
        rt_error(RTE_SWERR);
    }

    uint32_t *data = (uint32_t *) new_spikes;
    for (uint32_t n = new_size >> 2; n > 0; n--) {
        data[n - 1] = 0;
    }

    if (spikes != NULL) {
        uint32_t old_size =
                8 + (n_spike_buffers_allocated * spike_buffer_size);

        spin1_memcpy(new_spikes, spikes, old_size);
        sark_free(spikes);
    }

    spikes = new_spikes;
    n_spike_buffers_allocated = n_spikes;
}

//! \brief records spikes as needed
//! \param[in] neuron_id: the neurons to store spikes from
//! \param[in] n_spikes: the number of times this neuron has spiked
//!
static inline void _mark_spike(uint32_t neuron_id, uint32_t n_spikes) {
    if (recording_flags > 0) {
        if (n_spike_buffers_allocated < n_spikes) {
            _expand_spike_buffer(n_spikes);
        }
        if (spikes->n_buffers < n_spikes) {
            spikes->n_buffers = n_spikes;
        }
        for (uint32_t n = n_spikes; n > 0; n--) {
            bit_field_set(_out_spikes(n - 1), neuron_id);
        }
    }
}

static void recording_complete_callback(void) {
    recording_in_progress = false;
}

//! \brief writing spikes to SDRAM
//! \param[in] time: the time to which these spikes are being recorded
static inline void _record_spikes(uint32_t timestamp) {
    while (recording_in_progress) {
        spin1_wfi();
    }
    if ((spikes != NULL) && (spikes->n_buffers > 0)) {
        recording_in_progress = true;
        spikes->time = timestamp;
        recording_record_and_notify(
                0, spikes, 8 + (spikes->n_buffers * spike_buffer_size),
                recording_complete_callback);
        _reset_spikes();
    }
}

static inline void handle_fast_source(
        spike_source_t *spike_source, index_t s, uint timer_count) {
    if (time < spike_source->start_ticks || time >= spike_source->end_ticks) {
        return;
    }

    // Get number of spikes to send this tick
    uint32_t num_spikes = get_fast_num_spikes(spike_source->exp_minus_lambda);
    log_debug("Generating %d spikes", num_spikes);

    // If there are any
    if (num_spikes > 0) {
        // Write spike to out spikes
        _mark_spike(s, num_spikes);

        // only send spike to fabric if a key has been given
        if (globals.has_key) {
            const uint32_t spike_key = globals.key | s;
            for (uint32_t index = 0; index < num_spikes; index++) {
                _send_spike(spike_key, timer_count);
            }
        }
    }
}

static inline void handle_slow_source(
        spike_source_t *spike_source, index_t s, uint timer_count) {
    if ((time < spike_source->start_ticks)
            || (time >= spike_source->end_ticks)
            || (spike_source->mean_isi_ticks == 0)) {
        return;
    }
    // If this spike source should spike now
    if (REAL_COMPARE(spike_source->time_to_spike_ticks, <=, REAL_CONST(0.0))) {
        // Write spike to out spikes
        _mark_spike(s, 1);

        // if no key has been given, do not send spike to fabric.
        if (globals.has_key) {
            // Send packet
            _send_spike(globals.key | s, timer_count);
        }

        // Update time to spike
        spike_source->time_to_spike_ticks +=
                get_slow_time_to_spike(spike_source->mean_isi_ticks);
    }

    // Subtract tick
    spike_source->time_to_spike_ticks -= REAL_CONST(1.0);
}

//! \brief Timer interrupt callback
//! \param[in] timer_count the number of times this call back has been
//!            executed since start of simulation
//! \param[in] unused for consistency sake of the API always returning two
//!            parameters, this parameter has no semantics currently and thus
//!            is set to 0
//! \return None
static void timer_callback(uint timer_count, uint unused) {
    use(unused);
    time++;

    log_debug("Timer tick %u", time);

    // If a fixed number of simulation ticks are specified and these have passed
    if (infinite_run != TRUE && time >= simulation_ticks) {
        // go into pause and resume state to avoid another tick
        simulation_handle_pause_resume(resume_callback);

        // rewrite poisson params to SDRAM for reading out if needed
        if (!store_poisson_parameters()) {
            log_error("Failed to write poisson parameters to SDRAM");
            rt_error(RTE_SWERR);
        }

        // Finalise any recordings that are in progress, writing back the final
        // amounts of samples recorded to SDRAM
        if (recording_flags > 0) {
            recording_finalise();
        }

        // Subtract 1 from the time so this tick gets done again on the next
        // run
        time -= 1;
        simulation_ready_to_read();
        return;
    }

    // Set the next expected time to wait for between spike sending
    expected_time = sv->cpu_clk * timer_period;

    // Loop through spike sources
    for (index_t s = 0; s < globals.n_spike_sources; s++) {
        // If this spike source is active this tick
        spike_source_t *spike_source = &poisson_params[s];

        if (spike_source->is_fast_source) {
            // handle fast spike sources
            handle_fast_source(spike_source, s, timer_count);
        } else {
            // handle slow sources
            handle_slow_source(spike_source, s, timer_count);
        }
    }

    // Record output spikes if required
    if (recording_flags > 0) {
        _record_spikes(time);
    }

    if (recording_flags > 0) {
        recording_do_timestep_update(time);
    }
}

static void set_spike_source_rate(uint32_t id, REAL rate) {
    if (id < globals.first_source_id) {
        return;
    }
    uint32_t i = id - globals.first_source_id;
    if (i >= globals.n_spike_sources) {
        return;
    }

    log_debug("Setting rate of %u (%u) to %kHz", id, i, rate);
    REAL rate_per_tick = rate * globals.seconds_per_tick;
    if (rate > globals.slow_rate_per_tick_cutoff) {
        poisson_params[i].is_fast_source = true;
        poisson_params[i].exp_minus_lambda = (UFRACT) EXP(-rate_per_tick);
    } else {
        poisson_params[i].is_fast_source = false;
        poisson_params[i].mean_isi_ticks = rate * globals.ticks_per_second;
    }
}

typedef struct spike_source_poisson_sdp_pkt_t {
    uint32_t n_items;
    struct {
        uint32_t id;
        REAL rate;
    } data[];
} spike_source_poisson_sdp_pkt_t;

static void sdp_packet_callback(uint mailbox, uint port) {
    use(port);
    sdp_msg_t *msg = (sdp_msg_t *) mailbox;
    spike_source_poisson_sdp_pkt_t *payload =
            (spike_source_poisson_sdp_pkt_t *) &msg->cmd_rc;

    uint32_t n_items = payload->n_items;
    for (uint32_t item = 0; item < n_items; item++) {
        set_spike_source_rate(payload->data[item].id,
                kbits(payload->data[item].rate));
    }
    spin1_msg_free(msg);
}

static void multicast_packet_callback(uint key, uint payload) {
    uint32_t id = key & globals.set_rate_neuron_id_mask;
    REAL rate = kbits(payload);
    set_spike_source_rate(id, rate);
}

//! The entry point for this model
void c_main(void) {
    // Load DTCM data
    if (!initialize()) {
        log_error("Error in initialisation - exiting!");
        rt_error(RTE_SWERR);
    }

    // Start the time at "-1" so that the first tick will be 0
    time = UINT32_MAX;

    // Set timer tick (in microseconds)
    spin1_set_timer_tick_and_phase(timer_period, globals.timer_offset);

    // Register callback
    spin1_callback_on(TIMER_TICK, timer_callback, TIMER);
    spin1_callback_on(
            MCPL_PACKET_RECEIVED, multicast_packet_callback, MULTICAST);

    simulation_run();
}<|MERGE_RESOLUTION|>--- conflicted
+++ resolved
@@ -43,12 +43,9 @@
 enum region {
     SYSTEM,
     POISSON_PARAMS,
-    SPIKE_HISTORY_REGION,
-    PROVENANCE_REGION
+    SPIKE_HISTORY,
+    PROVENANCE
 };
-
-#define NUMBER_OF_REGIONS_TO_RECORD 1
-#define BYTE_TO_WORD_CONVERTER 4
 
 enum callback_priorities {
     MULTICAST = -1,
@@ -256,21 +253,10 @@
 
 //! \brief Initialises the recording parts of the model
 //! \return True if recording initialisation is successful, false otherwise
-<<<<<<< HEAD
-static bool initialise_recording(void) {
-    // Get the system region
-    address_t recording_region = get_region(SPIKE_HISTORY_REGION);
-=======
-static bool initialise_recording(){
-
-    // Get the address this core's DTCM data starts at from SRAM
-    data_specification_metadata_t *ds_regions =
-            data_specification_get_data_address();
-
+static bool initialise_recording(data_specification_metadata_t *ds_regions) {
     // Get the system region
     address_t recording_region = data_specification_get_region(
-            SPIKE_HISTORY_REGION, ds_regions);
->>>>>>> 4f550270
+            SPIKE_HISTORY, ds_regions);
 
     bool success = recording_initialize(recording_region, &recording_flags);
     log_info("Recording flags = 0x%08x", recording_flags);
@@ -300,35 +286,20 @@
 
     // Get the timing details and set up the simulation interface
     if (!simulation_initialise(
-<<<<<<< HEAD
-            get_region(SYSTEM), APPLICATION_NAME_HASH,
-            &timer_period, &simulation_ticks, &infinite_run, SDP, DMA)) {
-        return false;
-    }
-    simulation_set_provenance_data_address(get_region(PROVENANCE_REGION));
-=======
             data_specification_get_region(SYSTEM, ds_regions),
             APPLICATION_NAME_HASH, &timer_period, &simulation_ticks,
             &infinite_run, &time, SDP, DMA)) {
         return false;
     }
     simulation_set_provenance_data_address(
-            data_specification_get_region(PROVENANCE_REGION, ds_regions));
->>>>>>> 4f550270
+            data_specification_get_region(PROVENANCE, ds_regions));
 
     // setup recording region
-    if (!initialise_recording()) {
+    if (!initialise_recording(ds_regions)) {
         return false;
     }
 
     // Setup regions that specify spike source array data
-<<<<<<< HEAD
-    if (!read_global_parameters(get_region(POISSON_PARAMS))) {
-        return false;
-    }
-
-    if (!read_poisson_parameters(get_region(POISSON_PARAMS))) {
-=======
     if (!read_global_parameters(
             data_specification_get_region(POISSON_PARAMS, ds_regions))) {
         return false;
@@ -336,7 +307,6 @@
 
     if (!read_poisson_parameters(
             data_specification_get_region(POISSON_PARAMS, ds_regions))) {
->>>>>>> 4f550270
         return false;
     }
 
@@ -365,15 +335,11 @@
 static void resume_callback(void) {
     recording_reset();
 
-<<<<<<< HEAD
-    if (!read_poisson_parameters(get_region(POISSON_PARAMS))) {
-=======
     data_specification_metadata_t *ds_regions =
             data_specification_get_data_address();
 
     if (!read_poisson_parameters(
             data_specification_get_region(POISSON_PARAMS, ds_regions))){
->>>>>>> 4f550270
         log_error("failed to reread the Poisson parameters from SDRAM");
         rt_error(RTE_SWERR);
     }
@@ -400,8 +366,10 @@
     log_info("stored_parameters: starting");
 
     // Get the address this core's DTCM data starts at from SRAM
-<<<<<<< HEAD
-    sdram_globals_t *sdram_globals = get_region(POISSON_PARAMS);
+    data_specification_metadata_t *ds_regions =
+            data_specification_get_data_address();
+    sdram_globals_t *sdram_globals =
+            data_specification_get_region(POISSON_PARAMS, ds_regions);
 
     // Copy the globals back to SDRAM
     spin1_memcpy(&sdram_globals->globals, &globals,
@@ -412,24 +380,6 @@
     if (globals.n_spike_sources > 0) {
         spin1_memcpy(&sdram_globals->spike_sources, poisson_params,
                 globals.n_spike_sources * sizeof(spike_source_t));
-=======
-    data_specification_metadata_t *ds_regions =
-            data_specification_get_data_address();
-    address_t param_store =
-            data_specification_get_region(POISSON_PARAMS, ds_regions);
-
-    // Copy the global_parameters back to SDRAM
-    spin1_memcpy(param_store, &global_parameters, sizeof(global_parameters));
-
-    // store spike source parameters into array into SDRAM for reading by
-    // the host
-    if (global_parameters.n_spike_sources > 0) {
-        uint32_t spikes_offset =
-                sizeof(global_parameters) / BYTE_TO_WORD_CONVERTER;
-        spin1_memcpy(
-                &param_store[spikes_offset], poisson_parameters,
-                global_parameters.n_spike_sources * sizeof(spike_source_t));
->>>>>>> 4f550270
     }
 
     log_info("stored_parameters : completed successfully");
