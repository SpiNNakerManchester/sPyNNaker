--- conflicted
+++ resolved
@@ -38,7 +38,6 @@
 #include "profile_tags.h"
 #include <profiler.h>
 #include <wfi.h>
-#include <common/spike-send-delay.h>
 
 // ----------------------------------------------------------------------
 
@@ -129,7 +128,7 @@
 
 //! Structure of the provenance data
 struct poisson_extension_provenance {
-    //! number of times the tdma fell behind its slot
+    //! number of times the TDMA fell behind its slot
     uint32_t times_tdma_fell_behind;
 };
 
@@ -524,26 +523,6 @@
     return true;
 }
 
-<<<<<<< HEAD
-//! \brief Spread Poisson spikes for even packet reception at destination
-//! \param[in] spike_key: the key to transmit
-//! \param[in] timer_count: Time to send spike at
-static void send_spike(uint32_t spike_key, uint32_t timer_count) {
-    // Wait until the expected time to send
-    while (need_to_wait_for_send_time(timer_count, expected_time)) {
-        // Do Nothing
-    }
-    expected_time -= ssp_params.time_between_spikes;
-
-    // Send the spike
-    log_debug("Sending spike packet %x at %d\n", spike_key, time);
-    while (!spin1_send_mc_packet(spike_key, 0, NO_PAYLOAD)) {
-        spin1_delay_us(1);
-    }
-}
-
-=======
->>>>>>> e715b613
 //! \brief Expand the space for recording spikes.
 //! \param[in] n_spikes: New number of spikes to hold
 static inline void expand_spike_recording_buffer(uint32_t n_spikes) {
@@ -650,7 +629,7 @@
                 // Send spikes
                 const uint32_t spike_key = ssp_params.key | s_id;
                 tdma_processing_send_packet(
-                    spike_key, num_spikes, WITH_PAYLOAD, timer_count);
+                        spike_key, num_spikes, WITH_PAYLOAD, timer_count);
             }
         }
     }
@@ -673,7 +652,7 @@
             if (ssp_params.has_key) {
                 // Send package
                 tdma_processing_send_packet(
-                    ssp_params.key | s_id, 0, NO_PAYLOAD, timer_count);
+                        ssp_params.key | s_id, 0, NO_PAYLOAD, timer_count);
             }
 
             // Update time to spike (note, this might not get us back above
@@ -732,12 +711,6 @@
         return;
     }
 
-<<<<<<< HEAD
-    // Set the next expected time to wait for between spike sending
-    expected_time = expected_spike_wait_time(timer_period);
-
-=======
->>>>>>> e715b613
     // Loop through spike sources
     tdma_processing_reset_phase();
     for (index_t s_id = 0; s_id < ssp_params.n_spike_sources; s_id++) {
