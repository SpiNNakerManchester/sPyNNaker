/*
 * Copyright (c) 2017-2019 The University of Manchester
 *
 * This program is free software: you can redistribute it and/or modify
 * it under the terms of the GNU General Public License as published by
 * the Free Software Foundation, either version 3 of the License, or
 * (at your option) any later version.
 *
 * This program is distributed in the hope that it will be useful,
 * but WITHOUT ANY WARRANTY; without even the implied warranty of
 * MERCHANTABILITY or FITNESS FOR A PARTICULAR PURPOSE.  See the
 * GNU General Public License for more details.
 *
 * You should have received a copy of the GNU General Public License
 * along with this program.  If not, see <http://www.gnu.org/licenses/>.
 */

/*! \file
 *
 *  \brief This file contains the main functions for a poisson spike generator.
 *
 *
 */

#include <common/maths-util.h>

#include <data_specification.h>
#include <recording.h>
#include <debug.h>
#include <random.h>
#include <simulation.h>
#include <spin1_api.h>
#include <bit_field.h>

// Declare spin1_wfi
extern void spin1_wfi();

// Spin1 API ticks - to know when the timer wraps
extern uint ticks;

//! data structure for poisson sources
typedef struct spike_source_t {
    uint32_t start_ticks;
    uint32_t end_ticks;
    uint32_t next_ticks;
    uint32_t is_fast_source;

    UFRACT exp_minus_lambda;
    REAL mean_isi_ticks;
    REAL time_to_spike_ticks;
} spike_source_t;

//! \brief data structure for recording spikes
typedef struct timed_out_spikes{
    uint32_t time;
    uint32_t n_buffers;
    uint32_t out_spikes[];
} timed_out_spikes;

//! spike source array region IDs in human readable form
typedef enum region {
    SYSTEM, POISSON_PARAMS, RATES,
    SPIKE_HISTORY_REGION,
    PROVENANCE_REGION
} region;

#define NUMBER_OF_REGIONS_TO_RECORD 1
#define BYTE_TO_WORD_CONVERTER 4

typedef enum callback_priorities{
    MULTICAST = -1, SDP = 0, TIMER = 2, DMA = 1
} callback_priorities;

//! Parameters of the SpikeSourcePoisson
struct global_parameters {

    //! True if there is a key to transmit, False otherwise
    uint32_t has_key;

    //! The base key to send with (neuron ID to be added to it), or 0 if no key
    uint32_t key;

    //! The mask to work out the neuron ID when setting the rate
    uint32_t set_rate_neuron_id_mask;

    //! The offset of the timer ticks to desynchronize sources
    uint32_t timer_offset;

    //! The expected time to wait between spikes
    uint32_t time_between_spikes;

    //! The time between ticks in seconds for setting the rate
    UFRACT seconds_per_tick;

    //! The number of ticks per second for setting the rate
    REAL ticks_per_second;

    //! The border rate between slow and fast sources
    REAL slow_rate_per_tick_cutoff;

    //! The ID of the first source relative to the population as a whole
    uint32_t first_source_id;

    //! The number of sources in this sub-population
    uint32_t n_spike_sources;

    //! The seed for the Poisson generation process
    mars_kiss64_seed_t spike_source_seed;
};

//! The global_parameters for the sub-population
static struct global_parameters global_parameters;

//! global variable which contains all the data for neuron current rates
static spike_source_t *poisson_parameters = NULL;

//! global variable which contains all the data for neuron future rates
static spike_source_t **future_parameters = NULL;

//! global variable which indicates which parameters are next
static uint32_t *next_parameters_index = NULL;

//! global variable that indicates that a rate has been changed manually
static bool *rate_changed = NULL;

//! The number of clock ticks between sending each spike
static uint32_t time_between_spikes;

//! The expected current clock tick of timer_1
static uint32_t expected_time;

//! keeps track of which types of recording should be done to this model.
static uint32_t recording_flags = 0;

//! the time interval parameter TODO this variable could be removed and use the
//! timer tick callback timer value.
static uint32_t time;

//! the number of timer ticks that this model should run for before exiting.
static uint32_t simulation_ticks = 0;

//! the int that represents the bool for if the run is infinite or not.
static uint32_t infinite_run;

//! The recorded spikes
static timed_out_spikes *spikes = NULL;

//! The number of recording spike buffers that have been allocated
static uint32_t n_spike_buffers_allocated;

//! The number of words needed for 1 bit per source
static uint32_t n_spike_buffer_words;

//! The size of each spike buffer in bytes
static uint32_t spike_buffer_size;

//! True if DMA recording is currently in progress
static bool recording_in_progress = false;

//! The timer period
static uint32_t timer_period;

//! \brief ??????????????
//! \param[in] n ?????????????????
//! \return bit field of the ???????????????
static inline bit_field_t _out_spikes(uint32_t n) {
    return &(spikes->out_spikes[n * n_spike_buffer_words]);
}

//! \brief ??????????????
//! \return None
static inline void _reset_spikes() {
    spikes->n_buffers = 0;
    for (uint32_t n = n_spike_buffers_allocated; n > 0; n--) {
        clear_bit_field(_out_spikes(n - 1), n_spike_buffer_words);
    }
}

//! \brief deduces the time in timer ticks until the next spike is to occur
//!        given the mean inter-spike interval
//! \param[in] mean_inter_spike_interval_in_ticks The mean number of ticks
//!            before a spike is expected to occur in a slow process.
//! \return a real which represents time in timer ticks until the next spike is
//!         to occur
static inline REAL slow_spike_source_get_time_to_spike(
        REAL mean_inter_spike_interval_in_ticks) {
    return exponential_dist_variate(
            mars_kiss64_seed, global_parameters.spike_source_seed)
        * mean_inter_spike_interval_in_ticks;
}

//! \brief Determines how many spikes to transmit this timer tick.
//! \param[in] exp_minus_lambda The amount of spikes expected to be produced
//!            this timer interval (timer tick in real time)
//! \return a uint32_t which represents the number of spikes to transmit
//!         this timer tick
static inline uint32_t fast_spike_source_get_num_spikes(
        UFRACT exp_minus_lambda) {
    if (bitsulr(exp_minus_lambda) == bitsulr(UFRACT_CONST(0.0))) {
        return 0;
    }
    else {
        return poisson_dist_variate_exp_minus_lambda(
            mars_kiss64_seed,
            global_parameters.spike_source_seed, exp_minus_lambda);
    }
}

void print_spike_source(index_t s) {
    log_info("atom %d", s);
    log_info("scaled_start = %u", poisson_parameters[s].start_ticks);
    log_info("scaled end = %u", poisson_parameters[s].end_ticks);
    log_info("scaled next = %u", poisson_parameters[s].next_ticks);
    log_info("is_fast_source = %d", poisson_parameters[s].is_fast_source);
    log_info(
        "exp_minus_lamda = %k",
        (REAL)(poisson_parameters[s].exp_minus_lambda));
    log_info("isi_val = %k", poisson_parameters[s].mean_isi_ticks);
    log_info(
        "time_to_spike = %k", poisson_parameters[s].time_to_spike_ticks);
}

void print_spike_sources(){
    for (index_t s = 0; s < global_parameters.n_spike_sources; s++) {
        print_spike_source(s);
    }
}

void set_spike_source_rate(uint32_t id, REAL rate) {
    if ((id >= global_parameters.first_source_id) &&
            ((id - global_parameters.first_source_id) <
             global_parameters.n_spike_sources)) {
        rate_changed[id] = true;
        uint32_t sub_id = id - global_parameters.first_source_id;
        log_debug("Setting rate of %u (%u) to %kHz", id, sub_id, rate);
        if (rate > global_parameters.slow_rate_per_tick_cutoff) {
            poisson_parameters[sub_id].is_fast_source = true;
            REAL rate_per_tick = rate * global_parameters.seconds_per_tick;
            poisson_parameters[sub_id].exp_minus_lambda =
                (UFRACT) EXP(-rate_per_tick);
        } else {
            poisson_parameters[sub_id].is_fast_source = false;
            poisson_parameters[sub_id].mean_isi_ticks =
                rate * global_parameters.ticks_per_second;
        }
    }
}

//! \brief entry method for reading the global parameters stored in Poisson
//!        parameter region
//! \param[in] address the absolute SDRAm memory address to which the
//!            Poisson parameter region starts.
//! \return a boolean which is True if the parameters were read successfully or
//!         False otherwise
bool read_global_parameters(address_t address) {

    log_info("read global_parameters: starting");

    spin1_memcpy(&global_parameters, address, sizeof(global_parameters));

    log_info(
        "\t key = %08x, set rate mask = %08x, timer offset = %u",
        global_parameters.key, global_parameters.set_rate_neuron_id_mask,
        global_parameters.timer_offset);

    log_info("\t seed = %u %u %u %u", global_parameters.spike_source_seed[0],
        global_parameters.spike_source_seed[1],
        global_parameters.spike_source_seed[2],
        global_parameters.spike_source_seed[3]);

    validate_mars_kiss64_seed(global_parameters.spike_source_seed);

    log_info(
        "\t spike sources = %u, starting at %u",
        global_parameters.n_spike_sources, global_parameters.first_source_id);
    log_info(
        "seconds_per_tick = %k\n",
        (REAL)(global_parameters.seconds_per_tick));
    log_info("ticks_per_second = %k\n", global_parameters.ticks_per_second);
    log_info(
        "slow_rate_per_tick_cutoff = %k\n",
        global_parameters.slow_rate_per_tick_cutoff);

    log_info("read_global_parameters: completed successfully");
    return true;
}

static void read_next_rates(uint32_t index) {
    log_debug(
        "Reading next data for source %d at time %d of %d bytes from 0x%08x",
        index, time, sizeof(spike_source_t),
        &future_parameters[index][next_parameters_index[index]]);
    if (next_parameters_index[index] > 0 && rate_changed[index]) {
        spin1_memcpy(
            &future_parameters[index][next_parameters_index[index] - 1],
            &poisson_parameters[index], sizeof(spike_source_t));
    }
    rate_changed[index] = false;
    spin1_memcpy(&poisson_parameters[index],
        &future_parameters[index][next_parameters_index[index]],
        sizeof(spike_source_t));
    next_parameters_index[index] += 1;
    if (!poisson_parameters[index].is_fast_source) {
        poisson_parameters[index].time_to_spike_ticks =
            slow_spike_source_get_time_to_spike(
                poisson_parameters[index].mean_isi_ticks);
    }
    // print_spike_source(index);
}

//! \brief method for reading the rates of the Poisson
//! \param[in] address the absolute SDRAM memory address to which the
//!            rate region starts.
//! \return a boolean which is True if the rates were read successfully or
//!         False otherwise
static bool read_rates(address_t address) {
    log_info("Reading rates from 0x%08x", address);

    // Allocate DTCM for array of spike sources and copy block of data
    if (global_parameters.n_spike_sources > 0) {

        // the first time around, the array is set to NULL, afterwards,
        // assuming all goes well, there's an address here.
        if (poisson_parameters == NULL){
            poisson_parameters = (spike_source_t*) spin1_malloc(
                global_parameters.n_spike_sources * sizeof(spike_source_t));
        }

        // if failed to allocate memory, report and fail.
        if (poisson_parameters == NULL) {
            log_error("Failed to allocate poisson_parameters");
            return false;
        }

        if (next_parameters_index == NULL) {
            next_parameters_index = (uint32_t *) spin1_malloc(
                global_parameters.n_spike_sources * sizeof(uint32_t));
            if (next_parameters_index == NULL) {
                log_error("Failed to allocate next_parameters_index");
                return false;
            }
        }

        if (rate_changed == NULL) {
            rate_changed = (bool *) spin1_malloc(
                global_parameters.n_spike_sources * sizeof(bool));
            if (rate_changed == NULL) {
                log_error("Failed to allocate rate_changed");
                return false;
            }
        }

        if (future_parameters == NULL) {
            future_parameters = (spike_source_t**) spin1_malloc(
                global_parameters.n_spike_sources * sizeof(spike_source_t *));
            if (future_parameters == NULL) {
                log_error("Failed to allocate future_parameters");
                return false;
            }
        }

        // For each neuron read the number of entries and then store the
        // pointer to the list of parameters
        uint32_t pos = 0;
        for (uint32_t i = 0; i < global_parameters.n_spike_sources; i++) {
            uint32_t n_items = address[pos++];
            log_info("%d Parameters for %d start at %d", n_items, i, pos);
            future_parameters[i] = (spike_source_t *) &address[pos];
            pos += (sizeof(spike_source_t) >> 2) * n_items;

            // Skip over the rates until the current time step
            rate_changed[i] = false;
            next_parameters_index[i] = 0;
            while (future_parameters[next_parameters_index[i]]->next_ticks
                    < time) {
                next_parameters_index[i] += 1;
            }

            // Deal with the current rates
            read_next_rates(i);
        }
    }
    log_info("read_poisson_parameters: completed successfully");
    return true;
}

//! \brief Initialises the recording parts of the model
//! \return True if recording initialisation is successful, false otherwise
static bool initialise_recording(){

    // Get the address this core's DTCM data starts at from SRAM
    data_specification_metadata_t *ds_regions =
            data_specification_get_data_address();

    // Get the system region
    address_t recording_region = data_specification_get_region(
            SPIKE_HISTORY_REGION, ds_regions);

    bool success = recording_initialize(recording_region, &recording_flags);
    log_info("Recording flags = 0x%08x", recording_flags);

    return success;
}

//! Initialises the model by reading in the regions and checking recording
//! data.
//! \param[out] timer_period a pointer for the memory address where the timer
//!            period should be stored during the function.
//! \param[out] update_sdp_port The SDP port on which to listen for rate
//!             updates
//! \return boolean of True if it successfully read all the regions and set up
//!         all its internal data structures. Otherwise returns False
static bool initialize() {
    log_info("Initialise: started");

    // Get the address this core's DTCM data starts at from SRAM
    data_specification_metadata_t *ds_regions =
            data_specification_get_data_address();

    // Read the header
    if (!data_specification_read_header(ds_regions)) {
        return false;
    }

    // Get the timing details and set up the simulation interface
    if (!simulation_initialise(
            data_specification_get_region(SYSTEM, ds_regions),
            APPLICATION_NAME_HASH, &timer_period, &simulation_ticks,
            &infinite_run, &time, SDP, DMA)) {
        return false;
    }
    simulation_set_provenance_data_address(
            data_specification_get_region(PROVENANCE_REGION, ds_regions));

    // setup recording region
    if (!initialise_recording()){
        return false;
    }

    // Setup regions that specify spike source array data
    if (!read_global_parameters(
            data_specification_get_region(POISSON_PARAMS, ds_regions))) {
        return false;
    }

    if (!read_rates(
            data_specification_get_region(RATES, ds_regions))) {
        return false;
    }

    // print spike sources for debug purposes
    // print_spike_sources();

    // Set up recording buffer
    n_spike_buffers_allocated = 0;
    n_spike_buffer_words = get_bit_field_size(
        global_parameters.n_spike_sources);
    spike_buffer_size = n_spike_buffer_words * sizeof(uint32_t);

    log_info("Initialise: completed successfully");

    return true;
}

//! \brief runs any functions needed at resume time.
//! \return None
void resume_callback() {
    recording_reset();

    data_specification_metadata_t *ds_regions =
            data_specification_get_data_address();

<<<<<<< HEAD
    // Setup regions that specify spike source array data
    if (!read_global_parameters(
            data_specification_get_region(POISSON_PARAMS, ds_regions))) {
        log_error("failed to reread the Poisson parameters from SDRAM");
=======
//    if (!read_poisson_parameters(
//            data_specification_get_region(POISSON_PARAMS, ds_regions))){
//        log_error("failed to reread the Poisson parameters from SDRAM");
//        rt_error(RTE_SWERR);
//    }

    if (!read_rates(
            data_specification_get_region(RATES, ds_regions))){
        log_error("failed to reread the Poisson rates from SDRAM");
>>>>>>> 1e4f14cf
        rt_error(RTE_SWERR);
    }

    if (!read_rates(
            data_specification_get_region(RATES, address))){
        log_error("failed to reread the Poisson rates from SDRAM");
        rt_error(RTE_SWERR);
    }

    // Loop through slow spike sources and initialise 1st time to spike
    for (index_t s = 0; s < global_parameters.n_spike_sources; s++) {
        if (!poisson_parameters[s].is_fast_source &&
                poisson_parameters[s].time_to_spike_ticks == 0) {
            poisson_parameters[s].time_to_spike_ticks =
                slow_spike_source_get_time_to_spike(
                    poisson_parameters[s].mean_isi_ticks);
        }
    }

    log_info("Successfully resumed Poisson spike source at time: %u", time);

    // print spike sources for debug purposes
    // print_spike_sources();
}

//! \brief stores the Poisson parameters back into SDRAM for reading by the
//! host when needed
//! \return None
bool store_poisson_parameters() {
    log_info("stored_parameters: starting");

    // Get the address this core's DTCM data starts at from SRAM
    data_specification_metadata_t *ds_regions =
            data_specification_get_data_address();
    address_t param_store =
            data_specification_get_region(POISSON_PARAMS, ds_regions);

    // Copy the global_parameters back to SDRAM
    spin1_memcpy(param_store, &global_parameters, sizeof(global_parameters));

    // store spike source parameters into array into SDRAM for reading by
    // the host
    if (global_parameters.n_spike_sources > 0) {
        uint32_t spikes_offset =
                sizeof(global_parameters) / BYTE_TO_WORD_CONVERTER;
        spin1_memcpy(
                &param_store[spikes_offset], poisson_parameters,
                global_parameters.n_spike_sources * sizeof(spike_source_t));
    }

    log_info("stored_parameters : completed successfully");
    return true;
}

//! \brief handles spreading of Poisson spikes for even packet reception at
//! destination
//! \param[in] spike_key: the key to transmit
//! \return None
void _send_spike(uint spike_key, uint timer_count) {

    // Wait until the expected time to send
    while ((ticks == timer_count) && (tc[T1_COUNT] > expected_time)) {

        // Do Nothing
    }
    expected_time -= global_parameters.time_between_spikes;

    // Send the spike
    log_debug("Sending spike packet %x at %d\n", spike_key, time);
    while (!spin1_send_mc_packet(spike_key, 0, NO_PAYLOAD)) {
        spin1_delay_us(1);
    }
}

//! \brief records spikes as needed
//! \param[in] neuron_id: the neurons to store spikes from
//! \param[in] n_spikes: the number of times this neuron has spiked
//!
static inline void _mark_spike(uint32_t neuron_id, uint32_t n_spikes) {
    if (recording_flags > 0) {
        if (n_spike_buffers_allocated < n_spikes) {
            uint32_t new_size = 8 + (n_spikes * spike_buffer_size);
            timed_out_spikes *new_spikes = (timed_out_spikes *) spin1_malloc(
                new_size);
            if (new_spikes == NULL) {
                log_error("Cannot reallocate spike buffer");
                rt_error(RTE_SWERR);
            }
            uint32_t *data = (uint32_t *) new_spikes;
            for (uint32_t n = new_size >> 2; n > 0; n--) {
                data[n - 1] = 0;
            }
            if (spikes != NULL) {
                uint32_t old_size =
                    8 + (n_spike_buffers_allocated * spike_buffer_size);
                spin1_memcpy(new_spikes, spikes, old_size);
                sark_free(spikes);
            }
            spikes = new_spikes;
            n_spike_buffers_allocated = n_spikes;
        }
        if (spikes->n_buffers < n_spikes) {
            spikes->n_buffers = n_spikes;
        }
        for (uint32_t n = n_spikes; n > 0; n--) {
            bit_field_set(_out_spikes(n - 1), neuron_id);
        }
    }
}

void recording_complete_callback() {
    recording_in_progress = false;
}

//! \brief writing spikes to SDRAM
//! \param[in] time: the time to which these spikes are being recorded
static inline void _record_spikes(uint32_t time) {
    while (recording_in_progress) {
        spin1_wfi();
    }
    if ((spikes != NULL) && (spikes->n_buffers > 0)) {
        recording_in_progress = true;
        spikes->time = time;
        recording_record_and_notify(
            0, spikes, 8 + (spikes->n_buffers * spike_buffer_size),
            recording_complete_callback);
        _reset_spikes();
    }
}

//! \brief Timer interrupt callback
//! \param[in] timer_count the number of times this call back has been
//!            executed since start of simulation
//! \param[in] unused for consistency sake of the API always returning two
//!            parameters, this parameter has no semantics currently and thus
//!            is set to 0
//! \return None
void timer_callback(uint timer_count, uint unused) {
    use(unused);
    time++;

    log_debug("Timer tick %u", time);

    // If a fixed number of simulation ticks are specified and these have passed
    if (infinite_run != TRUE && time >= simulation_ticks) {

        // go into pause and resume state to avoid another tick
        simulation_handle_pause_resume(resume_callback);

        // rewrite poisson params to SDRAM for reading out if needed
        if (!store_poisson_parameters()){
            log_error("Failed to write poisson parameters to SDRAM");
            rt_error(RTE_SWERR);
        }

        // Finalise any recordings that are in progress, writing back the final
        // amounts of samples recorded to SDRAM
        if (recording_flags > 0) {
            recording_finalise();
        }

        // Subtract 1 from the time so this tick gets done again on the next
        // run
        time -= 1;
        simulation_ready_to_read();
        return;
    }

    // Set the next expected time to wait for between spike sending
    expected_time = sv->cpu_clk * timer_period;

    // Loop through spike sources
    for (index_t s = 0; s < global_parameters.n_spike_sources; s++) {

        // If this spike source is active this tick
        spike_source_t *spike_source = &poisson_parameters[s];

        // handle fast spike sources
        if (spike_source->is_fast_source) {
            if (time >= spike_source->start_ticks
                    && time < spike_source->end_ticks) {

                // Get number of spikes to send this tick
                uint32_t num_spikes = fast_spike_source_get_num_spikes(
                    spike_source->exp_minus_lambda);
                log_debug("Generating %d spikes", num_spikes);

                // If there are any
                if (num_spikes > 0) {

                    // Write spike to out spikes
                    _mark_spike(s, num_spikes);

                    // if no key has been given, do not send spike to fabric.
                    if (global_parameters.has_key){

                        // Send spikes
                        const uint32_t spike_key = global_parameters.key | s;
                        for (uint32_t index = 0; index < num_spikes; index++) {
                            _send_spike(spike_key, timer_count);
                        }
                    }
                }
            }
        } else {

            // handle slow sources
            if ((time >= spike_source->start_ticks)
                    && (time < spike_source->end_ticks)
                    && (spike_source->mean_isi_ticks != 0)) {

                // If this spike source should spike now
                if (REAL_COMPARE(
                        spike_source->time_to_spike_ticks, <=,
                        REAL_CONST(0.0))) {

                    // Write spike to out spikes
                    _mark_spike(s, 1);

                    // if no key has been given, do not send spike to fabric.
                    if (global_parameters.has_key) {

                        // Send package
                        _send_spike(global_parameters.key | s, timer_count);
                    }

                    // Update time to spike
                    spike_source->time_to_spike_ticks +=
                        slow_spike_source_get_time_to_spike(
                            spike_source->mean_isi_ticks);
                }

                // Subtract tick
                spike_source->time_to_spike_ticks -= REAL_CONST(1.0);

            }
        }

        if ((time + 1) >= spike_source->next_ticks) {
            read_next_rates(s);
        }
    }

    // Record output spikes if required
    if (recording_flags > 0) {
        _record_spikes(time);
        recording_do_timestep_update(time);
    }
}

<<<<<<< HEAD
=======

>>>>>>> 1e4f14cf
void sdp_packet_callback(uint mailbox, uint port) {
    use(port);
    sdp_msg_t *msg = (sdp_msg_t *) mailbox;
    uint32_t *data = (uint32_t *) &(msg->cmd_rc);

    uint32_t n_items = data[0];
    data = &(data[1]);
    for (uint32_t item = 0; item < n_items; item++) {
        uint32_t id = data[(item * 2)];
        REAL rate = kbits(data[(item * 2) + 1]);
        set_spike_source_rate(id, rate);
    }
    spin1_msg_free(msg);
}

void multicast_packet_callback(uint key, uint payload) {
    uint32_t id = key & global_parameters.set_rate_neuron_id_mask;
    REAL rate = kbits(payload);
    set_spike_source_rate(id, rate);
}

//! The entry point for this model
void c_main(void) {

    // Load DTCM data
    if (!initialize()) {
        log_error("Error in initialisation - exiting!");
        rt_error(RTE_SWERR);
    }

    // Start the time at "-1" so that the first tick will be 0
    time = UINT32_MAX;

    // Set timer tick (in microseconds)
    spin1_set_timer_tick_and_phase(
        timer_period, global_parameters.timer_offset);

    // Register callback
    spin1_callback_on(TIMER_TICK, timer_callback, TIMER);
    spin1_callback_on(
        MCPL_PACKET_RECEIVED, multicast_packet_callback, MULTICAST);

    simulation_run();
}<|MERGE_RESOLUTION|>--- conflicted
+++ resolved
@@ -470,12 +470,6 @@
     data_specification_metadata_t *ds_regions =
             data_specification_get_data_address();
 
-<<<<<<< HEAD
-    // Setup regions that specify spike source array data
-    if (!read_global_parameters(
-            data_specification_get_region(POISSON_PARAMS, ds_regions))) {
-        log_error("failed to reread the Poisson parameters from SDRAM");
-=======
 //    if (!read_poisson_parameters(
 //            data_specification_get_region(POISSON_PARAMS, ds_regions))){
 //        log_error("failed to reread the Poisson parameters from SDRAM");
@@ -484,13 +478,6 @@
 
     if (!read_rates(
             data_specification_get_region(RATES, ds_regions))){
-        log_error("failed to reread the Poisson rates from SDRAM");
->>>>>>> 1e4f14cf
-        rt_error(RTE_SWERR);
-    }
-
-    if (!read_rates(
-            data_specification_get_region(RATES, address))){
         log_error("failed to reread the Poisson rates from SDRAM");
         rt_error(RTE_SWERR);
     }
@@ -736,10 +723,7 @@
     }
 }
 
-<<<<<<< HEAD
-=======
-
->>>>>>> 1e4f14cf
+
 void sdp_packet_callback(uint mailbox, uint port) {
     use(port);
     sdp_msg_t *msg = (sdp_msg_t *) mailbox;
