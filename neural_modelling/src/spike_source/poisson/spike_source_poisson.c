--- conflicted
+++ resolved
@@ -196,31 +196,19 @@
     }
 
     // Get the timing details
-<<<<<<< HEAD
-    if (!simulation_read_header(
-            data_specification_get_region(HEADER, address),
-            timer_period, &simulation_ticks)) {
-=======
     address_t system_region = data_specification_get_region(
-            system, address);
+            HEADER, address);
     if (!simulation_read_timing_details(
-            system_region, APPLICATION_NAME_HASH, timer_period,
-            &simulation_ticks, &infinite_run)) {
->>>>>>> efdd9ac3
+            system_region, APPLICATION_NAME_HASH,
+            timer_period, &simulation_ticks, &infinite_run)) {
         return false;
     }
 
     // Get the recording information
     uint32_t spike_history_region_size;
     recording_read_region_sizes(
-<<<<<<< HEAD
-        &data_specification_get_region(RECORDING_DATA, address)
-        [RECORDING_POSITION_IN_REGION], &recording_flags,
-        &spike_history_region_size, NULL, NULL);
-=======
         &system_region[SIMULATION_N_TIMING_DETAIL_WORDS],
         &recording_flags, &spike_history_region_size, NULL, NULL);
->>>>>>> efdd9ac3
     if (recording_is_channel_enabled(
             recording_flags, e_recording_channel_spike_history)) {
         if (!recording_initialse_channel(
