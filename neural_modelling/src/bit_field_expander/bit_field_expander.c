/*
 * Copyright (c) 2019-2020 The University of Manchester
 *
 * This program is free software: you can redistribute it and/or modify
 * it under the terms of the GNU General Public License as published by
 * the Free Software Foundation, either version 3 of the License, or
 * (at your option) any later version.
 *
 * This program is distributed in the hope that it will be useful,
 * but WITHOUT ANY WARRANTY; without even the implied warranty of
 * MERCHANTABILITY or FITNESS FOR A PARTICULAR PURPOSE.  See the
 * GNU General Public License for more details.
 *
 * You should have received a copy of the GNU General Public License
 * along with this program.  If not, see <http://www.gnu.org/licenses/>.
 */

//! \file
//! \brief Expands bitfields on SpiNNaker to reduce data transfer times
#include <bit_field.h>
#include <utils.h>
#include <spin1_api.h>
#include <data_specification.h>
#include <debug.h>
#include <common/bit_field_common.h>
#include <neuron/synapse_row.h>
#include <neuron/direct_synapses.h>
#include <neuron/population_table/population_table.h>

// stuff needed for the structural stuff to work
#include <neuron/structural_plasticity/synaptogenesis/sp_structs.h>

#include <filter_info.h>
#include <key_atom_map.h>

//! Byte to word conversion
#define BYTE_TO_WORD_CONVERSION 4

//! The minimum neurons to sort out DTCM and get though the synapse init.
#define N_NEURONS       1

//! The minimum synapse types to sort out DTCM and get though the synapse init
#define N_SYNAPSE_TYPES 1

//! Magic flag for if the region id is not setup
int FAILED_REGION_ID = 0xFFFFFFFF;

//! Master population table base address
address_t master_pop_base_address;

//! Synaptic matrix base address
address_t synaptic_matrix_base_address;

//! Bitfield base address
filter_region_t* bit_field_base_address;

//! Direct matrix base address
address_t direct_matrix_region_base_address;

//! Structural matrix region base address
address_t structural_matrix_region_base_address = NULL;

//! \brief Stores the DMA based master pop entries.
//! \details Used during pop table init, and reading back synaptic rows.
address_t direct_synapses_address;

//! \brief Stores the max row size for DMA reads (used when extracting a
//!     synapse row from sdram.
uint32_t row_max_n_words;

//! The list of key to max atom maps
key_atom_data_t* keys_to_max_atoms;

//! Tracker for length of the key to max atoms map
uint32_t n_keys_to_max_atom_map = 0;

//! The number of vertex regions to process
uint32_t n_vertex_regions = 0;

//! \brief Fake bitfield holder.
//! \details This is used to circumvent the need for a bitfield in the
//!     master pop table, which we are trying to generate with the use of the
//!     master pop table. chicken vs egg.
bit_field_t* fake_bit_fields;

//! Holds SDRAM read row
synaptic_row_t row_data;

//! Says if we should run
bool can_run = true;

/*****************************stuff needed for structural stuff to work*/

//! The instantiation of the rewiring data
rewiring_data_t rewiring_data;

//! Inverse of synaptic matrix
static post_to_pre_entry *post_to_pre_table;

//! Pre-population information table
pre_pop_info_table_t pre_info;

/***************************************************************/

//! \brief Mark this process as failed.
static inline void fail_shut_down(void) {
    vcpu()->user2 = 1;
    bit_field_base_address->n_filters = 0;
}

//! \brief Mark this process as succeeded.
static inline void success_shut_down(void) {
    vcpu()->user2 = 0;
}

//! \brief Read in the vertex region addresses
void read_in_addresses(void) {
    // get the data (linked to sdram tag 2 and assume the app ids match)
    data_specification_metadata_t *dsg_metadata =
            data_specification_get_data_address();
    const builder_region_struct *builder_data =
            (builder_region_struct *) vcpu()->user1;

    master_pop_base_address = data_specification_get_region(
            builder_data->master_pop_region_id, dsg_metadata);
    synaptic_matrix_base_address = data_specification_get_region(
            builder_data->synaptic_matrix_region_id, dsg_metadata);
    bit_field_base_address = data_specification_get_region(
            builder_data->bit_field_region_id, dsg_metadata);

    // fill in size zero in case population table never read in
    bit_field_base_address->n_filters = 0;
    direct_matrix_region_base_address = data_specification_get_region(
            builder_data->direct_matrix_region_id, dsg_metadata);

    log_info("structural matrix region id = %d",
            builder_data->structural_matrix_region_id);
    if (builder_data->structural_matrix_region_id != FAILED_REGION_ID) {
        structural_matrix_region_base_address = data_specification_get_region(
                builder_data->structural_matrix_region_id, dsg_metadata);
    }
    key_atom_data_t *keys_to_max_atoms_sdram = data_specification_get_region(
            builder_data->bit_field_key_map_region_id, dsg_metadata);
    uint32_t pair_size = sizeof(key_atom_data_t) +
            (keys_to_max_atoms_sdram->n_pairs * sizeof(key_atom_pair_t));
    keys_to_max_atoms = spin1_malloc(pair_size);
    if (keys_to_max_atoms == NULL) {
        log_error("Couldn't allocate memory for key_to_max_atoms");
        rt_error(RTE_SWERR);
    }
    spin1_memcpy(keys_to_max_atoms, keys_to_max_atoms_sdram, pair_size);

    // printer
    log_debug("master_pop_table_base_address = %0x", master_pop_base_address);
    log_debug("synaptic_matrix_base_address = %0x",
            synaptic_matrix_base_address);
    log_debug("bit_field_base_address = %0x", bit_field_base_address);
    log_debug("direct_matrix_region_base_address = %0x",
            direct_matrix_region_base_address);
    log_debug("Structural matrix region base address = %0x",
            structural_matrix_region_base_address);
    log_info("Finished reading in vertex data region addresses");
}

#ifdef __PRINT_KEY_ATOM_MAP__
//! Debugging: print the map
static void print_key_to_max_atom_map(void) {
    log_info("Number of items is %d", keys_to_max_atoms->n_pairs);

    // put map into dtcm
    for (int key_to_max_atom_index = 0;
            key_to_max_atom_index < keys_to_max_atoms->n_pairs;
            key_to_max_atom_index++) {
        // print
        log_info("Entry %d has key %x and n_atoms of %d",
                key_to_max_atom_index,
                keys_to_max_atoms->pairs[key_to_max_atom_index].key,
                keys_to_max_atoms->pairs[key_to_max_atom_index].n_atoms);
    }
}
#endif

//! \brief Set up the master pop table and synaptic matrix for the bit field
//!        processing.
//! \return whether the init was successful.
bool initialise(void) {
    // init the synapses to get direct synapse address
    log_info("Direct synapse init");
    if (!direct_synapses_initialise(
            direct_matrix_region_base_address, &direct_synapses_address)) {
        log_error("Failed to init the synapses. failing");
        return false;
    }

    // init the master pop table
    log_info("Pop table init");
    if (!population_table_initialise(
            master_pop_base_address, synaptic_matrix_base_address,
            direct_synapses_address, bit_field_base_address,
            &row_max_n_words)) {
        log_error("Failed to init the master pop table. failing");
        return false;
    }

    log_info("Structural plastic if needed");
    if (structural_matrix_region_base_address != NULL) {
        if (! sp_structs_read_in_common(
                structural_matrix_region_base_address, &rewiring_data,
                &pre_info, &post_to_pre_table)) {
            log_error("Failed to init the synaptogenesis");
            return false;
        }
    }

    if (keys_to_max_atoms->n_pairs == 0) {
         success_shut_down();
         log_info("There were no bitfields to process.");
         can_run = false;
         return true;
    }

    // read in the correct key to max atom map
#ifdef __PRINT_KEY_ATOM_MAP__
    print_key_to_max_atom_map();
#endif

    // set up a sdram read for a row
    log_debug("Allocating dtcm for row data");
    row_data = spin1_malloc(row_max_n_words * sizeof(uint32_t));
    if (row_data == NULL) {
        log_error("Could not allocate dtcm for the row data");
        return false;
    }
    log_debug("Finished pop table set connectivity lookup");

    return true;
}

//! \brief Check plastic and fixed elements to see if there is a target.
//! \param[in] row: the synaptic row
//! \return Whether there is target.
bool process_synaptic_row(synaptic_row_t row) {
    // get address of plastic region from row
    if (synapse_row_plastic_size(row) > 0) {
        log_debug("Plastic row had entries, so cant be pruned");
        return true;
    }

    // Get address of non-plastic region from row
    synapse_row_fixed_part_t *fixed_region = synapse_row_fixed_region(row);
    uint32_t fixed_synapse = synapse_row_num_fixed_synapses(fixed_region);
    if (fixed_synapse == 0) {
        log_debug("Plastic and fixed do not have entries, so can be pruned");
        return false;
    } else {
        log_debug("Fixed row has entries, so cant be pruned");
        return true;
    }
}

//! \brief Do an SDRAM read to get synaptic row.
//! \param[in] row_address: the SDRAM address to read
//! \param[in] n_bytes_to_transfer:
//!     how many bytes to read to get the synaptic row
//! \return Whether there is target
static bool do_sdram_read_and_test(
        synaptic_row_t row, uint32_t n_bytes_to_transfer) {
    spin1_memcpy(row_data, row, n_bytes_to_transfer);
    log_debug("Process synaptic row");
    return process_synaptic_row(row_data);
}

//! \brief Sort filters by key
static inline void sort_by_key(void) {
    filter_info_t *filters = bit_field_base_address->filters;
    for (uint32_t i = 1; i < bit_field_base_address->n_filters; i++) {
        const filter_info_t temp = filters[i];

        uint32_t j;
        for (j = i; j > 0 && filters[j - 1].key > temp.key; j--) {
            filters[j] = filters[j - 1];
        }
        filters[j] = temp;
    }
}

//! Determine which bit fields are redundant
static void determine_redundancy(void) {
    // Semantic sugar to keep the code a little shorter
    filter_info_t *filters = bit_field_base_address->filters;
    for (uint32_t i = 0; i < bit_field_base_address->n_filters; i++) {
        filters[i].merged = 0;
        filters[i].all_ones = 0;
        int i_atoms = filters[i].n_atoms;
        int i_words = get_bit_field_size(i_atoms);
        if (i_atoms == count_bit_field(filters[i].data, i_words)) {
            filters[i].all_ones = 1;
        }
    }

    for (uint32_t i = 0; i < bit_field_base_address->n_filters; i++) {
        log_info("    Key: 0x%08x, Filter:", filters[i].key);
        uint32_t n_words = get_bit_field_size(filters[i].n_atoms);
        for (uint32_t j = 0; j < n_words; j++) {
            log_info("        0x%08x", filters[i].data[j]);
        }
    }
}

//! \brief Create the bitfield for this master pop table and synaptic matrix.
//! \return Whether it was successful at generating the bitfield
bool generate_bit_field(void) {
    // write how many entries (thus bitfields) are to be generated into sdram
    log_debug("Update by pop length");
    bit_field_base_address->n_filters = keys_to_max_atoms->n_pairs;

    // location where to dump the bitfields into (right after the filter structs
    address_t bit_field_words_location = (address_t)
            &bit_field_base_address->filters[bit_field_base_address->n_filters];
    log_debug("bit_field_words_location is %x", bit_field_words_location);
    int position = 0;

     // iterate through the master pop entries
    log_debug("Starting master pop entry bit field generation");
    for (uint32_t i = 0; i < keys_to_max_atoms->n_pairs; i++) {

        // determine keys masks and n_neurons
        spike_t key = keys_to_max_atoms->pairs[i].key;
        uint32_t n_neurons = keys_to_max_atoms->pairs[i].n_atoms;

        // generate the bitfield for this master pop entry
        uint32_t n_words = get_bit_field_size(n_neurons);

        log_debug("Bitfield %d, key = %d, n_neurons = %d",
                i, (uint32_t) key, n_neurons);
        bit_field_t bit_field = bit_field_alloc(n_neurons);
        if (bit_field == NULL) {
            log_error("Could not allocate dtcm for bit field");
            return false;
        }

        // set the bitfield to 0. so assuming a miss on everything
        clear_bit_field(bit_field, n_words);

        // iterate through neurons and ask for rows from master pop table
        log_debug("Searching neuron ids");
        for (uint32_t neuron_id=0; neuron_id < n_neurons; neuron_id++) {
            // update key with neuron id
            spike_t new_key = (spike_t) (key + neuron_id);
            log_debug("New key for neurons %d is %0x", neuron_id, new_key);

            // check if this is governed by the structural stuff. if so,
            // avoid filtering as it could change over time
            bool bit_found = false;
            if (structural_matrix_region_base_address != NULL) {
                uint32_t dummy1 = 0, dummy2 = 0, dummy3 = 0, dummy4 = 0;
                bit_found = sp_structs_find_by_spike(&pre_info, new_key,
                        &dummy1, &dummy2, &dummy3, &dummy4);
            }

            // holder for the bytes to transfer if we need to read SDRAM.
            size_t n_bytes_to_transfer;

            // used to store the row from the master pop / synaptic matrix,
            // not going to be used in reality.
<<<<<<< HEAD
            address_t row_address;

            // used to track data representation. Should currently only be
            // defaults or directs at this point. Anything else needs
            // modifications. ARRAY and BINARY searches shouldn't exist at
            // moment, as they are decided based upon this work!
            uint32_t representation;

            if (!bit_found) {
                if (population_table_get_first_address(
                        new_key, &row_address, &n_bytes_to_transfer,
                        &representation)) {
=======
            synaptic_row_t row;
            if (!bit_found) {
                if (population_table_get_first_address(
                        new_key, &row, &n_bytes_to_transfer)) {
>>>>>>> 725e5774
                    log_debug("%d", neuron_id);

                    // This is a direct row to process, so will have 1 target,
                    // so no need to go further
                    if (representation == DIRECT) {
                        log_debug("Direct synapse");
                        bit_found = true;
                    } else if (representation == DEFAULT) {
                        // sdram read (faking dma transfer)
                        log_debug("DMA read synapse");
                        bit_found = do_sdram_read_and_test(
<<<<<<< HEAD
                                row_address, n_bytes_to_transfer);
                    } else {
                        log_error(
                            "do not know how to process representation %d",
                            representation);
                    }

                    while (!bit_found && population_table_get_next_address(
                            &new_key, &row_address, &n_bytes_to_transfer,
                            &representation)) {
=======
                                row, n_bytes_to_transfer);
                    }

                    while (!bit_found && population_table_get_next_address(
                            &new_key, &row, &n_bytes_to_transfer)){
>>>>>>> 725e5774
                        log_debug("%d", neuron_id);

                        // This is a direct row to process, so will have 1
                        // target, so no need to go further
                        if (representation == DIRECT) {
                            log_debug("Direct synapse");
                            bit_found = true;
                        } else if (representation == DEFAULT) {
                            // sdram read (faking dma transfer)
                            log_debug("DMA read synapse");
                            bit_found = do_sdram_read_and_test(
<<<<<<< HEAD
                                    row_address, n_bytes_to_transfer);
                        } else {
                            log_error(
                                "do not know how to process representation %d",
                                representation);
=======
                                    row, n_bytes_to_transfer);
>>>>>>> 725e5774
                        }

                    }
                }
            }

            // if returned false, then the bitfield should be set to 0.
            // Which its by default already set to. so do nothing. so no else.
            log_debug("bit_found %d", bit_found);
            if (bit_found) {
                bit_field_set(bit_field, neuron_id);
            }
        }

        log_debug("Writing bitfield to sdram for core use");
        bit_field_base_address->filters[i].key = key;
        log_debug("Putting master pop key %d in entry %d", key, i);
        bit_field_base_address->filters[i].n_atoms = n_neurons;
        log_debug("Putting n_atom %d in entry %d", n_neurons, i);
        // write bitfield to sdram.
        log_debug("Writing to address %0x, %d words to write",
                &bit_field_words_location[position], n_words);
        spin1_memcpy(&bit_field_words_location[position], bit_field,
                n_words * BYTE_TO_WORD_CONVERSION);
        // update pointer to correct place
        bit_field_base_address->filters[i].data =
                (bit_field_t) &bit_field_words_location[position];

        // update tracker
        position += n_words;

        // free dtcm of bitfield.
        log_debug("Freeing the bitfield dtcm");
        sark_free(bit_field);
    }
    determine_redundancy();
    sort_by_key();
    return true;
}

//! Entry point
void c_main(void) {
    // set to running state
    sark_cpu_state(CPU_STATE_RUN);

    log_info("Starting the bit field expander");

    // read in sdram data
    read_in_addresses();

    // generate bit field for each vertex regions
    if (!initialise()) {
        log_error("Failed to init the master pop and synaptic matrix");
        fail_shut_down();
    }

    if (can_run) {
        log_info("Generating bit field");
        if (!generate_bit_field()) {
            log_error("Failed to generate bitfield");
            fail_shut_down();
        } else {
            success_shut_down();
            log_info("Successfully processed the bitfield");
        }
    }
}<|MERGE_RESOLUTION|>--- conflicted
+++ resolved
@@ -363,8 +363,7 @@
 
             // used to store the row from the master pop / synaptic matrix,
             // not going to be used in reality.
-<<<<<<< HEAD
-            address_t row_address;
+            synaptic_row_t row;
 
             // used to track data representation. Should currently only be
             // defaults or directs at this point. Anything else needs
@@ -374,14 +373,7 @@
 
             if (!bit_found) {
                 if (population_table_get_first_address(
-                        new_key, &row_address, &n_bytes_to_transfer,
-                        &representation)) {
-=======
-            synaptic_row_t row;
-            if (!bit_found) {
-                if (population_table_get_first_address(
-                        new_key, &row, &n_bytes_to_transfer)) {
->>>>>>> 725e5774
+                        new_key, &row, &n_bytes_to_transfer, &representation)) {
                     log_debug("%d", neuron_id);
 
                     // This is a direct row to process, so will have 1 target,
@@ -389,28 +381,14 @@
                     if (representation == DIRECT) {
                         log_debug("Direct synapse");
                         bit_found = true;
-                    } else if (representation == DEFAULT) {
+                    } else {
                         // sdram read (faking dma transfer)
                         log_debug("DMA read synapse");
-                        bit_found = do_sdram_read_and_test(
-<<<<<<< HEAD
-                                row_address, n_bytes_to_transfer);
-                    } else {
-                        log_error(
-                            "do not know how to process representation %d",
-                            representation);
+                        bit_found = do_sdram_read_and_test(row, n_bytes_to_transfer);
                     }
 
                     while (!bit_found && population_table_get_next_address(
-                            &new_key, &row_address, &n_bytes_to_transfer,
-                            &representation)) {
-=======
-                                row, n_bytes_to_transfer);
-                    }
-
-                    while (!bit_found && population_table_get_next_address(
-                            &new_key, &row, &n_bytes_to_transfer)){
->>>>>>> 725e5774
+                            &new_key, &row, &n_bytes_to_transfer)) {
                         log_debug("%d", neuron_id);
 
                         // This is a direct row to process, so will have 1
@@ -422,17 +400,12 @@
                             // sdram read (faking dma transfer)
                             log_debug("DMA read synapse");
                             bit_found = do_sdram_read_and_test(
-<<<<<<< HEAD
-                                    row_address, n_bytes_to_transfer);
+                                row, n_bytes_to_transfer);
                         } else {
                             log_error(
                                 "do not know how to process representation %d",
                                 representation);
-=======
-                                    row, n_bytes_to_transfer);
->>>>>>> 725e5774
                         }
-
                     }
                 }
             }
