/*
 * Copyright (c) 2021 The University of Manchester
 * based on work Copyright (c) The University of Sussex,
 * Garibaldi Pineda Garcia, James Turner, James Knight and Thomas Nowotny
 *
 * Licensed under the Apache License, Version 2.0 (the "License");
 * you may not use this file except in compliance with the License.
 * You may obtain a copy of the License at
 *
 *     http://www.apache.org/licenses/LICENSE-2.0
 *
 * Unless required by applicable law or agreed to in writing, software
 * distributed under the License is distributed on an "AS IS" BASIS,
 * WITHOUT WARRANTIES OR CONDITIONS OF ANY KIND, either express or implied.
 * See the License for the specific language governing permissions and
 * limitations under the License.
 */
//! \file DTCM-only convolutional processing implementation

#include "local_only_impl.h"
#include <stdlib.h>
#include <debug.h>
#include "../population_table/population_table.h"
#include "../neuron.h"

typedef int16_t lc_weight_t;

// Dimensions are needed to be signed due to mapping from pre- to post-synaptic.
typedef int16_t lc_dim_t;

// Reduce the number of parameters with the following structs
typedef struct {
    lc_dim_t row;
    lc_dim_t col;
} lc_coord_t;

typedef struct {
    lc_dim_t height;
    lc_dim_t width;
} lc_shape_t;

typedef struct {
    uint32_t key;
    uint32_t mask;
    uint32_t n_colour_bits;
    uint32_t col_mask;
    uint32_t col_shift;
    uint32_t row_mask;
    uint32_t row_shift;
} source_key_info;

// A reciprocal of a 16-bit signed integer will have 1 sign bit, 1 integer bit
// and 14 fractional bits to allow 1 to be properly represented
#define RECIP_FRACT_BITS 14

// One per connector
typedef struct {
    source_key_info key_info;
    lc_coord_t pre_start;
    lc_shape_t kernel;
    lc_shape_t padding;
    lc_coord_t recip_strides;
    lc_coord_t strides;
    lc_coord_t recip_pool_strides;
    uint16_t positive_synapse_type;
    uint16_t negative_synapse_type;
<<<<<<< HEAD
    uint32_t delay;
=======
    union {
        uint32_t delay;
        struct {
            uint16_t multisynaptic_delay_max;
            uint16_t multisynaptic_delay_step;
        };
    };
    uint32_t num_multisynaptic_connections;
>>>>>>> 13cf51e3
    lc_weight_t weights[]; // n_weights = next_even(kernel.width * kernel.height)
} connector;

typedef struct {
    lc_coord_t post_start;
    lc_coord_t post_end;
    lc_shape_t post_shape;
    uint32_t n_connectors;
    // In SDRAM, below here is the following:
    // connector connectors[n_connectors]
} conv_config;

// The main configuration data
static conv_config config;

// The per-connection data
static connector** connectors;

//! \brief Load the required data into DTCM.
bool local_only_impl_initialise(void *address){
    log_info("+++++++++++++++++ CONV init ++++++++++++++++++++");
    conv_config* sdram_config = address;
    config = *sdram_config;

    log_info("post_start = %u, %u, post_end = %u, %u, post_shape = %u, %u",
            config.post_start.col, config.post_start.row,
            config.post_end.col, config.post_end.row,
            config.post_shape.width, config.post_shape.height);
    log_info("num connectors = %u", config.n_connectors);
    if (config.n_connectors == 0) {
        return false;
    }

    // Allocate space for connector information and pre-to-post table
    connectors = spin1_malloc(config.n_connectors * sizeof(connectors[0]));
    if (connectors == NULL) {
        log_error("Can't allocate memory for connectors");
        return false;
    }

    // The first connector comes after the configuration in SDRAM
    connector *conn = (connector *) &sdram_config[1];
    for (uint32_t i = 0; i < config.n_connectors; i++) {
        // We need the number of weights to calculate the size
        uint32_t n_weights = conn->kernel.width * conn->kernel.height;
        if (n_weights & 0x1) {
            n_weights += 1;
        }
        uint32_t n_bytes = sizeof(*conn) + (n_weights * sizeof(conn->weights[0]));

        // Copy the data from SDRAM
        connectors[i] = spin1_malloc(n_bytes);
        if (connectors[i] == NULL) {
            log_error("Can't allocate memory for connectors[%u]", i);
            return false;
        }
        spin1_memcpy(connectors[i], conn, n_bytes);

        log_info("Connector %u: key=0x%08x, mask=0x%08x,"
                "col_mask=0x%08x, col_shift=%u, row_mask=0x%08x, row_shift=%u",
                i, connectors[i]->key_info.key, connectors[i]->key_info.mask,
                connectors[i]->key_info.col_mask, connectors[i]->key_info.col_shift,
                connectors[i]->key_info.row_mask, connectors[i]->key_info.row_shift);
        log_info("              pre_start=%u, %u, kernel_shape=%u %u",
                connectors[i]->pre_start.col, connectors[i]->pre_start.row,
                connectors[i]->kernel.width, connectors[i]->kernel.height);

        // Move to the next connector; because it is dynamically sized,
        // this comes after the last weight in the previous connector
        conn = (connector *) &conn->weights[n_weights];
    }

    return true;
}

//! \brief Calculate the remainder from a division
static inline int16_t calc_remainder(int16_t dividend, int16_t divisor, int16_t quotient) {
    int16_t remainder = dividend - quotient * divisor;
    log_debug("remainder: %d = %d * %d + %d",
            dividend, quotient, divisor, remainder);
    return remainder;
}

//! \brief Calculate remainder Multiply an integer by a 16-bit reciprocal and return the floored
//!        integer result
static inline int16_t recip_multiply(int16_t integer, int16_t recip) {
    int32_t i = integer;
    int32_t r = recip;
    return (int16_t) ((i * r) >> RECIP_FRACT_BITS);
}

//! \brief Do a mapping from pre to post 2D spaces
static inline lc_coord_t map_pre_to_post(connector *connector, lc_coord_t pre, lc_coord_t *start_i) {
    pre.col = recip_multiply(pre.col, connector->recip_pool_strides.col);
    pre.row = recip_multiply(pre.row, connector->recip_pool_strides.row);
    pre.col += connector->padding.width;
    pre.row += connector->padding.height;
    lc_coord_t post;
    post.col = recip_multiply(pre.col, connector->recip_strides.col);
    post.row = recip_multiply(pre.row, connector->recip_strides.row);
    start_i->col = calc_remainder(pre.col, connector->strides.col, post.col);
    start_i->row = calc_remainder(pre.row, connector->strides.row, post.row);
    return post;
}


//! \brief Given a pre-synaptic coordinate we obtain which post-synaptic
//!        coordinates will be affected (i.e. which of them are 'reached' by
//!        the kernel).
static inline void do_convolution_operation(
        uint32_t time, lc_coord_t pre_coord, connector *connector,
        uint16_t *ring_buffers) {
    lc_coord_t start_i;
    log_debug("kernel height: %d, kernel width: %d, padding height: %d, padding width: %d, strides row: %d, strides col: %d", connector->kernel.height, connector->kernel.width, connector->padding.height, connector->padding.width, connector->strides.row, connector->strides.col);
    lc_coord_t post_coord = map_pre_to_post(connector, pre_coord, &start_i);
    log_debug("pre row %d, col %d AS post row %d, col %d",
            pre_coord.row, pre_coord.col, post_coord.row, post_coord.col);

    int32_t kw = connector->kernel.width;
    for (int32_t i_row = start_i.row, tmp_row = post_coord.row; i_row < connector->kernel.height; i_row += connector->strides.row, --tmp_row) {
        int32_t kr = connector->kernel.height - 1 - i_row;
        log_debug("i_row = %u, kr = %u, tmp_row = %u", i_row, kr, tmp_row);

        if ((tmp_row < config.post_start.row) || (tmp_row > config.post_end.row)) {
            log_debug("tmp_row outside");
            continue;
        }
<<<<<<< HEAD
=======

>>>>>>> 13cf51e3
        for (int32_t i_col = start_i.col, tmp_col = post_coord.col; i_col < connector->kernel.width; i_col += connector->strides.col, --tmp_col) {
            int32_t kc = connector->kernel.width - 1 - i_col;

            uint32_t delay;
            if (connector->num_multisynaptic_connections == 1)
            {
                delay = connector->delay;
            }
            else
            {
                kc = connector->kernel.width - 1 - connector->num_multisynaptic_connections * i_col;
                if (kc < 0)
                {
                    log_debug("Multisynaptic connection: i_col = %u, kc = %u, tmp_col = %u", i_col, kc, tmp_col);
                    break;
                }
                delay = connector->multisynaptic_delay_max;
                log_debug("Multisynaptic connection: start_i.col = %u, delay = %u", start_i.col, delay);
            }

            log_debug("i_col = %u, kc = %u, tmp_col = %u", i_col, kc, tmp_col);

            if ((tmp_col < config.post_start.col) || (tmp_col > config.post_end.col)) {
                log_debug("tmp_col outside");
                continue;
            }

<<<<<<< HEAD
            // This the neuron id relative to the neurons on this core
            uint32_t post_index =
                ((tmp_row - config.post_start.row) * config.post_shape.width)
                    + (tmp_col - config.post_start.col);
            uint32_t k = (kr * kw) + kc;
            log_debug("weight index = %u", k);
            lc_weight_t weight = connector->weights[k];
            if (weight == 0) {
                log_debug("zero weight");
                continue;
            }
            uint32_t rb_index = 0;
            if (weight > 0) {
                rb_index = synapse_row_get_ring_buffer_index(time + connector->delay,
                    connector->positive_synapse_type, post_index,
                    synapse_type_index_bits, synapse_index_bits,
                    synapse_delay_mask);
            } else {
                rb_index = synapse_row_get_ring_buffer_index(time + connector->delay,
                    connector->negative_synapse_type, post_index,
                    synapse_type_index_bits, synapse_index_bits,
                    synapse_delay_mask);
                weight = -weight;
            }
            log_debug("Updating ring_buffers[%u] for post neuron %u = %u, %u, with weight %u",
                    rb_index, post_index, tmp_col, tmp_row, weight);

            // Add weight to current ring buffer value, avoiding saturation
            uint32_t accumulation = ring_buffers[rb_index] + weight;
            uint32_t sat_test = accumulation & 0x10000;
            if (sat_test) {
                accumulation = sat_test - 1;
=======
            for (int32_t multisynapse_index = 0;
                multisynapse_index < connector->num_multisynaptic_connections;
                ++multisynapse_index, delay -= connector->multisynaptic_delay_step, --kc)
            {
                log_debug("kc = %u, delay = %u", kc, delay);

                // This the neuron id relative to the neurons on this core
                uint32_t post_index =
                    ((tmp_row - config.post_start.row) * config.post_shape.width)
                        + (tmp_col - config.post_start.col);
                uint32_t k = (kr * kw) + kc;
                log_debug("weight index = %u", k);
                lc_weight_t weight = connector->weights[k];
                if (weight == 0) {
                    log_debug("zero weight");
                    continue;
                }
                uint32_t rb_index = 0;
                if (weight > 0) {
                    rb_index = synapse_row_get_ring_buffer_index(time + delay,
                        connector->positive_synapse_type, post_index,
                        synapse_type_index_bits, synapse_index_bits,
                        synapse_delay_mask);
                } else {
                    rb_index = synapse_row_get_ring_buffer_index(time + delay,
                        connector->negative_synapse_type, post_index,
                        synapse_type_index_bits, synapse_index_bits,
                        synapse_delay_mask);
                    weight = -weight;
                }
                log_debug("Updating ring_buffers[%u] for post neuron %u = %u, %u, with weight %u",
                        rb_index, post_index, tmp_col, tmp_row, weight);

                // Add weight to current ring buffer value, avoiding saturation
                uint32_t accumulation = ring_buffers[rb_index] + weight;
                uint32_t sat_test = accumulation & 0x10000;
                if (sat_test) {
                    accumulation = sat_test - 1;
                }
                ring_buffers[rb_index] = accumulation;
>>>>>>> 13cf51e3
            }
        }
    }
}

static inline bool key_to_index_lookup(uint32_t spike, uint32_t *start_index,
		uint32_t *end_index) {
    for (uint32_t i = 0; i < config.n_connectors; i++) {
        connector *c = connectors[i];
        if ((spike & c->key_info.mask) == c->key_info.key) {
        	*start_index = i;
            uint32_t e = i + 1;
        	while (e < config.n_connectors) {
        		connector *c_e = connectors[e];
        		if ((spike & c_e->key_info.mask) != c_e->key_info.mask) {
        			break;
        		}
        		e = e + 1;
        	}
        	*end_index = e;
        	return true;
        }
    }
    return false;
}

static inline void get_row_col(uint32_t spike, uint32_t index,
		uint32_t *core_local_col, uint32_t *core_local_row) {
	connector *c = connectors[index];
	uint32_t local_spike = (spike & ~c->key_info.mask) >> c->key_info.n_colour_bits;
	*core_local_col = (local_spike & c->key_info.col_mask) >> c->key_info.col_shift;
	*core_local_row = (local_spike & c->key_info.row_mask) >> c->key_info.row_shift;
}

//! \brief Process incoming spikes. In this implementation we need to:
//! 1. Check if it's in the population table
//! 2. Convert the relative (per core) Id to a global (per population) one
//! 3. Obtain the post-ids and weights which will be reached by the spike/kernel
//!    combination.
//! 4. Add the weights to the appropriate current buffers
void local_only_impl_process_spike(
        uint32_t time, uint32_t spike, uint16_t* ring_buffers) {

    // Lookup the spike, and if found, get the appropriate parts
    uint32_t start;
    uint32_t end;
    if (!key_to_index_lookup(spike, &start, &end)) {
    	log_warning("Spike %u didn't match any connectors!", spike);
        return;
    }
    log_debug("Received spike %u, using connectors between %u and %u", spike, start, end);

    // compute the population-based coordinates
    for (uint32_t i = start; i < end; i++) {
		uint32_t core_local_col;
		uint32_t core_local_row;
		connector *connector = connectors[i];
		get_row_col(spike, i, &core_local_col, &core_local_row);
		lc_coord_t pre_coord = {
				core_local_row + connector->pre_start.row,
				core_local_col + connector->pre_start.col
		};
		log_debug("Spike %u = %u, %u (Global: %u, %u)", spike, core_local_col, core_local_row,
				pre_coord.col, pre_coord.row);

		// Compute the convolution
		do_convolution_operation(time, pre_coord, connector, ring_buffers);
    }
}<|MERGE_RESOLUTION|>--- conflicted
+++ resolved
@@ -64,9 +64,6 @@
     lc_coord_t recip_pool_strides;
     uint16_t positive_synapse_type;
     uint16_t negative_synapse_type;
-<<<<<<< HEAD
-    uint32_t delay;
-=======
     union {
         uint32_t delay;
         struct {
@@ -75,7 +72,6 @@
         };
     };
     uint32_t num_multisynaptic_connections;
->>>>>>> 13cf51e3
     lc_weight_t weights[]; // n_weights = next_even(kernel.width * kernel.height)
 } connector;
 
@@ -203,10 +199,7 @@
             log_debug("tmp_row outside");
             continue;
         }
-<<<<<<< HEAD
-=======
-
->>>>>>> 13cf51e3
+
         for (int32_t i_col = start_i.col, tmp_col = post_coord.col; i_col < connector->kernel.width; i_col += connector->strides.col, --tmp_col) {
             int32_t kc = connector->kernel.width - 1 - i_col;
 
@@ -234,40 +227,6 @@
                 continue;
             }
 
-<<<<<<< HEAD
-            // This the neuron id relative to the neurons on this core
-            uint32_t post_index =
-                ((tmp_row - config.post_start.row) * config.post_shape.width)
-                    + (tmp_col - config.post_start.col);
-            uint32_t k = (kr * kw) + kc;
-            log_debug("weight index = %u", k);
-            lc_weight_t weight = connector->weights[k];
-            if (weight == 0) {
-                log_debug("zero weight");
-                continue;
-            }
-            uint32_t rb_index = 0;
-            if (weight > 0) {
-                rb_index = synapse_row_get_ring_buffer_index(time + connector->delay,
-                    connector->positive_synapse_type, post_index,
-                    synapse_type_index_bits, synapse_index_bits,
-                    synapse_delay_mask);
-            } else {
-                rb_index = synapse_row_get_ring_buffer_index(time + connector->delay,
-                    connector->negative_synapse_type, post_index,
-                    synapse_type_index_bits, synapse_index_bits,
-                    synapse_delay_mask);
-                weight = -weight;
-            }
-            log_debug("Updating ring_buffers[%u] for post neuron %u = %u, %u, with weight %u",
-                    rb_index, post_index, tmp_col, tmp_row, weight);
-
-            // Add weight to current ring buffer value, avoiding saturation
-            uint32_t accumulation = ring_buffers[rb_index] + weight;
-            uint32_t sat_test = accumulation & 0x10000;
-            if (sat_test) {
-                accumulation = sat_test - 1;
-=======
             for (int32_t multisynapse_index = 0;
                 multisynapse_index < connector->num_multisynaptic_connections;
                 ++multisynapse_index, delay -= connector->multisynaptic_delay_step, --kc)
@@ -308,7 +267,6 @@
                     accumulation = sat_test - 1;
                 }
                 ring_buffers[rb_index] = accumulation;
->>>>>>> 13cf51e3
             }
         }
     }
