/*
 * Copyright (c) 2021 The University of Manchester
 * based on work Copyright (c) The University of Sussex,
 * Garibaldi Pineda Garcia, James Turner, James Knight and Thomas Nowotny
 *
 * Licensed under the Apache License, Version 2.0 (the "License");
 * you may not use this file except in compliance with the License.
 * You may obtain a copy of the License at
 *
 *     http://www.apache.org/licenses/LICENSE-2.0
 *
 * Unless required by applicable law or agreed to in writing, software
 * distributed under the License is distributed on an "AS IS" BASIS,
 * WITHOUT WARRANTIES OR CONDITIONS OF ANY KIND, either express or implied.
 * See the License for the specific language governing permissions and
 * limitations under the License.
 */
//! \file DTCM-only convolutional processing implementation

#include "local_only_impl.h"
#include <stdlib.h>
#include <debug.h>
#include "../population_table/population_table.h"
#include "../neuron.h"

typedef int16_t lc_weight_t;

// Dimensions are needed to be signed due to mapping from pre- to post-synaptic.
typedef int16_t lc_dim_t;

// Reduce the number of parameters with the following structs
typedef struct {
    lc_dim_t row;
    lc_dim_t col;
} lc_coord_t;

typedef struct {
    lc_dim_t height;
    lc_dim_t width;
} lc_shape_t;

typedef struct {
    uint32_t key;
    uint32_t mask;
    uint32_t n_colour_bits;
    uint32_t col_mask;
    uint32_t col_shift;
    uint32_t row_mask;
    uint32_t row_shift;
} source_key_info;

// A reciprocal of a 16-bit signed integer will have 1 sign bit, 1 integer bit
// and 14 fractional bits to allow 1 to be properly represented
#define RECIP_FRACT_BITS 14

// One per connector
typedef struct {
    source_key_info key_info;
    lc_coord_t pre_start;
    lc_shape_t kernel;
    lc_shape_t padding;
    lc_coord_t recip_strides;
    lc_coord_t strides;
    lc_coord_t recip_pool_strides;
    uint16_t positive_synapse_type;
    uint16_t negative_synapse_type;
    uint32_t delay;
<<<<<<< HEAD
    uint32_t strides_delay_step;
=======
>>>>>>> 56d39743
    lc_weight_t weights[]; // n_weights = next_even(kernel.width * kernel.height)
} connector;

typedef struct {
    lc_coord_t post_start;
    lc_coord_t post_end;
    lc_shape_t post_shape;
    uint32_t n_connectors;
    // In SDRAM, below here is the following:
    // connector connectors[n_connectors]
} conv_config;

// The main configuration data
static conv_config config;

// The per-connection data
static connector** connectors;

//! \brief Load the required data into DTCM.
bool local_only_impl_initialise(void *address){
    log_info("+++++++++++++++++ CONV init ++++++++++++++++++++");
    conv_config* sdram_config = address;
    config = *sdram_config;

    log_info("post_start = %u, %u, post_end = %u, %u, post_shape = %u, %u",
            config.post_start.col, config.post_start.row,
            config.post_end.col, config.post_end.row,
            config.post_shape.width, config.post_shape.height);
    log_info("num connectors = %u", config.n_connectors);
    if (config.n_connectors == 0) {
        return false;
    }

    // Allocate space for connector information and pre-to-post table
    connectors = spin1_malloc(config.n_connectors * sizeof(connectors[0]));
    if (connectors == NULL) {
        log_error("Can't allocate memory for connectors");
        return false;
    }

    // The first connector comes after the configuration in SDRAM
    connector *conn = (connector *) &sdram_config[1];
    for (uint32_t i = 0; i < config.n_connectors; i++) {
        // We need the number of weights to calculate the size
        uint32_t n_weights = conn->kernel.width * conn->kernel.height;
        if (n_weights & 0x1) {
            n_weights += 1;
        }
        uint32_t n_bytes = sizeof(*conn) + (n_weights * sizeof(conn->weights[0]));

        // Copy the data from SDRAM
        connectors[i] = spin1_malloc(n_bytes);
        if (connectors[i] == NULL) {
            log_error("Can't allocate memory for connectors[%u]", i);
            return false;
        }
        spin1_memcpy(connectors[i], conn, n_bytes);

        log_info("Connector %u: key=0x%08x, mask=0x%08x,"
                "col_mask=0x%08x, col_shift=%u, row_mask=0x%08x, row_shift=%u",
                i, connectors[i]->key_info.key, connectors[i]->key_info.mask,
                connectors[i]->key_info.col_mask, connectors[i]->key_info.col_shift,
                connectors[i]->key_info.row_mask, connectors[i]->key_info.row_shift);
        log_info("              pre_start=%u, %u, kernel_shape=%u %u",
                connectors[i]->pre_start.col, connectors[i]->pre_start.row,
                connectors[i]->kernel.width, connectors[i]->kernel.height);

        // Move to the next connector; because it is dynamically sized,
        // this comes after the last weight in the previous connector
        conn = (connector *) &conn->weights[n_weights];
    }

    return true;
}

//! \brief Calculate the remainder from a division
static inline int16_t calc_remainder(int16_t dividend, int16_t divisor, int16_t quotient) {
    int16_t remainder = dividend - quotient * divisor;
    log_debug("remainder: %d = %d * %d + %d",
            dividend, quotient, divisor, remainder);
    return remainder;
}

//! \brief Calculate remainder Multiply an integer by a 16-bit reciprocal and return the floored
//!        integer result
static inline int16_t recip_multiply(int16_t integer, int16_t recip) {
    int32_t i = integer;
    int32_t r = recip;
    return (int16_t) ((i * r) >> RECIP_FRACT_BITS);
}

//! \brief Do a mapping from pre to post 2D spaces
static inline lc_coord_t map_pre_to_post(connector *connector, lc_coord_t pre, lc_coord_t *start_i) {
    pre.col = recip_multiply(pre.col, connector->recip_pool_strides.col);
    pre.row = recip_multiply(pre.row, connector->recip_pool_strides.row);
    pre.col += connector->padding.width;
    pre.row += connector->padding.height;
    lc_coord_t post;
    post.col = recip_multiply(pre.col, connector->recip_strides.col);
    post.row = recip_multiply(pre.row, connector->recip_strides.row);
    start_i->col = calc_remainder(pre.col, connector->strides.col, post.col);
    start_i->row = calc_remainder(pre.row, connector->strides.row, post.row);
    return post;
}


//! \brief Given a pre-synaptic coordinate we obtain which post-synaptic
//!        coordinates will be affected (i.e. which of them are 'reached' by
//!        the kernel).
static inline void do_convolution_operation(
        uint32_t time, lc_coord_t pre_coord, connector *connector,
        uint16_t *ring_buffers) {
    lc_coord_t start_i;
    log_debug("kernel height: %d, kernel width: %d, padding height: %d, padding width: %d, strides row: %d, strides col: %d", connector->kernel.height, connector->kernel.width, connector->padding.height, connector->padding.width, connector->strides.row, connector->strides.col);
    lc_coord_t post_coord = map_pre_to_post(connector, pre_coord, &start_i);
    log_debug("pre row %d, col %d AS post row %d, col %d",
            pre_coord.row, pre_coord.col, post_coord.row, post_coord.col);

    int32_t kw = connector->kernel.width;
    for (int32_t i_row = start_i.row, tmp_row = post_coord.row; i_row < connector->kernel.height; i_row += connector->strides.row, --tmp_row) {
        int32_t kr = connector->kernel.height - 1 - i_row;
        log_debug("i_row = %u, kr = %u, tmp_row = %u", i_row, kr, tmp_row);

        if ((tmp_row < config.post_start.row) || (tmp_row > config.post_end.row)) {
            log_debug("tmp_row outside");
            continue;
        }

        uint32_t delay = connector->delay;
        if (connector->strides_delay_step != 0)
        {
            delay -= start_i.col * connector->strides_delay_step;
            log_debug("start_i.col = %u, delay = %u", start_i.col, delay);
        }
        
        for (int32_t i_col = start_i.col, tmp_col = post_coord.col; i_col < connector->kernel.width; i_col += connector->strides.col, --tmp_col) {
            int32_t kc = connector->kernel.width - 1 - i_col;
            log_debug("i_col = %u, kc = %u, tmp_col = %u", i_col, kc, tmp_col);
            if ((tmp_col < config.post_start.col) || (tmp_col > config.post_end.col)) {
                log_debug("tmp_col outside");
                continue;
            }

            // This the neuron id relative to the neurons on this core
            uint32_t post_index =
                ((tmp_row - config.post_start.row) * config.post_shape.width)
                    + (tmp_col - config.post_start.col);
            uint32_t k = (kr * kw) + kc;
            log_debug("weight index = %u", k);
            lc_weight_t weight = connector->weights[k];
            if (weight == 0) {
                log_debug("zero weight");
                continue;
            }
            uint32_t rb_index = 0;
            if (weight > 0) {
<<<<<<< HEAD
                rb_index = synapse_row_get_ring_buffer_index(time + delay,
=======
                rb_index = synapse_row_get_ring_buffer_index(time + connector->delay,
>>>>>>> 56d39743
                    connector->positive_synapse_type, post_index,
                    synapse_type_index_bits, synapse_index_bits,
                    synapse_delay_mask);
            } else {
<<<<<<< HEAD
                rb_index = synapse_row_get_ring_buffer_index(time + delay,
=======
                rb_index = synapse_row_get_ring_buffer_index(time + connector->delay,
>>>>>>> 56d39743
                    connector->negative_synapse_type, post_index,
                    synapse_type_index_bits, synapse_index_bits,
                    synapse_delay_mask);
                weight = -weight;
            }
            log_debug("Updating ring_buffers[%u] for post neuron %u = %u, %u, with weight %u",
                    rb_index, post_index, tmp_col, tmp_row, weight);

            // Add weight to current ring buffer value, avoiding saturation
            uint32_t accumulation = ring_buffers[rb_index] + weight;
            uint32_t sat_test = accumulation & 0x10000;
            if (sat_test) {
                accumulation = sat_test - 1;
            }
            ring_buffers[rb_index] = accumulation;
        }
    }
}

static inline bool key_to_index_lookup(uint32_t spike, uint32_t *start_index,
		uint32_t *end_index) {
    for (uint32_t i = 0; i < config.n_connectors; i++) {
        connector *c = connectors[i];
        if ((spike & c->key_info.mask) == c->key_info.key) {
        	*start_index = i;
            uint32_t e = i + 1;
        	while (e < config.n_connectors) {
        		connector *c_e = connectors[e];
        		if ((spike & c_e->key_info.mask) != c_e->key_info.mask) {
        			break;
        		}
        		e = e + 1;
        	}
        	*end_index = e;
        	return true;
        }
    }
    return false;
}

static inline void get_row_col(uint32_t spike, uint32_t index,
		uint32_t *core_local_col, uint32_t *core_local_row) {
	connector *c = connectors[index];
	uint32_t local_spike = (spike & ~c->key_info.mask) >> c->key_info.n_colour_bits;
	*core_local_col = (local_spike & c->key_info.col_mask) >> c->key_info.col_shift;
	*core_local_row = (local_spike & c->key_info.row_mask) >> c->key_info.row_shift;
}

//! \brief Process incoming spikes. In this implementation we need to:
//! 1. Check if it's in the population table
//! 2. Convert the relative (per core) Id to a global (per population) one
//! 3. Obtain the post-ids and weights which will be reached by the spike/kernel
//!    combination.
//! 4. Add the weights to the appropriate current buffers
void local_only_impl_process_spike(
        uint32_t time, uint32_t spike, uint16_t* ring_buffers) {

    // Lookup the spike, and if found, get the appropriate parts
    uint32_t start;
    uint32_t end;
    if (!key_to_index_lookup(spike, &start, &end)) {
    	log_warning("Spike %u didn't match any connectors!", spike);
        return;
    }
    log_debug("Received spike %u, using connectors between %u and %u", spike, start, end);

    // compute the population-based coordinates
    for (uint32_t i = start; i < end; i++) {
		uint32_t core_local_col;
		uint32_t core_local_row;
		connector *connector = connectors[i];
		get_row_col(spike, i, &core_local_col, &core_local_row);
		lc_coord_t pre_coord = {
				core_local_row + connector->pre_start.row,
				core_local_col + connector->pre_start.col
		};
		log_debug("Spike %u = %u, %u (Global: %u, %u)", spike, core_local_col, core_local_row,
				pre_coord.col, pre_coord.row);

		// Compute the convolution
		do_convolution_operation(time, pre_coord, connector, ring_buffers);
    }
}<|MERGE_RESOLUTION|>--- conflicted
+++ resolved
@@ -65,10 +65,7 @@
     uint16_t positive_synapse_type;
     uint16_t negative_synapse_type;
     uint32_t delay;
-<<<<<<< HEAD
     uint32_t strides_delay_step;
-=======
->>>>>>> 56d39743
     lc_weight_t weights[]; // n_weights = next_even(kernel.width * kernel.height)
 } connector;
 
@@ -225,20 +222,12 @@
             }
             uint32_t rb_index = 0;
             if (weight > 0) {
-<<<<<<< HEAD
                 rb_index = synapse_row_get_ring_buffer_index(time + delay,
-=======
-                rb_index = synapse_row_get_ring_buffer_index(time + connector->delay,
->>>>>>> 56d39743
                     connector->positive_synapse_type, post_index,
                     synapse_type_index_bits, synapse_index_bits,
                     synapse_delay_mask);
             } else {
-<<<<<<< HEAD
                 rb_index = synapse_row_get_ring_buffer_index(time + delay,
-=======
-                rb_index = synapse_row_get_ring_buffer_index(time + connector->delay,
->>>>>>> 56d39743
                     connector->negative_synapse_type, post_index,
                     synapse_type_index_bits, synapse_index_bits,
                     synapse_delay_mask);
