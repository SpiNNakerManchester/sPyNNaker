--- conflicted
+++ resolved
@@ -64,14 +64,7 @@
     lc_coord_t recip_pool_strides;
     uint16_t positive_synapse_type;
     uint16_t negative_synapse_type;
-    union {
-        uint32_t delay;
-        struct {
-            uint16_t multisynaptic_delay_max;
-            uint16_t multisynaptic_delay_step;
-        };
-    };
-    uint32_t num_multisynaptic_connections;
+    uint32_t delay;
     uint32_t kernel_index;
 } connector;
 
@@ -163,12 +156,8 @@
 }
 
 //! \brief Do a mapping from pre to post 2D spaces
-<<<<<<< HEAD
 static inline lc_coord_t map_pre_to_post(connector *connector, lc_coord_t pre,
 		lc_coord_t *start_i) {
-=======
-static inline lc_coord_t map_pre_to_post(connector *connector, lc_coord_t pre, lc_coord_t *start_i) {
->>>>>>> 4e312c4a
     pre.col = recip_multiply(pre.col, connector->recip_pool_strides.col);
     pre.row = recip_multiply(pre.row, connector->recip_pool_strides.row);
     pre.col += connector->padding.width;
@@ -186,68 +175,32 @@
 //!        coordinates will be affected (i.e. which of them are 'reached' by
 //!        the kernel).
 static inline void do_convolution_operation(
-        uint32_t time, lc_coord_t pre_coord, connector *conn,
+        uint32_t time, lc_coord_t pre_coord, connector *connector,
         uint16_t *ring_buffers) {
     lc_coord_t start_i;
-<<<<<<< HEAD
-    log_debug("kernel height: %d, kernel width: %d, padding height: %d, "
-    		"padding width: %d, strides row: %d, strides col: %d",
-			conn->kernel.height, conn->kernel.width, conn->padding.height,
-			conn->padding.width, conn->strides.row, conn->strides.col);
-    lc_coord_t post_coord = map_pre_to_post(conn, pre_coord, &start_i);
-=======
-    log_debug("kernel height: %d, kernel width: %d, padding height: %d, padding width: %d, strides row: %d, strides col: %d", connector->kernel.height, connector->kernel.width, connector->padding.height, connector->padding.width, connector->strides.row, connector->strides.col);
+    log_debug("kernel height: %d, kernel width: %d, "
+    		"padding height: %d, padding width: %d, "
+    		"strides row: %d, strides col: %d",
+			connector->kernel.height, connector->kernel.width,
+			connector->padding.height, connector->padding.width,
+			connector->strides.row, connector->strides.col);
     lc_coord_t post_coord = map_pre_to_post(connector, pre_coord, &start_i);
->>>>>>> 4e312c4a
     log_debug("pre row %d, col %d AS post row %d, col %d",
             pre_coord.row, pre_coord.col, post_coord.row, post_coord.col);
-    lc_weight_t *connector_weights = &weights[conn->kernel_index];
-
-    int32_t kw = conn->kernel.width;
+    lc_weight_t *connector_weights = &weights[connector->kernel_index];
+
+    int32_t kw = connector->kernel.width;
     for (int32_t i_row = start_i.row, tmp_row = post_coord.row;
-    		i_row < conn->kernel.height; i_row += conn->strides.row, --tmp_row) {
-        int32_t kr = conn->kernel.height - 1 - i_row;
-        log_debug("i_row = %u, kr = %u, tmp_row = %u", i_row, kr, tmp_row);
-
-<<<<<<< HEAD
-=======
-    int32_t kw = connector->kernel.width;
-    for (int32_t i_row = start_i.row, tmp_row = post_coord.row; i_row < connector->kernel.height; i_row += connector->strides.row, --tmp_row) {
+    		i_row < connector->kernel.height; i_row += connector->strides.row, --tmp_row) {
         int32_t kr = connector->kernel.height - 1 - i_row;
         log_debug("i_row = %u, kr = %u, tmp_row = %u", i_row, kr, tmp_row);
 
->>>>>>> 4e312c4a
         if ((tmp_row < config->post_start.row) || (tmp_row > config->post_end.row)) {
             log_debug("tmp_row outside");
             continue;
         }
-<<<<<<< HEAD
-
         for (int32_t i_col = start_i.col, tmp_col = post_coord.col;
-        		i_col < conn->kernel.width; i_col += conn->strides.col, --tmp_col) {
-            int32_t kc = conn->kernel.width - 1 - i_col;
-
-            uint32_t delay;
-            if (conn->num_multisynaptic_connections == 1) {
-                delay = conn->delay;
-            } else {
-                kc = conn->kernel.width - 1 - conn->num_multisynaptic_connections * i_col;
-                if (kc < 0) {
-                    log_debug("Multisynaptic connection: i_col = %u, kc = %u, tmp_col = %u",
-                    		i_col, kc, tmp_col);
-                    break;
-                }
-                delay = conn->multisynaptic_delay_max;
-                log_debug("Multisynaptic connection: start_i.col = %u, delay = %u",
-                		start_i.col, delay);
-            }
-
-            log_debug("i_col = %u, kc = %u, tmp_col = %u", i_col, kc, tmp_col);
-
-            if ((tmp_col < config->post_start.col) || (tmp_col > config->post_end.col)) {
-                log_debug("tmp_col outside");
-=======
-        for (int32_t i_col = start_i.col, tmp_col = post_coord.col; i_col < connector->kernel.width; i_col += connector->strides.col, --tmp_col) {
+        		i_col < connector->kernel.width; i_col += connector->strides.col, --tmp_col) {
             int32_t kc = connector->kernel.width - 1 - i_col;
             log_debug("i_col = %u, kc = %u, tmp_col = %u", i_col, kc, tmp_col);
             if ((tmp_col < config->post_start.col) || (tmp_col > config->post_end.col)) {
@@ -264,51 +217,31 @@
             lc_weight_t weight = connector_weights[k];
             if (weight == 0) {
                 log_debug("zero weight");
->>>>>>> 4e312c4a
                 continue;
             }
-
-            for (uint32_t multisynapse_index = 0;
-                multisynapse_index < conn->num_multisynaptic_connections;
-                ++multisynapse_index, delay -= conn->multisynaptic_delay_step, --kc) {
-                log_debug("kc = %u, delay = %u", kc, delay);
-
-				// This the neuron id relative to the neurons on this core
-				uint32_t post_index =
-					((tmp_row - config->post_start.row) * config->post_shape.width)
-						+ (tmp_col - config->post_start.col);
-				uint32_t k = (kr * kw) + kc;
-				log_debug("weight index = %u", k);
-				lc_weight_t weight = connector_weights[k];
-				if (weight == 0) {
-					log_debug("zero weight");
-					continue;
-				}
-				uint32_t rb_index = 0;
-				if (weight > 0) {
-					rb_index = synapse_row_get_ring_buffer_index(time + delay,
-							conn->positive_synapse_type, post_index,
-						synapse_type_index_bits, synapse_index_bits,
-						synapse_delay_mask);
-				} else {
-					rb_index = synapse_row_get_ring_buffer_index(time + delay,
-							conn->negative_synapse_type, post_index,
-						synapse_type_index_bits, synapse_index_bits,
-						synapse_delay_mask);
-					weight = -weight;
-				}
-
-				log_debug("Updating ring_buffers[%u] for post neuron %u = %u, %u, with weight %u",
-						rb_index, post_index, tmp_col, tmp_row, weight);
-
-				// Add weight to current ring buffer value, avoiding saturation
-				uint32_t accumulation = ring_buffers[rb_index] + weight;
-				uint32_t sat_test = accumulation & 0x10000;
-				if (sat_test) {
-					accumulation = sat_test - 1;
-				}
-				ring_buffers[rb_index] = accumulation;
+            uint32_t rb_index = 0;
+            if (weight > 0) {
+                rb_index = synapse_row_get_ring_buffer_index(time + connector->delay,
+                    connector->positive_synapse_type, post_index,
+                    synapse_type_index_bits, synapse_index_bits,
+                    synapse_delay_mask);
+            } else {
+                rb_index = synapse_row_get_ring_buffer_index(time + connector->delay,
+                    connector->negative_synapse_type, post_index,
+                    synapse_type_index_bits, synapse_index_bits,
+                    synapse_delay_mask);
+                weight = -weight;
             }
+            log_debug("Updating ring_buffers[%u] for post neuron %u = %u, %u, with weight %u",
+                    rb_index, post_index, tmp_col, tmp_row, weight);
+
+            // Add weight to current ring buffer value, avoiding saturation
+            uint32_t accumulation = ring_buffers[rb_index] + weight;
+            uint32_t sat_test = accumulation & 0x10000;
+            if (sat_test) {
+                accumulation = sat_test - 1;
+            }
+            ring_buffers[rb_index] = accumulation;
         }
     }
 }
