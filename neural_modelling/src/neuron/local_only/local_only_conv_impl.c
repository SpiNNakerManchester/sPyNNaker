--- conflicted
+++ resolved
@@ -64,13 +64,9 @@
     lc_coord_t recip_pool_strides;
     uint16_t positive_synapse_type;
     uint16_t negative_synapse_type;
+    uint32_t strides_delay_step;
     uint32_t delay;
-<<<<<<< HEAD
-    uint32_t strides_delay_step;
-    lc_weight_t weights[]; // n_weights = next_even(kernel.width * kernel.height)
-=======
     uint32_t kernel_index;
->>>>>>> 13bef96f
 } connector;
 
 typedef struct {
@@ -189,12 +185,11 @@
     lc_weight_t *connector_weights = &weights[connector->kernel_index];
 
     int32_t kw = connector->kernel.width;
-<<<<<<< HEAD
     for (int32_t i_row = start_i.row, tmp_row = post_coord.row; i_row < connector->kernel.height; i_row += connector->strides.row, --tmp_row) {
         int32_t kr = connector->kernel.height - 1 - i_row;
         log_debug("i_row = %u, kr = %u, tmp_row = %u", i_row, kr, tmp_row);
 
-        if ((tmp_row < config.post_start.row) || (tmp_row > config.post_end.row)) {
+        if ((tmp_row < config->post_start.row) || (tmp_row > config->post_end.row)) {
             log_debug("tmp_row outside");
             continue;
         }
@@ -209,18 +204,8 @@
         for (int32_t i_col = start_i.col, tmp_col = post_coord.col; i_col < connector->kernel.width; i_col += connector->strides.col, --tmp_col) {
             int32_t kc = connector->kernel.width - 1 - i_col;
             log_debug("i_col = %u, kc = %u, tmp_col = %u", i_col, kc, tmp_col);
-            if ((tmp_col < config.post_start.col) || (tmp_col > config.post_end.col)) {
+            if ((tmp_col < config->post_start.col) || (tmp_col > config->post_end.col)) {
                 log_debug("tmp_col outside");
-=======
-    for (int32_t r = -half_kh, kr = 0; r <= half_kh; r++, kr++) {
-        int32_t tmp_row = post_coord.row + r;
-        if ((tmp_row < config->post_start.row) || (tmp_row > config->post_end.row)) {
-            continue;
-        }
-        for (int32_t c = -half_kw, kc = 0; c <= half_kw; c++, kc++) {
-            int32_t tmp_col = post_coord.col + c;
-            if ((tmp_col < config->post_start.col) || (tmp_col > config->post_end.col)) {
->>>>>>> 13bef96f
                 continue;
             }
 
@@ -229,32 +214,20 @@
                 ((tmp_row - config->post_start.row) * config->post_shape.width)
                     + (tmp_col - config->post_start.col);
             uint32_t k = (kr * kw) + kc;
-<<<<<<< HEAD
             log_debug("weight index = %u", k);
-            lc_weight_t weight = connector->weights[k];
-=======
             lc_weight_t weight = connector_weights[k];
->>>>>>> 13bef96f
             if (weight == 0) {
                 log_debug("zero weight");
                 continue;
             }
             uint32_t rb_index = 0;
             if (weight > 0) {
-<<<<<<< HEAD
                 rb_index = synapse_row_get_ring_buffer_index(time + delay,
-=======
-                rb_index = synapse_row_get_ring_buffer_index(time + connector->delay,
->>>>>>> 13bef96f
                     connector->positive_synapse_type, post_index,
                     synapse_type_index_bits, synapse_index_bits,
                     synapse_delay_mask);
             } else {
-<<<<<<< HEAD
                 rb_index = synapse_row_get_ring_buffer_index(time + delay,
-=======
-                rb_index = synapse_row_get_ring_buffer_index(time + connector->delay,
->>>>>>> 13bef96f
                     connector->negative_synapse_type, post_index,
                     synapse_type_index_bits, synapse_index_bits,
                     synapse_delay_mask);
