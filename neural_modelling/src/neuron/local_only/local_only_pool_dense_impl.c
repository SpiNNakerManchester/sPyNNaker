--- conflicted
+++ resolved
@@ -223,36 +223,6 @@
     }
 
     // Go through the weights and process them into the ring buffers
-<<<<<<< HEAD
-    for (uint32_t post_index = 0; post_index < config.n_post; post_index++) {
-        lc_weight_t weight = weights[post_index];
-        if (weight == 0) {
-            continue;
-        }
-        uint32_t rb_index = 0;
-        if (weight > 0) {
-            rb_index = synapse_row_get_ring_buffer_index(time + connector->delay,
-                connector->positive_synapse_type, post_index,
-                synapse_type_index_bits, synapse_index_bits,
-                synapse_delay_mask);
-        } else {
-            rb_index = synapse_row_get_ring_buffer_index(time + connector->delay,
-                connector->negative_synapse_type, post_index,
-                synapse_type_index_bits, synapse_index_bits,
-                synapse_delay_mask);
-            weight = -weight;
-        }
-        log_debug("Updating ring_buffers[%u] for post neuron %u with weight %u",
-                rb_index, post_index, weight);
-
-        // Add weight to current ring buffer value, avoiding saturation
-        uint32_t accumulation = ring_buffers[rb_index] + weight;
-        uint32_t sat_test = accumulation & 0x10000;
-        if (sat_test) {
-            accumulation = sat_test - 1;
-        }
-        ring_buffers[rb_index] = accumulation;
-=======
     for (uint32_t i = start; i < end; i++) {
 	    connector *connector = connectors[i];
 	    lc_weight_t *weights;
@@ -290,6 +260,5 @@
 			}
 			ring_buffers[rb_index] = accumulation;
 		}
->>>>>>> 13bef96f
     }
 }