--- conflicted
+++ resolved
@@ -238,37 +238,11 @@
             uint32_t sat_test = accumulation & 0x10000;
             if (sat_test) {
                 accumulation = sat_test - 1;
-                saturation_count += 1;
+                synapses_saturation_count++;
             }
 
-<<<<<<< HEAD
             // Store saturated value back in ring-buffer
             ring_buffers[ring_buffer_index] = accumulation;
-=======
-        // Extract components from this word
-        uint32_t delay =
-                synapse_row_sparse_delay(synaptic_word, synapse_type_index_bits);
-        uint32_t combined_synapse_neuron_index = synapse_row_sparse_type_index(
-                synaptic_word, synapse_type_index_mask);
-        uint32_t weight = synapse_row_sparse_weight(synaptic_word);
-
-        // Convert into ring buffer offset
-        uint32_t ring_buffer_index = synapses_get_ring_buffer_index_combined(
-                delay + time, combined_synapse_neuron_index,
-                synapse_type_index_bits);
-
-        // Add weight to current ring buffer value
-        uint32_t accumulation = ring_buffers[ring_buffer_index] + weight;
-
-        // If 17th bit is set, saturate accumulator at UINT16_MAX (0xFFFF)
-        // **NOTE** 0x10000 can be expressed as an ARM literal,
-        //          but 0xFFFF cannot.  Therefore, we use (0x10000 - 1)
-        //          to obtain this value
-        uint32_t sat_test = accumulation & 0x10000;
-        if (sat_test) {
-            accumulation = sat_test - 1;
-            synapses_saturation_count++;
->>>>>>> e77f72e0
         }
     }
 }
