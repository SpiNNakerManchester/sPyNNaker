--- conflicted
+++ resolved
@@ -46,16 +46,11 @@
 //! Ring buffer size
 static uint32_t ring_buffer_size;
 
-<<<<<<< HEAD
+//! Ring buffer mask
+static uint32_t ring_buffer_mask;
+
 // The weight value represented by the LSB of a weight
 static REAL *min_weights;
-=======
-//! Ring buffer mask
-static uint32_t ring_buffer_mask;
-
-//! Amount to left shift the ring buffer by to make it an input
-static uint32_t *ring_buffer_to_input_left_shifts;
->>>>>>> f44d2b32
 
 //! \brief Number of bits needed for the synapse type and index
 //! \details
@@ -129,17 +124,11 @@
         io_printf(IO_BUF, "%08x [%3d: (w: %5u (=",
                 synapse, i, synapse_row_sparse_weight(synapse));
         synapses_print_weight(synapse_row_sparse_weight(synapse),
-<<<<<<< HEAD
                 min_weights[synapse_type]);
         log_debug(
                 "nA) d: %2u, %s, n = %3u)] - {%08x %08x}\n",
-                synapse_row_sparse_delay(synapse, synapse_type_index_bits),
-=======
-                ring_buffer_to_input_left_shifts[synapse_type]);
-        io_printf(IO_BUF, "nA) d: %2u, %s, n = %3u)] - {%08x %08x}\n",
                 synapse_row_sparse_delay(synapse, synapse_type_index_bits,
                         synapse_delay_mask),
->>>>>>> f44d2b32
                 get_type_char(synapse_type),
                 synapse_row_sparse_index(synapse, synapse_index_mask),
                 synapse_delay_mask, synapse_type_index_bits);
@@ -161,49 +150,6 @@
 //! \brief Print the contents of the ring buffers.  // equivalent min_weight function?
 //! \details Only does anything when debugging.
 //! \param[in] time: The current timestamp
-<<<<<<< HEAD
-//static inline void print_ring_buffers(uint32_t time) {
-//    log_debug("Ring Buffer at %u", time);
-//#if LOG_LEVEL >= LOG_DEBUG
-//    io_printf(IO_BUF, "----------------------------------------\n");
-//    for (uint32_t n = 0; n < n_neurons; n++) {
-//        for (uint32_t t = 0; t < n_synapse_types; t++) {
-//            // Determine if this row can be omitted
-//            for (uint32_t d = 0; d < (1 << SYNAPSE_DELAY_BITS); d++) {
-//                empty = empty && (ring_buffers[
-//                        synapses_get_ring_buffer_index(d + time, t, n,
-//                        synapse_type_index_bits, synapse_index_bits)] == 0);
-//            }
-//            if (!empty) {
-//                io_printf(IO_BUF, "%3d(%s):", n, type_string);
-//                for (uint32_t d = 0; d < (1 << SYNAPSE_DELAY_BITS); d++) {
-//                    log_debug(" ");
-//                    uint32_t ring_buffer_index = synapses_get_ring_buffer_index(
-//                            d + time, t, n,
-//                            synapse_type_index_bits, synapse_index_bits);
-//                    synapses_print_weight(ring_buffers[ring_buffer_index],
-//                            min_weights[t]);
-//                }
-//            }
-//            continue;
-//        doPrint:
-//            // Have to print the row
-//            io_printf(IO_BUF, "%3d(%s):", n, get_type_char(t));
-//            for (uint32_t d = 0; d < (1 << SYNAPSE_DELAY_BITS); d++) {
-//                io_printf(IO_BUF, " ");
-//                uint32_t ring_buffer_index = synapses_get_ring_buffer_index(
-//                        d + time, t, n, synapse_type_index_bits,
-//                        synapse_index_bits);
-//                synapses_print_weight(ring_buffers[ring_buffer_index],
-//                        min_weights[t]);
-//            }
-//            io_printf(IO_BUF, "\n");
-//        }
-//    }
-//    io_printf(IO_BUF, "----------------------------------------\n");
-//#endif // LOG_LEVEL >= LOG_DEBUG
-//}
-=======
 static inline void print_ring_buffers(uint32_t time) {
     log_debug("Ring Buffer at %u", time);
 #if LOG_LEVEL >= LOG_DEBUG
@@ -228,7 +174,7 @@
                         d + time, t, n, synapse_type_index_bits,
                         synapse_index_bits, synapse_delay_mask);
                 synapses_print_weight(ring_buffers[ring_buffer_index],
-                        ring_buffer_to_input_left_shifts[t]);
+                        min_weights[t]);
             }
             io_printf(IO_BUF, "\n");
         }
@@ -236,7 +182,6 @@
     io_printf(IO_BUF, "----------------------------------------\n");
 #endif // LOG_LEVEL >= LOG_DEBUG
 }
->>>>>>> f44d2b32
 
 
 //! \brief The "inner loop" of the neural simulation.
@@ -304,23 +249,16 @@
     uint32_t log_max_delay;
     uint32_t drop_late_packets;
     uint32_t incoming_spike_buffer_size;
-    uint32_t ring_buffer_shifts[];
+    REAL min_weights[];
 };
 
 /* INTERFACE FUNCTIONS */
 bool synapses_initialise(
-<<<<<<< HEAD
-        address_t synapse_params_address, uint32_t n_neurons_value,
-		uint32_t n_synapse_types_value, REAL **min_weights_out,
-        bool* clear_input_buffers_of_late_packets_init) {
-=======
         address_t synapse_params_address,
         uint32_t *n_neurons_out, uint32_t *n_synapse_types_out,
-        weight_t **ring_buffers_out,
-        uint32_t **ring_buffer_to_input_buffer_left_shifts,
+        weight_t **ring_buffers_out, REAL **min_weights_out,
         bool* clear_input_buffers_of_late_packets_init,
         uint32_t *incoming_spike_buffer_size) {
->>>>>>> f44d2b32
     log_debug("synapses_initialise: starting");
     struct synapse_params *params = (struct synapse_params *) synapse_params_address;
     *clear_input_buffers_of_late_packets_init = params->drop_late_packets;
@@ -334,35 +272,19 @@
     uint32_t log_n_synapse_types = params->log_n_synapse_types;
     uint32_t log_max_delay = params->log_max_delay;
 
-    // Set up ring buffer left shifts
+    // Set up min_weights
     min_weights = spin1_malloc(n_synapse_types * sizeof(REAL));
     if (min_weights == NULL) {
-        log_error("Not enough memory to allocate ring buffer");
+        log_error("Not enough memory to allocate min weights");
         return false;
     }
-
-<<<<<<< HEAD
-    // read bool flag about dropping packets that arrive too late
-    *clear_input_buffers_of_late_packets_init = synapse_params_address[0];
-
-    // shift read by 1 word.
-    synapse_params_address += 1;
 
     // read in min_weights
     spin1_memcpy(min_weights, synapse_params_address, n_synapse_types * sizeof(REAL));
     *min_weights_out = min_weights;
-=======
-    // read in ring buffer to input left shifts
-    spin1_memcpy(
-            ring_buffer_to_input_left_shifts, params->ring_buffer_shifts,
-            n_synapse_types * sizeof(uint32_t));
-    *ring_buffer_to_input_buffer_left_shifts =
-            ring_buffer_to_input_left_shifts;
->>>>>>> f44d2b32
 
     log_debug("synapses_initialise: completed successfully");
     print_synapse_parameters();
-
 
     synapse_type_index_bits = log_n_neurons + log_n_synapse_types;
     synapse_type_index_mask = (1 << synapse_type_index_bits) - 1;
@@ -397,32 +319,6 @@
     return true;
 }
 
-<<<<<<< HEAD
-void synapses_do_timestep_update(timer_t time) {
-//    print_ring_buffers(time);
-
-    // Transfer the input from the ring buffers into the input buffers
-    for (uint32_t neuron_index = 0; neuron_index < n_neurons;
-            neuron_index++) {
-        // Loop through all synapse types
-        for (uint32_t synapse_type_index = 0;
-                synapse_type_index < n_synapse_types; synapse_type_index++) {
-            // Get index in the ring buffers for the current time slot for
-            // this synapse type and neuron
-            uint32_t ring_buffer_index = synapses_get_ring_buffer_index(
-                    time, synapse_type_index, neuron_index,
-                    synapse_type_index_bits, synapse_index_bits);
-
-            // Convert ring-buffer entry to input and add on to correct
-            // input for this synapse type and neuron
-            neuron_add_inputs(
-                    synapse_type_index, neuron_index,
-                    synapses_convert_weight_to_input(
-                            ring_buffers[ring_buffer_index],
-                            min_weights[synapse_type_index]));
-
-            // Clear ring buffer
-=======
 void synapses_flush_ring_buffers(timer_t time) {
     uint32_t synapse_index = 0;
     uint32_t ring_buffer_index = synapse_row_get_first_ring_buffer_index(
@@ -430,7 +326,6 @@
     for (uint32_t s_i = n_synapse_types; s_i > 0; s_i--) {
         uint32_t neuron_index = 0;
         for (uint32_t n_i = n_neurons_peak; n_i > 0; n_i--) {
->>>>>>> f44d2b32
             ring_buffers[ring_buffer_index] = 0;
             ring_buffer_index++;
             neuron_index++;
@@ -472,7 +367,7 @@
     // to hide cost of DMA behind this loop to improve the chance
     // that the DMA controller is ready to read next synaptic row afterwards
     return process_fixed_synapses(fixed_region, time);
-    //}
+
 }
 
 uint32_t synapses_get_pre_synaptic_events(void) {
@@ -488,17 +383,4 @@
             ring_buffers[i] = 0;
         }
     }
-<<<<<<< HEAD
-}
-
-//! \brief Clear DTCM used by synapses
-//! \return true if successful
-bool synapses_shut_down(void) {
-    sark_free(min_weights);
-    sark_free(ring_buffers);
-    num_fixed_pre_synaptic_events = 0;
-    synapses_saturation_count = 0;
-    return true;
-=======
->>>>>>> f44d2b32
 }