/*
 * Copyright (c) 2017-2019 The University of Manchester
 *
 * This program is free software: you can redistribute it and/or modify
 * it under the terms of the GNU General Public License as published by
 * the Free Software Foundation, either version 3 of the License, or
 * (at your option) any later version.
 *
 * This program is distributed in the hope that it will be useful,
 * but WITHOUT ANY WARRANTY; without even the implied warranty of
 * MERCHANTABILITY or FITNESS FOR A PARTICULAR PURPOSE.  See the
 * GNU General Public License for more details.
 *
 * You should have received a copy of the GNU General Public License
 * along with this program.  If not, see <http://www.gnu.org/licenses/>.
 */

//! \file
//! \brief Implementation of non-inlined API in synapses.h
#include "synapses.h"
#include "spike_processing.h"
#include "neuron.h"
#include "plasticity/synapse_dynamics.h"
#include <profiler.h>
#include <debug.h>
#include <spin1_api.h>
#include <utils.h>

//! if using profiler import profiler tags
#ifdef PROFILER_ENABLED
#include "profile_tags.h"
#endif //PROFILER_ENABLED

//! Globals required for synapse benchmarking to work.
uint32_t  num_fixed_pre_synaptic_events = 0;

//! The number of neurons
static uint32_t n_neurons;

//! The number of synapse types
static uint32_t n_synapse_types;

//! Ring buffers to handle delays between synapses and neurons
static weight_t *ring_buffers;

//! Ring buffer size
static uint32_t ring_buffer_size;

//! Ring buffer mask
static uint32_t ring_buffer_mask;

// The weight value represented by the LSB of a weight
static REAL *min_weights;

//! \brief Number of bits needed for the synapse type and index
//! \details
//! ```
//! synapse_index_bits + synapse_type_bits
//! ```
uint32_t synapse_type_index_bits;
//! \brief Mask to pick out the synapse type and index.
//! \details
//! ```
//! synapse_index_mask | synapse_type_mask
//! ```
uint32_t synapse_type_index_mask;
//! Number of bits in the synapse index
uint32_t synapse_index_bits;
//! Mask to pick out the synapse index.
uint32_t synapse_index_mask;
//! Number of bits in the synapse type
uint32_t synapse_type_bits;
//! Mask to pick out the synapse type.
uint32_t synapse_type_mask;
//! Number of bits in the delay
uint32_t synapse_delay_bits;
//! Mask to pick out the delay
uint32_t synapse_delay_mask;

//! Count of the number of times the ring buffers have saturated
uint32_t synapses_saturation_count = 0;

//! Number of neurons
static uint32_t n_neurons_peak;


/* PRIVATE FUNCTIONS */

#if LOG_LEVEL >= LOG_DEBUG
//! \brief get the synapse type character
//! \param[in] synapse_type: the synapse type
//! \return a single character string describing the synapse type
static inline const char *get_type_char(uint32_t synapse_type) {
    return neuron_get_synapse_type_char(synapse_type);
}
#endif // LOG_LEVEL >= LOG_DEBUG

//! \brief Print a synaptic row.
//!
//! Only does anything when debugging.
//! \param[in] synaptic_row: The synaptic row to print
static inline void print_synaptic_row(synaptic_row_t synaptic_row) {
    log_debug("Synaptic row, at address %08x, Num plastic words:%u",
            (uint32_t) synaptic_row, synapse_row_plastic_size(synaptic_row));
    if (synaptic_row == NULL) {
        return;
    }
#if LOG_LEVEL >= LOG_DEBUG
    io_printf(IO_BUF, "----------------------------------------\n");

    // Get details of fixed region
    synapse_row_fixed_part_t *fixed_region =
            synapse_row_fixed_region(synaptic_row);
    address_t fixed_synapses = synapse_row_fixed_weight_controls(fixed_region);
    size_t n_fixed_synapses = synapse_row_num_fixed_synapses(fixed_region);
    io_printf(IO_BUF,
            "Fixed region %u fixed synapses (%u plastic control words):\n",
            n_fixed_synapses, synapse_row_num_plastic_controls(fixed_region));

    for (uint32_t i = 0; i < n_fixed_synapses; i++) {
        uint32_t synapse = fixed_synapses[i];
        uint32_t synapse_type = synapse_row_sparse_type(
                synapse, synapse_index_bits, synapse_type_mask);

        io_printf(IO_BUF, "%08x [%3d: (w: %5u (=",
                synapse, i, synapse_row_sparse_weight(synapse));
        synapses_print_weight(synapse_row_sparse_weight(synapse),
                min_weights[synapse_type]);
        log_debug(
                "nA) d: %2u, %s, n = %3u)] - {%08x %08x}\n",
                synapse_row_sparse_delay(synapse, synapse_type_index_bits,
                        synapse_delay_mask),
                get_type_char(synapse_type),
                synapse_row_sparse_index(synapse, synapse_index_mask),
                synapse_delay_mask, synapse_type_index_bits);
    }

    // If there's a plastic region
    if (synapse_row_plastic_size(synaptic_row) > 0) {
        io_printf(IO_BUF, "----------------------------------------\n");
        synapse_row_plastic_data_t *plastic_data =
                synapse_row_plastic_region(synaptic_row);
        synapse_dynamics_print_plastic_synapses(
                plastic_data, fixed_region, min_weights);
    }

    io_printf(IO_BUF, "----------------------------------------\n");
#endif // LOG_LEVEL >= LOG_DEBUG
}

//! \brief Print the contents of the ring buffers.  // equivalent min_weight function?
//! \details Only does anything when debugging.
//! \param[in] time: The current timestamp
static inline void print_ring_buffers(uint32_t time) {
    log_debug("Ring Buffer at %u", time);
#if LOG_LEVEL >= LOG_DEBUG
    io_printf(IO_BUF, "----------------------------------------\n");
    uint32_t n_delay_bits = (1 << synapse_delay_bits);
    for (uint32_t n = 0; n < n_neurons; n++) {
        for (uint32_t t = 0; t < n_synapse_types; t++) {
            // Determine if this row can be omitted
            for (uint32_t d = 0; d < n_delay_bits; d++) {
                if (ring_buffers[synapse_row_get_ring_buffer_index(
                        d + time, t, n, synapse_type_index_bits,
                        synapse_index_bits, synapse_delay_mask)] != 0) {
                    goto doPrint;
                }
            }
            continue;
        doPrint:
            // Have to print the row
            io_printf(IO_BUF, "%3d(%s):", n, get_type_char(t));
            for (uint32_t d = 0; d < n_delay_bits; d++) {
                io_printf(IO_BUF, " ");
                uint32_t ring_buffer_index = synapse_row_get_ring_buffer_index(
                        d + time, t, n, synapse_type_index_bits,
                        synapse_index_bits, synapse_delay_mask);
                synapses_print_weight(ring_buffers[ring_buffer_index],
                        min_weights[t]);
            }
            io_printf(IO_BUF, "\n");
        }
    }
    io_printf(IO_BUF, "----------------------------------------\n");
#endif // LOG_LEVEL >= LOG_DEBUG
}


//! \brief The "inner loop" of the neural simulation.
//! \details Every spike event could cause up to 256 different weights to
//!     be put into the ring buffer.
//! \param[in] fixed_region: The fixed region of the synaptic matrix
//! \param[in] time: The current simulation time
//! \return Always true
static inline bool process_fixed_synapses(
        synapse_row_fixed_part_t *fixed_region, uint32_t time) {
    uint32_t *synaptic_words = synapse_row_fixed_weight_controls(fixed_region);
    uint32_t fixed_synapse = synapse_row_num_fixed_synapses(fixed_region);

    num_fixed_pre_synaptic_events += fixed_synapse;

    // Pre-mask the time
    uint32_t masked_time = (time & synapse_delay_mask) << synapse_type_index_bits;

    for (; fixed_synapse > 0; fixed_synapse--) {
        // Get the next 32 bit word from the synaptic_row
        // (should auto increment pointer in single instruction)
        uint32_t synaptic_word = *synaptic_words++;

        // The ring buffer index can be found by adding on the time to the delay
        // in the synaptic word directly, and then masking off the whole index.
        // The addition of the masked time to the delay even with the mask might
        // overflow into the weight at worst but can't affect the lower bits.
        uint32_t ring_buffer_index = (synaptic_word + masked_time) & ring_buffer_mask;
        uint32_t weight = synapse_row_sparse_weight(synaptic_word);

        // Add weight to current ring buffer value
        uint32_t accumulation = ring_buffers[ring_buffer_index] + weight;

        // If 17th bit is set, saturate accumulator at UINT16_MAX (0xFFFF)
        // **NOTE** 0x10000 can be expressed as an ARM literal,
        //          but 0xFFFF cannot.  Therefore, we use (0x10000 - 1)
        //          to obtain this value
        uint32_t sat_test = accumulation & 0x10000;
        if (sat_test) {
            accumulation = sat_test - 1;
            synapses_saturation_count++;
        }

        // Store saturated value back in ring-buffer
        ring_buffers[ring_buffer_index] = accumulation;
    }
    return true;
}

//! The layout of the synapse parameters region
struct synapse_params {
    uint32_t n_neurons;
    uint32_t n_synapse_types;
    uint32_t log_n_neurons;
    uint32_t log_n_synapse_types;
    uint32_t log_max_delay;
    uint32_t drop_late_packets;
    uint32_t incoming_spike_buffer_size;
    REAL min_weights[];
};

/* INTERFACE FUNCTIONS */
bool synapses_initialise(
        address_t synapse_params_address,
        uint32_t *n_neurons_out, uint32_t *n_synapse_types_out,
        weight_t **ring_buffers_out, REAL **min_weights_out,
        bool* clear_input_buffers_of_late_packets_init,
        uint32_t *incoming_spike_buffer_size) {
    struct synapse_params *params = (struct synapse_params *) synapse_params_address;
    *clear_input_buffers_of_late_packets_init = params->drop_late_packets;
    *incoming_spike_buffer_size = params->incoming_spike_buffer_size;
    n_neurons = params->n_neurons;
    *n_neurons_out = n_neurons;
    n_synapse_types = params->n_synapse_types;
    *n_synapse_types_out = n_synapse_types;

    uint32_t log_n_neurons = params->log_n_neurons;
    uint32_t log_n_synapse_types = params->log_n_synapse_types;
    uint32_t log_max_delay = params->log_max_delay;

    // Set up min_weights
    uint32_t min_weights_bytes = n_synapse_types * sizeof(REAL);
    min_weights = spin1_malloc(min_weights_bytes);
    if (min_weights == NULL) {
        log_error("Not enough memory to allocate min weights");
        return false;
    }

    // read in min_weights
    spin1_memcpy(min_weights, params->min_weights, min_weights_bytes);
    *min_weights_out = min_weights;
    for (uint32_t s = 0; s < n_synapse_types; s++) {
        log_info("synapse initialise, min_weights_out[%u] = %k",
                s, min_weights_out[s]);
    }

<<<<<<< HEAD
    log_debug("synapses_initialise: completed successfully");
    print_synapse_parameters();

=======
>>>>>>> f1d70e6f
    synapse_type_index_bits = log_n_neurons + log_n_synapse_types;
    synapse_type_index_mask = (1 << synapse_type_index_bits) - 1;
    synapse_index_bits = log_n_neurons;
    synapse_index_mask = (1 << synapse_index_bits) - 1;
    synapse_type_bits = log_n_synapse_types;
    synapse_type_mask = (1 << log_n_synapse_types) - 1;
    synapse_delay_bits = log_max_delay;
    synapse_delay_mask = (1 << synapse_delay_bits) - 1;

    n_neurons_peak = 1 << log_n_neurons;

    uint32_t n_ring_buffer_bits =
            log_n_neurons + log_n_synapse_types + synapse_delay_bits;
    ring_buffer_size = 1 << (n_ring_buffer_bits);
    ring_buffer_mask = ring_buffer_size - 1;

    ring_buffers = spin1_malloc(ring_buffer_size * sizeof(weight_t));
    if (ring_buffers == NULL) {
        log_error("Could not allocate %u entries for ring buffers; Biggest space %u",
                ring_buffer_size, sark_heap_max(sark.heap, 0));
        return false;
    }
    for (uint32_t i = 0; i < ring_buffer_size; i++) {
        ring_buffers[i] = 0;
    }
    *ring_buffers_out = ring_buffers;

    log_info("Ready to process synapses for %u neurons with %u synapse types",
            n_neurons, n_synapse_types);

    return true;
}

void synapses_flush_ring_buffers(timer_t time) {
    uint32_t synapse_index = 0;
    uint32_t ring_buffer_index = synapse_row_get_first_ring_buffer_index(
            time, synapse_type_index_bits, synapse_delay_mask);;
    for (uint32_t s_i = n_synapse_types; s_i > 0; s_i--) {
        uint32_t neuron_index = 0;
        for (uint32_t n_i = n_neurons_peak; n_i > 0; n_i--) {
            ring_buffers[ring_buffer_index] = 0;
            ring_buffer_index++;
            neuron_index++;
        }
        synapse_index++;
    }
}

bool synapses_process_synaptic_row(
        uint32_t time, synaptic_row_t row, bool *write_back) {

    // By default don't write back
    *write_back = false;

    // Get address of non-plastic region from row
    synapse_row_fixed_part_t *fixed_region = synapse_row_fixed_region(row);

    // **TODO** multiple optimised synaptic row formats
    //if (plastic_tag(row) == 0) {
    // If this row has a plastic region
    if (synapse_row_plastic_size(row) > 0) {
        // Get region's address
        synapse_row_plastic_data_t *plastic_data =
                synapse_row_plastic_region(row);

        // Process any plastic synapses
        profiler_write_entry_disable_fiq(
                PROFILER_ENTER | PROFILER_PROCESS_PLASTIC_SYNAPSES);
        if (!synapse_dynamics_process_plastic_synapses(plastic_data,
                fixed_region, ring_buffers, time, write_back)) {
            return false;
        }
        profiler_write_entry_disable_fiq(
                PROFILER_EXIT | PROFILER_PROCESS_PLASTIC_SYNAPSES);
    }

    // Process any fixed synapses
    // **NOTE** this is done after initiating DMA in an attempt
    // to hide cost of DMA behind this loop to improve the chance
    // that the DMA controller is ready to read next synaptic row afterwards
    return process_fixed_synapses(fixed_region, time);

}

uint32_t synapses_get_pre_synaptic_events(void) {
    return (num_fixed_pre_synaptic_events +
            synapse_dynamics_get_plastic_pre_synaptic_events());
}

void synapses_resume(timer_t time) {
    // If the time has been reset to zero then the ring buffers need to be
    // flushed in case there is a delayed spike left over from a previous run
    if (time == 0) {
        for (uint32_t i = 0; i < ring_buffer_size; i++) {
            ring_buffers[i] = 0;
        }
    }
}<|MERGE_RESOLUTION|>--- conflicted
+++ resolved
@@ -280,12 +280,6 @@
                 s, min_weights_out[s]);
     }
 
-<<<<<<< HEAD
-    log_debug("synapses_initialise: completed successfully");
-    print_synapse_parameters();
-
-=======
->>>>>>> f1d70e6f
     synapse_type_index_bits = log_n_neurons + log_n_synapse_types;
     synapse_type_index_mask = (1 << synapse_type_index_bits) - 1;
     synapse_index_bits = log_n_neurons;
