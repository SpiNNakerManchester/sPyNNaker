--- conflicted
+++ resolved
@@ -33,7 +33,7 @@
 
 //! Globals required for synapse benchmarking to work.
 uint32_t  num_fixed_pre_synaptic_events = 0;
-extern neuron_pointer_t neuron_array;
+//extern neuron_pointer_t neuron_array;
 
 //! The number of neurons
 static uint32_t n_neurons;
@@ -222,32 +222,19 @@
         // (should auto increment pointer in single instruction)
         uint32_t synaptic_word = *synaptic_words++;
 
-<<<<<<< HEAD
-        // Extract components from this word
-        uint32_t delay = 1;
-        uint32_t syn_ind_from_delay =
-        		synapse_row_sparse_delay(synaptic_word, synapse_type_index_bits);
-
-        uint32_t combined_synapse_neuron_index = synapse_row_sparse_type_index(
-                synaptic_word, synapse_type_index_mask);
-        int32_t weight = synapse_row_sparse_weight(synaptic_word);
-
-        io_printf(IO_BUF, "static signed w: %d \n", weight);
-=======
         // If the (shifted) delay is non zero and too small, skip
         if (((synaptic_word & synapse_delay_mask_shifted) != 0) &&
         		((synaptic_word & synapse_delay_mask_shifted) <= colour_delay_shifted)) {
             skipped_synapses++;
             continue;
         }
->>>>>>> 9b9ce46a
 
         // The ring buffer index can be found by adding on the time to the delay
         // in the synaptic word directly, and then masking off the whole index.
         // The addition of the masked time to the delay even with the mask might
         // overflow into the weight at worst but can't affect the lower bits.
         uint32_t ring_buffer_index = (synaptic_word + masked_time) & ring_buffer_mask;
-        uint32_t weight = synapse_row_sparse_weight(synaptic_word);
+        int32_t weight = synapse_row_sparse_weight(synaptic_word);
 
         // Add weight to current ring buffer value
         int32_t accumulation = ring_buffers[ring_buffer_index] + weight; // switch to saturated arithmetic to avoid complicated saturation check, will it check saturation at both ends?
@@ -256,19 +243,11 @@
         // **NOTE** 0x10000 can be expressed as an ARM literal,
         //          but 0xFFFF cannot.  Therefore, we use (0x10000 - 1)
         //          to obtain this value
-<<<<<<< HEAD
 //        uint32_t sat_test = accumulation & 0x10000;
 //        if (sat_test) {
 //            accumulation = sat_test - 1;
-//            saturation_count++;
+//            synapses_saturation_count++;
 //        }
-=======
-        uint32_t sat_test = accumulation & 0x10000;
-        if (sat_test) {
-            accumulation = sat_test - 1;
-            synapses_saturation_count++;
-        }
->>>>>>> 9b9ce46a
 
         // Store saturated value back in ring-buffer
         ring_buffers[ring_buffer_index] = accumulation;
@@ -335,15 +314,12 @@
 
     n_neurons_peak = 1 << log_n_neurons;
 
+//    uint32_t n_ring_buffer_bits =
+//            log_n_neurons + log_n_synapse_types + synapse_delay_bits; // synapse_delay_bits = 1?
     uint32_t n_ring_buffer_bits =
-<<<<<<< HEAD
-            log_n_neurons + log_n_synapse_types + 1; // SYNAPSE_DELAY_BITS; Fix at delays of 1 timestep, as this means we get memory back, and we don't need delays to prove the concept
-    uint32_t ring_buffer_size = 1 << (n_ring_buffer_bits);
-=======
-            log_n_neurons + log_n_synapse_types + synapse_delay_bits;
+            log_n_neurons + log_n_synapse_types + 1; // synapse_delay_bits = 1?
     ring_buffer_size = 1 << (n_ring_buffer_bits);
     ring_buffer_mask = ring_buffer_size - 1;
->>>>>>> 9b9ce46a
 
     ring_buffers = spin1_malloc(ring_buffer_size * sizeof(weight_t));
     if (ring_buffers == NULL) {
@@ -362,38 +338,6 @@
     return true;
 }
 
-<<<<<<< HEAD
-void synapses_do_timestep_update(timer_t time) {
-    print_ring_buffers(time);
-
-    // Disable interrupts to stop DMAs interfering with the ring buffers
-    uint32_t state = spin1_irq_disable();
-
-    // Transfer the input from the ring buffers into the input buffers
-    for (uint32_t neuron_index = 0; neuron_index < n_neurons;
-            neuron_index++) {
-        // Loop through all synapse types
-        for (uint32_t synapse_type_index = 0;
-                synapse_type_index < n_synapse_types; synapse_type_index++) {
-            // Get index in the ring buffers for the current time slot for
-            // this synapse type and neuron
-            uint32_t ring_buffer_index = synapses_get_ring_buffer_index(
-                    time, synapse_type_index, neuron_index,
-                    synapse_type_index_bits, synapse_index_bits);
-
-            // Convert ring-buffer entry to input and add on to correct
-            // input for this synapse type and neuron
-//            if (ring_buffers[ring_buffer_index]){
-//                io_printf(IO_BUF, "weight: %u, shift: %u\n", ring_buffers[ring_buffer_index], ring_buffer_to_input_left_shifts[synapse_type_index]);
-//            }
-            neuron_add_inputs(
-                    synapse_type_index, neuron_index,
-                    synapses_convert_weight_to_input(
-                            ring_buffers[ring_buffer_index],
-                            ring_buffer_to_input_left_shifts[synapse_type_index]));
-
-            // Clear ring buffer
-=======
 void synapses_flush_ring_buffers(timer_t time) {
     uint32_t synapse_index = 0;
     uint32_t ring_buffer_index = synapse_row_get_first_ring_buffer_index(
@@ -401,7 +345,6 @@
     for (uint32_t s_i = n_synapse_types; s_i > 0; s_i--) {
         uint32_t neuron_index = 0;
         for (uint32_t n_i = n_neurons_peak; n_i > 0; n_i--) {
->>>>>>> 9b9ce46a
             ring_buffers[ring_buffer_index] = 0;
             ring_buffer_index++;
             neuron_index++;
@@ -435,13 +378,8 @@
     *write_back = false;
 
     // Get address of non-plastic region from row
-<<<<<<< HEAD
-    address_t fixed_region_address = synapse_row_fixed_region(row);
-//    io_printf(IO_BUF, "Processing Spike...\n");
-=======
     synapse_row_fixed_part_t *fixed_region = synapse_row_fixed_region(row);
 
->>>>>>> 9b9ce46a
     // **TODO** multiple optimised synaptic row formats
     //if (plastic_tag(row) == 0) {
     // If this row has a plastic region
