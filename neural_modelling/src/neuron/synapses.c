/*
 * Copyright (c) 2017-2019 The University of Manchester
 *
 * This program is free software: you can redistribute it and/or modify
 * it under the terms of the GNU General Public License as published by
 * the Free Software Foundation, either version 3 of the License, or
 * (at your option) any later version.
 *
 * This program is distributed in the hope that it will be useful,
 * but WITHOUT ANY WARRANTY; without even the implied warranty of
 * MERCHANTABILITY or FITNESS FOR A PARTICULAR PURPOSE.  See the
 * GNU General Public License for more details.
 *
 * You should have received a copy of the GNU General Public License
 * along with this program.  If not, see <http://www.gnu.org/licenses/>.
 */

//! \file
//! \brief Implementation of non-inlined API in synapses.h
#include "synapses.h"
#include "spike_processing.h"
#include "neuron.h"
#include "plasticity/synapse_dynamics.h"
#include <profiler.h>
#include <debug.h>
#include <spin1_api.h>
#include <utils.h>

//! if using profiler import profiler tags
#ifdef PROFILER_ENABLED
#include "profile_tags.h"
#endif //PROFILER_ENABLED

//! Globals required for synapse benchmarking to work.
uint32_t  num_fixed_pre_synaptic_events = 0;

//! The number of neurons
static uint32_t n_neurons;

//! The number of synapse types
static uint32_t n_synapse_types;

//! Ring buffers to handle delays between synapses and neurons
static weight_t *ring_buffers;

//! Ring buffer size
static uint32_t ring_buffer_size;

<<<<<<< HEAD
// The weight value represented by the LSB of a weight
static REAL *min_weights;
=======
//! Amount to left shift the ring buffer by to make it an input
static uint32_t *ring_buffer_to_input_left_shifts;
>>>>>>> 211aef5e

//! Count of the number of times the ring buffers have saturated
static uint32_t saturation_count = 0;

//! \brief Number of bits needed for the synapse type and index
//! \details
//! ```
//! synapse_index_bits + synapse_type_bits
//! ```
static uint32_t synapse_type_index_bits;
//! \brief Mask to pick out the synapse type and index.
//! \details
//! ```
//! synapse_index_mask | synapse_type_mask
//! ```
static uint32_t synapse_type_index_mask;
//! Number of bits in the synapse index
static uint32_t synapse_index_bits;
//! Mask to pick out the synapse index.
static uint32_t synapse_index_mask;
//! Number of bits in the synapse type
static uint32_t synapse_type_bits;
//! Mask to pick out the synapse type.
static uint32_t synapse_type_mask;


/* PRIVATE FUNCTIONS */

#if LOG_LEVEL >= LOG_DEBUG
//! \brief get the synapse type character
//! \param[in] synapse_type: the synapse type
//! \return a single character string describing the synapse type
static inline const char *get_type_char(uint32_t synapse_type) {
    return neuron_get_synapse_type_char(synapse_type);
}
#endif // LOG_LEVEL >= LOG_DEBUG

//! \brief Print a synaptic row.
//!
//! Only does anything when debugging.
//! \param[in] synaptic_row: The synaptic row to print
static inline void print_synaptic_row(synaptic_row_t synaptic_row) {
#if LOG_LEVEL >= LOG_DEBUG
    log_debug("Synaptic row, at address %08x Num plastic words:%u\n",
            (uint32_t) synaptic_row, synapse_row_plastic_size(synaptic_row));
    if (synaptic_row == NULL) {
        return;
    }
    log_debug("----------------------------------------\n");

    // Get details of fixed region
    address_t fixed_region_address = synapse_row_fixed_region(synaptic_row);
    address_t fixed_synapses =
            synapse_row_fixed_weight_controls(fixed_region_address);
    size_t n_fixed_synapses =
            synapse_row_num_fixed_synapses(fixed_region_address);
    log_debug("Fixed region %u fixed synapses (%u plastic control words):\n",
            n_fixed_synapses,
            synapse_row_num_plastic_controls(fixed_region_address));

    for (uint32_t i = 0; i < n_fixed_synapses; i++) {
        uint32_t synapse = fixed_synapses[i];
        uint32_t synapse_type = synapse_row_sparse_type(
                synapse, synapse_index_bits, synapse_type_mask);

        log_debug("%08x [%3d: (w: %5u (=",
                synapse, i, synapse_row_sparse_weight(synapse));
        synapses_print_weight(synapse_row_sparse_weight(synapse),
                min_weights[synapse_type]);
        log_debug(
                "nA) d: %2u, %s, n = %3u)] - {%08x %08x}\n",
                synapse_row_sparse_delay(synapse, synapse_type_index_bits),
                get_type_char(synapse_type),
                synapse_row_sparse_index(synapse, synapse_index_mask),
                SYNAPSE_DELAY_MASK, synapse_type_index_bits);
    }

    // If there's a plastic region
    if (synapse_row_plastic_size(synaptic_row) > 0) {
        log_debug("----------------------------------------\n");
        address_t plastic_region_address =
                synapse_row_plastic_region(synaptic_row);
        synapse_dynamics_print_plastic_synapses(
                plastic_region_address, fixed_region_address, min_weights);
    }

    log_debug("----------------------------------------\n");
#else
    use(synaptic_row);
#endif // LOG_LEVEL >= LOG_DEBUG
}

//! \brief Print the contents of the ring buffers.
//!
//! Only does anything when debugging.
//! \param[in] time: The current timestamp
static inline void print_ring_buffers(uint32_t time) {
#if LOG_LEVEL >= LOG_DEBUG
    log_debug("Ring Buffer at %u\n", time);
    log_debug("----------------------------------------\n");
    for (uint32_t n = 0; n < n_neurons; n++) {
        for (uint32_t t = 0; t < n_synapse_types; t++) {
            // Determine if this row can be omitted
            for (uint32_t d = 0; d < (1 << SYNAPSE_DELAY_BITS); d++) {
<<<<<<< HEAD
                empty = empty && (ring_buffers[
                        synapses_get_ring_buffer_index(d + time, t, n,
                        synapse_type_index_bits, synapse_index_bits)] == 0);
            }
            if (!empty) {
                io_printf(IO_BUF, "%3d(%s):", n, type_string);
                for (uint32_t d = 0; d < (1 << SYNAPSE_DELAY_BITS); d++) {
                    log_debug(" ");
                    uint32_t ring_buffer_index = synapses_get_ring_buffer_index(
                            d + time, t, n,
                            synapse_type_index_bits, synapse_index_bits);
                    synapses_print_weight(ring_buffers[ring_buffer_index],
                            min_weights[t]);
=======
                if (ring_buffers[synapses_get_ring_buffer_index(
                        d + time, t, n, synapse_type_index_bits,
                        synapse_index_bits)] != 0) {
                    goto doPrint;
>>>>>>> 211aef5e
                }
            }
            continue;
        doPrint:
            // Have to print the row
            log_debug("%3d(%s):", n, get_type_char(t));
            for (uint32_t d = 0; d < (1 << SYNAPSE_DELAY_BITS); d++) {
                log_debug(" ");
                uint32_t ring_buffer_index = synapses_get_ring_buffer_index(
                        d + time, t, n, synapse_type_index_bits,
                        synapse_index_bits);
                synapses_print_weight(ring_buffers[ring_buffer_index],
                        ring_buffer_to_input_left_shifts[t]);
            }
            log_debug("\n");
        }
    }
    log_debug("----------------------------------------\n");
#else
    use(time);
#endif // LOG_LEVEL >= LOG_DEBUG
}

//! \brief Print the neuron inputs.
//!
//! Only does anything when debugging.
static inline void print_inputs(void) {
#if LOG_LEVEL >= LOG_DEBUG
    log_debug("Inputs\n");
    neuron_print_inputs();
#endif // LOG_LEVEL >= LOG_DEBUG
}


//! \brief This is the "inner loop" of the neural simulation.
//!
//! Every spike event could cause up to 256 different weights to
//! be put into the ring buffer.
//! \param[in] fixed_region_address: The fixed region of the synaptic matrix
//! \param[in] time: The current simulation time
static inline void process_fixed_synapses(
        address_t fixed_region_address, uint32_t time) {
    register uint32_t *synaptic_words =
            synapse_row_fixed_weight_controls(fixed_region_address);
    register uint32_t fixed_synapse =
            synapse_row_num_fixed_synapses(fixed_region_address);

    num_fixed_pre_synaptic_events += fixed_synapse;

    for (; fixed_synapse > 0; fixed_synapse--) {
        // Get the next 32 bit word from the synaptic_row
        // (should auto increment pointer in single instruction)
        uint32_t synaptic_word = *synaptic_words++;

        // Extract components from this word
        uint32_t delay =
                synapse_row_sparse_delay(synaptic_word, synapse_type_index_bits);
        uint32_t combined_synapse_neuron_index = synapse_row_sparse_type_index(
                synaptic_word, synapse_type_index_mask);
        uint32_t weight = synapse_row_sparse_weight(synaptic_word);

        // Convert into ring buffer offset
        uint32_t ring_buffer_index = synapses_get_ring_buffer_index_combined(
                delay + time, combined_synapse_neuron_index,
                synapse_type_index_bits);

        // Add weight to current ring buffer value
        uint32_t accumulation = ring_buffers[ring_buffer_index] + weight;

        // If 17th bit is set, saturate accumulator at UINT16_MAX (0xFFFF)
        // **NOTE** 0x10000 can be expressed as an ARM literal,
        //          but 0xFFFF cannot.  Therefore, we use (0x10000 - 1)
        //          to obtain this value
        uint32_t sat_test = accumulation & 0x10000;
        if (sat_test) {
            accumulation = sat_test - 1;
            saturation_count++;
        }

        // Store saturated value back in ring-buffer
        ring_buffers[ring_buffer_index] = accumulation;
    }
}

//! private method for doing output debug data on the synapses
static inline void print_synapse_parameters(void) {
// only if the models are compiled in debug mode will this method contain
// said lines.
#if LOG_LEVEL >= LOG_DEBUG
    // again neuron_synapse_shaping_params has moved to implementation
    neuron_print_synapse_parameters();
#endif // LOG_LEVEL >= LOG_DEBUG
}

/* INTERFACE FUNCTIONS */
bool synapses_initialise(
<<<<<<< HEAD
        address_t synapse_params_address, address_t direct_matrix_address,
        uint32_t n_neurons_value, uint32_t n_synapse_types_value,
        REAL **min_weights_out, address_t *direct_synapses_address) {
=======
        address_t synapse_params_address, uint32_t n_neurons_value,
        uint32_t n_synapse_types_value,
        uint32_t **ring_buffer_to_input_buffer_left_shifts) {
>>>>>>> 211aef5e
    log_debug("synapses_initialise: starting");
    n_neurons = n_neurons_value;
    n_synapse_types = n_synapse_types_value;

    // Set up ring buffer left shifts
    min_weights = spin1_malloc(n_synapse_types * sizeof(REAL));
    if (min_weights == NULL) {
        log_error("Not enough memory to allocate ring buffer");
        return false;
    }
    spin1_memcpy(min_weights, synapse_params_address, n_synapse_types * sizeof(REAL));
    *min_weights_out = min_weights;

    log_debug("synapses_initialise: completed successfully");
    print_synapse_parameters();

    uint32_t n_neurons_power_2 = n_neurons;
    uint32_t log_n_neurons = 1;
    if (n_neurons != 1) {
        if (!is_power_of_2(n_neurons)) {
            n_neurons_power_2 = next_power_of_2(n_neurons);
        }
        log_n_neurons = ilog_2(n_neurons_power_2);
    }

    uint32_t n_synapse_types_power_2 = n_synapse_types;
    if (!is_power_of_2(n_synapse_types)) {
        n_synapse_types_power_2 = next_power_of_2(n_synapse_types);
    }
    uint32_t log_n_synapse_types = ilog_2(n_synapse_types_power_2);

    uint32_t n_ring_buffer_bits =
            log_n_neurons + log_n_synapse_types + SYNAPSE_DELAY_BITS;
    ring_buffer_size = 1 << (n_ring_buffer_bits);

    ring_buffers = spin1_malloc(ring_buffer_size * sizeof(weight_t));
    if (ring_buffers == NULL) {
        log_error("Could not allocate %u entries for ring buffers",
                ring_buffer_size);
    }
    for (uint32_t i = 0; i < ring_buffer_size; i++) {
        ring_buffers[i] = 0;
    }

    synapse_type_index_bits = log_n_neurons + log_n_synapse_types;
    synapse_type_index_mask = (1 << synapse_type_index_bits) - 1;
    synapse_index_bits = log_n_neurons;
    synapse_index_mask = (1 << synapse_index_bits) - 1;
    synapse_type_bits = log_n_synapse_types;
    synapse_type_mask = (1 << log_n_synapse_types) - 1;
    return true;
}

void synapses_do_timestep_update(timer_t time) {
    print_ring_buffers(time);

    // Disable interrupts to stop DMAs interfering with the ring buffers
    uint32_t state = spin1_irq_disable();

    // Transfer the input from the ring buffers into the input buffers
    for (uint32_t neuron_index = 0; neuron_index < n_neurons;
            neuron_index++) {
        // Loop through all synapse types
        for (uint32_t synapse_type_index = 0;
                synapse_type_index < n_synapse_types; synapse_type_index++) {
            // Get index in the ring buffers for the current time slot for
            // this synapse type and neuron
            uint32_t ring_buffer_index = synapses_get_ring_buffer_index(
                    time, synapse_type_index, neuron_index,
                    synapse_type_index_bits, synapse_index_bits);

            // Convert ring-buffer entry to input and add on to correct
            // input for this synapse type and neuron
            neuron_add_inputs(
                    synapse_type_index, neuron_index,
                    synapses_convert_weight_to_input(
                            ring_buffers[ring_buffer_index],
                            min_weights[synapse_type_index]));

            // Clear ring buffer
            ring_buffers[ring_buffer_index] = 0;
        }
    }

    print_inputs();

    // Re-enable the interrupts
    spin1_mode_restore(state);
}

bool synapses_process_synaptic_row(
        uint32_t time, synaptic_row_t row, bool *write_back) {

    // Get address of non-plastic region from row
    address_t fixed_region_address = synapse_row_fixed_region(row);

    // **TODO** multiple optimised synaptic row formats
    //if (plastic_tag(row) == 0) {
    // If this row has a plastic region
    if (synapse_row_plastic_size(row) > 0) {
        // Get region's address
        address_t plastic_region_address = synapse_row_plastic_region(row);

        // Process any plastic synapses
        profiler_write_entry_disable_fiq(
                PROFILER_ENTER | PROFILER_PROCESS_PLASTIC_SYNAPSES);
        if (!synapse_dynamics_process_plastic_synapses(plastic_region_address,
                fixed_region_address, ring_buffers, time)) {
            return false;
        }
        profiler_write_entry_disable_fiq(
                PROFILER_EXIT | PROFILER_PROCESS_PLASTIC_SYNAPSES);

        // Perform DMA write back
        *write_back = true;
    }

    // Process any fixed synapses
    // **NOTE** this is done after initiating DMA in an attempt
    // to hide cost of DMA behind this loop to improve the chance
    // that the DMA controller is ready to read next synaptic row afterwards
    process_fixed_synapses(fixed_region_address, time);
    //}
    return true;
}

//! \brief returns the number of times the synapses have saturated their
//!        weights.
//! \return the number of times the synapses have saturated.
uint32_t synapses_get_saturation_count(void) {
    return saturation_count;
}

//! \brief returns the counters for plastic and fixed pre synaptic events
//! based on (if the model was compiled with SYNAPSE_BENCHMARK parameter) or
//! returns 0
//! \return the counter for plastic and fixed pre synaptic events or 0
uint32_t synapses_get_pre_synaptic_events(void) {
    return (num_fixed_pre_synaptic_events +
            synapse_dynamics_get_plastic_pre_synaptic_events());
}

void synapses_flush_ring_buffers(void) {
    for (uint32_t i = 0; i < ring_buffer_size; i++) {
        ring_buffers[i] = 0;
    }
}

//! \brief allows clearing of DTCM used by synapses
//! \return true if successful
bool synapses_shut_down(void) {
    sark_free(ring_buffer_to_input_left_shifts);
    sark_free(ring_buffers);
    num_fixed_pre_synaptic_events = 0;
    saturation_count = 0;
    return true;
}<|MERGE_RESOLUTION|>--- conflicted
+++ resolved
@@ -46,13 +46,8 @@
 //! Ring buffer size
 static uint32_t ring_buffer_size;
 
-<<<<<<< HEAD
 // The weight value represented by the LSB of a weight
 static REAL *min_weights;
-=======
-//! Amount to left shift the ring buffer by to make it an input
-static uint32_t *ring_buffer_to_input_left_shifts;
->>>>>>> 211aef5e
 
 //! Count of the number of times the ring buffers have saturated
 static uint32_t saturation_count = 0;
@@ -157,7 +152,6 @@
         for (uint32_t t = 0; t < n_synapse_types; t++) {
             // Determine if this row can be omitted
             for (uint32_t d = 0; d < (1 << SYNAPSE_DELAY_BITS); d++) {
-<<<<<<< HEAD
                 empty = empty && (ring_buffers[
                         synapses_get_ring_buffer_index(d + time, t, n,
                         synapse_type_index_bits, synapse_index_bits)] == 0);
@@ -171,12 +165,6 @@
                             synapse_type_index_bits, synapse_index_bits);
                     synapses_print_weight(ring_buffers[ring_buffer_index],
                             min_weights[t]);
-=======
-                if (ring_buffers[synapses_get_ring_buffer_index(
-                        d + time, t, n, synapse_type_index_bits,
-                        synapse_index_bits)] != 0) {
-                    goto doPrint;
->>>>>>> 211aef5e
                 }
             }
             continue;
@@ -273,15 +261,8 @@
 
 /* INTERFACE FUNCTIONS */
 bool synapses_initialise(
-<<<<<<< HEAD
-        address_t synapse_params_address, address_t direct_matrix_address,
-        uint32_t n_neurons_value, uint32_t n_synapse_types_value,
-        REAL **min_weights_out, address_t *direct_synapses_address) {
-=======
         address_t synapse_params_address, uint32_t n_neurons_value,
-        uint32_t n_synapse_types_value,
-        uint32_t **ring_buffer_to_input_buffer_left_shifts) {
->>>>>>> 211aef5e
+		uint32_t n_synapse_types_value, REAL **min_weights_out) {
     log_debug("synapses_initialise: starting");
     n_neurons = n_neurons_value;
     n_synapse_types = n_synapse_types_value;
@@ -433,7 +414,7 @@
 //! \brief allows clearing of DTCM used by synapses
 //! \return true if successful
 bool synapses_shut_down(void) {
-    sark_free(ring_buffer_to_input_left_shifts);
+    sark_free(min_weights);
     sark_free(ring_buffers);
     num_fixed_pre_synaptic_events = 0;
     saturation_count = 0;
