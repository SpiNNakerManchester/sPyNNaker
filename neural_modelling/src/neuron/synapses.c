/*
 * Copyright (c) 2017-2019 The University of Manchester
 *
 * This program is free software: you can redistribute it and/or modify
 * it under the terms of the GNU General Public License as published by
 * the Free Software Foundation, either version 3 of the License, or
 * (at your option) any later version.
 *
 * This program is distributed in the hope that it will be useful,
 * but WITHOUT ANY WARRANTY; without even the implied warranty of
 * MERCHANTABILITY or FITNESS FOR A PARTICULAR PURPOSE.  See the
 * GNU General Public License for more details.
 *
 * You should have received a copy of the GNU General Public License
 * along with this program.  If not, see <http://www.gnu.org/licenses/>.
 */

#include "synapses.h"
#include "spike_processing.h"
#include "neuron.h"
#include "plasticity/synapse_dynamics.h"
#include <profiler.h>
#include <debug.h>
#include <spin1_api.h>
#include <utils.h>

//! if using profiler import profiler tags
#ifdef PROFILER_ENABLED
    #include "profile_tags.h"
#endif

// Globals required for synapse benchmarking to work.
uint32_t  num_fixed_pre_synaptic_events = 0;

// The number of neurons
static uint32_t n_neurons;

// The number of synapse types
static uint32_t n_synapse_types;

// Ring buffers to handle delays between synapses and neurons
static weight_t *ring_buffers;

// Amount to left shift the ring buffer by to make it an input
static uint32_t *ring_buffer_to_input_left_shifts;

// Count of the number of times the ring buffers have saturated
static uint32_t saturation_count = 0;

static uint32_t synapse_type_index_bits;
static uint32_t synapse_type_index_mask;
static uint32_t synapse_index_bits;
static uint32_t synapse_index_mask;
static uint32_t synapse_type_bits;
static uint32_t synapse_type_mask;

//! the number of rows the DMA read which were empty.
static uint32_t empty_row_count = 0;
static uint32_t nonzero_row_count = 0;


/* PRIVATE FUNCTIONS */

#if LOG_LEVEL >= LOG_DEBUG
static const char *get_type_char(uint32_t synapse_type) {
	return neuron_get_synapse_type_char(synapse_type);
}
#endif // LOG_LEVEL >= LOG_DEBUG

static inline void print_synaptic_row(synaptic_row_t synaptic_row) {
#if LOG_LEVEL >= LOG_DEBUG
    log_debug("Synaptic row, at address %08x Num plastic words:%u\n",
            (uint32_t) synaptic_row, synapse_row_plastic_size(synaptic_row));
    if (synaptic_row == NULL) {
        return;
    }
    log_debug("----------------------------------------\n");

    // Get details of fixed region
    address_t fixed_region_address = synapse_row_fixed_region(synaptic_row);
    address_t fixed_synapses =
            synapse_row_fixed_weight_controls(fixed_region_address);
    size_t n_fixed_synapses =
            synapse_row_num_fixed_synapses(fixed_region_address);
    log_debug("Fixed region %u fixed synapses (%u plastic control words):\n",
            n_fixed_synapses,
            synapse_row_num_plastic_controls(fixed_region_address));

    for (uint32_t i = 0; i < n_fixed_synapses; i++) {
        uint32_t synapse = fixed_synapses[i];
        uint32_t synapse_type = synapse_row_sparse_type(
                synapse, synapse_index_bits, synapse_type_mask);

        log_debug("%08x [%3d: (w: %5u (=",
                synapse, i, synapse_row_sparse_weight(synapse));
        synapses_print_weight(synapse_row_sparse_weight(synapse),
                ring_buffer_to_input_left_shifts[synapse_type]);
        log_debug(
                "nA) d: %2u, %s, n = %3u)] - {%08x %08x}\n",
                synapse_row_sparse_delay(synapse, synapse_type_index_bits),
                get_type_char(synapse_type),
                synapse_row_sparse_index(synapse, synapse_index_mask),
                SYNAPSE_DELAY_MASK, synapse_type_index_bits);
    }

    // If there's a plastic region
    if (synapse_row_plastic_size(synaptic_row) > 0) {
        log_debug("----------------------------------------\n");
        address_t plastic_region_address =
                synapse_row_plastic_region(synaptic_row);
        synapse_dynamics_print_plastic_synapses(
                plastic_region_address, fixed_region_address,
                ring_buffer_to_input_left_shifts);
    }

    log_debug("----------------------------------------\n");
#else
    use(synaptic_row);
#endif // LOG_LEVEL >= LOG_DEBUG
}

static inline void print_ring_buffers(uint32_t time) {
#if LOG_LEVEL >= LOG_DEBUG
    io_printf(IO_BUF, "Ring Buffer at %u\n", time);
    io_printf(IO_BUF, "----------------------------------------\n");
    for (uint32_t n = 0; n < n_neurons; n++) {
        for (uint32_t t = 0; t < n_synapse_types; t++) {
            const char *type_string = get_type_char(t);
            bool empty = true;
            for (uint32_t d = 0; d < (1 << SYNAPSE_DELAY_BITS); d++) {
                empty = empty && (ring_buffers[
                        synapses_get_ring_buffer_index(d + time, t, n,
                        synapse_type_index_bits, synapse_index_bits)] == 0);
            }
            if (!empty) {
                io_printf(IO_BUF, "%3d(%s):", n, type_string);
                for (uint32_t d = 0; d < (1 << SYNAPSE_DELAY_BITS); d++) {
                    log_debug(" ");
                    uint32_t ring_buffer_index = synapses_get_ring_buffer_index(
                            d + time, t, n,
                            synapse_type_index_bits, synapse_index_bits);
                    synapses_print_weight(ring_buffers[ring_buffer_index],
                            ring_buffer_to_input_left_shifts[t]);
                }
                io_printf(IO_BUF, "\n");
            }
        }
    }
    io_printf(IO_BUF, "----------------------------------------\n");
#else
    use(time);
#endif // LOG_LEVEL >= LOG_DEBUG
}

static inline void print_inputs(void) {
#if LOG_LEVEL >= LOG_DEBUG
    log_debug("Inputs\n");
    neuron_print_inputs();
#endif // LOG_LEVEL >= LOG_DEBUG
}


// This is the "inner loop" of the neural simulation.
// Every spike event could cause up to 256 different weights to
// be put into the ring buffer.
static inline void process_fixed_synapses(
        address_t fixed_region_address, uint32_t time) {
    register uint32_t *synaptic_words =
            synapse_row_fixed_weight_controls(fixed_region_address);
    register uint32_t fixed_synapse =
            synapse_row_num_fixed_synapses(fixed_region_address);

    // increment counter of rows that were empty (provenance data)
    if (fixed_synapse==0){
        empty_row_count++;
//        log_info("empty row");
//        population_table_remove_connectivity_lookup_entry();
    }
    else{
        nonzero_row_count++;
//        profiler_write_entry_disable_irq_fiq(PROFILER_EXIT | PROFILER_PROCESS_FIXED_SYNAPSES);
    }
    num_fixed_pre_synaptic_events += fixed_synapse;

    for (; fixed_synapse > 0; fixed_synapse--) {
        // Get the next 32 bit word from the synaptic_row
        // (should auto increment pointer in single instruction)
        uint32_t synaptic_word = *synaptic_words++;

        // Extract components from this word
        uint32_t delay =
                synapse_row_sparse_delay(synaptic_word, synapse_type_index_bits);
        uint32_t combined_synapse_neuron_index = synapse_row_sparse_type_index(
                synaptic_word, synapse_type_index_mask);
        uint32_t weight = synapse_row_sparse_weight(synaptic_word);

        // Convert into ring buffer offset
        uint32_t ring_buffer_index = synapses_get_ring_buffer_index_combined(
                delay + time, combined_synapse_neuron_index,
                synapse_type_index_bits);

        // Add weight to current ring buffer value
        uint32_t accumulation = ring_buffers[ring_buffer_index] + weight;

        // If 17th bit is set, saturate accumulator at UINT16_MAX (0xFFFF)
        // **NOTE** 0x10000 can be expressed as an ARM literal,
        //          but 0xFFFF cannot.  Therefore, we use (0x10000 - 1)
        //          to obtain this value
        uint32_t sat_test = accumulation & 0x10000;
        if (sat_test) {
            accumulation = sat_test - 1;
            saturation_count++;
        }

        // Store saturated value back in ring-buffer
        ring_buffers[ring_buffer_index] = accumulation;
    }
}

//! private method for doing output debug data on the synapses
static inline void print_synapse_parameters(void) {
//! only if the models are compiled in debug mode will this method contain
//! said lines.
#if LOG_LEVEL >= LOG_DEBUG
	// again neuron_synapse_shaping_params has moved to implementation
	neuron_print_synapse_parameters();
#endif // LOG_LEVEL >= LOG_DEBUG
}

/* INTERFACE FUNCTIONS */
bool synapses_initialise(
<<<<<<< HEAD
        address_t synapse_params_address, uint32_t n_neurons_value,
        uint32_t n_synapse_types_value,
        uint32_t **ring_buffer_to_input_buffer_left_shifts) {

=======
        address_t synapse_params_address, address_t direct_matrix_address,
        uint32_t n_neurons_value, uint32_t n_synapse_types_value,
        uint32_t **ring_buffer_to_input_buffer_left_shifts,
        address_t *direct_synapses_address) {
>>>>>>> 473b4df1
    log_debug("synapses_initialise: starting");
    n_neurons = n_neurons_value;
    n_synapse_types = n_synapse_types_value;

    // Set up ring buffer left shifts
    ring_buffer_to_input_left_shifts =
            spin1_malloc(n_synapse_types * sizeof(uint32_t));
    if (ring_buffer_to_input_left_shifts == NULL) {
        log_error("Not enough memory to allocate ring buffer");
        return false;
    }
    spin1_memcpy(
            ring_buffer_to_input_left_shifts, synapse_params_address,
            n_synapse_types * sizeof(uint32_t));
    *ring_buffer_to_input_buffer_left_shifts =
            ring_buffer_to_input_left_shifts;

<<<<<<< HEAD
=======
    // Work out the positions of the direct and indirect synaptic matrices
    // and copy the direct matrix to DTCM
    uint32_t direct_matrix_size = direct_matrix_address[0];
    log_debug("Direct matrix malloc size is %d", direct_matrix_size);

    if (direct_matrix_size != 0) {
        *direct_synapses_address = spin1_malloc(direct_matrix_size);
        if (*direct_synapses_address == NULL) {
            log_error("Not enough memory to allocate direct matrix");
            return false;
        }
        log_debug("Copying %u bytes of direct synapses to 0x%08x",
                direct_matrix_size, *direct_synapses_address);
        spin1_memcpy(
                *direct_synapses_address, &direct_matrix_address[1],
                direct_matrix_size);
    }

>>>>>>> 473b4df1
    log_debug("synapses_initialise: completed successfully");
    print_synapse_parameters();

    uint32_t n_neurons_power_2 = n_neurons;
    uint32_t log_n_neurons = 1;
    if (n_neurons != 1) {
        if (!is_power_of_2(n_neurons)) {
            n_neurons_power_2 = next_power_of_2(n_neurons);
        }
        log_n_neurons = ilog_2(n_neurons_power_2);
    }

    uint32_t n_synapse_types_power_2 = n_synapse_types;
    if (!is_power_of_2(n_synapse_types)) {
        n_synapse_types_power_2 = next_power_of_2(n_synapse_types);
    }
    uint32_t log_n_synapse_types = ilog_2(n_synapse_types_power_2);

    uint32_t n_ring_buffer_bits =
            log_n_neurons + log_n_synapse_types + SYNAPSE_DELAY_BITS;
    uint32_t ring_buffer_size = 1 << (n_ring_buffer_bits);

    ring_buffers = spin1_malloc(ring_buffer_size * sizeof(weight_t));
    if (ring_buffers == NULL) {
        log_error("Could not allocate %u entries for ring buffers",
                ring_buffer_size);
    }
    for (uint32_t i = 0; i < ring_buffer_size; i++) {
        ring_buffers[i] = 0;
    }

    synapse_type_index_bits = log_n_neurons + log_n_synapse_types;
    synapse_type_index_mask = (1 << synapse_type_index_bits) - 1;
    synapse_index_bits = log_n_neurons;
    synapse_index_mask = (1 << synapse_index_bits) - 1;
    synapse_type_bits = log_n_synapse_types;
    synapse_type_mask = (1 << log_n_synapse_types) - 1;
    return true;
}

void synapses_do_timestep_update(timer_t time) {
    print_ring_buffers(time);

    // Disable interrupts to stop DMAs interfering with the ring buffers
    uint32_t state = spin1_irq_disable();

    // Transfer the input from the ring buffers into the input buffers
    for (uint32_t neuron_index = 0; neuron_index < n_neurons;
            neuron_index++) {
        // Loop through all synapse types
        for (uint32_t synapse_type_index = 0;
                synapse_type_index < n_synapse_types; synapse_type_index++) {
            // Get index in the ring buffers for the current time slot for
            // this synapse type and neuron
            uint32_t ring_buffer_index = synapses_get_ring_buffer_index(
                    time, synapse_type_index, neuron_index,
                    synapse_type_index_bits, synapse_index_bits);

            // Convert ring-buffer entry to input and add on to correct
            // input for this synapse type and neuron
            neuron_add_inputs(
                    synapse_type_index, neuron_index,
                    synapses_convert_weight_to_input(
                            ring_buffers[ring_buffer_index],
                            ring_buffer_to_input_left_shifts[synapse_type_index]));

            // Clear ring buffer
            ring_buffers[ring_buffer_index] = 0;
        }
    }

    print_inputs();

    // Re-enable the interrupts
    spin1_mode_restore(state);
}

bool synapses_process_synaptic_row(
        uint32_t time, synaptic_row_t row, bool write, uint32_t process_id) {
    print_synaptic_row(row);

    // Get address of non-plastic region from row
    address_t fixed_region_address = synapse_row_fixed_region(row);

    // **TODO** multiple optimised synaptic row formats
    //if (plastic_tag(row) == 0) {
    // If this row has a plastic region
    if (synapse_row_plastic_size(row) > 0) {
        // Get region's address
        address_t plastic_region_address = synapse_row_plastic_region(row);

        // Process any plastic synapses
<<<<<<< HEAD
=======
        profiler_write_entry_disable_fiq(
                PROFILER_ENTER | PROFILER_PROCESS_PLASTIC_SYNAPSES);
>>>>>>> 473b4df1
        if (!synapse_dynamics_process_plastic_synapses(plastic_region_address,
                fixed_region_address, ring_buffers, time)) {
            return false;
        }
<<<<<<< HEAD

=======
        profiler_write_entry_disable_fiq(
                PROFILER_EXIT | PROFILER_PROCESS_PLASTIC_SYNAPSES);
>>>>>>> 473b4df1

        // Perform DMA write back
        if (write) {
            spike_processing_finish_write(process_id);
        }
    }

    // Process any fixed synapses
    // **NOTE** this is done after initiating DMA in an attempt
    // to hide cost of DMA behind this loop to improve the chance
    // that the DMA controller is ready to read next synaptic row afterwards
    process_fixed_synapses(fixed_region_address, time);
    //}
    return true;
}

//! \brief returns the number of times the synapses have saturated their
//!        weights.
//! \return the number of times the synapses have saturated.
uint32_t synapses_get_saturation_count(void) {
    return saturation_count;
}

//! \brief returns the counters for plastic and fixed pre synaptic events
//! based on (if the model was compiled with SYNAPSE_BENCHMARK parameter) or
//! returns 0
//! \return the counter for plastic and fixed pre synaptic events or 0
uint32_t synapses_get_pre_synaptic_events(void) {
    return (num_fixed_pre_synaptic_events +
            synapse_dynamics_get_plastic_pre_synaptic_events());
}

//! \brief  Searches the synaptic row for the the connection with the
//!         specified post-synaptic ID
//! \param[in] id: the (core-local) ID of the neuron to search for in the
//! synaptic row
//! \param[in] row: the core-local address of the synaptic row
//! \param[out] sp_data: the address of a struct through which to return
//! weight, delay information
//! \return bool: was the search successful?
bool find_static_neuron_with_id(
        uint32_t id, address_t row, structural_plasticity_data_t *sp_data) {
    address_t fixed_region = synapse_row_fixed_region(row);
    int32_t fixed_synapse = synapse_row_num_fixed_synapses(fixed_region);
    uint32_t *synaptic_words =
            synapse_row_fixed_weight_controls(fixed_region);

    uint32_t weight, delay;
    bool found = false;

    // Loop through plastic synapses
    for (; fixed_synapse > 0; fixed_synapse--) {
        // Get next control word (auto incrementing)
        // Check if index is the one I'm looking for
        uint32_t synaptic_word = *synaptic_words++;
        weight = synapse_row_sparse_weight(synaptic_word);
<<<<<<< HEAD
        delay = synapse_row_sparse_delay(
            synaptic_word, synapse_type_index_bits);
        if (synapse_row_sparse_index(synaptic_word, synapse_index_mask)==id){
=======
        delay = synapse_row_sparse_delay(synaptic_word, synapse_type_index_bits);
        if (synapse_row_sparse_index(synaptic_word, synapse_index_mask) == id) {
>>>>>>> 473b4df1
            found = true;
            break;
        }
    }

    // Making assumptions explicit
    assert(synapse_row_num_plastic_controls(fixed_region) == 0);

    if (found) {
        sp_data->weight = weight;
        sp_data->offset =
                synapse_row_num_fixed_synapses(fixed_region) - fixed_synapse;
        sp_data->delay  = delay;
        return true;
    } else {
        sp_data->weight = -1;
        sp_data->offset = -1;
        sp_data->delay  = -1;
        return false;
    }
}

//! \brief  Remove the entry at the specified offset in the synaptic row
//! \param[in] offset: the offset in the row at which to remove the entry
//! \param[in] row: the core-local address of the synaptic row
//! \return bool: was the removal successful?
bool remove_static_neuron_at_offset(uint32_t offset, address_t row) {
    address_t fixed_region = synapse_row_fixed_region(row);
    int32_t fixed_synapse = synapse_row_num_fixed_synapses(fixed_region);
    uint32_t *synaptic_words =
            synapse_row_fixed_weight_controls(fixed_region);

    // Delete control word at offset (contains weight)
    synaptic_words[offset] = synaptic_words[fixed_synapse - 1];

    // Decrement FF
    fixed_region[0]--;
    return true;
}

//! packing all of the information into the required static control word
static inline uint32_t fixed_synapse_convert(
        uint32_t id, uint32_t weight, uint32_t delay, uint32_t type) {
    uint32_t new_synapse = weight << (32 - SYNAPSE_WEIGHT_BITS);
    new_synapse |=
            (delay & ((1 << SYNAPSE_DELAY_BITS) - 1)) <<
            synapse_type_index_bits;
    new_synapse |=
            (type & ((1 << synapse_type_bits) - 1)) << synapse_index_bits;
    new_synapse |= id & ((1 << synapse_type_index_bits) - 1);
    return new_synapse;
}

//! \brief  Add a static entry in the synaptic row
//! \param[in] id: the (core-local) ID of the post-synaptic neuron to be added
//! \param[in] row: the core-local address of the synaptic row
//! \param[in] weight: the initial weight associated with the connection
//! \param[in] delay: the delay associated with the connection
//! \param[in] type: the type of the connection (e.g. inhibitory)
//! \return bool: was the addition successful?
bool add_static_neuron_with_id(
        uint32_t id, address_t row, uint32_t weight, uint32_t delay, uint32_t type) {
    address_t fixed_region = synapse_row_fixed_region(row);
    int32_t fixed_synapse = synapse_row_num_fixed_synapses(fixed_region);
    uint32_t *synaptic_words =
            synapse_row_fixed_weight_controls(fixed_region);
    uint32_t new_synapse = fixed_synapse_convert(id, weight, delay, type);

    // Add control word at offset
    synaptic_words[fixed_synapse] = new_synapse;

    // Increment FF
    fixed_region[0]++;
    return true;
}

//! \brief returns the number of DMA retrieved rows which were empty.
//! \return the number of DMA retrieved rows which were empty.
uint32_t synapses_get_empty_row_count(void){
    return empty_row_count;
}

uint32_t synapses_get_nonzero_row_count(void){
    return nonzero_row_count;
}


//! \brief allows clearing of dtcm used by synapses
//! \return bool true if successful false otherwise
bool synapses_shut_down(){
    sark_free(ring_buffer_to_input_left_shifts);
    sark_free(ring_buffers);
    num_fixed_pre_synaptic_events = 0;
    saturation_count = 0;
    return true;
}<|MERGE_RESOLUTION|>--- conflicted
+++ resolved
@@ -229,17 +229,10 @@
 
 /* INTERFACE FUNCTIONS */
 bool synapses_initialise(
-<<<<<<< HEAD
-        address_t synapse_params_address, uint32_t n_neurons_value,
-        uint32_t n_synapse_types_value,
-        uint32_t **ring_buffer_to_input_buffer_left_shifts) {
-
-=======
         address_t synapse_params_address, address_t direct_matrix_address,
         uint32_t n_neurons_value, uint32_t n_synapse_types_value,
         uint32_t **ring_buffer_to_input_buffer_left_shifts,
         address_t *direct_synapses_address) {
->>>>>>> 473b4df1
     log_debug("synapses_initialise: starting");
     n_neurons = n_neurons_value;
     n_synapse_types = n_synapse_types_value;
@@ -257,8 +250,6 @@
     *ring_buffer_to_input_buffer_left_shifts =
             ring_buffer_to_input_left_shifts;
 
-<<<<<<< HEAD
-=======
     // Work out the positions of the direct and indirect synaptic matrices
     // and copy the direct matrix to DTCM
     uint32_t direct_matrix_size = direct_matrix_address[0];
@@ -277,7 +268,6 @@
                 direct_matrix_size);
     }
 
->>>>>>> 473b4df1
     log_debug("synapses_initialise: completed successfully");
     print_synapse_parameters();
 
@@ -370,21 +360,14 @@
         address_t plastic_region_address = synapse_row_plastic_region(row);
 
         // Process any plastic synapses
-<<<<<<< HEAD
-=======
         profiler_write_entry_disable_fiq(
                 PROFILER_ENTER | PROFILER_PROCESS_PLASTIC_SYNAPSES);
->>>>>>> 473b4df1
         if (!synapse_dynamics_process_plastic_synapses(plastic_region_address,
                 fixed_region_address, ring_buffers, time)) {
             return false;
         }
-<<<<<<< HEAD
-
-=======
         profiler_write_entry_disable_fiq(
                 PROFILER_EXIT | PROFILER_PROCESS_PLASTIC_SYNAPSES);
->>>>>>> 473b4df1
 
         // Perform DMA write back
         if (write) {
@@ -441,14 +424,8 @@
         // Check if index is the one I'm looking for
         uint32_t synaptic_word = *synaptic_words++;
         weight = synapse_row_sparse_weight(synaptic_word);
-<<<<<<< HEAD
-        delay = synapse_row_sparse_delay(
-            synaptic_word, synapse_type_index_bits);
-        if (synapse_row_sparse_index(synaptic_word, synapse_index_mask)==id){
-=======
         delay = synapse_row_sparse_delay(synaptic_word, synapse_type_index_bits);
         if (synapse_row_sparse_index(synaptic_word, synapse_index_mask) == id) {
->>>>>>> 473b4df1
             found = true;
             break;
         }
