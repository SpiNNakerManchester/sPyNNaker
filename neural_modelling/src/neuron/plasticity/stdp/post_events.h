/*
 * Copyright (c) 2017-2019 The University of Manchester
 *
 * This program is free software: you can redistribute it and/or modify
 * it under the terms of the GNU General Public License as published by
 * the Free Software Foundation, either version 3 of the License, or
 * (at your option) any later version.
 *
 * This program is distributed in the hope that it will be useful,
 * but WITHOUT ANY WARRANTY; without even the implied warranty of
 * MERCHANTABILITY or FITNESS FOR A PARTICULAR PURPOSE.  See the
 * GNU General Public License for more details.
 *
 * You should have received a copy of the GNU General Public License
 * along with this program.  If not, see <http://www.gnu.org/licenses/>.
 */

#ifndef _POST_EVENTS_H_
#define _POST_EVENTS_H_

// Standard includes
#include <stdbool.h>
#include <stdint.h>
#include "stdp_typedefs.h"

// Include debug header for log_info etc
#include <debug.h>

//---------------------------------------
// Macros
//---------------------------------------
#define MAX_POST_SYNAPTIC_EVENTS 16

//---------------------------------------
// Structures
//---------------------------------------
typedef struct {
    uint32_t count_minus_one;

    uint32_t times[MAX_POST_SYNAPTIC_EVENTS];
    post_trace_t traces[MAX_POST_SYNAPTIC_EVENTS];
} post_event_history_t;

typedef struct {
    post_trace_t prev_trace;
    uint32_t prev_time;
    const post_trace_t *next_trace;
    const uint32_t *next_time;
    uint32_t num_events;
} post_event_window_t;

//---------------------------------------
// Inline functions
//---------------------------------------
static inline post_event_history_t *post_events_init_buffers(
        uint32_t n_neurons) {
    post_event_history_t *post_event_history =
            spin1_malloc(n_neurons * sizeof(post_event_history_t));
    // Check allocations succeeded
    if (post_event_history == NULL) {
        log_error("Unable to allocate global STDP structures - Out of DTCM: Try "
                "reducing the number of neurons per core to fix this problem ");
        return NULL;
    }

    // Loop through neurons
    for (uint32_t n = 0; n < n_neurons; n++) {
        // Add initial placeholder entry to buffer
        post_event_history[n].times[0] = 0;
        post_event_history[n].traces[0] = timing_get_initial_post_trace();
        post_event_history[n].count_minus_one = 0;
    }

    return post_event_history;
}

static inline post_event_window_t post_events_get_window(
        const post_event_history_t *events, uint32_t begin_time) {
    // Start at end event - beyond end of post-event history
    const uint32_t count = events->count_minus_one + 1;
    const uint32_t *end_event_time = events->times + count;
    const post_trace_t *end_event_trace = events->traces + count;
    const uint32_t *event_time = end_event_time;
    post_event_window_t window;
    do {
        // Cache pointer to this event as potential
        // Next event and go back one event
        // **NOTE** next_time can be invalid
        window.next_time = event_time--;
    // Keep looping while event occurred after start
    // Of window and we haven't hit beginning of array
    } while (*event_time > begin_time && event_time != events->times);

    // Deference event to use as previous
    window.prev_time = *event_time;

    // Calculate number of events
    window.num_events = (end_event_time - window.next_time);

    // Using num_events, find next and previous traces
    window.next_trace = (end_event_trace - window.num_events);
    window.prev_trace = *(window.next_trace - 1);

    // Return window
    return window;
}

//---------------------------------------
static inline post_event_window_t post_events_get_window_delayed(
        const post_event_history_t *events, uint32_t begin_time,
        uint32_t end_time) {
    // Start at end event - beyond end of post-event history
    const uint32_t count = events->count_minus_one + 1;
    const uint32_t *end_event_time = events->times + count;
    const uint32_t *event_time = end_event_time;

    post_event_window_t window;
    do {
        // Cache pointer to this event as potential
        // Next event and go back one event
        // **NOTE** next_time can be invalid
        window.next_time = event_time--;

        // If this event is still in the future, set it as the end
        if (*event_time > end_time) {
            end_event_time = event_time;
        }
    }

    // Keep looping while event occurred after start
    // Of window and we haven't hit beginning of array
    while (*event_time > begin_time && event_time != events->times);

    // Deference event to use as previous
    window.prev_time = *event_time;

    // Calculate number of events
    window.num_events = (end_event_time - window.next_time);

    // Using num_events, find next and previous traces
    const post_trace_t *end_event_trace = events->traces + count;
    window.next_trace = (end_event_trace - window.num_events);
    window.prev_trace = *(window.next_trace - 1);

    // Return window
    return window;
}

//---------------------------------------
static inline post_event_window_t post_events_next(post_event_window_t window) {
    // Update previous time and increment next time
    window.prev_time = *window.next_time++;
    window.prev_trace = *window.next_trace++;

    // Decrement remaining events
    window.num_events--;
    return window;
}

//---------------------------------------
static inline post_event_window_t post_events_next_delayed(
        post_event_window_t window, uint32_t delayed_time) {
    // Update previous time and increment next time
    window.prev_time = delayed_time;
    window.prev_trace = *window.next_trace++;

    // Go onto next event
    window.next_time++;

    // Decrement remaining events
    window.num_events--;
    return window;
}

//---------------------------------------
static inline void post_events_add(
        uint32_t time, post_event_history_t *events, post_trace_t trace) {
    if (events->count_minus_one < MAX_POST_SYNAPTIC_EVENTS - 1) {
        // If there's still space, store time at current end
        // and increment count minus 1
        const uint32_t new_index = ++events->count_minus_one;
        events->times[new_index] = time;
        events->traces[new_index] = trace;
    } else {
        // Otherwise Shuffle down elements
        // **NOTE** 1st element is always an entry at time 0
        for (uint32_t e = 2; e < MAX_POST_SYNAPTIC_EVENTS; e++) {
            events->times[e - 1] = events->times[e];
            events->traces[e - 1] = events->traces[e];
        }

        // Stick new time at end
        events->times[MAX_POST_SYNAPTIC_EVENTS - 1] = time;
        events->traces[MAX_POST_SYNAPTIC_EVENTS - 1] = trace;
    }
}


<<<<<<< HEAD
static inline void print_event_history(const post_event_history_t *events){

	io_printf(IO_BUF, "		##  printing entire post event history  ##\n");
	for (uint i = 0; i <= events->count_minus_one; i++){
		io_printf(IO_BUF, "post event: %u, time: %u, trace: %d",
				i,
				events->times[i],
				events->traces[i]
				);
	}
}

static inline void print_delayed_window_events(const post_event_history_t *post_event_history,
		uint32_t begin_time, uint32_t end_time, uint32_t delay_dendritic){
	io_printf(IO_BUF, "		##  printing post window  ##\n");
=======
static inline void print_event_history(post_event_history_t *events) {
	log_debug("		##  printing entire post event history  ##");
	for (uint32_t i = 0; i <= events->count_minus_one; i++) {
		log_debug("post event: %u, time: %u, trace: %u",
		        i, events->times[i], events->traces[i]);
	}
}

static inline void print_delayed_window_events(
        post_event_history_t *post_event_history,
		uint32_t begin_time, uint32_t end_time, uint32_t delay_dendritic) {
	log_debug("		##  printing post window  ##");
>>>>>>> 43cd228e
    post_event_window_t post_window = post_events_get_window_delayed(
            post_event_history, begin_time, end_time);

    while (post_window.num_events > 0) {
<<<<<<< HEAD
    	const uint32_t delayed_post_time = *post_window.next_time
    	                                           + delay_dendritic;
    	io_printf(IO_BUF, "            post spike: %u, time: %u, trace: %d\n",
=======
    	const uint32_t delayed_post_time =
    	        *post_window.next_time + delay_dendritic;
    	log_debug("post spike: %u, time: %u, trace: %u",
>>>>>>> 43cd228e
    			post_window.num_events, delayed_post_time,
				*post_window.next_trace);

    	post_window = post_events_next_delayed(post_window, delayed_post_time);
    }
}

#endif  // _POST_EVENTS_H_<|MERGE_RESOLUTION|>--- conflicted
+++ resolved
@@ -196,49 +196,25 @@
 }
 
 
-<<<<<<< HEAD
 static inline void print_event_history(const post_event_history_t *events){
 
 	io_printf(IO_BUF, "		##  printing entire post event history  ##\n");
-	for (uint i = 0; i <= events->count_minus_one; i++){
+	for (uint32_t i = 0; i <= events->count_minus_one; i++) {
 		io_printf(IO_BUF, "post event: %u, time: %u, trace: %d",
-				i,
-				events->times[i],
-				events->traces[i]
-				);
+		        i, events->times[i], events->traces[i]);
 	}
 }
 
 static inline void print_delayed_window_events(const post_event_history_t *post_event_history,
 		uint32_t begin_time, uint32_t end_time, uint32_t delay_dendritic){
 	io_printf(IO_BUF, "		##  printing post window  ##\n");
-=======
-static inline void print_event_history(post_event_history_t *events) {
-	log_debug("		##  printing entire post event history  ##");
-	for (uint32_t i = 0; i <= events->count_minus_one; i++) {
-		log_debug("post event: %u, time: %u, trace: %u",
-		        i, events->times[i], events->traces[i]);
-	}
-}
-
-static inline void print_delayed_window_events(
-        post_event_history_t *post_event_history,
-		uint32_t begin_time, uint32_t end_time, uint32_t delay_dendritic) {
-	log_debug("		##  printing post window  ##");
->>>>>>> 43cd228e
     post_event_window_t post_window = post_events_get_window_delayed(
             post_event_history, begin_time, end_time);
 
     while (post_window.num_events > 0) {
-<<<<<<< HEAD
-    	const uint32_t delayed_post_time = *post_window.next_time
-    	                                           + delay_dendritic;
-    	io_printf(IO_BUF, "            post spike: %u, time: %u, trace: %d\n",
-=======
     	const uint32_t delayed_post_time =
     	        *post_window.next_time + delay_dendritic;
-    	log_debug("post spike: %u, time: %u, trace: %u",
->>>>>>> 43cd228e
+    	io_printf(IO_BUF, "            post spike: %u, time: %u, trace: %d\n",
     			post_window.num_events, delayed_post_time,
 				*post_window.next_trace);
 
