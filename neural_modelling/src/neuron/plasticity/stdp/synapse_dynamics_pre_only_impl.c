// Spinn_common includes
#include "static-assert.h"

// sPyNNaker neural modelling includes
#include "../../synapses.h"
#include "../synapse_dynamics.h"

// Plasticity common includes
#include "../common/maths.h"
#include "../common/post_events.h"

#include "weight_dependence/weight.h"
#include "timing_dependence/timing.h"

#include <string.h>
#include <debug.h>

uint32_t num_plastic_pre_synaptic_events = 0;

//---------------------------------------
// Macros
//---------------------------------------
// The plastic control words used by Morrison synapses store an axonal delay
// in the upper 3 bits.
// Assuming a maximum of 16 delay slots, this is all that is required as:
//
// 1) Dendritic + Axonal <= 15
// 2) Dendritic >= Axonal
//
// Therefore:
//
// * Maximum value of dendritic delay is 15 (with axonal delay of 0)
//    - It requires 4 bits
// * Maximum value of axonal delay is 7 (with dendritic delay of 8)
//    - It requires 3 bits
//
// |        Axonal delay       |  Dendritic delay   |       Type        |      Index         |
// |---------------------------|--------------------|-------------------|--------------------|
// | SYNAPSE_AXONAL_DELAY_BITS | SYNAPSE_DELAY_BITS | SYNAPSE_TYPE_BITS | SYNAPSE_INDEX_BITS |
// |                           |                    |        SYNAPSE_TYPE_INDEX_BITS         |
// |---------------------------|--------------------|----------------------------------------|
#ifndef SYNAPSE_AXONAL_DELAY_BITS
#define SYNAPSE_AXONAL_DELAY_BITS 3
#endif

#define SYNAPSE_AXONAL_DELAY_MASK ((1 << SYNAPSE_AXONAL_DELAY_BITS) - 1)

#define SYNAPSE_DELAY_TYPE_INDEX_BITS \
    (SYNAPSE_DELAY_BITS + SYNAPSE_TYPE_INDEX_BITS)

#if (SYNAPSE_DELAY_TYPE_INDEX_BITS + SYNAPSE_AXONAL_DELAY_BITS) > 16
#error "Not enough bits for axonal synaptic delay bits"
#endif

//---------------------------------------
// Structures
//---------------------------------------
typedef struct {
    pre_trace_t prev_trace;
    uint32_t prev_time;
} pre_event_history_t;

post_event_history_t *post_event_history;

// Pointers to neuron data
static neuron_pointer_t neuron_array_plasticity;
static additional_input_pointer_t additional_input_array_plasticity;
static threshold_type_pointer_t threshold_type_array_plasticity;

//---------------------------------------
// Synapse update loop
//---------------------------------------


// Helper function to perform update based only on pre-spike
final_state_t _update_on_pre_only(
		uint32_t time,
		const uint32_t last_pre_time, const pre_trace_t last_pre_trace,
		const pre_trace_t new_pre_trace, const uint32_t delay_dendritic,
		const uint32_t delay_axonal, update_state_t current_state,
		const uint32_t syn_type,
        const post_event_history_t *post_event_history,
		neuron_pointer_t post_synaptic_neuron,
		additional_input_pointer_t post_synaptic_additional_input,
        threshold_type_pointer_t post_synaptic_threshold) {

	// Apply axonal delay to time of last presynaptic spike
	    const uint32_t delayed_last_pre_time = last_pre_time + delay_axonal;

    const uint32_t window_begin_time = (delayed_last_pre_time >= delay_dendritic) ?
        (delayed_last_pre_time - delay_dendritic) : 0;
    const uint32_t window_end_time = time + delay_axonal - delay_dendritic;
	post_event_window_t post_window = post_events_get_window_delayed(
	            post_event_history, window_begin_time, window_end_time);

	// for Fusi rule call weight_apply_potentiation and weight_apply_depression based on
	// post-synaptic neuron voltage
	current_state = timing_apply_pre_spike(
	        time, new_pre_trace, last_pre_time, last_pre_trace,
	        post_window.prev_time, post_window.prev_trace, current_state,
			syn_type, post_synaptic_neuron,	post_synaptic_additional_input,
	         post_synaptic_threshold);

	// update the weight and return
	final_state_t final = synapse_structure_get_final_state(current_state);

	return final;
}

static inline final_state_t _plasticity_update_synapse(
        uint32_t time,
        const uint32_t last_pre_time, const pre_trace_t last_pre_trace,
        const pre_trace_t new_pre_trace, const uint32_t delay_dendritic,
        const uint32_t delay_axonal, update_state_t current_state,
        const post_event_history_t *post_event_history) {

    // Apply axonal delay to time of last presynaptic spike
    const uint32_t delayed_last_pre_time = last_pre_time + delay_axonal;

    // Get the post-synaptic window of events to be processed
    const uint32_t window_begin_time = (delayed_last_pre_time >= delay_dendritic) ?
        (delayed_last_pre_time - delay_dendritic) : 0;
    const uint32_t window_end_time = time + delay_axonal - delay_dendritic;
    post_event_window_t post_window = post_events_get_window_delayed(
            post_event_history, window_begin_time, window_end_time);

    log_debug("\tPerforming deferred synapse update at time:%u", time);
    log_debug("\t\tbegin_time:%u, end_time:%u - prev_time:%u, num_events:%u",
        window_begin_time, window_end_time, post_window.prev_time,
        post_window.num_events);
    /*
    // Process events in post-synaptic window
    while (post_window.num_events > 0) {
        const uint32_t delayed_post_time = *post_window.next_time
                                           + delay_dendritic;
        log_debug("\t\tApplying post-synaptic event at delayed time:%u\n",
              delayed_post_time);

        // Apply spike to state
        current_state = timing_apply_post_spike(
            delayed_post_time, *post_window.next_trace, delayed_last_pre_time,
            last_pre_trace, post_window.prev_time, post_window.prev_trace,
            current_state);

        // Go onto next event
        post_window = post_events_next_delayed(post_window, delayed_post_time);
    }

    const uint32_t delayed_pre_time = time + delay_axonal;
    log_debug("\t\tApplying pre-synaptic event at time:%u last post time:%u\n",
              delayed_pre_time, post_window.prev_time);

    // Apply spike to state
    // **NOTE** dendritic delay is subtracted
    current_state = timing_apply_pre_spike(
        delayed_pre_time, new_pre_trace, delayed_last_pre_time, last_pre_trace,
        post_window.prev_time, post_window.prev_trace, current_state);
	*/
    // Return final synaptic word and weight
    return synapse_structure_get_final_state(current_state);
}

//---------------------------------------
// Synaptic row plastic-region implementation
//---------------------------------------
static inline plastic_synapse_t* _plastic_synapses(
        address_t plastic_region_address) {
    const uint32_t pre_event_history_size_words =
        sizeof(pre_event_history_t) / sizeof(uint32_t);
    static_assert(pre_event_history_size_words * sizeof(uint32_t)
                  == sizeof(pre_event_history_t),
                  "Size of pre_event_history_t structure should be a multiple"
                  " of 32-bit words");

    return (plastic_synapse_t*)
        (&plastic_region_address[pre_event_history_size_words]);
}

//---------------------------------------
static inline pre_event_history_t *_plastic_event_history(
        address_t plastic_region_address) {
    return (pre_event_history_t*) (&plastic_region_address[0]);
}

void synapse_dynamics_print_plastic_synapses(
        address_t plastic_region_address, address_t fixed_region_address,
        uint32_t *ring_buffer_to_input_buffer_left_shifts) {
    use(plastic_region_address);
    use(fixed_region_address);
    use(ring_buffer_to_input_buffer_left_shifts);
#if LOG_LEVEL >= LOG_DEBUG

    // Extract separate arrays of weights (from plastic region),
    // Control words (from fixed region) and number of plastic synapses
    weight_t *plastic_words = _plastic_synapses(plastic_region_address);
    const control_t *control_words = synapse_row_plastic_controls(
        fixed_region_address);
    size_t plastic_synapse = synapse_row_num_plastic_controls(
        fixed_region_address);
    const pre_event_history_t *event_history = _plastic_event_history(
        plastic_region_address);

    log_debug("Plastic region %u synapses\n", plastic_synapse);

    // Loop through plastic synapses
    for (uint32_t i = 0; i < plastic_synapse; i++) {

        // Get next weight and control word (auto incrementing control word)
        uint32_t weight = *plastic_words++;
        uint32_t control_word = *control_words++;
        uint32_t synapse_type = synapse_row_sparse_type(control_word);

        log_debug("%08x [%3d: (w: %5u (=", control_word, i, weight);
        synapses_print_weight(
            weight, ring_buffer_to_input_buffer_left_shifts[synapse_type]);
        log_debug("nA) d: %2u, %s, n = %3u)] - {%08x %08x}\n",
                  synapse_row_sparse_delay(control_word),
                  synapse_types_get_type_char(synapse_row_sparse_type(control_word)),
                  synapse_row_sparse_index(control_word), SYNAPSE_DELAY_MASK,
                  SYNAPSE_TYPE_INDEX_BITS);
    }
#endif // LOG_LEVEL >= LOG_DEBUG
}

//---------------------------------------
static inline index_t _sparse_axonal_delay(uint32_t x) {
    return ((x >> SYNAPSE_DELAY_TYPE_INDEX_BITS) & SYNAPSE_AXONAL_DELAY_MASK);
}

bool synapse_dynamics_initialise(
        address_t address, uint32_t n_neurons,
        uint32_t *ring_buffer_to_input_buffer_left_shifts) {

    // Load timing dependence data
    address_t weight_region_address = timing_initialise(address);
    if (address == NULL) {
        return false;
    }

    // Load weight dependence data
    address_t weight_result = weight_initialise(
        weight_region_address, ring_buffer_to_input_buffer_left_shifts);
    if (weight_result == NULL) {
        return false;
    }

    post_event_history = post_events_init_buffers(n_neurons);
    if (post_event_history == NULL) {
        return false;
    }

    return true;
}

bool synapse_dynamics_process_plastic_synapses(
        address_t plastic_region_address, address_t fixed_region_address,
        weight_t *ring_buffers, uint32_t time) {

    log_debug("time: %d ", time);

    // Extract separate arrays of plastic synapses (from plastic region),
    // Control words (from fixed region) and number of plastic synapses
    plastic_synapse_t *plastic_words = _plastic_synapses(
        plastic_region_address);
    const control_t *control_words = synapse_row_plastic_controls(
        fixed_region_address);
    size_t plastic_synapse = synapse_row_num_plastic_controls(
        fixed_region_address);

    num_plastic_pre_synaptic_events += plastic_synapse;

    // Get event history from synaptic row
    pre_event_history_t *event_history = _plastic_event_history(
        plastic_region_address);

    // Get last pre-synaptic event from event history
    const uint32_t last_pre_time = event_history->prev_time;
    const pre_trace_t last_pre_trace = event_history->prev_trace;

    // Update pre-synaptic trace
    log_debug("Adding pre-synaptic event to trace at time:%u", time);
    event_history->prev_time = time;
    event_history->prev_trace = timing_add_pre_spike(time, last_pre_time,
                                                     last_pre_trace);

    // Loop through plastic synapses
    for (; plastic_synapse > 0; plastic_synapse--) {

        // Get next control word (auto incrementing)
        uint32_t control_word = *control_words++;

        // Extract control-word components
        // **NOTE** cunningly, control word is just the same as lower
        // 16-bits of 32-bit fixed synapse so same functions can be used
        uint32_t delay_axonal = 0;    //_sparse_axonal_delay(control_word);
        uint32_t delay_dendritic = synapse_row_sparse_delay(control_word);
        uint32_t type = synapse_row_sparse_type(control_word);
        uint32_t index = synapse_row_sparse_index(control_word);
        uint32_t type_index = synapse_row_sparse_type_index(control_word);

        // Get data structures for this synapse's post-synaptic neuron
        neuron_pointer_t post_synaptic_neuron = &neuron_array_plasticity[index];
        additional_input_pointer_t post_synaptic_additional_input =
                		&additional_input_array_plasticity[index];
        threshold_type_pointer_t post_synaptic_threshold = &threshold_type_array_plasticity[index];

        // for integration test
        log_debug("time: %u, neuron index: %u, threshold_value: %k, membrane voltage:, %k",
        		time, index, post_synaptic_threshold->threshold_value,
				post_synaptic_neuron->V_membrane);

        // Create update state from the plastic synaptic word
        update_state_t current_state = synapse_structure_get_update_state(
            *plastic_words, type);

        //neuron_pointer_t neuron = neuron_array_stdp;
<<<<<<< HEAD
        log_debug("Neuron Voltage: %11.4k", neuron_model_get_membrane_voltage(post_synaptic_neuron));
=======
        //log_info("Neuron Voltage: %11.4k", neuron_model_get_membrane_voltage(post_synaptic_neuron));
>>>>>>> 3b4857ac


        final_state_t final_state = _update_on_pre_only(time, last_pre_time,
        		last_pre_trace, event_history->prev_trace,
                delay_dendritic, delay_axonal, current_state, type,
            &post_event_history[index], post_synaptic_neuron,
			post_synaptic_additional_input, post_synaptic_threshold);


        /*
        // Update the synapse state
        final_state_t final_state = _plasticity_update_synapse(
            time, last_pre_time, last_pre_trace, event_history->prev_trace,
            delay_dendritic, delay_axonal, current_state,
            &post_event_history[index]);
        */

        // Convert into ring buffer offset
        uint32_t ring_buffer_index = synapses_get_ring_buffer_index_combined(
                delay_axonal + delay_dendritic + time, type_index);

        // Add weight to ring-buffer entry
        // **NOTE** Dave suspects that this could be a
        // potential location for overflow
        ring_buffers[ring_buffer_index] += synapse_structure_get_final_weight(
            final_state);

        // Write back updated synaptic word to plastic region
        *plastic_words++ = synapse_structure_get_final_synaptic_word(
            final_state);
    }
    log_info("time: %d ", time);

    return true;
}



void synapse_dynamics_process_post_synaptic_event(
        uint32_t time, index_t neuron_index) {
    log_debug("Adding post-synaptic event to trace at time:%u", time);

    // Add post-event
    post_event_history_t *history = &post_event_history[neuron_index];
    const uint32_t last_post_time = history->times[history->count_minus_one];
    const post_trace_t last_post_trace =
        history->traces[history->count_minus_one];
    post_events_add(time, history, timing_add_post_spike(time, last_post_time,
                                                         last_post_trace));
}

input_t synapse_dynamics_get_intrinsic_bias(uint32_t time, index_t neuron_index) {
    use(time);
    use(neuron_index);
    return 0.0k;
}

uint32_t synapse_dynamics_get_plastic_pre_synaptic_events(){
    return num_plastic_pre_synaptic_events;
}

void synapse_dynamics_set_neuron_array(neuron_pointer_t neuron_array){
	neuron_array_plasticity = neuron_array;
}

void synapse_dynamics_set_threshold_array(threshold_type_pointer_t threshold_type_array){
	threshold_type_array_plasticity = threshold_type_array;
}

void synapse_dynamics_set_additional_input_array(additional_input_pointer_t additional_input_array){
	additional_input_array_plasticity = additional_input_array;
}<|MERGE_RESOLUTION|>--- conflicted
+++ resolved
@@ -314,12 +314,7 @@
             *plastic_words, type);
 
         //neuron_pointer_t neuron = neuron_array_stdp;
-<<<<<<< HEAD
         log_debug("Neuron Voltage: %11.4k", neuron_model_get_membrane_voltage(post_synaptic_neuron));
-=======
-        //log_info("Neuron Voltage: %11.4k", neuron_model_get_membrane_voltage(post_synaptic_neuron));
->>>>>>> 3b4857ac
-
 
         final_state_t final_state = _update_on_pre_only(time, last_pre_time,
         		last_pre_trace, event_history->prev_trace,
