/*
 * Copyright (c) 2017-2019 The University of Manchester
 *
 * This program is free software: you can redistribute it and/or modify
 * it under the terms of the GNU General Public License as published by
 * the Free Software Foundation, either version 3 of the License, or
 * (at your option) any later version.
 *
 * This program is distributed in the hope that it will be useful,
 * but WITHOUT ANY WARRANTY; without even the implied warranty of
 * MERCHANTABILITY or FITNESS FOR A PARTICULAR PURPOSE.  See the
 * GNU General Public License for more details.
 *
 * You should have received a copy of the GNU General Public License
 * along with this program.  If not, see <http://www.gnu.org/licenses/>.
 */

//! \file
//! \brief Support code for weight_additive_one_term_impl.h
#include "weight_additive_one_term_impl.h"

//---------------------------------------
// Globals
//---------------------------------------
//! Global plasticity parameter data
plasticity_weight_region_data_t *plasticity_weight_region_data;

//---------------------------------------
// Functions
//---------------------------------------
address_t weight_initialise(
        address_t address, uint32_t n_synapse_types,
<<<<<<< HEAD
        uint32_t *ring_buffer_to_input_buffer_left_shifts) {
    use(ring_buffer_to_input_buffer_left_shifts);

    log_info("weight_initialise: starting");
    log_info("\tSTDP additive one-term weight dependence");
=======
        UNUSED uint32_t *ring_buffer_to_input_buffer_left_shifts) {
    log_debug("weight_initialise: starting");
    log_debug("\tSTDP additive one-term weight dependence");
>>>>>>> 9b6c0b70

    // Copy plasticity region data from address
    // **NOTE** this seems somewhat safer than relying on sizeof
    int32_t *plasticity_word = (int32_t *) address;
    plasticity_weight_region_data =
            spin1_malloc(sizeof(plasticity_weight_region_data_t) * n_synapse_types);
    if (plasticity_weight_region_data == NULL) {
        log_error("Could not initialise weight region data");
        return NULL;
    }
    for (uint32_t s = 0; s < n_synapse_types; s++) {
        plasticity_weight_region_data[s].min_weight = *plasticity_word++;
        plasticity_weight_region_data[s].max_weight = *plasticity_word++;
        plasticity_weight_region_data[s].a2_plus = *plasticity_word++;
        plasticity_weight_region_data[s].a2_minus = *plasticity_word++;

        log_info("\tSynapse type %u: Min weight:%d, Max weight:%d, A2+:%d, A2-:%d",
                s, plasticity_weight_region_data[s].min_weight,
                plasticity_weight_region_data[s].max_weight,
                plasticity_weight_region_data[s].a2_plus,
                plasticity_weight_region_data[s].a2_minus);
    }
    log_info("weight_initialise: completed successfully");

    // Return end address of region
    return (address_t) plasticity_word;
}<|MERGE_RESOLUTION|>--- conflicted
+++ resolved
@@ -30,17 +30,9 @@
 //---------------------------------------
 address_t weight_initialise(
         address_t address, uint32_t n_synapse_types,
-<<<<<<< HEAD
-        uint32_t *ring_buffer_to_input_buffer_left_shifts) {
-    use(ring_buffer_to_input_buffer_left_shifts);
-
-    log_info("weight_initialise: starting");
-    log_info("\tSTDP additive one-term weight dependence");
-=======
         UNUSED uint32_t *ring_buffer_to_input_buffer_left_shifts) {
     log_debug("weight_initialise: starting");
     log_debug("\tSTDP additive one-term weight dependence");
->>>>>>> 9b6c0b70
 
     // Copy plasticity region data from address
     // **NOTE** this seems somewhat safer than relying on sizeof
@@ -57,13 +49,13 @@
         plasticity_weight_region_data[s].a2_plus = *plasticity_word++;
         plasticity_weight_region_data[s].a2_minus = *plasticity_word++;
 
-        log_info("\tSynapse type %u: Min weight:%d, Max weight:%d, A2+:%d, A2-:%d",
+        log_debug("\tSynapse type %u: Min weight:%d, Max weight:%d, A2+:%d, A2-:%d",
                 s, plasticity_weight_region_data[s].min_weight,
                 plasticity_weight_region_data[s].max_weight,
                 plasticity_weight_region_data[s].a2_plus,
                 plasticity_weight_region_data[s].a2_minus);
     }
-    log_info("weight_initialise: completed successfully");
+    log_debug("weight_initialise: completed successfully");
 
     // Return end address of region
     return (address_t) plasticity_word;
