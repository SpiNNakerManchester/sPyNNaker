--- conflicted
+++ resolved
@@ -41,29 +41,21 @@
 
 //! The current state data for the rule
 typedef struct {
-<<<<<<< HEAD
-    int32_t weight;
-=======
     int32_t weight;        //!< The current weight
 
-    //! The shift to use when multiplying
-    uint32_t weight_multiply_right_shift;
     //! Reference to the configuration data
->>>>>>> 211aef5e
     const plasticity_weight_region_data_t *weight_region;
 } weight_state_t;
 
 #include "weight_one_term.h"
 
 //---------------------------------------
-<<<<<<< HEAD
 // Externals
 //---------------------------------------
 extern plasticity_weight_region_data_t *plasticity_weight_region_data;
 
 //---------------------------------------
-=======
->>>>>>> 211aef5e
+
 // Weight dependance functions
 //---------------------------------------
 /*!
@@ -75,7 +67,7 @@
 static inline weight_state_t weight_get_initial(
         weight_t weight, index_t synapse_type) {
     extern plasticity_weight_region_data_t *plasticity_weight_region_data;
-    extern uint32_t *weight_multiply_right_shift;
+//    extern uint32_t *weight_multiply_right_shift;
 
     return (weight_state_t) {
         .weight = (int32_t) weight,
