/*
 * Copyright (c) 2017-2019 The University of Manchester
 *
 * This program is free software: you can redistribute it and/or modify
 * it under the terms of the GNU General Public License as published by
 * the Free Software Foundation, either version 3 of the License, or
 * (at your option) any later version.
 *
 * This program is distributed in the hope that it will be useful,
 * but WITHOUT ANY WARRANTY; without even the implied warranty of
 * MERCHANTABILITY or FITNESS FOR A PARTICULAR PURPOSE.  See the
 * GNU General Public License for more details.
 *
 * You should have received a copy of the GNU General Public License
 * along with this program.  If not, see <http://www.gnu.org/licenses/>.
 */

//! \file
//! \brief Support code for weight_multiplicative_impl.h
#include "weight_multiplicative_impl.h"

//---------------------------------------
// Globals
//---------------------------------------
//! Global plasticity parameter data array, in DTCM
plasticity_weight_region_data_t *plasticity_weight_region_data;
<<<<<<< HEAD
=======

//! Plasticity multiply shift array, in DTCM
uint32_t *weight_shift;
>>>>>>> 21046f45

//! \brief How the configuration data for multiplicative is laid out in SDRAM.
//! The layout is an array of these.
typedef struct {
<<<<<<< HEAD
    int32_t min_weight;
    int32_t max_weight;
    REAL a2_plus;
    REAL a2_minus;
=======
    accum min_weight;
    accum max_weight;
    accum a2_plus;
    accum a2_minus;
>>>>>>> 21046f45
} multiplicative_config_t;

//---------------------------------------
// Functions
//---------------------------------------

address_t weight_initialise(
        address_t address, uint32_t n_synapse_types, UNUSED REAL *min_weights) {
    log_debug("weight_initialise: starting");
    log_debug("\tSTDP multiplicative weight dependence");

    // Copy plasticity region data from address
    // **NOTE** this seems somewhat safer than relying on sizeof
    plasticity_weight_region_data_t *dtcm_copy = plasticity_weight_region_data =
            spin1_malloc(sizeof(plasticity_weight_region_data_t) * n_synapse_types);
    if (dtcm_copy == NULL) {
        log_error("Could not initialise weight region data");
        return NULL;
    }
<<<<<<< HEAD
=======
    weight_shift = spin1_malloc(sizeof(uint32_t) * n_synapse_types);
    if (weight_shift == NULL) {
        log_error("Could not initialise weight region data");
        return NULL;
    }
>>>>>>> 21046f45

    multiplicative_config_t *config = (multiplicative_config_t *) address;
    for (uint32_t s = 0; s < n_synapse_types; s++, config++) {
        // Copy parameters
        dtcm_copy[s].min_weight = config->min_weight;
        dtcm_copy[s].max_weight = config->max_weight;
        dtcm_copy[s].a2_plus = config->a2_plus;
        dtcm_copy[s].a2_minus = config->a2_minus;

<<<<<<< HEAD
        log_debug("\tSynapse type %u: Min weight:%d, Max weight:%d, A2+:%k, A2-:%k",
                s, dtcm_copy[s].min_weight, dtcm_copy[s].max_weight,
                dtcm_copy[s].a2_plus, dtcm_copy[s].a2_minus);
=======
        // Copy weight shift
        weight_shift[s] = ring_buffer_to_input_buffer_left_shifts[s];

        log_debug("\tSynapse type %u: Min weight:%d, Max weight:%d, A2+:%d, A2-:%d,"
                " Weight multiply right shift:%u",
                s, dtcm_copy[s].min_weight, dtcm_copy[s].max_weight,
                dtcm_copy[s].a2_plus, dtcm_copy[s].a2_minus, weight_shift[s]);
>>>>>>> 21046f45
    }

    log_debug("weight_initialise: completed successfully");

    // Return end address of region
    return (address_t) config;
}<|MERGE_RESOLUTION|>--- conflicted
+++ resolved
@@ -24,35 +24,21 @@
 //---------------------------------------
 //! Global plasticity parameter data array, in DTCM
 plasticity_weight_region_data_t *plasticity_weight_region_data;
-<<<<<<< HEAD
-=======
-
-//! Plasticity multiply shift array, in DTCM
-uint32_t *weight_shift;
->>>>>>> 21046f45
 
 //! \brief How the configuration data for multiplicative is laid out in SDRAM.
 //! The layout is an array of these.
 typedef struct {
-<<<<<<< HEAD
-    int32_t min_weight;
-    int32_t max_weight;
-    REAL a2_plus;
-    REAL a2_minus;
-=======
     accum min_weight;
     accum max_weight;
     accum a2_plus;
     accum a2_minus;
->>>>>>> 21046f45
 } multiplicative_config_t;
 
 //---------------------------------------
 // Functions
 //---------------------------------------
 
-address_t weight_initialise(
-        address_t address, uint32_t n_synapse_types, UNUSED REAL *min_weights) {
+address_t weight_initialise(address_t address, uint32_t n_synapse_types) {
     log_debug("weight_initialise: starting");
     log_debug("\tSTDP multiplicative weight dependence");
 
@@ -64,14 +50,6 @@
         log_error("Could not initialise weight region data");
         return NULL;
     }
-<<<<<<< HEAD
-=======
-    weight_shift = spin1_malloc(sizeof(uint32_t) * n_synapse_types);
-    if (weight_shift == NULL) {
-        log_error("Could not initialise weight region data");
-        return NULL;
-    }
->>>>>>> 21046f45
 
     multiplicative_config_t *config = (multiplicative_config_t *) address;
     for (uint32_t s = 0; s < n_synapse_types; s++, config++) {
@@ -81,19 +59,9 @@
         dtcm_copy[s].a2_plus = config->a2_plus;
         dtcm_copy[s].a2_minus = config->a2_minus;
 
-<<<<<<< HEAD
-        log_debug("\tSynapse type %u: Min weight:%d, Max weight:%d, A2+:%k, A2-:%k",
+        log_debug("\tSynapse type %u: Min weight:%d, Max weight:%d, A2+:%d, A2-:%d",
                 s, dtcm_copy[s].min_weight, dtcm_copy[s].max_weight,
                 dtcm_copy[s].a2_plus, dtcm_copy[s].a2_minus);
-=======
-        // Copy weight shift
-        weight_shift[s] = ring_buffer_to_input_buffer_left_shifts[s];
-
-        log_debug("\tSynapse type %u: Min weight:%d, Max weight:%d, A2+:%d, A2-:%d,"
-                " Weight multiply right shift:%u",
-                s, dtcm_copy[s].min_weight, dtcm_copy[s].max_weight,
-                dtcm_copy[s].a2_plus, dtcm_copy[s].a2_minus, weight_shift[s]);
->>>>>>> 21046f45
     }
 
     log_debug("weight_initialise: completed successfully");
