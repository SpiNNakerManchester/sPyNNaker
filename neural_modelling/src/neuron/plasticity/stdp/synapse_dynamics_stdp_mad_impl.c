--- conflicted
+++ resolved
@@ -15,125 +15,16 @@
  * along with this program.  If not, see <http://www.gnu.org/licenses/>.
  */
 
-<<<<<<< HEAD
-// Include post_events and common
-#include "post_events.h"
-#include "synapse_dynamics_stdp_common.h"
-=======
 //! \file
 //! \brief STDP core implementation
 //!
 //! "mad" for "Mapping and Debugging"?
-// Spinn_common includes
-#include <static-assert.h>
-
-// sPyNNaker neural modelling includes
-#include <neuron/synapses.h>
-
-// Plasticity includes
-#include "maths.h"
 #include "post_events.h"
-
-#include "weight_dependence/weight.h"
-#include "timing_dependence/timing.h"
-#include <debug.h>
-#include <utils.h>
-#include <neuron/plasticity/synapse_dynamics.h>
-#include <stddef.h>
-
-//! ::synapse_index_bits + number of synapse type bits
-static uint32_t synapse_type_index_bits;
-//! Number of bits to hold the neuron index
-static uint32_t synapse_index_bits;
-//! Mask to extract the neuron index (has ::synapse_index_bits bits set)
-static uint32_t synapse_index_mask;
-//! Mask to extract the type and index (has ::synapse_type_index_bits bits set)
-static uint32_t synapse_type_index_mask;
-//! ::synapse_delay_index_type_bits + number of bits to encode delay
-static uint32_t synapse_delay_index_type_bits;
-//! Mask to extract the synapse type
-static uint32_t synapse_type_mask;
-
-//! The type of configuration parameters in SDRAM (written by host)
-typedef struct stdp_params {
-    //! The back-propagation delay, in basic simulation timesteps
-    uint32_t backprop_delay;
-} stdp_params;
-
-//! Configuration parameters
-static stdp_params params;
-
-//! Count of pre-synaptic events relevant to plastic processing
-uint32_t num_plastic_pre_synaptic_events = 0;
-//! Count of times that the plastic math became saturated
-uint32_t plastic_saturation_count = 0;
+#include "synapse_dynamics_stdp_common.h"
+
+/* PRIVATE FUNCTIONS */
 
 //---------------------------------------
-// Macros
-//---------------------------------------
-//! \brief The plastic control words used by Morrison synapses store an axonal
-//! delay in the upper 3 bits.
-//!
-//! Assuming a maximum of 16 delay slots, this is all that is required as:
-//!
-//! 1. Dendritic + Axonal <= 15
-//! 2. Dendritic >= Axonal
-//!
-//! Therefore:
-//!
-//! * Maximum value of dendritic delay is 15 (with axonal delay of 0)
-//!    - It requires 4 bits
-//! * Maximum value of axonal delay is 7 (with dendritic delay of 8)
-//!    - It requires 3 bits
-//!
-//! ```
-//! |        Axonal delay       |  Dendritic delay   |       Type        |      Index         |
-//! |---------------------------|--------------------|-------------------|--------------------|
-//! | SYNAPSE_AXONAL_DELAY_BITS | SYNAPSE_DELAY_BITS | SYNAPSE_TYPE_BITS | SYNAPSE_INDEX_BITS |
-//! |                           |                    |        SYNAPSE_TYPE_INDEX_BITS         |
-//! |---------------------------|--------------------|----------------------------------------|
-//! ```
-#ifndef SYNAPSE_AXONAL_DELAY_BITS
-#define SYNAPSE_AXONAL_DELAY_BITS 3
-#endif
-
-//! Mask for extracting ::SYNAPSE_AXONAL_DELAY_BITS bits
-#define SYNAPSE_AXONAL_DELAY_MASK \
-    ((1 << SYNAPSE_AXONAL_DELAY_BITS) - 1)
-
-//---------------------------------------
-// Structures
-//---------------------------------------
-//! \brief The type of history data of pre-events
-//!
-//! This data is stored in SDRAM in the plastic part of the synaptic matrix
-typedef struct {
-    //! The event time
-    uint32_t prev_time;
-    //! The event trace
-    pre_trace_t prev_trace;
-} pre_event_history_t;
-
-//! \brief The history data of post-events
-post_event_history_t *post_event_history;
->>>>>>> 6cd54837
-
-//! The format of the plastic data region of a synaptic row
-typedef struct {
-    //! The pre-event history
-    pre_event_history_t history;
-    //! The per-synapse information
-    plastic_synapse_t synapses[];
-} synapse_row_plastic_data_t;
-
-/* PRIVATE FUNCTIONS */
-
-//---------------------------------------
-<<<<<<< HEAD
-// Synapse update loop
-//---------------------------------------
-static inline final_state_t mad_plasticity_update_synapse(
-=======
 //! \brief Synapse update loop core
 //! \param[in] time: The current time
 //! \param[in] last_pre_time: The time of the last previous pre-event
@@ -144,8 +35,7 @@
 //! \param[in] current_state: The current state
 //! \param[in] post_event_history: The history
 //! \return The new basic state of the synapse
-static inline final_state_t plasticity_update_synapse(
->>>>>>> 6cd54837
+static inline final_state_t mad_plasticity_update_synapse(
         const uint32_t time,
         const uint32_t last_pre_time, const pre_trace_t last_pre_trace,
         const pre_trace_t new_pre_trace, const uint32_t delay_dendritic,
@@ -208,57 +98,30 @@
     return synapse_structure_get_final_state(current_state);
 }
 
-<<<<<<< HEAD
 bool synapse_dynamics_stdp_initialise(
-=======
-//---------------------------------------
-// Synaptic row plastic-region implementation
-//---------------------------------------
-
-void synapse_dynamics_print_plastic_synapses(
-        address_t plastic_region_address, address_t fixed_region_address,
+        address_t address, uint32_t n_neurons, uint32_t n_synapse_types,
         uint32_t *ring_buffer_to_input_buffer_left_shifts) {
-    use(plastic_region_address);
-    use(fixed_region_address);
-    use(ring_buffer_to_input_buffer_left_shifts);
-
-#if LOG_LEVEL >= LOG_DEBUG
-    synapse_row_plastic_data_t *data_ptr = plastic_region_address;
-
-    // Extract separate arrays of weights (from plastic region),
-    // Control words (from fixed region) and number of plastic synapses
-    const plastic_synapse_t *plastic_words = data_ptr->synapses;
-    const control_t *control_words =
-            synapse_row_plastic_controls(fixed_region_address);
-    size_t plastic_synapse =
-            synapse_row_num_plastic_controls(fixed_region_address);
-
-    log_debug("Plastic region %u synapses\n", plastic_synapse);
-
-    // Loop through plastic synapses
-    for (uint32_t i = 0; i < plastic_synapse; i++) {
-        // Get next control word (auto incrementing control word)
-        uint32_t control_word = *control_words++;
-        uint32_t synapse_type = synapse_row_sparse_type(
-                control_word, synapse_index_bits, synapse_type_mask);
-
-        // Get weight
-        update_state_t update_state = synapse_structure_get_update_state(
-                *plastic_words++, synapse_type);
-        final_state_t final_state = synapse_structure_get_final_state(
-                update_state);
-        weight_t weight = synapse_structure_get_final_weight(final_state);
-
-        log_debug("%08x [%3d: (w: %5u (=", control_word, i, weight);
-        synapses_print_weight(
-                weight, ring_buffer_to_input_buffer_left_shifts[synapse_type]);
-        log_debug("nA) d: %2u, %s, n = %3u)] - {%08x %08x}\n",
-            synapse_row_sparse_delay(control_word, synapse_type_index_bits),
-            synapse_types_get_type_char(synapse_type),
-            synapse_row_sparse_index(control_word, synapse_index_mask),
-            SYNAPSE_DELAY_MASK, synapse_type_index_bits);
-    }
-#endif // LOG_LEVEL >= LOG_DEBUG
+
+    // Load timing dependence data
+    address_t weight_region_address = timing_initialise(address);
+    if (address == NULL) {
+        return false;
+    }
+
+    // Load weight dependence data
+    address_t weight_result = weight_initialise(
+            weight_region_address, n_synapse_types,
+            ring_buffer_to_input_buffer_left_shifts);
+    if (weight_result == NULL) {
+        return false;
+    }
+
+    post_event_history = post_events_init_buffers(n_neurons);
+    if (post_event_history == NULL) {
+        return false;
+    }
+
+    return true;
 }
 
 //---------------------------------------
@@ -267,128 +130,13 @@
 //! \return the axonal delay
 static inline index_t sparse_axonal_delay(uint32_t x) {
 #if 1
-    // No axonal delay, ever
+	// No axonal delay, ever
     use(x);
     return 0;
 #else
     return (x >> synapse_delay_index_type_bits) & SYNAPSE_AXONAL_DELAY_MASK;
 #endif
 }
-
-bool synapse_dynamics_initialise(
->>>>>>> 6cd54837
-        address_t address, uint32_t n_neurons, uint32_t n_synapse_types,
-        uint32_t *ring_buffer_to_input_buffer_left_shifts) {
-
-    // Load timing dependence data
-    address_t weight_region_address = timing_initialise(address);
-    if (address == NULL) {
-        return false;
-    }
-
-    // Load weight dependence data
-    address_t weight_result = weight_initialise(
-            weight_region_address, n_synapse_types,
-            ring_buffer_to_input_buffer_left_shifts);
-    if (weight_result == NULL) {
-        return false;
-    }
-
-    post_event_history = post_events_init_buffers(n_neurons);
-    if (post_event_history == NULL) {
-        return false;
-    }
-
-    return true;
-}
-
-<<<<<<< HEAD
-//---------------------------------------
-static inline index_t sparse_axonal_delay(uint32_t x) {
-#if 1
-    use(x);
-    return 0;
-#else
-    return (x >> synapse_delay_index_type_bits) & SYNAPSE_AXONAL_DELAY_MASK;
-#endif
-}
-=======
-bool synapse_dynamics_process_plastic_synapses(
-        address_t plastic_region_address, address_t fixed_region_address,
-        weight_t *ring_buffers, uint32_t time) {
-    synapse_row_plastic_data_t *plastic_data =
-            (synapse_row_plastic_data_t *) plastic_region_address;
-    // Extract separate arrays of plastic synapses (from plastic region),
-    // Control words (from fixed region) and number of plastic synapses
-    plastic_synapse_t *plastic_words = plastic_data->synapses;
-    const control_t *control_words =
-            synapse_row_plastic_controls(fixed_region_address);
-    size_t plastic_synapse =
-            synapse_row_num_plastic_controls(fixed_region_address);
-
-    num_plastic_pre_synaptic_events += plastic_synapse;
-
-    // Get last pre-synaptic event from event history
-    const uint32_t last_pre_time = plastic_data->history.prev_time;
-    const pre_trace_t last_pre_trace = plastic_data->history.prev_trace;
-
-    // Update pre-synaptic trace
-    log_debug("Adding pre-synaptic event to trace at time:%u", time);
-    plastic_data->history.prev_time = time;
-    plastic_data->history.prev_trace =
-            timing_add_pre_spike(time, last_pre_time, last_pre_trace);
-
-    // Loop through plastic synapses
-    for (; plastic_synapse > 0; plastic_synapse--) {
-        // Get next control word (auto incrementing)
-        uint32_t control_word = *control_words++;
-
-        // Extract control-word components
-        // **NOTE** cunningly, control word is just the same as lower
-        // 16-bits of 32-bit fixed synapse so same functions can be used
-        uint32_t delay_axonal = sparse_axonal_delay(control_word);
-        uint32_t delay_dendritic = synapse_row_sparse_delay(
-                control_word, synapse_type_index_bits);
-        uint32_t type = synapse_row_sparse_type(
-                control_word, synapse_index_bits, synapse_type_mask);
-        uint32_t index =
-                synapse_row_sparse_index(control_word, synapse_index_mask);
-        uint32_t type_index = synapse_row_sparse_type_index(
-                control_word, synapse_type_index_mask);
-
-        // Create update state from the plastic synaptic word
-        update_state_t current_state =
-                synapse_structure_get_update_state(*plastic_words, type);
-
-        // Convert into ring buffer offset
-        uint32_t ring_buffer_index = synapses_get_ring_buffer_index_combined(
-                delay_axonal + delay_dendritic + time, type_index,
-                synapse_type_index_bits);
-
-        // Update the synapse state
-        uint32_t post_delay = delay_dendritic;
-        if (!params.backprop_delay) {
-            post_delay = 0;
-        }
-        final_state_t final_state = plasticity_update_synapse(
-                time, last_pre_time, last_pre_trace,
-                plastic_data->history.prev_trace,
-                post_delay, delay_axonal, current_state,
-                &post_event_history[index]);
-
-        // Add weight to ring-buffer entry
-        // **NOTE** Dave suspects that this could be a
-        // potential location for overflow
-
-        uint32_t accumulation = ring_buffers[ring_buffer_index] +
-                synapse_structure_get_final_weight(final_state);
-
-        uint32_t sat_test = accumulation & 0x10000;
-        if (sat_test) {
-            accumulation = sat_test - 1;
-            plastic_saturation_count++;
-        }
->>>>>>> 6cd54837
 
 //---------------------------------------
 void synapse_dynamics_process_neuromodulator_event(
@@ -403,7 +151,7 @@
 // can this be inlined?
 void synapse_dynamics_stdp_process_plastic_synapse(
         uint32_t control_word, uint32_t last_pre_time, pre_trace_t last_pre_trace,
-		pre_event_history_t* event_history, weight_t *ring_buffers, uint32_t time,
+		pre_trace_t new_pre_trace, weight_t *ring_buffers, uint32_t time,
 		plastic_synapse_t* plastic_words) {
 
 	// Extract control-word components
@@ -434,7 +182,7 @@
 		post_delay = 0;
 	}
 	final_state_t final_state = mad_plasticity_update_synapse(
-			time, last_pre_time, last_pre_trace, event_history->prev_trace,
+			time, last_pre_time, last_pre_trace, new_pre_trace,
 			post_delay, delay_axonal, current_state,
 			&post_event_history[index]);
 
@@ -466,113 +214,4 @@
             history->traces[history->count_minus_one];
     post_events_add(time, history,
             timing_add_post_spike(time, last_post_time, last_post_trace));
-<<<<<<< HEAD
-=======
-}
-
-input_t synapse_dynamics_get_intrinsic_bias(
-        uint32_t time, index_t neuron_index) {
-    use(time);
-    use(neuron_index);
-    return ZERO;
-}
-
-uint32_t synapse_dynamics_get_plastic_pre_synaptic_events(void) {
-    return num_plastic_pre_synaptic_events;
-}
-
-uint32_t synapse_dynamics_get_plastic_saturation_count(void) {
-    return plastic_saturation_count;
-}
-
-bool synapse_dynamics_find_neuron(
-        uint32_t id, address_t row, weight_t *weight, uint16_t *delay,
-        uint32_t *offset, uint32_t *synapse_type) {
-    address_t fixed_region = synapse_row_fixed_region(row);
-    synapse_row_plastic_data_t *plastic_data = (void *)
-            synapse_row_plastic_region(row);
-    const plastic_synapse_t *plastic_words = plastic_data->synapses;
-    const control_t *control_words = synapse_row_plastic_controls(fixed_region);
-    int32_t plastic_synapse = synapse_row_num_plastic_controls(fixed_region);
-
-    // Loop through plastic synapses
-    for (; plastic_synapse > 0; plastic_synapse--) {
-        // Take the weight anyway as this updates the plastic words
-        *weight = synapse_structure_get_weight(*plastic_words++);
-
-        // Check if index is the one I'm looking for
-        uint32_t control_word = *control_words++;
-        if (synapse_row_sparse_index(control_word, synapse_index_mask) == id) {
-            *offset = synapse_row_num_plastic_controls(fixed_region) - plastic_synapse;
-            *delay = synapse_row_sparse_delay(control_word, synapse_type_index_bits);
-            *synapse_type = synapse_row_sparse_type(
-                    control_word, synapse_index_bits, synapse_type_mask);
-            return true;
-        }
-    }
-
-    return false;
-}
-
-bool synapse_dynamics_remove_neuron(uint32_t offset, address_t row) {
-    address_t fixed_region = synapse_row_fixed_region(row);
-    synapse_row_plastic_data_t *plastic_data = (void *)
-            synapse_row_plastic_region(row);
-    plastic_synapse_t *plastic_words = plastic_data->synapses;
-    control_t *control_words = synapse_row_plastic_controls(fixed_region);
-    int32_t plastic_synapse = synapse_row_num_plastic_controls(fixed_region);
-
-    // Delete weight at offset
-    plastic_words[offset] =  plastic_words[plastic_synapse - 1];
-
-    // Delete control word at offset
-    control_words[offset] = control_words[plastic_synapse - 1];
-    control_words[plastic_synapse - 1] = 0;
-
-    // Decrement FP
-    fixed_region[1]--;
-
-    return true;
-}
-
-//! \brief packing all of the information into the required plastic control word
-//! \param[in] id: The spike ID
-//! \param[in] delay: The delay
-//! \param[in] type: The synapse type
-//! \return The encoded word
-static inline control_t control_conversion(
-        uint32_t id, uint32_t delay, uint32_t type) {
-    control_t new_control =
-            (delay & ((1 << SYNAPSE_DELAY_BITS) - 1)) << synapse_type_index_bits;
-    new_control |= (type & ((1 << synapse_type_index_bits) - 1)) << synapse_index_bits;
-    new_control |= id & ((1 << synapse_index_bits) - 1);
-    return new_control;
-}
-
-bool synapse_dynamics_add_neuron(uint32_t id, address_t row,
-        weight_t weight, uint32_t delay, uint32_t type) {
-    plastic_synapse_t new_weight = synapse_structure_create_synapse(weight);
-    control_t new_control = control_conversion(id, delay, type);
-
-    address_t fixed_region = synapse_row_fixed_region(row);
-    synapse_row_plastic_data_t *plastic_data = (void *)
-            synapse_row_plastic_region(row);
-    plastic_synapse_t *plastic_words = plastic_data->synapses;
-    control_t *control_words = synapse_row_plastic_controls(fixed_region);
-    int32_t plastic_synapse = synapse_row_num_plastic_controls(fixed_region);
-
-    // Add weight at offset
-    plastic_words[plastic_synapse] = new_weight;
-
-    // Add control word at offset
-    control_words[plastic_synapse] = new_control;
-
-    // Increment FP
-    fixed_region[1]++;
-    return true;
-}
-
-uint32_t synapse_dynamics_n_connections_in_row(address_t fixed) {
-    return synapse_row_num_plastic_controls(fixed);
->>>>>>> 6cd54837
 }