// Spinn_common includes
#include "static-assert.h"

// sPyNNaker neural modelling includes
#include "../../synapses.h"
#include "../synapse_dynamics.h"

// Plasticity common includes
#include "../common/maths.h"
#include "../common/post_events.h"

#include "weight_dependence/weight.h"
#include "timing_dependence/timing.h"

#include <string.h>
#include <debug.h>

uint32_t num_plastic_pre_synaptic_events = 0;

//---------------------------------------
// Macros
//---------------------------------------
// The plastic control words used by Morrison synapses store an axonal delay
// in the upper 3 bits.
// Assuming a maximum of 16 delay slots, this is all that is required as:
//
// 1) Dendritic + Axonal <= 15
// 2) Dendritic >= Axonal
//
// Therefore:
//
// * Maximum value of dendritic delay is 15 (with axonal delay of 0)
//    - It requires 4 bits
// * Maximum value of axonal delay is 7 (with dendritic delay of 8)
//    - It requires 3 bits
//
// |        Axonal delay       |  Dendritic delay   |       Type        |      Index         |
// |---------------------------|--------------------|-------------------|--------------------|
// | SYNAPSE_AXONAL_DELAY_BITS | SYNAPSE_DELAY_BITS | SYNAPSE_TYPE_BITS | SYNAPSE_INDEX_BITS |
// |                           |                    |        SYNAPSE_TYPE_INDEX_BITS         |
// |---------------------------|--------------------|----------------------------------------|
#ifndef SYNAPSE_AXONAL_DELAY_BITS
#define SYNAPSE_AXONAL_DELAY_BITS 3
#endif

#define SYNAPSE_AXONAL_DELAY_MASK ((1 << SYNAPSE_AXONAL_DELAY_BITS) - 1)

#define SYNAPSE_DELAY_TYPE_INDEX_BITS \
    (SYNAPSE_DELAY_BITS + SYNAPSE_TYPE_INDEX_BITS)

#if (SYNAPSE_DELAY_TYPE_INDEX_BITS + SYNAPSE_AXONAL_DELAY_BITS) > 16
#error "Not enough bits for axonal synaptic delay bits"
#endif

//---------------------------------------
// Structures
//---------------------------------------
typedef struct {
    pre_trace_t prev_trace;
    uint32_t prev_time;
} pre_event_history_t;

post_event_history_t *post_event_history;

//---------------------------------------
// Synapse update loop
//---------------------------------------
static inline final_state_t _plasticity_update_synapse(
        uint32_t time,
        const uint32_t last_pre_time, const pre_trace_t last_pre_trace,
        const pre_trace_t new_pre_trace, const uint32_t delay_dendritic,
        const uint32_t delay_axonal, update_state_t current_state,
        const post_event_history_t *post_event_history,
		neuron_pointer_t post_synaptic_neuron,
		additional_input_pointer_t post_synaptic_additional_input,
        threshold_type_pointer_t post_synaptic_threshold) {

    // Apply axonal delay to time of last presynaptic spike
    const uint32_t delayed_last_pre_time = last_pre_time + delay_axonal;

    // Get the post-synaptic window of events to be processed
    const uint32_t window_begin_time = (delayed_last_pre_time >= delay_dendritic) ?
        (delayed_last_pre_time - delay_dendritic) : 0;
    const uint32_t window_end_time = time + delay_axonal - delay_dendritic;
    post_event_window_t post_window = post_events_get_window_delayed(
            post_event_history, window_begin_time, window_end_time);

    log_debug("\tPerforming deferred synapse update at time:%u", time);
    log_debug("\t\tbegin_time:%u, end_time:%u - prev_time:%u, num_events:%u",
        window_begin_time, window_end_time, post_window.prev_time,
        post_window.num_events);

    // Process events in post-synaptic window
    while (post_window.num_events > 0) {
        const uint32_t delayed_post_time = *post_window.next_time
                                           + delay_dendritic;
        log_debug("\t\tApplying post-synaptic event at delayed time:%u\n",
              delayed_post_time);

        // Apply spike to state
        current_state = timing_apply_post_spike(
            delayed_post_time, *post_window.next_trace, delayed_last_pre_time,
            last_pre_trace, post_window.prev_time, post_window.prev_trace,
            current_state);

        // Go onto next event
        post_window = post_events_next_delayed(post_window, delayed_post_time);
    }

    const uint32_t delayed_pre_time = time + delay_axonal;
    log_debug("\t\tApplying pre-synaptic event at time:%u last post time:%u\n",
              delayed_pre_time, post_window.prev_time);

    // Apply spike to state
    // **NOTE** dendritic delay is subtracted
    current_state = timing_apply_pre_spike(
        delayed_pre_time, new_pre_trace, delayed_last_pre_time, last_pre_trace,
        post_window.prev_time, post_window.prev_trace, current_state);

    // Return final synaptic word and weight
    return synapse_structure_get_final_state(current_state);
}

//---------------------------------------
// Synaptic row plastic-region implementation
//---------------------------------------
static inline plastic_synapse_t* _plastic_synapses(
        address_t plastic_region_address) {
    const uint32_t pre_event_history_size_words =
        sizeof(pre_event_history_t) / sizeof(uint32_t);
    static_assert(pre_event_history_size_words * sizeof(uint32_t)
                  == sizeof(pre_event_history_t),
                  "Size of pre_event_history_t structure should be a multiple"
                  " of 32-bit words");

    return (plastic_synapse_t*)
        (&plastic_region_address[pre_event_history_size_words]);
}

//---------------------------------------
static inline pre_event_history_t *_plastic_event_history(
        address_t plastic_region_address) {
    return (pre_event_history_t*) (&plastic_region_address[0]);
}

void synapse_dynamics_print_plastic_synapses(
        address_t plastic_region_address, address_t fixed_region_address,
        uint32_t *ring_buffer_to_input_buffer_left_shifts) {
    use(plastic_region_address);
    use(fixed_region_address);
    use(ring_buffer_to_input_buffer_left_shifts);
#if LOG_LEVEL >= LOG_DEBUG

    // Extract separate arrays of weights (from plastic region),
    // Control words (from fixed region) and number of plastic synapses
    weight_t *plastic_words = _plastic_synapses(plastic_region_address);
    const control_t *control_words = synapse_row_plastic_controls(
        fixed_region_address);
    size_t plastic_synapse = synapse_row_num_plastic_controls(
        fixed_region_address);
    const pre_event_history_t *event_history = _plastic_event_history(
        plastic_region_address);

    log_debug("Plastic region %u synapses\n", plastic_synapse);

    // Loop through plastic synapses
    for (uint32_t i = 0; i < plastic_synapse; i++) {

        // Get next weight and control word (auto incrementing control word)
        uint32_t weight = *plastic_words++;
        uint32_t control_word = *control_words++;
        uint32_t synapse_type = synapse_row_sparse_type(control_word);

        log_debug("%08x [%3d: (w: %5u (=", control_word, i, weight);
        synapses_print_weight(
            weight, ring_buffer_to_input_buffer_left_shifts[synapse_type]);
        log_debug("nA) d: %2u, %s, n = %3u)] - {%08x %08x}\n",
                  synapse_row_sparse_delay(control_word),
                  synapse_types_get_type_char(synapse_row_sparse_type(control_word)),
                  synapse_row_sparse_index(control_word), SYNAPSE_DELAY_MASK,
                  SYNAPSE_TYPE_INDEX_BITS);
    }
#endif // LOG_LEVEL >= LOG_DEBUG
}

//---------------------------------------
static inline index_t _sparse_axonal_delay(uint32_t x) {
    return ((x >> SYNAPSE_DELAY_TYPE_INDEX_BITS) & SYNAPSE_AXONAL_DELAY_MASK);
}

bool synapse_dynamics_initialise(
        address_t address, uint32_t n_neurons,
        uint32_t *ring_buffer_to_input_buffer_left_shifts) {

    // Load timing dependence data
    address_t weight_region_address = timing_initialise(address);
    if (address == NULL) {
        return false;
    }

    // Load weight dependence data
    address_t weight_result = weight_initialise(
        weight_region_address, ring_buffer_to_input_buffer_left_shifts);
    if (weight_result == NULL) {
        return false;
    }

    post_event_history = post_events_init_buffers(n_neurons);
    if (post_event_history == NULL) {
        return false;
    }

    return true;
}

bool synapse_dynamics_process_plastic_synapses(
        address_t plastic_region_address, address_t fixed_region_address,
        weight_t *ring_buffers, uint32_t time) {

    // Extract separate arrays of plastic synapses (from plastic region),
    // Control words (from fixed region) and number of plastic synapses
    plastic_synapse_t *plastic_words = _plastic_synapses(
        plastic_region_address);
    const control_t *control_words = synapse_row_plastic_controls(
        fixed_region_address);
    size_t plastic_synapse = synapse_row_num_plastic_controls(
        fixed_region_address);

    num_plastic_pre_synaptic_events += plastic_synapse;

    // Get event history from synaptic row
    pre_event_history_t *event_history = _plastic_event_history(
        plastic_region_address);

    // Get last pre-synaptic event from event history
    const uint32_t last_pre_time = event_history->prev_time;
    const pre_trace_t last_pre_trace = event_history->prev_trace;

    // Update pre-synaptic trace
    log_debug("Adding pre-synaptic event to trace at time:%u", time);
    event_history->prev_time = time;
    event_history->prev_trace = timing_add_pre_spike(time, last_pre_time,
                                                     last_pre_trace);

    // Loop through plastic synapses
    for (; plastic_synapse > 0; plastic_synapse--) {

        // Get next control word (auto incrementing)
        uint32_t control_word = *control_words++;

        // Extract control-word components
        // **NOTE** cunningly, control word is just the same as lower
        // 16-bits of 32-bit fixed synapse so same functions can be used
        uint32_t delay_axonal = _sparse_axonal_delay(control_word);
        uint32_t delay_dendritic = synapse_row_sparse_delay(control_word);
        uint32_t type = synapse_row_sparse_type(control_word);
        uint32_t index = synapse_row_sparse_index(control_word);
        uint32_t type_index = synapse_row_sparse_type_index(control_word);

        neuron_pointer_t post_synaptic_neuron = &neuron_array_stdp[index];
        additional_input_pointer_t post_synaptic_additional_input =
                		&additional_input_array_stdp[index];
        threshold_type_pointer_t post_synaptic_threshold = &threshold_type_array_stdp[index];

<<<<<<< HEAD
=======
        // for integration test
        log_info("time: %u, neuron index: %u, threshold_value: %k, membrane voltage:, %k", time, index, post_synaptic_threshold->threshold_value, post_synaptic_neuron->V_membrane);

>>>>>>> 21564f7f
        // Create update state from the plastic synaptic word
        update_state_t current_state = synapse_structure_get_update_state(
            *plastic_words, type);

        // Update the synapse state
        final_state_t final_state = _plasticity_update_synapse(
            time, last_pre_time, last_pre_trace, event_history->prev_trace,
            delay_dendritic, delay_axonal, current_state,
            &post_event_history[index], post_synaptic_neuron,
			post_synaptic_additional_input, post_synaptic_threshold);

        // Convert into ring buffer offset
        uint32_t ring_buffer_index = synapses_get_ring_buffer_index_combined(
                delay_axonal + delay_dendritic + time, type_index);

        // Add weight to ring-buffer entry
        // **NOTE** Dave suspects that this could be a
        // potential location for overflow
        ring_buffers[ring_buffer_index] += synapse_structure_get_final_weight(
            final_state);

        // Write back updated synaptic word to plastic region
        *plastic_words++ = synapse_structure_get_final_synaptic_word(
            final_state);
    }
    return true;
}

void synapse_dynamics_process_post_synaptic_event(
        uint32_t time, index_t neuron_index) {
    log_debug("Adding post-synaptic event to trace at time:%u", time);

    // Add post-event
    post_event_history_t *history = &post_event_history[neuron_index];
    const uint32_t last_post_time = history->times[history->count_minus_one];
    const post_trace_t last_post_trace =
        history->traces[history->count_minus_one];
    post_events_add(time, history, timing_add_post_spike(time, last_post_time,
                                                         last_post_trace));
}

input_t synapse_dynamics_get_intrinsic_bias(uint32_t time, index_t neuron_index) {
    use(time);
    use(neuron_index);
    return 0.0k;
}

uint32_t synapse_dynamics_get_plastic_pre_synaptic_events(){
    return num_plastic_pre_synaptic_events;
}

<<<<<<< HEAD
void synapse_dynamics_set_neuron_array(neuron_pointer_t *neuron_array){
=======
void synapse_dynamics_set_neuron_array(neuron_pointer_t neuron_array){
>>>>>>> 21564f7f
	neuron_array_stdp = neuron_array;
}

void synapse_dynamics_set_threshold_array(threshold_type_pointer_t threshold_type_array){
	threshold_type_array_stdp = threshold_type_array;
}

void synapse_dynamics_set_additional_input_array(additional_input_pointer_t additional_input_array){
	additional_input_array_stdp = additional_input_array;
}<|MERGE_RESOLUTION|>--- conflicted
+++ resolved
@@ -262,12 +262,9 @@
                 		&additional_input_array_stdp[index];
         threshold_type_pointer_t post_synaptic_threshold = &threshold_type_array_stdp[index];
 
-<<<<<<< HEAD
-=======
         // for integration test
         log_info("time: %u, neuron index: %u, threshold_value: %k, membrane voltage:, %k", time, index, post_synaptic_threshold->threshold_value, post_synaptic_neuron->V_membrane);
 
->>>>>>> 21564f7f
         // Create update state from the plastic synaptic word
         update_state_t current_state = synapse_structure_get_update_state(
             *plastic_words, type);
@@ -319,11 +316,7 @@
     return num_plastic_pre_synaptic_events;
 }
 
-<<<<<<< HEAD
-void synapse_dynamics_set_neuron_array(neuron_pointer_t *neuron_array){
-=======
 void synapse_dynamics_set_neuron_array(neuron_pointer_t neuron_array){
->>>>>>> 21564f7f
 	neuron_array_stdp = neuron_array;
 }
 
