// Spinn_common includes
#include "static-assert.h"

// sPyNNaker neural modelling includes
#include <neuron/synapses.h>

// Plasticity includes
#include "maths.h"
#include "post_events.h"

#include "weight_dependence/weight.h"
#include "timing_dependence/timing.h"
#include <debug.h>
#include <utils.h>
#include <neuron/plasticity/synapse_dynamics.h>

static uint32_t synapse_type_index_bits;
static uint32_t synapse_index_bits;
static uint32_t synapse_index_mask;
static uint32_t synapse_type_index_mask;
static uint32_t synapse_delay_index_type_bits;
static uint32_t synapse_type_mask;

uint32_t num_plastic_pre_synaptic_events = 0;
uint32_t plastic_saturation_count = 0;

//---------------------------------------
// Macros
//---------------------------------------
// The plastic control words used by Morrison synapses store an axonal delay
// in the upper 3 bits.
// Assuming a maximum of 16 delay slots, this is all that is required as:
//
// 1) Dendritic + Axonal <= 15
// 2) Dendritic >= Axonal
//
// Therefore:
//
// * Maximum value of dendritic delay is 15 (with axonal delay of 0)
//    - It requires 4 bits
// * Maximum value of axonal delay is 7 (with dendritic delay of 8)
//    - It requires 3 bits
//
// |        Axonal delay       |  Dendritic delay   |       Type        |      Index         |
// |---------------------------|--------------------|-------------------|--------------------|
// | SYNAPSE_AXONAL_DELAY_BITS | SYNAPSE_DELAY_BITS | SYNAPSE_TYPE_BITS | SYNAPSE_INDEX_BITS |
// |                           |                    |        SYNAPSE_TYPE_INDEX_BITS         |
// |---------------------------|--------------------|----------------------------------------|
#ifndef SYNAPSE_AXONAL_DELAY_BITS
#define SYNAPSE_AXONAL_DELAY_BITS 3
#endif

#define SYNAPSE_AXONAL_DELAY_MASK ((1 << SYNAPSE_AXONAL_DELAY_BITS) - 1)

#define STP true

//---------------------------------------
// Structures
//---------------------------------------
typedef struct {
	pre_trace_t prev_trace;
    int16_t P_basline;
	stp_trace_t stp_trace;
    int16_t stp_type; // 0 for depression, 1 for potentiation
    int16_t rate;
    int16_t empty;
    uint32_t prev_time;
} pre_event_history_t;

post_event_history_t *post_event_history;

//---------------------------------------
// Synapse update loop
//---------------------------------------
static inline final_state_t _plasticity_update_synapse(
        uint32_t time,
        const uint32_t last_pre_time, const pre_trace_t last_pre_trace,
        const pre_trace_t new_pre_trace, const uint32_t delay_dendritic,
        const uint32_t delay_axonal, update_state_t current_state,
        const post_event_history_t *post_event_history) {

    // Apply axonal delay to time of last presynaptic spike
    const uint32_t delayed_last_pre_time = last_pre_time + delay_axonal;

    // Get the post-synaptic window of events to be processed
    const uint32_t window_begin_time = (delayed_last_pre_time >=
        delay_dendritic) ? (delayed_last_pre_time - delay_dendritic) : 0;
    const uint32_t window_end_time = time + delay_axonal - delay_dendritic;
    post_event_window_t post_window = post_events_get_window_delayed(
            post_event_history, window_begin_time, window_end_time);

    log_debug("\tPerforming deferred synapse update at time:%u", time);
    log_debug("\t\tbegin_time:%u, end_time:%u - prev_time:%u, num_events:%u",
        window_begin_time, window_end_time, post_window.prev_time,
        post_window.num_events);

    // print_event_history(post_event_history);
    // print_delayed_window_events(post_event_history, window_begin_time,
    //		window_end_time, delay_dendritic);

    // Process events in post-synaptic window
    while (post_window.num_events > 0) {
        const uint32_t delayed_post_time = *post_window.next_time
                                           + delay_dendritic;
        log_debug("\t\tApplying post-synaptic event at delayed time:%u\n",
              delayed_post_time);

        // Apply spike to state
        current_state = timing_apply_post_spike(
            delayed_post_time, *post_window.next_trace, delayed_last_pre_time,
            last_pre_trace, post_window.prev_time, post_window.prev_trace,
            current_state);

        // Go onto next event
        post_window = post_events_next_delayed(post_window, delayed_post_time);
    }

    const uint32_t delayed_pre_time = time + delay_axonal;
    log_debug("\t\tApplying pre-synaptic event at time:%u last post time:%u\n",
              delayed_pre_time, post_window.prev_time);

    // Apply spike to state
    // **NOTE** dendritic delay is subtracted
    current_state = timing_apply_pre_spike(
        delayed_pre_time, new_pre_trace, delayed_last_pre_time, last_pre_trace,
        post_window.prev_time, post_window.prev_trace, current_state);

    // Return final synaptic word and weight
    return synapse_structure_get_final_state(current_state);
}

//---------------------------------------
// Synaptic row plastic-region implementation
//---------------------------------------
static inline plastic_synapse_t* _plastic_synapses(
        address_t plastic_region_address) {
    const uint32_t pre_event_history_size_words =
        sizeof(pre_event_history_t) / sizeof(uint32_t);
    static_assert(pre_event_history_size_words * sizeof(uint32_t)
                  == sizeof(pre_event_history_t),
                  "Size of pre_event_history_t structure should be a multiple"
                  " of 32-bit words");

    return (plastic_synapse_t*)
        (&plastic_region_address[pre_event_history_size_words]);
}

//---------------------------------------
static inline pre_event_history_t *_plastic_event_history(
        address_t plastic_region_address) {
    return (pre_event_history_t*) (&plastic_region_address[0]);
}

void synapse_dynamics_print_plastic_synapses(
        address_t plastic_region_address, address_t fixed_region_address,
        uint32_t *ring_buffer_to_input_buffer_left_shifts) {
    use(plastic_region_address);
    use(fixed_region_address);
    use(ring_buffer_to_input_buffer_left_shifts);
#if LOG_LEVEL >= LOG_DEBUG

    // Extract separate arrays of weights (from plastic region),
    // Control words (from fixed region) and number of plastic synapses
    weight_t *plastic_words = _plastic_synapses(plastic_region_address);
    const control_t *control_words = synapse_row_plastic_controls(
        fixed_region_address);
    size_t plastic_synapse = synapse_row_num_plastic_controls(
        fixed_region_address);
    const pre_event_history_t *event_history = _plastic_event_history(
        plastic_region_address);

    log_debug("Plastic region %u synapses\n", plastic_synapse);

    // Loop through plastic synapses
    for (uint32_t i = 0; i < plastic_synapse; i++) {

        // Get next weight and control word (auto incrementing control word)
        uint32_t weight = *plastic_words++;
        uint32_t control_word = *control_words++;
        uint32_t synapse_type = synapse_row_sparse_type(
            control_word, synapse_index_bits, synapse_type_mask);

        log_debug("%08x [%3d: (w: %5u (=", control_word, i, weight);
        synapses_print_weight(
            weight, ring_buffer_to_input_buffer_left_shifts[synapse_type]);
        log_debug("nA) d: %2u, %s, n = %3u)] - {%08x %08x}\n",
                  synapse_row_sparse_delay(
                      control_word, synapse_type_index_bits),
                  synapse_types_get_type_char(synapse_type),
                  synapse_row_sparse_index(control_word, synapse_index_mask),
                  SYNAPSE_DELAY_MASK, synapse_type_index_bits);
    }
#endif // LOG_LEVEL >= LOG_DEBUG
}

//---------------------------------------
static inline index_t _sparse_axonal_delay(uint32_t x) {
    return ((x >> synapse_delay_index_type_bits) & SYNAPSE_AXONAL_DELAY_MASK);
}

address_t synapse_dynamics_initialise(
        address_t address, uint32_t n_neurons, uint32_t n_synapse_types,
        uint32_t *ring_buffer_to_input_buffer_left_shifts) {

    // Load timing dependence data
    address_t weight_region_address = timing_initialise(address);
    if (address == NULL) {
        return NULL;
    }

    // Load weight dependence data
    address_t weight_result = weight_initialise(
        weight_region_address, n_synapse_types,
        ring_buffer_to_input_buffer_left_shifts);
    if (weight_result == NULL) {
        return NULL;
    }

    post_event_history = post_events_init_buffers(n_neurons);
    if (post_event_history == NULL) {
        return NULL;
    }

    uint32_t n_neurons_power_2 = n_neurons;
    uint32_t log_n_neurons = 1;
    if (n_neurons != 1) {
    	if (!is_power_of_2(n_neurons)) {
    		n_neurons_power_2 = next_power_of_2(n_neurons);
    	}
    	log_n_neurons = ilog_2(n_neurons_power_2);
    }

    uint32_t n_synapse_types_power_2 = n_synapse_types;
    if (!is_power_of_2(n_synapse_types)) {
        n_synapse_types_power_2 = next_power_of_2(n_synapse_types);
    }
    uint32_t log_n_synapse_types = ilog_2(n_synapse_types_power_2);

    synapse_type_index_bits = log_n_neurons + log_n_synapse_types;
    synapse_type_index_mask = (1 << synapse_type_index_bits) - 1;
    synapse_index_bits = log_n_neurons;
    synapse_index_mask = (1 << synapse_index_bits) - 1;
    synapse_delay_index_type_bits =
        SYNAPSE_DELAY_BITS + synapse_type_index_bits;
    synapse_type_mask = (1 << log_n_synapse_types) - 1;

    return weight_result;
}

bool synapse_dynamics_process_plastic_synapses(
        address_t plastic_region_address, address_t fixed_region_address,
        weight_t *ring_buffers, uint32_t time) {

    // Extract separate arrays of plastic synapses (from plastic region),
    // Control words (from fixed region) and number of plastic synapses
    plastic_synapse_t *plastic_words = _plastic_synapses(
        plastic_region_address);
    const control_t *control_words = synapse_row_plastic_controls(
        fixed_region_address);
    size_t plastic_synapse = synapse_row_num_plastic_controls(
        fixed_region_address);

    num_plastic_pre_synaptic_events += plastic_synapse;

    // Get event history from synaptic row
    pre_event_history_t *event_history = _plastic_event_history(
        plastic_region_address);

    // Get last pre-synaptic event from event history
    const uint32_t last_pre_time = event_history->prev_time;
    const pre_trace_t last_pre_trace = event_history->prev_trace;

    // Extract STP parameters
    const uint16_t P_baseline = event_history->P_basline;
    const uint16_t stp_type = event_history->stp_type;
    const stp_trace_t last_stp_trace = event_history->stp_trace;
    const uint16_t rate = event_history->rate;
    const uint16_t empty = event_history->empty;
    const stp_trace_t current_stp_trace = timing_decay_stp_trace(
    		time, last_pre_time,
			last_stp_trace, P_baseline, stp_type);


    // Update pre-synaptic trace
    log_debug("Adding pre-synaptic event to trace at time:%u", time);
    event_history->prev_time = time;
    event_history->prev_trace = timing_add_pre_spike(time, last_pre_time,
    													last_pre_trace);

    if (STP == true){
    	event_history->stp_trace = timing_apply_stp_spike(
    	        time, last_pre_time, current_stp_trace,
				P_baseline, stp_type, rate);
    }


    log_debug("\n time: %u "
    		 "\n pre_trace: %k "
    		 "\n P_0: %k "
    		 "\n STP Type: %u "
    		 "\n Updated stp_trace: %k"
			 "\n Rate: %k"
			 "\n empty: %u",
    		 event_history->prev_time,
			 event_history->prev_trace << 4,
			 event_history->P_basline << 4,
			 event_history->stp_type,
			 event_history->stp_trace << 4,
			 rate << 4,
			 empty); // shift up by four to make
    		// STDP_FIXED_POINT_ONE be first bit in s1615

//    log_info("\n time: %u"
////    		 "\n stp trace: %k"
//    		 "\n current stp trace: %k",
//    		 event_history->prev_time,
////			 sevent_history->prev_trace << 4,
////			 event_history->P_basline << 4,
////			 (event_history->stp_trace) << 4,
//    		 current_stp_trace << 4); // shift up by four to make


    // Loop through plastic synapses
    for (; plastic_synapse > 0; plastic_synapse--) {

        // Get next control word (auto incrementing)
        uint32_t control_word = *control_words++;

        // Extract control-word components
        // **NOTE** cunningly, control word is just the same as lower
        // 16-bits of 32-bit fixed synapse so same functions can be used
        uint32_t delay_axonal = 0;    //_sparse_axonal_delay(control_word);
        uint32_t delay_dendritic = synapse_row_sparse_delay(
            control_word, synapse_type_index_bits);
        uint32_t type = synapse_row_sparse_type(
            control_word, synapse_index_bits, synapse_type_mask);
        uint32_t index = synapse_row_sparse_index(
            control_word, synapse_index_mask);
        uint32_t type_index = synapse_row_sparse_type_index(
            control_word, synapse_type_index_mask);

        // Create update state from the plastic synaptic word
        update_state_t current_state = synapse_structure_get_update_state(
            *plastic_words, type);

        // Update the synapse state
        final_state_t final_state = _plasticity_update_synapse(
            time, last_pre_time, last_pre_trace, event_history->prev_trace,
            delay_dendritic, delay_axonal, current_state,
            &post_event_history[index]);

        // Convert into ring buffer offset
        uint32_t ring_buffer_index = synapses_get_ring_buffer_index_combined(
                delay_axonal + delay_dendritic + time, type_index,
                synapse_type_index_bits);

        // Add weight to ring-buffer entry
        // **NOTE** Dave suspects that this could be a
        // potential location for overflow
<<<<<<< HEAD
        if (STP==true){
            ring_buffers[ring_buffer_index] += (current_stp_trace *
            		synapse_structure_get_final_weight(
                final_state)) >> 11;
        }else{
        	ring_buffers[ring_buffer_index] += synapse_structure_get_final_weight(
        			final_state);
=======

        uint32_t accumulation = ring_buffers[ring_buffer_index] +
                synapse_structure_get_final_weight(final_state);

        uint32_t sat_test = accumulation & 0x10000;
        if (sat_test){
            accumulation = sat_test - 1;
            plastic_saturation_count += 1;
>>>>>>> 05a183ef
        }

        // Write back updated synaptic word to plastic region
        *plastic_words++ = synapse_structure_get_final_synaptic_word(
            final_state);
    }
    return true;
}

void synapse_dynamics_process_post_synaptic_event(
        uint32_t time, index_t neuron_index) {
    log_debug("Adding post-synaptic event to trace at time:%u", time);

    // Add post-event
    post_event_history_t *history = &post_event_history[neuron_index];
    const uint32_t last_post_time = history->times[history->count_minus_one];
    const post_trace_t last_post_trace =
        history->traces[history->count_minus_one];
    post_events_add(time, history, timing_add_post_spike(time, last_post_time,
                                                         last_post_trace));
}

input_t synapse_dynamics_get_intrinsic_bias(uint32_t time,
                                            index_t neuron_index) {
    use(time);
    use(neuron_index);
    return 0.0k;
}

uint32_t synapse_dynamics_get_plastic_pre_synaptic_events(){
    return num_plastic_pre_synaptic_events;
}

uint32_t synapse_dynamics_get_plastic_saturation_count(){
    return plastic_saturation_count;
}

#if SYNGEN_ENABLED == 1

//! \brief  Searches the synaptic row for the the connection with the
//!         specified post-synaptic ID
//! \param[in] id: the (core-local) ID of the neuron to search for in the
//! synaptic row
//! \param[in] row: the core-local address of the synaptic row
//! \param[out] sp_data: the address of a struct through which to return
//! weight, delay information
//! \return bool: was the search successful?
bool find_plastic_neuron_with_id(uint32_t id, address_t row,
                                 structural_plasticity_data_t *sp_data){
    address_t fixed_region = synapse_row_fixed_region(row);
    address_t plastic_region_address = synapse_row_plastic_region(row);
    plastic_synapse_t *plastic_words =
        _plastic_synapses(plastic_region_address);
    control_t *control_words = synapse_row_plastic_controls(fixed_region);
    int32_t plastic_synapse = synapse_row_num_plastic_controls(fixed_region);
    plastic_synapse_t weight;
    uint32_t delay;

    // Loop through plastic synapses
    bool found = false;
    for (; plastic_synapse > 0; plastic_synapse--) {

        // Get next control word (auto incrementing)
        weight = *plastic_words++;
        uint32_t control_word = *control_words++;

        // Check if index is the one I'm looking for
        delay = synapse_row_sparse_delay(control_word, synapse_type_index_bits);
        if (synapse_row_sparse_index(control_word, synapse_index_mask)==id) {
            found = true;
            break;
        }
    }

    if (found){
        sp_data -> weight = weight;
        sp_data -> offset = synapse_row_num_plastic_controls(fixed_region) -
            plastic_synapse;
        sp_data -> delay  = delay;
        return true;
        }
    else{
        sp_data -> weight = -1;
        sp_data -> offset = -1;
        sp_data -> delay  = -1;
        return false;
        }
}

//! \brief  Remove the entry at the specified offset in the synaptic row
//! \param[in] offset: the offset in the row at which to remove the entry
//! \param[in] row: the core-local address of the synaptic row
//! \return bool: was the removal successful?
bool remove_plastic_neuron_at_offset(uint32_t offset, address_t row){
    address_t fixed_region = synapse_row_fixed_region(row);
    plastic_synapse_t *plastic_words =
        _plastic_synapses(synapse_row_plastic_region(row));
    control_t *control_words = synapse_row_plastic_controls(fixed_region);
    int32_t plastic_synapse = synapse_row_num_plastic_controls(fixed_region);

    // Delete weight at offset
    plastic_words[offset] =  plastic_words[plastic_synapse-1];
    plastic_words[plastic_synapse-1] = 0;

   // Delete control word at offset
    control_words[offset] = control_words[plastic_synapse-1];
    control_words[plastic_synapse-1] = 0;

    // Decrement FP
    fixed_region[1] = fixed_region[1] - 1;

    return true;
}

//! ensuring the weight is of the correct type and size
static inline plastic_synapse_t _weight_conversion(uint32_t weight){
    return (plastic_synapse_t)(0xFFFF & weight);
}

//! packing all of the information into the required plastic control word
static inline control_t _control_conversion(uint32_t id, uint32_t delay,
                                            uint32_t type){
    control_t new_control =
        ((delay & ((1<<SYNAPSE_DELAY_BITS) - 1)) << synapse_type_index_bits);
    new_control |= (type & ((1<<synapse_type_index_bits) - 1)) << synapse_index_bits;
    new_control |= (id & ((1<<synapse_index_bits) - 1));
    return new_control;
}

//! \brief  Add a plastic entry in the synaptic row
//! \param[in] id: the (core-local) ID of the post-synaptic neuron to be added
//! \param[in] row: the core-local address of the synaptic row
//! \param[in] weight: the initial weight associated with the connection
//! \param[in] delay: the delay associated with the connection
//! \param[in] type: the type of the connection (e.g. inhibitory)
//! \return bool: was the addition successful?
bool add_plastic_neuron_with_id(uint32_t id, address_t row,
        uint32_t weight, uint32_t delay, uint32_t type){
    plastic_synapse_t new_weight = _weight_conversion(weight);
    control_t new_control = _control_conversion(id, delay, type);

    address_t fixed_region = synapse_row_fixed_region(row);
    plastic_synapse_t *plastic_words =
        _plastic_synapses(synapse_row_plastic_region(row));
    control_t *control_words = synapse_row_plastic_controls(fixed_region);
    int32_t plastic_synapse = synapse_row_num_plastic_controls(fixed_region);

    // Add weight at offset
    plastic_words[plastic_synapse] = new_weight;

    // Add control word at offset
    control_words[plastic_synapse] = new_control;

    // Increment FP
    fixed_region[1] = fixed_region[1] + 1;
    return true;
}
#endif<|MERGE_RESOLUTION|>--- conflicted
+++ resolved
@@ -357,24 +357,15 @@
         // Add weight to ring-buffer entry
         // **NOTE** Dave suspects that this could be a
         // potential location for overflow
-<<<<<<< HEAD
+        uint32_t accumulation = 0;
+        
         if (STP==true){
-            ring_buffers[ring_buffer_index] += (current_stp_trace *
-            		synapse_structure_get_final_weight(
-                final_state)) >> 11;
+          uint32_t accumulation = ring_buffers[ring_buffer_index] +
+                (current_stp_trace * synapse_structure_get_final_weight(
+                									final_state)) >> 11;
         }else{
-        	ring_buffers[ring_buffer_index] += synapse_structure_get_final_weight(
-        			final_state);
-=======
-
-        uint32_t accumulation = ring_buffers[ring_buffer_index] +
+        accumulation = ring_buffers[ring_buffer_index] +
                 synapse_structure_get_final_weight(final_state);
-
-        uint32_t sat_test = accumulation & 0x10000;
-        if (sat_test){
-            accumulation = sat_test - 1;
-            plastic_saturation_count += 1;
->>>>>>> 05a183ef
         }
 
         // Write back updated synaptic word to plastic region
