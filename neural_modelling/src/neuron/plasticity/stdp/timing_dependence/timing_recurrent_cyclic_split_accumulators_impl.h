#ifndef _TIMING_RECURRENT_CYCLIC_IMPL_H_
#define _TIMING_RECURRENT_CYCLIC_IMPL_H_

<<<<<<< HEAD
#define print_plasticity true
=======
#define print_plasticity false
#define print_plasticity_sd true
>>>>>>> 3fe39a56
#define locked_weights_unchanged false


//---------------------------------------
// Typedefines
//---------------------------------------
typedef uint16_t post_trace_t;
typedef uint16_t pre_trace_t;

#include <neuron/plasticity/stdp/synapse_structure/synapse_structure_weight_accumulator_impl.h>
#include <neuron/threshold_types/threshold_type_static.h>

#include "timing.h"
#include <neuron/plasticity/stdp/weight_dependence/weight_one_term.h>

// Include debug header for log_info etc
#include <debug.h>

// Include generic plasticity maths functions
#include <neuron/plasticity/stdp/maths.h>
#include <neuron/plasticity/stdp/stdp_typedefs.h>
#include "random.h"

#define inc_FF_pot +1
#define inc_FF_dep -1
#define inc_vdiff_pot +2
#define inc_vdiff_dep -2

typedef struct {
    int32_t accum_decay_per_ts;
    int32_t accum_dep_plus_one[4];
    int32_t accum_pot_minus_one[4];
    int32_t pre_window_tc[4];
    int32_t post_window_tc[4];
} plasticity_params_recurrent_t;

static inline weight_state_t weight_one_term_apply_potentiation_sd(weight_state_t state,
                                                uint32_t syn_type, int32_t potentiation);
static inline weight_state_t weight_two_term_apply_potentiation_sd(weight_state_t state,
                                  accum v_diff, uint32_t syn_type, int32_t potentiation);
static inline weight_state_t weight_one_term_apply_depression_sd(weight_state_t state,
                                                  uint32_t syn_type, int32_t depression);
static inline weight_t weight_update_add( weight_state_t state);
static inline weight_t weight_update_sub( weight_state_t state);

//---------------------------------------
// Externals
//---------------------------------------
extern uint16_t pre_exp_dist_lookup_excit[STDP_FIXED_POINT_ONE>>2];
extern uint16_t post_exp_dist_lookup_excit[STDP_FIXED_POINT_ONE>>2];
extern uint16_t pre_exp_dist_lookup_excit2[STDP_FIXED_POINT_ONE>>2];
extern uint16_t post_exp_dist_lookup_excit2[STDP_FIXED_POINT_ONE>>2];
extern uint16_t pre_exp_dist_lookup_inhib[STDP_FIXED_POINT_ONE>>2];
extern uint16_t post_exp_dist_lookup_inhib[STDP_FIXED_POINT_ONE>>2];
extern uint16_t pre_exp_dist_lookup_inhib2[STDP_FIXED_POINT_ONE>>2];
extern uint16_t post_exp_dist_lookup_inhib2[STDP_FIXED_POINT_ONE>>2];
extern plasticity_params_recurrent_t recurrent_plasticity_params;

static uint32_t last_event_time;

extern uint32_t last_spike;

extern uint32_t recurrentSeed[4];
extern int32_t random_enabled;
extern REAL v_diff_pot_threshold;

extern uint32_t global_weight_scale;

//extern accum *last_voltage;
//extern accum *voltage_before_last_spike;
extern threshold_type_pointer_t threshold_type_array;

// How muany right shifts to apply to the voltage difference. This is set to 4. Why?
// We assume a 16mV swing from resting potential to Vthresh. So a value of v_diff of 16mV
// is translated into a multiplier of 1. Any lesser value for v_diff will scale the
// multiplier in the potentiation rule by a value less than 1. (In fact the difference
// between rest and threshold is 20mV (in this model) so this will not be exact, but
// a multiple of 2 is convenient to calculate).

#define full_v_scale_shift 4

#define ACCUM_SCALING	10
// With cycle time 35ms, timestep 0.2ms and goal of forgetting an accum update in 6 cycles,
// this means accum must drain in 210 ms, or 1050 timesteps, so set one step for accum to 1024
// to approximate this value.
#define ACC_DECAY_SCALING  5

//---------------------------------------
// Timing dependence inline functions
//---------------------------------------
static inline post_trace_t timing_get_initial_post_trace() {
    return 0;
}

//---------------------------------------
static inline post_trace_t timing_add_post_spike(
        uint32_t time, uint32_t last_time, post_trace_t last_trace) {
	use(&time);
	use(&last_time);
	use(&last_trace);
	// can't create post windows here, as don't have access to synapse type.

    return 0; // Return window_length;
}

//---------------------------------------
static inline pre_trace_t timing_add_pre_spike_sd( uint32_t time, uint32_t last_time,
                  pre_trace_t last_trace, uint32_t syn_type) {
    use(&time);
    use(&last_time);
    use(&last_trace);

    uint16_t window_length;
    last_event_time = last_time;

    // If enabled, pick random number and use to draw from exponential distribution
    uint32_t random;

    if (!random_enabled){
    		random = (STDP_FIXED_POINT_ONE>>3)-1;
    		if (print_plasticity){
    			io_printf(IO_BUF, "Random window generation disabled in timing_add_pre_spike\n");
    		}
    } else {
    	random = mars_kiss64_seed(recurrentSeed) &
    			((STDP_FIXED_POINT_ONE>>2) - 1);
    	if (print_plasticity){
    		io_printf(IO_BUF, "Random window generation enabled in timing_add_pre_spike\n");
    	}
    }

    if (print_plasticity){
    	io_printf(IO_BUF, "Random number: %u\n", random);
    }

    if      (syn_type == 0) window_length = pre_exp_dist_lookup_excit[random];
    else if (syn_type == 1) window_length = pre_exp_dist_lookup_excit2[random];
    else if (syn_type == 2) window_length = pre_exp_dist_lookup_inhib[random];
    else                    window_length = pre_exp_dist_lookup_inhib2[random];

   if (print_plasticity){
	   io_printf(IO_BUF, "Pre window length: %u\n", window_length);
   }
    // Return window length
    return window_length;
}

//---------------------------------------
// For inhib1-type synapses, this always reduces the weight.
// For other synapse types, this performs three functions:
// 1) Decay the accumulator value. Long periods with no spikes should cause the state to forget as this
//    will not correspond to a complete set of pattern repeats.
// 2) Set the flag for pre_waiting_post (we've got a pre-spike so now waiting for a post-spike)
// 3) Check if there was a post-spike window open at the time that this pre-spike was detected
//    in which case we decrement the accumulator and perhaps perform synaptic depression.

static inline update_state_t timing_apply_pre_spike(
        uint32_t time, pre_trace_t trace, uint32_t last_pre_time,
        pre_trace_t last_pre_trace, uint32_t last_post_time,
        post_trace_t last_post_trace, update_state_t previous_state,
        uint32_t syn_type,
		neuron_pointer_t post_synaptic_neuron,
		additional_input_pointer_t post_synaptic_additional_input,
        threshold_type_pointer_t post_synaptic_threshold, input_t post_synaptic_mem_V){

    use(&trace);
    use(&last_pre_time);
    use(&last_pre_trace);
    use(&last_post_trace);
    use(&syn_type);
    use(&post_synaptic_neuron);
    use(&post_synaptic_additional_input);
    use(&post_synaptic_threshold);


       uint32_t random;


       // How far was the neuron from threshold just before the teaching signal arrived?
       // Also extract flag indicating whether neuron was fired by presynaptic input (not Teacher!)
       accum voltage_difference;

       if (post_synaptic_mem_V == 1000.0k) {
    	   // neuron was fired by presynaptic input
    	   voltage_difference = 1000.0k;
       } else {
    	   // neuron was fired by Teacher
    	   voltage_difference = post_synaptic_threshold->threshold_value - post_synaptic_mem_V;
       }

       // Voltage difference will be rectified (so no negative values allowed - can this ever happen?):
       if (voltage_difference < (accum)0.0) {
          voltage_difference = (accum)0.0;
       }


       if (!random_enabled) {
    	   random = (STDP_FIXED_POINT_ONE>>3)-1; //5;
    	   if (print_plasticity){
               io_printf(IO_BUF, "Random window generation disabled in timing_apply_post_spike\n");
    	   }
       } else {
    	   random = mars_kiss64_seed(recurrentSeed) & ((STDP_FIXED_POINT_ONE>>2) - 1);
    	   if (print_plasticity){
    		   io_printf(IO_BUF, "Random window generation enabled in timing_apply_post_spike\n");
    	   }
       }

       if (print_plasticity){
           io_printf(IO_BUF, "Random number: %u\n", random);
       }

       uint16_t window_length;
       if      (syn_type == 0) window_length = post_exp_dist_lookup_excit[random];
       else if (syn_type == 1) window_length = post_exp_dist_lookup_excit2[random];
       else if (syn_type == 2) window_length = post_exp_dist_lookup_inhib[random];
       else                    window_length = post_exp_dist_lookup_inhib2[random];

       uint32_t this_window_close_time = last_post_time + window_length;




       // Check if this post-spike extends the open window:
       if (previous_state.longest_post_pre_window_closing_time < this_window_close_time) {
          previous_state.longest_post_pre_window_closing_time = this_window_close_time;
       }

    // Decay accum value so that long periods without spikes cause it to forget:
    uint32_t time_since_last_event = time - last_event_time;

    // Param accum_decay_per_ts is actually per 32 time steps now, to avoid rounding to zero errors:
    int32_t acc_change = (recurrent_plasticity_params.accum_decay_per_ts * time_since_last_event>>5);

    // Decay pot_accumulator - THIS COULD BE WRONG TO DO HERE....
    previous_state.pot_accumulator -= acc_change;
    if (previous_state.pot_accumulator < 0) {
        previous_state.pot_accumulator = 0;
    }

    // Decay dep_accumulator
    previous_state.dep_accumulator += acc_change;
    if (previous_state.dep_accumulator > 0) {
    	previous_state.dep_accumulator = 0;
    }


    // Check if there was a post window open when this pre arrived and if so,
    // trigger an accum decrement (a step towards synaptic depression):
    if ((time > last_post_time) && (time < previous_state.longest_post_pre_window_closing_time)) {
    	if (print_plasticity){
    		io_printf(IO_BUF, "                                Pre spike has occurred inside a post window!\n");
    		io_printf(IO_BUF, "                                longest post window closing time: %u \n", previous_state.longest_post_pre_window_closing_time);
    	}
        // The pre-spike has occurred inside a post window.
        // Get time of event relative to last post-synaptic event
        uint32_t time_since_last_post = time - last_post_time;

        if (previous_state.dep_accumulator >
            recurrent_plasticity_params.accum_dep_plus_one[syn_type]<<ACCUM_SCALING){
        	if (print_plasticity){
        		io_printf(IO_BUF, "        Decrementing Accumulator from: %d", previous_state.dep_accumulator);
        	}

            // If accumulator's not going to hit depression limit, decrement it
            int32_t old_val = previous_state.dep_accumulator;
            previous_state.dep_accumulator = previous_state.dep_accumulator - (1<<ACCUM_SCALING);
            if (print_plasticity_sd){
                io_printf(IO_BUF, "%d  %d -> %d\n", time, old_val, previous_state.dep_accumulator);
            }


            if (print_plasticity){
            	io_printf(IO_BUF, " to %d \n", previous_state.dep_accumulator);
            }

        } else {
        	if (syn_type == 0) {
<<<<<<< HEAD
//                        io_printf(IO_BUF, "DEP: t: %d, Vdiff: %k, histPot: %k    ", time, voltage_difference, post_synaptic_mem_V);
=======
                        if (print_plasticity_sd){
                            //io_printf(IO_BUF, "DEP: t: %d, Vdiff: %k, histPot: %k    ", time, voltage_difference, post_synaptic_mem_V);
                            io_printf(IO_BUF, "d! %d  was: %d\n", time, previous_state.dep_accumulator);
                        }
>>>>>>> 3fe39a56
        		if (print_plasticity){
        			io_printf(IO_BUF, "        Accumulator limit reached: Depressing\n");
        		}
        		if (previous_state.lock == 0){
                                if (voltage_difference > 900.0k) {
                                        //io_printf(IO_BUF, "FF dep\n");
					// Neuron fires by feedforward inout alone. No need for fuher change (but
                                        // may make small change to allow this state to be measured externally):
					previous_state.lock = 1;
					previous_state.dep_accumulator = 0;
                                        if (!locked_weights_unchanged) {
					    previous_state.weight_state.weight = previous_state.weight_state.weight + inc_FF_dep;
                                        }
					if (print_plasticity) {
						io_printf(IO_BUF, "            Voltage diff: %k, lock in current state", voltage_difference);
					}

				} else if (voltage_difference < v_diff_pot_threshold) {
<<<<<<< HEAD
//                                        io_printf(IO_BUF, "vdiff dep\n");
=======
                                        //io_printf(IO_BUF, "vdiff dep\n");
>>>>>>> 3fe39a56
					// Weight is to be used, but we don't want or need a full weight decrement.
					// Lock so this weight does not get used again until it decays:
				        previous_state.lock = 1;
				        previous_state.dep_accumulator = 0;
                    if (!locked_weights_unchanged) {
				            previous_state.weight_state.weight = previous_state.weight_state.weight + inc_vdiff_dep;
                                        }
					if (print_plasticity) {
                                              io_printf(IO_BUF, "t: %k, FF dep - Vdiff: %k, somaPot: %k\n", time, v_diff_pot_threshold, post_synaptic_mem_V);
                                        }
				} else {
					// Otherwise, reset accumulator and apply depression
					// Note: at present this is not gated on membrane potential
                                        //io_printf(IO_BUF, "t: %k, T full dep - Vdiff: %k, somaPot: %k\n", time, v_diff_pot_threshold, post_synaptic_mem_V);
<<<<<<< HEAD
//                                        io_printf(IO_BUF, "full dep\n");
=======
                                        //io_printf(IO_BUF, "full dep\n");
>>>>>>> 3fe39a56
					previous_state.lock = 1;
					previous_state.dep_accumulator = 0;
					previous_state.weight_state =
					weight_one_term_apply_depression_sd( previous_state.weight_state, syn_type, STDP_FIXED_POINT_ONE);
				        if (print_plasticity) {
				            io_printf(IO_BUF, "            Applying full depression (gap to threshold: %k)\n", voltage_difference);
				        }
				}
        		} else {
<<<<<<< HEAD
//                                io_printf(IO_BUF, "Dep LOCKED\n");
=======
                                //io_printf(IO_BUF, "Dep LOCKED\n");
>>>>>>> 3fe39a56
        			if (print_plasticity){
        				io_printf(IO_BUF, "Synapse already locked, so cannot depress\n");
        			}
        		}

                // If synapse-type is Inhib-2, which is anti-Hebbian, apply potentiation:
        	} else if (syn_type == 3) {
<<<<<<< HEAD
//                    io_printf(IO_BUF, "SynType-3 - DEP: t: %d, Vdiff: %k, histSomaPot: %k\n", time, voltage_difference, post_synaptic_mem_V);
                    previous_state.weight_state = weight_one_term_apply_potentiation_sd( previous_state.weight_state,
                                                                         syn_type, STDP_FIXED_POINT_ONE);
            } else {
//                    io_printf(IO_BUF, "SynType-other - DEP: t: %d, Vdiff: %k, histSomaPot: %k\n", time, voltage_difference, post_synaptic_mem_V);
=======
                    //io_printf(IO_BUF, "SynType-3 - DEP: t: %d, Vdiff: %k, histSomaPot: %k\n", time, voltage_difference, post_synaptic_mem_V);
                    previous_state.weight_state = weight_one_term_apply_potentiation_sd( previous_state.weight_state,
                                                                         syn_type, STDP_FIXED_POINT_ONE);
            } else {
                    //io_printf(IO_BUF, "SynType-other - DEP: t: %d, Vdiff: %k, histSomaPot: %k\n", time, voltage_difference, post_synaptic_mem_V);
>>>>>>> 3fe39a56

            }
         }
    } else {
    	io_printf (IO_BUF, "                                                               PRE SPIKE WAS NOT IN POST WINDOW!!\n");
    }
       // Set the post window to be just before this pre-spike. This is the only way I've found to
       // reset it. It means that the first window length will be garbage.
       previous_state.longest_post_pre_window_closing_time = time - 1;
       previous_state.pre_waiting_post = true;

    return previous_state;
}

// This routine has different functionality depending on synapse type.
// It has two major responsibilities:
// 1) Generate the window size for this post spike and extend the window closure time
//    if this is beyond the current value. This is used by a following pre-spike for depression
// 2) Check if there is currently a pre-window open and then check if the post-spike is within
//    it. If so:
//               a) increment the accumulator
//               b) perform potentiation and reset accumulator if it has reached threshold
//               c) set the pre_found_post flag, equivalent to clearing the pore_waiting_post
//                  state machine back to idle (later post spikes will not cause an accum increment
//                  until a new pre-spike has arrived).
static inline update_state_t timing_apply_post_spike(
   uint32_t time, post_trace_t trace, uint32_t last_pre_time,
   pre_trace_t last_pre_trace, uint32_t last_post_time,
   post_trace_t last_post_trace, update_state_t previous_state,
    uint32_t syn_type,
   neuron_pointer_t post_synaptic_neuron,
   additional_input_pointer_t post_synaptic_additional_input,
   threshold_type_pointer_t post_synaptic_threshold, input_t post_synaptic_mem_V) {
   use(&trace);
   use(&last_post_time);
   use(&last_post_trace);
   use(&syn_type);
   use(&post_synaptic_neuron);
   use(&post_synaptic_additional_input);
   //use(&post_synaptic_threshold);
   //use(&post_synaptic_mem_V);

   // How far was the neuron from threshold just before the teaching signal arrived?
   // Also extract flag indicating whether neuron was fired by presynaptic input (not Teacher!)
   accum voltage_difference;

   if (post_synaptic_mem_V == 1000.0k) {
	   // neuron was fired by presynaptic input
	   voltage_difference = 1000.0k;
   } else {
	   // neuron was fired by Teacher
	   voltage_difference = post_synaptic_threshold->threshold_value - post_synaptic_mem_V;
   }

   // Voltage difference will be rectified (so no negative values allowed):
   if (voltage_difference < (accum) 0.0) {
      voltage_difference = (accum) 0.0;
   }

   //log_info("Thr: %k, postV: %k", post_synaptic_threshold->threshold_value, post_synaptic_mem_V);

   // log_info("Post_synaptic_potential from within apply post spike: %k", post_synaptic_mem_V);


   // Get time of event relative to last pre-synaptic event
   uint32_t time_since_last_pre = time - last_pre_time;

   //Qpre_trace_t my_last_pre_trace; // SD 16/6/20: Added this to create unique window per synapse
   //Quint32_t random;
   //Qrandom = mars_kiss64_seed(recurrentSeed) & ((STDP_FIXED_POINT_ONE>>2) - 1);
   //Qmy_last_pre_trace = post_exp_dist_lookup_excit[random];

   // If spikes don't coincide:
   if (previous_state.pre_waiting_post == true && time_since_last_pre > 0) {
      previous_state.pre_waiting_post = false;

      // Now check if this post spike occurred in the open window created by the previous pre-spike:
      //Qif (time_since_last_pre <= my_last_pre_trace) {  // SD 16/6/20: Generate window length for each connection instead of sharing
      if (time_since_last_pre <= last_pre_trace) {
         if (previous_state.pot_accumulator <
             recurrent_plasticity_params.accum_pot_minus_one[syn_type]<<ACCUM_SCALING){
             // If accumulator's not going to hit potentiation limit, increment it:

             previous_state.pot_accumulator = previous_state.pot_accumulator + (1<<ACCUM_SCALING);
             if (print_plasticity){
            	 io_printf(IO_BUF, "        Incrementing Accumulator to: %u\n", previous_state.pot_accumulator);
             }
         } else {
             if (print_plasticity){
            	 //io_printf(IO_BUF, "        ACCUMULATOR Hit Threshold, entering "
            	//	 "weight update for synapse of type: %u, lock state: %u \n", syn_type, previous_state.lock);
             }
             // If synapse is inhib-2, which his anti-Hebbian, perform depression:
             if (syn_type == 3) {
<<<<<<< HEAD
//                 io_printf(IO_BUF, "SynType-3 - POT: t: %d, Vdiff: %k, histSomaPot: %k \n", time, voltage_difference, post_synaptic_mem_V);
=======
                 //io_printf(IO_BUF, "SynType-3 - POT: t: %d, Vdiff: %k, histSomaPot: %k \n", time, voltage_difference, post_synaptic_mem_V);
>>>>>>> 3fe39a56
                 previous_state.weight_state = weight_one_term_apply_depression_sd(previous_state.weight_state,
                                                                      syn_type, STDP_FIXED_POINT_ONE);
                 if (print_plasticity){
                  	io_printf(IO_BUF, "Updated weight: %u\n", previous_state.weight_state.weight);
                 }
                 return previous_state;
             }

             // If synapse is not type inhib-2, potentiate:
             if (syn_type == 0) {
<<<<<<< HEAD
//                 io_printf(IO_BUF, "POT: t: %d, Vdiff: %k, histSomaPot: %k    ", time, voltage_difference, post_synaptic_mem_V);
=======
                 //io_printf(IO_BUF, "POT: t: %d, Vdiff: %k, histSomaPot: %k    ", time, voltage_difference, post_synaptic_mem_V);
>>>>>>> 3fe39a56
            	 if (print_plasticity){
            		   io_printf(IO_BUF, "Updating Type: 0 Synapse\n");
            	 }
            	 // Check synapse is unlocked
                 if (previous_state.lock == 0) {
                    //SD-X Mar31.2020 io_printf(IO_BUF, "+diff: %k, margin: %k\n", voltage_difference, v_diff_pot_threshold);
                    // Gate on voltage
                    if (voltage_difference > 900.0k) {
<<<<<<< HEAD
                    	if (print_plasticity){
                    		io_printf(IO_BUF, "FF pot\n");
                    	}
=======
                        //io_printf(IO_BUF, "FF pot\n");
>>>>>>> 3fe39a56
                        // No teacher, so trigger feedforward-only potentiation:
                    	previous_state.lock = 1;
                    	previous_state.pot_accumulator = 0;
                        if (!locked_weights_unchanged) {
                            previous_state.weight_state.weight = previous_state.weight_state.weight + inc_FF_pot;
                        }
                    	if (print_plasticity){
                    		io_printf(IO_BUF, "Neuron fired by pattern input (not teacher): locking at current weight");
                                io_printf(IO_BUF, "t: %k, FF full pot - Vdiff: %k, somaPot: %k\n", time, v_diff_pot_threshold, post_synaptic_mem_V);
                    	}

                    } else if (voltage_difference < v_diff_pot_threshold) {
<<<<<<< HEAD
                    	if (print_plasticity){
                    		io_printf(IO_BUF, "vdiff pot\n");
                    	}
=======
                        //io_printf(IO_BUF, "vdiff pot\n");
>>>>>>> 3fe39a56
                        // Teacher present, but in vdiff zone.
                        // Weight is to be used, but we don't want or need a full weight increment.
                        // Lock so this weight does not get used again until it decays:
                        // io_printf(IO_BUF, "t: %k, T vdiff pot - Vdiff: %k, somaPot: %k\n", time, v_diff_pot_threshold, post_synaptic_mem_V);

                        previous_state.lock = 1;
                        previous_state.pot_accumulator = 0;
                        if (!locked_weights_unchanged) {
                    	    previous_state.weight_state.weight = previous_state.weight_state.weight + inc_vdiff_pot;
                        }
                    	if (print_plasticity){
                    		io_printf(IO_BUF, "Voltage diff: %k, so lock at current weight\n", voltage_difference);
                    	}
                    } else {
<<<<<<< HEAD
//                        io_printf(IO_BUF, "full pot\n");
=======
                        //io_printf(IO_BUF, "full pot\n");
>>>>>>> 3fe39a56
                        // Teacher triggers full potentiation:
                        previous_state.lock = 1;
			previous_state.pot_accumulator = 0;
                        previous_state.weight_state = weight_one_term_apply_potentiation_sd( previous_state.weight_state, syn_type, STDP_FIXED_POINT_ONE);
                    	if (print_plasticity){
                    	    io_printf(IO_BUF, "Voltage  diff: %k, so potentiate\n", voltage_difference);
                            io_printf(IO_BUF, "Old weight: %u, ", previous_state.weight_state);
                            io_printf(IO_BUF, "New Weight: %u \n", previous_state.weight_state);
                        }
                    } // if voltage_diff > ... else

                } else {
<<<<<<< HEAD
//                    io_printf(IO_BUF, "Pot LOCKED\n");
=======
                    //io_printf(IO_BUF, "Pot LOCKED\n");
>>>>>>> 3fe39a56
                    if (print_plasticity){
                        io_printf(IO_BUF, "Synapse is already locked\n");
                    }
                } // if prev_state.lock == 0, else clause

             } else { // syn_type excit 2 or inhib-1:
<<<<<<< HEAD
//                 io_printf(IO_BUF, "SynType-other - POT: t: %d, Vdiff: %k, histSomaPot: %k \n", time, voltage_difference, post_synaptic_mem_V);
=======
                 //io_printf(IO_BUF, "SynType-other - POT: t: %d, Vdiff: %k, histSomaPot: %k \n", time, voltage_difference, post_synaptic_mem_V);
>>>>>>> 3fe39a56
//                    previous_state.weight_state =
//                    		weight_one_term_apply_potentiation_sd(
//                    				previous_state.weight_state,
//                                    syn_type, STDP_FIXED_POINT_ONE);

             } // if syn_type == 0 , else clause
         } // if prev_state.pot_acc  thresh
      } // if time_since_last_pre <= last_pre_trace
   }  // if previous_state.pre_waiting_post == true....

   return previous_state;
}

static inline weight_t weight_update_add( weight_state_t state) {
   int32_t new_weight = state.weight + state.weight_region->a2_plus;
   if (new_weight > state.weight_region->max_weight) {
      new_weight = state.weight_region->max_weight;
   }
   return (weight_t) new_weight;
}

static inline weight_t weight_update_sub( weight_state_t state) {
   int32_t new_weight = state.weight - state.weight_region->a2_minus;
   if (new_weight < state.weight_region->min_weight) {
      new_weight = state.weight_region->min_weight;
   }
   return (weight_t) new_weight;
}

static inline weight_state_t weight_one_term_apply_potentiation_sd(
   weight_state_t state, uint32_t syn_type, int32_t potentiation) {
   use(&syn_type);

   uint16_t shift_to_print = 15 - state.weight_multiply_right_shift - global_weight_scale;

   //io_printf(IO_BUF, "    Fixed Initial weight: %k, max_weight: %k\n",
//		   state.weight << shift_to_print, state.weight_region->max_weight << shift_to_print);
 //  io_printf(IO_BUF, "    Int   Initial weight: %u, max_weight: %u\n",
//		   state.weight, state.weight_region->max_weight);

   int32_t scale = maths_fixed_mul16(
                   state.weight_region->max_weight - state.weight,
                   state.weight_region->a2_plus, (state.weight_multiply_right_shift + global_weight_scale));

   //io_printf(IO_BUF, "        A+: %u", state.weight_region->a2_plus);
   //io_printf(IO_BUF, "        shift: %u \n", state.weight_multiply_right_shift);

   //io_printf(IO_BUF, "        scale: %u, potentiation: %k \n", scale , potentiation << 4);

   state.weight += (scale);


   //io_printf(IO_BUF, "    Fixed Updated weight: %k, max weight: %k\n",
   //		   state.weight << shift_to_print, state.weight_region->max_weight << shift_to_print);
   //io_printf(IO_BUF, "    Int   Updated weight: %u, max weight: %u\n",
   //		   state.weight, state.weight_region->max_weight);
   return state;
}

static inline weight_state_t weight_two_term_apply_potentiation_sd(
   weight_state_t state, accum v_diff, uint32_t syn_type, int32_t potentiation) {
   use(&syn_type);
   union accum_int {
       accum acc_interpretation;
       int32_t int_interpretation;
   };

   union accum_int scaled_v_diff;
   //accum scaled_v_diff;
   int32_t old_w = state.weight;
   //scaled_v_diff.acc_interpretation = v_diff >> full_v_scale_shift; // 16mV diff translates to scaled_v_diff = 1
   scaled_v_diff.acc_interpretation = v_diff * (accum)(1.0/18.0); // 18mV diff translates to scaled_v_diff = 1
   int32_t scale1 = maths_fixed_mul16(
                   state.weight_region->max_weight - state.weight,
                   state.weight_region->a2_plus, state.weight_multiply_right_shift);

   // Now scale the scale value further using the voltage difference between threshold and the
   // voltage at the soma just before the teaching signal:
   int32_t scale = scale1 * (int) scaled_v_diff.int_interpretation;
   scale = scale >> 15;

   // Multiply scale by potentiation and add
   // **NOTE** using standard STDP fixed-point format handles format conversion
   state.weight += scale;
   //if (1==1) {
       //log_info("Int: diff: %d, scaled_v_diff: %d    scale1: %d, scale: %d", v_diff, scaled_v_diff.int_interpretation, scale1, scale);
       //log_info("Max: %k, a2_plus: %k, shift: %d", state.weight_region->max_weight, state.weight_region->a2_plus, state.weight_multiply_right_shift);
       //log_info("shift: %d", state.weight_multiply_right_shift);
       //log_info("Diff: %k, scale1: %k, scale: %k oldW: %k, W: %k", v_diff, scale1, scale, old_w, state.weight);
   //}
   return state;
}

static inline weight_state_t weight_one_term_apply_depression_sd(
   weight_state_t state, uint32_t syn_type, int32_t depression) {
   use(&syn_type);

   uint16_t shift_to_print = 15 - state.weight_multiply_right_shift - global_weight_scale;

   //io_printf(IO_BUF, "    Fixed Initial weight: %k, min_weight: %k\n",
   //		   state.weight << shift_to_print, state.weight_region->min_weight << shift_to_print);

   //io_printf(IO_BUF, "    Int   Initial weight: %u, min_weight: %u\n",
   //		   state.weight, state.weight_region->min_weight);

   int32_t scale = maths_fixed_mul16(
                   state.weight - state.weight_region->min_weight,
                   state.weight_region->a2_minus, (state.weight_multiply_right_shift + global_weight_scale));

   //io_printf(IO_BUF, "        A-: %u", state.weight_region->a2_minus);
   //io_printf(IO_BUF, "        shift: %u \n", state.weight_multiply_right_shift);

   //io_printf(IO_BUF, "        scale: %u, depression: %k \n", scale , depression << 4);

   state.weight -= (scale);


   //io_printf(IO_BUF, "    Fixed Updated weight: %k, max weight: %k\n",
   //		   state.weight << shift_to_print, state.weight_region->max_weight << shift_to_print);
   //io_printf(IO_BUF, "    Int   Updated weight: %u, max weight: %u\n",
   //		   state.weight, state.weight_region->max_weight);



   return state;
}

#endif  // _TIMING_RECURRENT_CYCLIC_IMPL_H_<|MERGE_RESOLUTION|>--- conflicted
+++ resolved
@@ -1,14 +1,8 @@
 #ifndef _TIMING_RECURRENT_CYCLIC_IMPL_H_
 #define _TIMING_RECURRENT_CYCLIC_IMPL_H_
 
-<<<<<<< HEAD
 #define print_plasticity true
-=======
-#define print_plasticity false
-#define print_plasticity_sd true
->>>>>>> 3fe39a56
 #define locked_weights_unchanged false
-
 
 //---------------------------------------
 // Typedefines
@@ -228,8 +222,6 @@
        uint32_t this_window_close_time = last_post_time + window_length;
 
 
-
-
        // Check if this post-spike extends the open window:
        if (previous_state.longest_post_pre_window_closing_time < this_window_close_time) {
           previous_state.longest_post_pre_window_closing_time = this_window_close_time;
@@ -240,6 +232,7 @@
 
     // Param accum_decay_per_ts is actually per 32 time steps now, to avoid rounding to zero errors:
     int32_t acc_change = (recurrent_plasticity_params.accum_decay_per_ts * time_since_last_event>>5);
+
 
     // Decay pot_accumulator - THIS COULD BE WRONG TO DO HERE....
     previous_state.pot_accumulator -= acc_change;
@@ -272,12 +265,7 @@
         	}
 
             // If accumulator's not going to hit depression limit, decrement it
-            int32_t old_val = previous_state.dep_accumulator;
             previous_state.dep_accumulator = previous_state.dep_accumulator - (1<<ACCUM_SCALING);
-            if (print_plasticity_sd){
-                io_printf(IO_BUF, "%d  %d -> %d\n", time, old_val, previous_state.dep_accumulator);
-            }
-
 
             if (print_plasticity){
             	io_printf(IO_BUF, " to %d \n", previous_state.dep_accumulator);
@@ -285,20 +273,13 @@
 
         } else {
         	if (syn_type == 0) {
-<<<<<<< HEAD
 //                        io_printf(IO_BUF, "DEP: t: %d, Vdiff: %k, histPot: %k    ", time, voltage_difference, post_synaptic_mem_V);
-=======
-                        if (print_plasticity_sd){
-                            //io_printf(IO_BUF, "DEP: t: %d, Vdiff: %k, histPot: %k    ", time, voltage_difference, post_synaptic_mem_V);
-                            io_printf(IO_BUF, "d! %d  was: %d\n", time, previous_state.dep_accumulator);
-                        }
->>>>>>> 3fe39a56
         		if (print_plasticity){
         			io_printf(IO_BUF, "        Accumulator limit reached: Depressing\n");
         		}
         		if (previous_state.lock == 0){
                                 if (voltage_difference > 900.0k) {
-                                        //io_printf(IO_BUF, "FF dep\n");
+                                        io_printf(IO_BUF, "FF dep\n");
 					// Neuron fires by feedforward inout alone. No need for fuher change (but
                                         // may make small change to allow this state to be measured externally):
 					previous_state.lock = 1;
@@ -311,11 +292,7 @@
 					}
 
 				} else if (voltage_difference < v_diff_pot_threshold) {
-<<<<<<< HEAD
 //                                        io_printf(IO_BUF, "vdiff dep\n");
-=======
-                                        //io_printf(IO_BUF, "vdiff dep\n");
->>>>>>> 3fe39a56
 					// Weight is to be used, but we don't want or need a full weight decrement.
 					// Lock so this weight does not get used again until it decays:
 				        previous_state.lock = 1;
@@ -330,11 +307,7 @@
 					// Otherwise, reset accumulator and apply depression
 					// Note: at present this is not gated on membrane potential
                                         //io_printf(IO_BUF, "t: %k, T full dep - Vdiff: %k, somaPot: %k\n", time, v_diff_pot_threshold, post_synaptic_mem_V);
-<<<<<<< HEAD
 //                                        io_printf(IO_BUF, "full dep\n");
-=======
-                                        //io_printf(IO_BUF, "full dep\n");
->>>>>>> 3fe39a56
 					previous_state.lock = 1;
 					previous_state.dep_accumulator = 0;
 					previous_state.weight_state =
@@ -344,11 +317,7 @@
 				        }
 				}
         		} else {
-<<<<<<< HEAD
 //                                io_printf(IO_BUF, "Dep LOCKED\n");
-=======
-                                //io_printf(IO_BUF, "Dep LOCKED\n");
->>>>>>> 3fe39a56
         			if (print_plasticity){
         				io_printf(IO_BUF, "Synapse already locked, so cannot depress\n");
         			}
@@ -356,19 +325,11 @@
 
                 // If synapse-type is Inhib-2, which is anti-Hebbian, apply potentiation:
         	} else if (syn_type == 3) {
-<<<<<<< HEAD
 //                    io_printf(IO_BUF, "SynType-3 - DEP: t: %d, Vdiff: %k, histSomaPot: %k\n", time, voltage_difference, post_synaptic_mem_V);
                     previous_state.weight_state = weight_one_term_apply_potentiation_sd( previous_state.weight_state,
                                                                          syn_type, STDP_FIXED_POINT_ONE);
             } else {
 //                    io_printf(IO_BUF, "SynType-other - DEP: t: %d, Vdiff: %k, histSomaPot: %k\n", time, voltage_difference, post_synaptic_mem_V);
-=======
-                    //io_printf(IO_BUF, "SynType-3 - DEP: t: %d, Vdiff: %k, histSomaPot: %k\n", time, voltage_difference, post_synaptic_mem_V);
-                    previous_state.weight_state = weight_one_term_apply_potentiation_sd( previous_state.weight_state,
-                                                                         syn_type, STDP_FIXED_POINT_ONE);
-            } else {
-                    //io_printf(IO_BUF, "SynType-other - DEP: t: %d, Vdiff: %k, histSomaPot: %k\n", time, voltage_difference, post_synaptic_mem_V);
->>>>>>> 3fe39a56
 
             }
          }
@@ -458,16 +419,12 @@
              }
          } else {
              if (print_plasticity){
-            	 //io_printf(IO_BUF, "        ACCUMULATOR Hit Threshold, entering "
-            	//	 "weight update for synapse of type: %u, lock state: %u \n", syn_type, previous_state.lock);
+            	 io_printf(IO_BUF, "        ACCUMULATOR Hit Threshold, entering "
+            		 "weight update for synapse of type: %u, lock state: %u \n", syn_type, previous_state.lock);
              }
              // If synapse is inhib-2, which his anti-Hebbian, perform depression:
              if (syn_type == 3) {
-<<<<<<< HEAD
 //                 io_printf(IO_BUF, "SynType-3 - POT: t: %d, Vdiff: %k, histSomaPot: %k \n", time, voltage_difference, post_synaptic_mem_V);
-=======
-                 //io_printf(IO_BUF, "SynType-3 - POT: t: %d, Vdiff: %k, histSomaPot: %k \n", time, voltage_difference, post_synaptic_mem_V);
->>>>>>> 3fe39a56
                  previous_state.weight_state = weight_one_term_apply_depression_sd(previous_state.weight_state,
                                                                       syn_type, STDP_FIXED_POINT_ONE);
                  if (print_plasticity){
@@ -478,11 +435,7 @@
 
              // If synapse is not type inhib-2, potentiate:
              if (syn_type == 0) {
-<<<<<<< HEAD
 //                 io_printf(IO_BUF, "POT: t: %d, Vdiff: %k, histSomaPot: %k    ", time, voltage_difference, post_synaptic_mem_V);
-=======
-                 //io_printf(IO_BUF, "POT: t: %d, Vdiff: %k, histSomaPot: %k    ", time, voltage_difference, post_synaptic_mem_V);
->>>>>>> 3fe39a56
             	 if (print_plasticity){
             		   io_printf(IO_BUF, "Updating Type: 0 Synapse\n");
             	 }
@@ -491,13 +444,9 @@
                     //SD-X Mar31.2020 io_printf(IO_BUF, "+diff: %k, margin: %k\n", voltage_difference, v_diff_pot_threshold);
                     // Gate on voltage
                     if (voltage_difference > 900.0k) {
-<<<<<<< HEAD
                     	if (print_plasticity){
                     		io_printf(IO_BUF, "FF pot\n");
                     	}
-=======
-                        //io_printf(IO_BUF, "FF pot\n");
->>>>>>> 3fe39a56
                         // No teacher, so trigger feedforward-only potentiation:
                     	previous_state.lock = 1;
                     	previous_state.pot_accumulator = 0;
@@ -510,13 +459,9 @@
                     	}
 
                     } else if (voltage_difference < v_diff_pot_threshold) {
-<<<<<<< HEAD
                     	if (print_plasticity){
                     		io_printf(IO_BUF, "vdiff pot\n");
                     	}
-=======
-                        //io_printf(IO_BUF, "vdiff pot\n");
->>>>>>> 3fe39a56
                         // Teacher present, but in vdiff zone.
                         // Weight is to be used, but we don't want or need a full weight increment.
                         // Lock so this weight does not get used again until it decays:
@@ -531,11 +476,7 @@
                     		io_printf(IO_BUF, "Voltage diff: %k, so lock at current weight\n", voltage_difference);
                     	}
                     } else {
-<<<<<<< HEAD
 //                        io_printf(IO_BUF, "full pot\n");
-=======
-                        //io_printf(IO_BUF, "full pot\n");
->>>>>>> 3fe39a56
                         // Teacher triggers full potentiation:
                         previous_state.lock = 1;
 			previous_state.pot_accumulator = 0;
@@ -548,22 +489,14 @@
                     } // if voltage_diff > ... else
 
                 } else {
-<<<<<<< HEAD
 //                    io_printf(IO_BUF, "Pot LOCKED\n");
-=======
-                    //io_printf(IO_BUF, "Pot LOCKED\n");
->>>>>>> 3fe39a56
                     if (print_plasticity){
                         io_printf(IO_BUF, "Synapse is already locked\n");
                     }
                 } // if prev_state.lock == 0, else clause
 
              } else { // syn_type excit 2 or inhib-1:
-<<<<<<< HEAD
 //                 io_printf(IO_BUF, "SynType-other - POT: t: %d, Vdiff: %k, histSomaPot: %k \n", time, voltage_difference, post_synaptic_mem_V);
-=======
-                 //io_printf(IO_BUF, "SynType-other - POT: t: %d, Vdiff: %k, histSomaPot: %k \n", time, voltage_difference, post_synaptic_mem_V);
->>>>>>> 3fe39a56
 //                    previous_state.weight_state =
 //                    		weight_one_term_apply_potentiation_sd(
 //                    				previous_state.weight_state,
