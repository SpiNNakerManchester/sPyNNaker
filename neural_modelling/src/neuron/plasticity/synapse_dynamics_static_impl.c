/*
 * Copyright (c) 2017-2019 The University of Manchester
 *
 * This program is free software: you can redistribute it and/or modify
 * it under the terms of the GNU General Public License as published by
 * the Free Software Foundation, either version 3 of the License, or
 * (at your option) any later version.
 *
 * This program is distributed in the hope that it will be useful,
 * but WITHOUT ANY WARRANTY; without even the implied warranty of
 * MERCHANTABILITY or FITNESS FOR A PARTICULAR PURPOSE.  See the
 * GNU General Public License for more details.
 *
 * You should have received a copy of the GNU General Public License
 * along with this program.  If not, see <http://www.gnu.org/licenses/>.
 */

/*!
 * \file
 * \brief This file contains the main interface for structural plasticity
 * and some shared code. For the main implementation, see topographic_map_impl.c
 *
 * \author Petrut Bogdan
 */
#include "synapse_dynamics.h"
#include <debug.h>
#include <utils.h>

//! ::synapse_index_bits + ::synapse_type_bits
static uint32_t synapse_type_index_bits;
//! Number of bits to hold the neuron index
static uint32_t synapse_index_bits;
//! Mask to extract the neuron index (has ::synapse_index_bits bits set)
static uint32_t synapse_index_mask;
//! Number of bits to hold the synapse type
static uint32_t synapse_type_bits;
//! Mask to extract the synapse type (has ::synapse_type_bits bits set)
static uint32_t synapse_type_mask;

bool synapse_dynamics_initialise(
<<<<<<< HEAD
        address_t address, uint32_t n_neurons, uint32_t n_synapse_types,
        REAL *min_weights) {
    use(address);
    use(min_weights);

=======
        UNUSED address_t address, uint32_t n_neurons, uint32_t n_synapse_types,
        UNUSED uint32_t *ring_buffer_to_input_buffer_left_shifts) {
>>>>>>> 68c24d73
    uint32_t n_neurons_power_2 = n_neurons;
    uint32_t log_n_neurons = 1;
    if (n_neurons != 1) {
        if (!is_power_of_2(n_neurons)) {
            n_neurons_power_2 = next_power_of_2(n_neurons);
        }
        log_n_neurons = ilog_2(n_neurons_power_2);
    }
    uint32_t n_synapse_types_power_2 = n_synapse_types;
    synapse_type_bits = 1;
    if (n_synapse_types != 1) {
        if (!is_power_of_2(n_synapse_types)) {
            n_synapse_types_power_2 = next_power_of_2(n_synapse_types);
        }
        synapse_type_bits = ilog_2(n_synapse_types_power_2);
    }
    synapse_type_index_bits = log_n_neurons + synapse_type_bits;
    synapse_index_bits = log_n_neurons;
    synapse_index_mask = (1 << synapse_index_bits) - 1;
    synapse_type_mask = (1 << synapse_type_bits) - 1;
    return true;
}

//---------------------------------------
void synapse_dynamics_process_post_synaptic_event(
        UNUSED uint32_t time, UNUSED index_t neuron_index) {
}

//---------------------------------------
bool synapse_dynamics_process_plastic_synapses(
        UNUSED address_t plastic_region_address,
        UNUSED address_t fixed_region_address,
        UNUSED weight_t *ring_buffer, UNUSED uint32_t time) {
    log_error("There should be no plastic synapses!");
    return false;
}

//---------------------------------------
input_t synapse_dynamics_get_intrinsic_bias(
        UNUSED uint32_t time, UNUSED index_t neuron_index) {
    return ZERO;
}

void synapse_dynamics_print_plastic_synapses(
<<<<<<< HEAD
        address_t plastic_region_address, address_t fixed_region_address,
        REAL *min_weights) {
    use(plastic_region_address);
    use(fixed_region_address);
    use(min_weights);
=======
        UNUSED address_t plastic_region_address,
        UNUSED address_t fixed_region_address,
        UNUSED uint32_t *ring_buffer_to_input_left_shifts) {
>>>>>>> 68c24d73
}

uint32_t synapse_dynamics_get_plastic_pre_synaptic_events(void) {
    return 0;
}

uint32_t synapse_dynamics_get_plastic_saturation_count(void) {
    return 0;
}

bool synapse_dynamics_find_neuron(
        uint32_t id, address_t row, weight_t *weight, uint16_t *delay,
        uint32_t *offset, uint32_t *synapse_type) {
    address_t fixed_region = synapse_row_fixed_region(row);
    int32_t fixed_synapse = synapse_row_num_fixed_synapses(fixed_region);
    uint32_t *synaptic_words = synapse_row_fixed_weight_controls(fixed_region);

    // Loop through plastic synapses
    for (; fixed_synapse > 0; fixed_synapse--) {

        // Get next control word (auto incrementing)
        // Check if index is the one I'm looking for
        uint32_t synaptic_word = *synaptic_words++;
        if (synapse_row_sparse_index(synaptic_word, synapse_index_mask) == id) {
            *offset = synapse_row_num_fixed_synapses(fixed_region) -
                    fixed_synapse;
            *weight = synapse_row_sparse_weight(synaptic_word);
            *delay = synapse_row_sparse_delay(synaptic_word,
                    synapse_type_index_bits);
            *synapse_type = synapse_row_sparse_type(
                    synaptic_word, synapse_index_bits, synapse_type_mask);
            return true;
        }
    }

    return false;
}

bool synapse_dynamics_remove_neuron(uint32_t offset, address_t row) {
    address_t fixed_region = synapse_row_fixed_region(row);
    int32_t fixed_synapse = synapse_row_num_fixed_synapses(fixed_region);
    uint32_t *synaptic_words = synapse_row_fixed_weight_controls(fixed_region);

   // Delete control word at offset (contains weight)
    synaptic_words[offset] = synaptic_words[fixed_synapse-1];

    // Decrement FF
    fixed_region[0] = fixed_region[0] - 1;
    return true;
}

//! packing all of the information into the required static control word
static inline uint32_t _fixed_synapse_convert(
        uint32_t id, weight_t weight, uint32_t delay, uint32_t type) {
    uint32_t new_synapse = weight << (32 - SYNAPSE_WEIGHT_BITS);
    new_synapse |= ((delay & ((1 << SYNAPSE_DELAY_BITS) - 1)) <<
            synapse_type_index_bits);
    new_synapse |= ((type & ((1 << synapse_type_bits) - 1)) <<
            synapse_index_bits);
    new_synapse |= (id & ((1 << synapse_type_index_bits) - 1));
    return new_synapse;
}

bool synapse_dynamics_add_neuron(
        uint32_t id, address_t row, weight_t weight,
        uint32_t delay, uint32_t type) {
    address_t fixed_region = synapse_row_fixed_region(row);
    int32_t fixed_synapse = synapse_row_num_fixed_synapses(fixed_region);
    uint32_t *synaptic_words = synapse_row_fixed_weight_controls(fixed_region);
    uint32_t new_synapse = _fixed_synapse_convert(id, weight, delay, type);

    // Add control word at offset
    synaptic_words[fixed_synapse] = new_synapse;

   // Increment FF
    fixed_region[0] = fixed_region[0] + 1;
    return true;
}

uint32_t synapse_dynamics_n_connections_in_row(address_t fixed) {
    return synapse_row_num_fixed_synapses(fixed);
}<|MERGE_RESOLUTION|>--- conflicted
+++ resolved
@@ -38,16 +38,8 @@
 static uint32_t synapse_type_mask;
 
 bool synapse_dynamics_initialise(
-<<<<<<< HEAD
-        address_t address, uint32_t n_neurons, uint32_t n_synapse_types,
-        REAL *min_weights) {
-    use(address);
-    use(min_weights);
-
-=======
         UNUSED address_t address, uint32_t n_neurons, uint32_t n_synapse_types,
         UNUSED uint32_t *ring_buffer_to_input_buffer_left_shifts) {
->>>>>>> 68c24d73
     uint32_t n_neurons_power_2 = n_neurons;
     uint32_t log_n_neurons = 1;
     if (n_neurons != 1) {
@@ -92,17 +84,9 @@
 }
 
 void synapse_dynamics_print_plastic_synapses(
-<<<<<<< HEAD
-        address_t plastic_region_address, address_t fixed_region_address,
-        REAL *min_weights) {
-    use(plastic_region_address);
-    use(fixed_region_address);
-    use(min_weights);
-=======
         UNUSED address_t plastic_region_address,
         UNUSED address_t fixed_region_address,
         UNUSED uint32_t *ring_buffer_to_input_left_shifts) {
->>>>>>> 68c24d73
 }
 
 uint32_t synapse_dynamics_get_plastic_pre_synaptic_events(void) {
