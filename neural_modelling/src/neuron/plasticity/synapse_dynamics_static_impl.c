--- conflicted
+++ resolved
@@ -84,15 +84,9 @@
 }
 
 void synapse_dynamics_print_plastic_synapses(
-<<<<<<< HEAD
-        UNUSED address_t plastic_region_address,
-        UNUSED address_t fixed_region_address,
-        UNUSED REAL *min_weights) {
-=======
         UNUSED synapse_row_plastic_data_t *plastic_region_data,
         UNUSED synapse_row_fixed_part_t *fixed_region,
-        UNUSED uint32_t *ring_buffer_to_input_left_shifts) {
->>>>>>> 6ed8b6d3
+        UNUSED REAL *min_weights) {
 }
 
 uint32_t synapse_dynamics_get_plastic_pre_synaptic_events(void) {
