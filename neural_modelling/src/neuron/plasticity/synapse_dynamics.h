--- conflicted
+++ resolved
@@ -5,17 +5,11 @@
 #include <neuron/synapse_row.h>
 #include <neuron/structural_plasticity/sp_structs.h>
 
-<<<<<<< HEAD
 #include "../models/neuron_model.h"
 #include "../additional_inputs/additional_input.h"
 #include "../threshold_types/threshold_type.h"
 
-
-
 bool synapse_dynamics_initialise(
-=======
-address_t synapse_dynamics_initialise(
->>>>>>> 64a46cfc
     address_t address, uint32_t n_neurons,
     uint32_t *ring_buffer_to_input_buffer_left_shifts);
 
@@ -39,14 +33,12 @@
 //! \return counters for plastic pre synaptic events or 0
 uint32_t synapse_dynamics_get_plastic_pre_synaptic_events();
 
-<<<<<<< HEAD
 void synapse_dynamics_set_neuron_array(neuron_pointer_t neuron_array);
 
 void synapse_dynamics_set_threshold_array(threshold_type_pointer_t threshold_type_array);
 
 void synapse_dynamics_set_additional_input_array(
 			additional_input_pointer_t additional_input_array);
-=======
 
 //-----------------------------------------------------------------------------
 // Synaptic rewiring functions
@@ -78,6 +70,5 @@
 //! \return bool: was the addition successful?
 bool add_plastic_neuron_with_id(uint32_t id, address_t row, uint32_t weight,
                                 uint32_t delay, uint32_t type);
->>>>>>> 64a46cfc
 
 #endif // _SYNAPSE_DYNAMICS_H_