#ifndef _SYNAPSE_DYNAMICS_H_
#define _SYNAPSE_DYNAMICS_H_

#include "../../common/neuron-typedefs.h"
#include "../synapse_row.h"
<<<<<<< HEAD
#include "../models/neuron_model.h"

#include "../models/neuron_model.h"
#include "../additional_inputs/additional_input.h"
#include "../threshold_types/threshold_type.h"


=======
#include "../../common/sp_structs.h"
>>>>>>> ab2f2c26

address_t synapse_dynamics_initialise(
    address_t address, uint32_t n_neurons,
    uint32_t *ring_buffer_to_input_buffer_left_shifts);

bool synapse_dynamics_process_plastic_synapses(
    address_t plastic_region_address, address_t fixed_region_address,
    weight_t *ring_buffers, uint32_t time);

void synapse_dynamics_process_post_synaptic_event(
    uint32_t time, index_t neuron_index);

input_t synapse_dynamics_get_intrinsic_bias(uint32_t time,
                                            index_t neuron_index);

void synapse_dynamics_print_plastic_synapses(
        address_t plastic_region_address, address_t fixed_region_address,
        uint32_t *ring_buffer_to_input_buffer_left_shifts);

void synapse_dynamics_stdp_mad_set_neuron_array(neuron_pointer_t neuron_array);

//! \brief returns the counters for plastic pre synaptic events based
//!        on (if the model was compiled with SYNAPSE_BENCHMARK parameter) or
//!        returns 0
//! \return counters for plastic pre synaptic events or 0
uint32_t synapse_dynamics_get_plastic_pre_synaptic_events();

<<<<<<< HEAD
void synapse_dynamics_set_neuron_array(neuron_pointer_t neuron_array);

void synapse_dynamics_set_threshold_array(threshold_type_pointer_t threshold_type_array);

void synapse_dynamics_set_additional_input_array(
			additional_input_pointer_t additional_input_array);
=======

//-----------------------------------------------------------------------------
// Synaptic rewiring functions
//-----------------------------------------------------------------------------

//! \brief  Searches the synaptic row for the the connection with the
//!         specified post-synaptic id
//! \param[in] id: the (core-local) id of the neuron to search for in the
//! synaptic row
//! \param[in] row: the core-local address of the synaptic row
//! \param[out] sp_data: the address of a struct through which to return
//! weight, delay information
//! \return bool: was the search successful?
bool find_plastic_neuron_with_id(uint32_t id, address_t row,
                                 structural_plasticity_data_t *sp_data);

//! \brief  Remove the entry at the specified offset in the synaptic row
//! \param[in] offset: the offset in the row at which to remove the entry
//! \param[in] row: the core-local address of the synaptic row
//! \return bool: was the removal successful?
bool remove_plastic_neuron_at_offset(uint32_t offset, address_t row);

//! \brief  Add a plastic entry in the synaptic row
//! \param[in] is: the (core-local) id of the post-synaptic neuron to be added
//! \param[in] row: the core-local address of the synaptic row
//! \param[in] weight: the initial weight associated with the connection
//! \param[in] delay: the delay associated with the connection
//! \param[in] type: the type of the connection (e.g. inhibitory)
//! \return bool: was the addition successful?
bool add_plastic_neuron_with_id(uint32_t id, address_t row, uint32_t weight,
                                uint32_t delay, uint32_t type);
>>>>>>> ab2f2c26

#endif // _SYNAPSE_DYNAMICS_H_<|MERGE_RESOLUTION|>--- conflicted
+++ resolved
@@ -3,17 +3,13 @@
 
 #include "../../common/neuron-typedefs.h"
 #include "../synapse_row.h"
-<<<<<<< HEAD
+#include "../../common/sp_structs.h"
+
 #include "../models/neuron_model.h"
 
 #include "../models/neuron_model.h"
 #include "../additional_inputs/additional_input.h"
 #include "../threshold_types/threshold_type.h"
-
-
-=======
-#include "../../common/sp_structs.h"
->>>>>>> ab2f2c26
 
 address_t synapse_dynamics_initialise(
     address_t address, uint32_t n_neurons,
@@ -41,14 +37,12 @@
 //! \return counters for plastic pre synaptic events or 0
 uint32_t synapse_dynamics_get_plastic_pre_synaptic_events();
 
-<<<<<<< HEAD
 void synapse_dynamics_set_neuron_array(neuron_pointer_t neuron_array);
 
 void synapse_dynamics_set_threshold_array(threshold_type_pointer_t threshold_type_array);
 
 void synapse_dynamics_set_additional_input_array(
 			additional_input_pointer_t additional_input_array);
-=======
 
 //-----------------------------------------------------------------------------
 // Synaptic rewiring functions
@@ -80,6 +74,5 @@
 //! \return bool: was the addition successful?
 bool add_plastic_neuron_with_id(uint32_t id, address_t row, uint32_t weight,
                                 uint32_t delay, uint32_t type);
->>>>>>> ab2f2c26
 
 #endif // _SYNAPSE_DYNAMICS_H_