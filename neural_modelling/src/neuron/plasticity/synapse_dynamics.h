--- conflicted
+++ resolved
@@ -35,11 +35,7 @@
         weight_t *ring_buffers, uint32_t time);
 
 void synapse_dynamics_process_post_synaptic_event(
-<<<<<<< HEAD
     uint32_t time, index_t neuron_index, REAL error);
-=======
-        uint32_t time, index_t neuron_index);
->>>>>>> 43cd228e
 
 input_t synapse_dynamics_get_intrinsic_bias(
         uint32_t time, index_t neuron_index);
