/*
 * Copyright (c) 2017-2019 The University of Manchester
 *
 * This program is free software: you can redistribute it and/or modify
 * it under the terms of the GNU General Public License as published by
 * the Free Software Foundation, either version 3 of the License, or
 * (at your option) any later version.
 *
 * This program is distributed in the hope that it will be useful,
 * but WITHOUT ANY WARRANTY; without even the implied warranty of
 * MERCHANTABILITY or FITNESS FOR A PARTICULAR PURPOSE.  See the
 * GNU General Public License for more details.
 *
 * You should have received a copy of the GNU General Public License
 * along with this program.  If not, see <http://www.gnu.org/licenses/>.
 */

/*! \file
 * \brief implementation of the neuron.h interface.
 */

#include "neuron.h"
#include "neuron_recording.h"
#include "implementations/neuron_impl.h"
#include "current_sources/current_source.h"
#include "plasticity/synapse_dynamics.h"
#include "tdma_processing.h"
#include <debug.h>

//! The keys to be used by the neurons (one per neuron)
uint32_t *neuron_keys;

//! A checker that says if this model should be transmitting. If set to false
//! by the data region, then this model should not have a key.
bool use_key;

//! Latest time in a timestep that any neuron has sent a spike
uint32_t latest_send_time = 0xFFFFFFFF;

//! Earliest time in a timestep that any neuron has sent a spike
uint32_t earliest_send_time = 0;

//! The number of neurons on the core
static uint32_t n_neurons;

//! The closest power of 2 >= n_neurons
static uint32_t n_neurons_peak;

//! The number of synapse types
static uint32_t n_synapse_types;

////! Amount to left shift the ring buffer by to make it an input
//static uint32_t *ring_buffer_to_input_left_shifts;

//! Minimum weight value
static REAL *min_weights;

//! The address where the actual neuron parameters start
static address_t saved_params_address;

//! The address for the current source parameters
static address_t current_source_address;

//! parameters that reside in the neuron_parameter_data_region
struct neuron_parameters {
    uint32_t has_key;
    uint32_t n_neurons_to_simulate;
    uint32_t n_neurons_peak;
    uint32_t n_synapse_types;
<<<<<<< HEAD
    REAL min_weights[];
=======
    uint32_t ring_buffer_shifts[];
    // Following this struct in memory (as it can't be expressed in C) is:
    // uint32_t neuron_keys[n_neurons_to_simulate];
>>>>>>> 804cc0dd
};

//! \brief does the memory copy for the neuron parameters
//! \return true if the memory copies worked, false otherwise
static bool neuron_load_neuron_parameters(void) {
    log_debug("loading parameters");
    // call the neuron implementation functions to do the work
    // Note the "next" is 0 here because we are using a saved address
    // which has already accounted for the position of the data within
    // the region being read.
    neuron_impl_load_neuron_parameters(saved_params_address, 0, n_neurons);
    return true;
}

bool neuron_resume(void) { // EXPORTED
    if (!neuron_recording_reset(n_neurons)){
        log_error("failed to reload the neuron recording parameters");
        return false;
    }

    // (re)load the current source parameters
    current_source_load_parameters(current_source_address);

    log_debug("neuron_reloading_neuron_parameters: starting");
    return neuron_load_neuron_parameters();
}

bool neuron_initialise(
        address_t address, address_t cs_address, address_t recording_address, // EXPORTED
        uint32_t *n_rec_regions_used) {
    log_debug("neuron_initialise: starting");

    // init the TDMA
    void *data_addr = address;
    tdma_processing_initialise(&data_addr);

    // cast left over SDRAM into neuron struct.
    struct neuron_parameters *params = data_addr;

    // Check if there is a key to use
    use_key = params->has_key;

    // Read the neuron details
    n_neurons = params->n_neurons_to_simulate;
    n_neurons_peak = params->n_neurons_peak;
    n_synapse_types = params->n_synapse_types;

    // Set up ring buffer left shifts
    uint32_t min_weights_bytes = n_synapse_types * sizeof(REAL);
    min_weights = spin1_malloc(min_weights_bytes);
    if (min_weights == NULL) {
        log_error("Not enough memory to allocate min_weights");
        return false;
    }

    // read in min_weights
    spin1_memcpy(min_weights, params->min_weights, min_weights_bytes);

<<<<<<< HEAD
    // Store where the actual neuron parameters start
    saved_params_address = (address_t) &(params->min_weights[n_synapse_types]);
=======
    // The key list comes after the ring buffer shifts
    uint32_t *neuron_keys_sdram =
            (uint32_t *) &params->ring_buffer_shifts[n_synapse_types];
    uint32_t neuron_keys_size = n_neurons * sizeof(uint32_t);
    neuron_keys = spin1_malloc(neuron_keys_size);
    if (neuron_keys == NULL) {
        log_error("Not enough memory to allocate neuron keys");
        return false;
    }
    spin1_memcpy(neuron_keys, neuron_keys_sdram, neuron_keys_size);

    // Store where the actual neuron parameters start, which is after the keys
    saved_params_address = &neuron_keys_sdram[n_neurons];
>>>>>>> 804cc0dd
    current_source_address = cs_address;

    log_info("\t n_neurons = %u, peak %u, n_synapse_types %u",
            n_neurons, n_neurons_peak, n_synapse_types);

    // Call the neuron implementation initialise function to setup DTCM etc.
    if (!neuron_impl_initialise(n_neurons)) {
        return false;
    }

    // load the neuron data into the allocated DTCM spaces.
    if (!neuron_load_neuron_parameters()) {
        return false;
    }

    // Initialise for current sources
    if (!current_source_initialise(cs_address, n_neurons)) {
        return false;
    }

    // load the current source data into the allocated DTCM spaces
    if (!current_source_load_parameters(cs_address)) {
        return false;
    }

    // setup recording region
    if (!neuron_recording_initialise(
            recording_address, n_neurons, n_rec_regions_used)) {
        return false;
    }

    return true;
}

void neuron_pause(void) { // EXPORTED

    // call neuron implementation function to do the work
    neuron_impl_store_neuron_parameters(saved_params_address, 0, n_neurons);
}

void neuron_do_timestep_update(timer_t time, uint timer_count) { // EXPORTED

    // the phase in this timer tick im in (not tied to neuron index)
    // tdma_processing_reset_phase();

    // Prepare recording for the next timestep
    neuron_recording_setup_for_next_recording();

    neuron_impl_do_timestep_update(timer_count, time, n_neurons);

    log_debug("time left of the timer after tdma is %d", tc[T1_COUNT]);

    // Record the recorded variables
    neuron_recording_record(time);
}

void neuron_transfer(weight_t *syns) { // EXPORTED
    uint32_t synapse_index = 0;
    uint32_t ring_buffer_index = 0;
    for (uint32_t s_i = n_synapse_types; s_i > 0; s_i--) {
        REAL min_weight = min_weights[synapse_index];
        uint32_t neuron_index = 0;
        for (uint32_t n_i = n_neurons_peak; n_i > 0; n_i--) {
            weight_t value = syns[ring_buffer_index];
            if (value > 0) {
                if (neuron_index > n_neurons) {
                    log_error("Neuron index %u out of range", neuron_index);
                    rt_error(RTE_SWERR);
                }
                input_t val_to_add = synapse_row_convert_weight_to_input(
                        value, min_weight);
                neuron_impl_add_inputs(synapse_index, neuron_index, val_to_add);
            }
            syns[ring_buffer_index] = 0;
            ring_buffer_index++;
            neuron_index++;
        }
        synapse_index++;
    }
}

#if LOG_LEVEL >= LOG_DEBUG
void neuron_print_inputs(void) { // EXPORTED
    neuron_impl_print_inputs(n_neurons);
}

void neuron_print_synapse_parameters(void) { // EXPORTED
    neuron_impl_print_synapse_parameters(n_neurons);
}

const char *neuron_get_synapse_type_char(uint32_t synapse_type) { // EXPORTED
    return neuron_impl_get_synapse_type_char(synapse_type);
}
#endif // LOG_LEVEL >= LOG_DEBUG<|MERGE_RESOLUTION|>--- conflicted
+++ resolved
@@ -67,13 +67,9 @@
     uint32_t n_neurons_to_simulate;
     uint32_t n_neurons_peak;
     uint32_t n_synapse_types;
-<<<<<<< HEAD
     REAL min_weights[];
-=======
-    uint32_t ring_buffer_shifts[];
     // Following this struct in memory (as it can't be expressed in C) is:
     // uint32_t neuron_keys[n_neurons_to_simulate];
->>>>>>> 804cc0dd
 };
 
 //! \brief does the memory copy for the neuron parameters
@@ -132,13 +128,9 @@
     // read in min_weights
     spin1_memcpy(min_weights, params->min_weights, min_weights_bytes);
 
-<<<<<<< HEAD
-    // Store where the actual neuron parameters start
-    saved_params_address = (address_t) &(params->min_weights[n_synapse_types]);
-=======
-    // The key list comes after the ring buffer shifts
+    // The key list comes after the min weights
     uint32_t *neuron_keys_sdram =
-            (uint32_t *) &params->ring_buffer_shifts[n_synapse_types];
+            (uint32_t *) &params->min_weights[n_synapse_types];
     uint32_t neuron_keys_size = n_neurons * sizeof(uint32_t);
     neuron_keys = spin1_malloc(neuron_keys_size);
     if (neuron_keys == NULL) {
@@ -149,7 +141,6 @@
 
     // Store where the actual neuron parameters start, which is after the keys
     saved_params_address = &neuron_keys_sdram[n_neurons];
->>>>>>> 804cc0dd
     current_source_address = cs_address;
 
     log_info("\t n_neurons = %u, peak %u, n_synapse_types %u",
