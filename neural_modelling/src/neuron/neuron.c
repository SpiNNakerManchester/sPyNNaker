/*
 * Copyright (c) 2017-2019 The University of Manchester
 *
 * This program is free software: you can redistribute it and/or modify
 * it under the terms of the GNU General Public License as published by
 * the Free Software Foundation, either version 3 of the License, or
 * (at your option) any later version.
 *
 * This program is distributed in the hope that it will be useful,
 * but WITHOUT ANY WARRANTY; without even the implied warranty of
 * MERCHANTABILITY or FITNESS FOR A PARTICULAR PURPOSE.  See the
 * GNU General Public License for more details.
 *
 * You should have received a copy of the GNU General Public License
 * along with this program.  If not, see <http://www.gnu.org/licenses/>.
 */

/*! \file
 * \brief implementation of the neuron.h interface.
 */

#include "neuron.h"
#include "neuron_recording.h"
#include "implementations/neuron_impl.h"
#include "current_sources/current_source.h"
#include "plasticity/synapse_dynamics.h"
#include "tdma_processing.h"
#include <debug.h>

//! The key to be used for this core (will be ORed with neuron ID)
key_t key;

//! A checker that says if this model should be transmitting. If set to false
//! by the data region, then this model should not have a key.
bool use_key;

//! Latest time in a timestep that any neuron has sent a spike
uint32_t latest_send_time = 0xFFFFFFFF;

//! Earliest time in a timestep that any neuron has sent a spike
uint32_t earliest_send_time = 0;

//! The number of neurons on the core
static uint32_t n_neurons;

//! The closest power of 2 >= n_neurons
static uint32_t n_neurons_peak;

//! The number of synapse types
static uint32_t n_synapse_types;

////! Amount to left shift the ring buffer by to make it an input
//static uint32_t *ring_buffer_to_input_left_shifts;

//! Minimum weight value
static REAL *min_weights;

//! The address where the actual neuron parameters start
static address_t saved_params_address;

//! The address for the current source parameters
static address_t current_source_address;

//! parameters that reside in the neuron_parameter_data_region
struct neuron_parameters {
    uint32_t has_key;
    uint32_t transmission_key;
    uint32_t n_neurons_to_simulate;
    uint32_t n_neurons_peak;
    uint32_t n_synapse_types;
    REAL min_weights[];
};

//! \brief does the memory copy for the neuron parameters
//! \return true if the memory copies worked, false otherwise
static bool neuron_load_neuron_parameters(void) {
    log_debug("loading parameters");
    // call the neuron implementation functions to do the work
    // Note the "next" is 0 here because we are using a saved address
    // which has already accounted for the position of the data within
    // the region being read.
    neuron_impl_load_neuron_parameters(saved_params_address, 0, n_neurons);
    return true;
}

bool neuron_resume(void) { // EXPORTED
    if (!neuron_recording_reset(n_neurons)){
        log_error("failed to reload the neuron recording parameters");
        return false;
    }

    // (re)load the current source parameters
    current_source_load_parameters(current_source_address);

    log_debug("neuron_reloading_neuron_parameters: starting");
    return neuron_load_neuron_parameters();
}

bool neuron_initialise(
        address_t address, address_t cs_address, address_t recording_address, // EXPORTED
        uint32_t *n_rec_regions_used) {
    log_debug("neuron_initialise: starting");

    // init the TDMA
    void *data_addr = address;
    tdma_processing_initialise(&data_addr);

    // cast left over SDRAM into neuron struct.
    struct neuron_parameters *params = data_addr;

    // Check if there is a key to use
    use_key = params->has_key;

    // Read the spike key to use
    key = params->transmission_key;

    // output if this model is expecting to transmit
    if (!use_key) {
        log_debug("\tThis model is not expecting to transmit as it has no key");
    } else {
        log_debug("\tThis model is expected to transmit with key = %08x", key);
    }

    // Read the neuron details
    n_neurons = params->n_neurons_to_simulate;
    n_neurons_peak = params->n_neurons_peak;
    n_synapse_types = params->n_synapse_types;

    // Set up ring buffer left shifts
    uint32_t min_weights_bytes = n_synapse_types * sizeof(REAL);
    min_weights = spin1_malloc(min_weights_bytes);
    if (min_weights == NULL) {
        log_error("Not enough memory to allocate min_weights");
        return false;
    }

    // read in min_weights
    spin1_memcpy(min_weights, params->min_weights, min_weights_bytes);

    // Store where the actual neuron parameters start
<<<<<<< HEAD
    saved_params_address = (address_t) &(params->min_weights[n_synapse_types]);
=======
    saved_params_address = &params->ring_buffer_shifts[n_synapse_types];
    current_source_address = cs_address;
>>>>>>> fb249216

    log_info("\t n_neurons = %u, peak %u, n_synapse_types %u",
            n_neurons, n_neurons_peak, n_synapse_types);

    // Call the neuron implementation initialise function to setup DTCM etc.
    if (!neuron_impl_initialise(n_neurons)) {
        return false;
    }

    // load the neuron data into the allocated DTCM spaces.
    if (!neuron_load_neuron_parameters()) {
        return false;
    }

    // Initialise for current sources
    if (!current_source_initialise(cs_address, n_neurons)) {
        return false;
    }

    // load the current source data into the allocated DTCM spaces
    if (!current_source_load_parameters(cs_address)) {
        return false;
    }

    // setup recording region
    if (!neuron_recording_initialise(
            recording_address, n_neurons, n_rec_regions_used)) {
        return false;
    }

    return true;
}

void neuron_pause(void) { // EXPORTED

    // call neuron implementation function to do the work
    neuron_impl_store_neuron_parameters(saved_params_address, 0, n_neurons);
}

void neuron_do_timestep_update(timer_t time, uint timer_count) { // EXPORTED

    // the phase in this timer tick im in (not tied to neuron index)
    // tdma_processing_reset_phase();

    // Prepare recording for the next timestep
    neuron_recording_setup_for_next_recording();

    neuron_impl_do_timestep_update(timer_count, time, n_neurons);

    log_debug("time left of the timer after tdma is %d", tc[T1_COUNT]);

    // Record the recorded variables
    neuron_recording_record(time);
}

void neuron_transfer(weight_t *syns) { // EXPORTED
    uint32_t synapse_index = 0;
    uint32_t ring_buffer_index = 0;
    for (uint32_t s_i = n_synapse_types; s_i > 0; s_i--) {
        REAL min_weight = min_weights[synapse_index];
        uint32_t neuron_index = 0;
        for (uint32_t n_i = n_neurons_peak; n_i > 0; n_i--) {
            weight_t value = syns[ring_buffer_index];
            if (value > 0) {
                if (neuron_index > n_neurons) {
                    log_error("Neuron index %u out of range", neuron_index);
                    rt_error(RTE_SWERR);
                }
                input_t val_to_add = synapse_row_convert_weight_to_input(
                        value, min_weight);
                neuron_impl_add_inputs(synapse_index, neuron_index, val_to_add);
            }
            syns[ring_buffer_index] = 0;
            ring_buffer_index++;
            neuron_index++;
        }
        synapse_index++;
    }
}

#if LOG_LEVEL >= LOG_DEBUG
void neuron_print_inputs(void) { // EXPORTED
    neuron_impl_print_inputs(n_neurons);
}

void neuron_print_synapse_parameters(void) { // EXPORTED
    neuron_impl_print_synapse_parameters(n_neurons);
}

const char *neuron_get_synapse_type_char(uint32_t synapse_type) { // EXPORTED
    return neuron_impl_get_synapse_type_char(synapse_type);
}
#endif // LOG_LEVEL >= LOG_DEBUG<|MERGE_RESOLUTION|>--- conflicted
+++ resolved
@@ -138,12 +138,8 @@
     spin1_memcpy(min_weights, params->min_weights, min_weights_bytes);
 
     // Store where the actual neuron parameters start
-<<<<<<< HEAD
     saved_params_address = (address_t) &(params->min_weights[n_synapse_types]);
-=======
-    saved_params_address = &params->ring_buffer_shifts[n_synapse_types];
     current_source_address = cs_address;
->>>>>>> fb249216
 
     log_info("\t n_neurons = %u, peak %u, n_synapse_types %u",
             n_neurons, n_neurons_peak, n_synapse_types);
