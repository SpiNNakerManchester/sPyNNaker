--- conflicted
+++ resolved
@@ -153,7 +153,6 @@
     return _neuron_load_neuron_parameters(address);
 }
 
-<<<<<<< HEAD
 //! \brief Set up the neuron models
 //! \param[in] address the absolute address in SDRAM for the start of the
 //!            NEURON_PARAMS data region in SDRAM
@@ -161,13 +160,9 @@
 //!            (contains which regions are active and how big they are)
 //! \param[out] n_neurons_value The number of neurons this model is to emulate
 //! \return True is the initialisation was successful, otherwise False
-bool neuron_initialise(address_t address, uint32_t recording_flags_param,
-        uint32_t *n_neurons_value, uint32_t *incoming_spike_buffer_size,
-        uint32_t *random_backoff) {
-=======
 bool neuron_initialise(address_t address, uint32_t *n_neurons_value,
-        uint32_t *n_synapse_types_value, uint32_t *incoming_spike_buffer_size) {
->>>>>>> e7429f37
+        uint32_t *n_synapse_types_value, uint32_t *incoming_spike_buffer_size)
+    	uint32_t *random_backoff) {
     log_debug("neuron_initialise: starting");
 
     *random_backoff = address[RANDOM_BACKOFF];
@@ -297,22 +292,11 @@
     n_recordings_outstanding -= 1;
 }
 
-<<<<<<< HEAD
 //! \executes all the updates to neural parameters when a given timer period
 //! has occurred.
 //! \param[in] time the timer tick  value currently being executed
 void neuron_do_timestep_update(
         timer_t time, uint timer_count, uint timer_period) {
-=======
-void neuron_do_timestep_update(timer_t time) {
-
-    // Wait a random number of clock cycles
-    uint32_t random_backoff_time = tc[T1_COUNT] - random_backoff;
-    while (tc[T1_COUNT] > random_backoff_time) {
-
-        // Do Nothing
-    }
->>>>>>> e7429f37
 
     // Set the next expected time to wait for between spike sending
     expected_time = sv->cpu_clk * timer_period;
