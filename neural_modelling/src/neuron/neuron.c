/*! \file
 *
 * \brief implementation of the neuron.h interface.
 *
 */

#include "neuron.h"
#include "models/neuron_model.h"
#include "synapse_types/synapse_types.h"
#include "synapse_dynamics/synapse_dynamics.h"
#include "../common/out_spikes.h"
#include "../common/recording.h"
#include <debug.h>
#include <string.h>

//! Array of neuron states
static neuron_pointer_t neuron_array;

//! Global parameters for the neurons
static global_neuron_params_pointer_t global_parameters;

//! The key to be used for this core (will be ORed with neuron id)
static key_t key;

//! A checker that says if this model should be transmitting. If set to false
//! by the data region, then this model should not have a key.
static bool use_key;

//! The number of neurons on the core
static uint32_t n_neurons;

//! The recording flags
static uint32_t recording_flags;

//! The input buffers - from synapses.c
static input_t *input_buffers;

//! parameters that reside in the neuron_parameter_data_region in human
//! readable form
typedef enum parmeters_in_neuron_parameter_data_region {
    has_key, transmission_key, number_of_neurons_to_simulate,
    num_neuron_parameters, start_of_global_parameters,
} parmeters_in_neuron_parameter_data_region;


//! private method for doing output debug data on the neurons
//! \return nothing
static inline void _print_neurons() {
//! only if the models are compiled in debug mode will this method contain
//! said lines.
#if LOG_LEVEL >= LOG_DEBUG
    log_debug("-------------------------------------\n");
    for (index_t n = 0; n < n_neurons; n++) {
        neuron_model_print(&(neuron_array[n]));
    }
    log_debug("-------------------------------------\n");
    //}
#endif // LOG_LEVEL >= LOG_DEBUG
}

//! \translate the data stored in the NEURON_PARAMS data region in SDRAM and
//! converts it into c based objects for use.
//! \param[in] address the absolute address in SDRAM for the start of the
//!            NEURON_PARAMS data region in SDRAM
//! \param[in] recording_flags_param the recordings parameters
//!            (contains which regions are active and how big they are)
//! \param[out] n_neurons_value The number of neurons this model is to emulate
//! \return boolean which is True is the translation was successful
//! otherwise False
bool neuron_initialise(address_t address, uint32_t recording_flags_param,
        uint32_t *n_neurons_value) {
    log_info("neuron_initialise: starting");

    // Check if theres a key to use
    use_key = address[has_key];
    // Read the spike key to use
    key = address[transmission_key];

    // output if this model is expecting to transmit
    if (!use_key){
        log_info("\tThis model is not expecting to transmit as it has no key");
    }
    else{
        log_info("\tThis model is expected to transmit with key = %08x", key);
    }

    // Read the neuron details
    n_neurons = address[number_of_neurons_to_simulate];
    *n_neurons_value = n_neurons;
    uint32_t n_params = address[num_neuron_parameters];

    // Read the global parameter details
    if (sizeof(global_neuron_params_t) > 0) {
        global_parameters = (global_neuron_params_t *) spin1_malloc(
            sizeof(global_neuron_params_t));
        if (global_parameters == NULL) {
            log_error("Unable to allocate global neuron parameters"
                      "- Out of DTCM");
            return false;
        }
        memcpy(global_parameters, &address[start_of_global_parameters],
               sizeof(global_neuron_params_t));
    }

    log_info("\tneurons = %u, params = %u", n_neurons, n_params);

    // Allocate DTCM for new format neuron array and copy block of data
    neuron_array = (neuron_t*) spin1_malloc(n_neurons * sizeof(neuron_t));
    if (neuron_array == NULL) {
        log_error("Unable to allocate neuron array - Out of DTCM");
        return false;
    }
    memcpy(neuron_array,
            &address[start_of_global_parameters +
                     (sizeof(global_neuron_params_t) / 4)],
            n_neurons * sizeof(neuron_t));

    // Set up the out spikes array
    if (!out_spikes_initialize(n_neurons)) {
        return false;
    }

    // Set up the neuron model
    neuron_model_set_global_neuron_params(global_parameters);

    recording_flags = recording_flags_param;

    return true;
}

//! \setter for the internal input buffers
//! \param[in] input_buffers_value the new input buffers
//! \return None this method does not return anything.
void neuron_set_input_buffers(input_t *input_buffers_value) {
    input_buffers = input_buffers_value;
}

//! \executes all the updates to neural parameters when a given timer period
//! has occurred.
//! \param[in] time the timer tic  value currently being executed
//! \return nothing
void neuron_do_timestep_update(timer_t time) {
    use(time);

    // update each neuron individually
    for (index_t neuron_index = 0; neuron_index < n_neurons; neuron_index++) {
        neuron_pointer_t neuron = &neuron_array[neuron_index];

        // Get excitatory and inhibitory input from synapses
        // **NOTE** this may be in either conductance or current units
        input_t exc_neuron_input = neuron_model_convert_input(
            synapse_types_get_excitatory_input(input_buffers, neuron_index));
        input_t inh_neuron_input = neuron_model_convert_input(
            synapse_types_get_inhibitory_input(input_buffers, neuron_index));

        // Get external bias from any source of intrinsic plasticity
        input_t external_bias =
            synapse_dynamics_get_intrinsic_bias(time, neuron_index);
<<<<<<< HEAD

        // update neuron parameters (will inform us if the neuron should spike)
        bool spike = neuron_model_state_update(
            exc_neuron_input, inh_neuron_input, external_bias, neuron);
=======
>>>>>>> efdd9ac3

        // If we should be recording potential, record this neuron parameter
        if (recording_is_channel_enabled(recording_flags,
                e_recording_channel_neuron_potential)) {
            state_t voltage = neuron_model_get_membrane_voltage(neuron);
            recording_record(e_recording_channel_neuron_potential, &voltage,
                             sizeof(state_t));
        }

        // If we should be recording gsyn, get the neuron input
        if (recording_is_channel_enabled(recording_flags,
                e_recording_channel_neuron_gsyn)) {
            input_t temp_record_input = exc_neuron_input - inh_neuron_input;
            recording_record(e_recording_channel_neuron_gsyn,
                             &temp_record_input, sizeof(input_t));
        }

        // update neuron parameters (will inform us if the neuron should spike)
        bool spike = neuron_model_state_update(
            exc_neuron_input, inh_neuron_input, external_bias, neuron);

        // If the neuron has spiked
        if (spike) {
            log_debug("the neuron %d has been determined to spike",
                      neuron_index);
            // Do any required synapse processing
            synapse_dynamics_process_post_synaptic_event(time, neuron_index);

            // Record the spike
            out_spikes_set_spike(neuron_index);

            // Send the spike
            while (use_key &&
                   !spin1_send_mc_packet(key | neuron_index, 0, NO_PAYLOAD)) {
                spin1_delay_us(1);
            }
        } else {
            log_debug("the neuron %d has been determined to not spike",
                      neuron_index);
        }
    }

    // do logging stuff if required
    out_spikes_print();
    _print_neurons();

    // Record any spikes this timestep
    out_spikes_record(recording_flags);
    out_spikes_reset();
}<|MERGE_RESOLUTION|>--- conflicted
+++ resolved
@@ -156,13 +156,6 @@
         // Get external bias from any source of intrinsic plasticity
         input_t external_bias =
             synapse_dynamics_get_intrinsic_bias(time, neuron_index);
-<<<<<<< HEAD
-
-        // update neuron parameters (will inform us if the neuron should spike)
-        bool spike = neuron_model_state_update(
-            exc_neuron_input, inh_neuron_input, external_bias, neuron);
-=======
->>>>>>> efdd9ac3
 
         // If we should be recording potential, record this neuron parameter
         if (recording_is_channel_enabled(recording_flags,
