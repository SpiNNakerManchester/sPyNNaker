--- conflicted
+++ resolved
@@ -93,12 +93,7 @@
     // (re)load the current source parameters
     current_source_load_parameters(current_source_address);
 
-<<<<<<< HEAD
-//    log_debug("Resume: neuron_load_neuron_parameters starting");
-    return neuron_load_neuron_parameters();
-=======
     return neuron_load_neuron_parameters(time);
->>>>>>> 4e347d5b
 }
 
 bool neuron_initialise(
