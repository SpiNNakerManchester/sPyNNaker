--- conflicted
+++ resolved
@@ -246,15 +246,9 @@
     // Setup profiler
     profiler_init(data_specification_get_region(PROFILER_REGION, ds_regions));
 
-<<<<<<< HEAD
-    print_post_to_pre_entry();
-    if (!bit_field_filter_initialise(data_specification_get_region(
-            BIT_FIELD_FILTER_REGION, ds_regions))) {
-=======
     // Do bitfield configuration last to only use any unused memory
     if (!population_table_load_bitfields(
             data_specification_get_region(BIT_FIELD_FILTER_REGION, ds_regions))) {
->>>>>>> ee0a4353
         return false;
     }
 
