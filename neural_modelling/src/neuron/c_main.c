/*!\file
 *
 * SUMMARY
 *  \brief This file contains the main function of the application framework,
 *  which the application programmer uses to configure and run applications.
 *
 *
 * This is the main entrance class for most of the neural models. The following
 * Figure shows how all of the c code interacts with each other and what classes
 * are used to represent over arching logic
 * (such as plasticity, spike processing, utilities, synapse types, models)
 *
 * @image html spynnaker_c_code_flow.png
 *
 */

#include "../common/in_spikes.h"
#include "neuron.h"
#include "synapses.h"
#include "spike_processing.h"
#include "population_table/population_table.h"
#include "plasticity/synapse_dynamics.h"

#include <data_specification.h>
#include <simulation.h>
#include <profiler.h>
#include <debug.h>

/* validates that the model being compiled does indeed contain a application
   magic number*/
#ifndef APPLICATION_NAME_HASH
#define APPLICATION_NAME_HASH 0
#error APPLICATION_NAME_HASH was undefined.  Make sure you define this\
       constant
#endif

//! human readable definitions of each region in SDRAM
typedef enum regions_e{
    SYSTEM_REGION,
    NEURON_PARAMS_REGION,
    SYNAPSE_PARAMS_REGION,
    POPULATION_TABLE_REGION,
    SYNAPTIC_MATRIX_REGION,
    SYNAPSE_DYNAMICS_REGION,
    BUFFERING_OUT_SPIKE_RECORDING_REGION,
    BUFFERING_OUT_POTENTIAL_RECORDING_REGION,
    BUFFERING_OUT_GSYN_RECORDING_REGION,
    BUFFERING_OUT_CONTROL_REGION,
    PROVENANCE_DATA_REGION,
    PROFILER_REGION
} regions_e;

typedef enum extra_provenance_data_region_entries{
    NUMBER_OF_PRE_SYNAPTIC_EVENT_COUNT = 0,
    SYNAPTIC_WEIGHT_SATURATION_COUNT = 1,
    INPUT_BUFFER_OVERFLOW_COUNT = 2,
    CURRENT_TIMER_TICK = 3,
} extra_provenance_data_region_entries;

//! values for the priority for each callback
typedef enum callback_priorities{
    MC = -1, SDP_AND_DMA_AND_USER = 0, TIMER_AND_BUFFERING = 2
} callback_priorities;

//! The number of regions that are to be used for recording
#define NUMBER_OF_REGIONS_TO_RECORD 4

// Globals

//! the current timer tick value TODO this might be able to be removed with
//! the timer tick callback returning the same value.
uint32_t time;

//! The number of timer ticks to run for before being expected to exit
static uint32_t simulation_ticks = 0;

//! Determines if this model should run for infinite time
static uint32_t infinite_run;

//! The recording flags
static uint32_t recording_flags = 0;

//! \brief Initialises the recording parts of the model
//! \param[in] recording_address: the address in sdram where to store
//! recordings
//! \return True if recording initialisation is successful, false otherwise
<<<<<<< HEAD
static bool initialise_recording(){
    address_t address = data_specification_get_data_address();
    address_t system_region = data_specification_get_region(
        SYSTEM_REGION, address);
    regions_e regions_to_record[] = {
        BUFFERING_OUT_SPIKE_RECORDING_REGION,
        BUFFERING_OUT_POTENTIAL_RECORDING_REGION,
        BUFFERING_OUT_GSYN_RECORDING_REGION
    };
    uint8_t n_regions_to_record = NUMBER_OF_REGIONS_TO_RECORD;
    uint32_t *recording_flags_from_system_conf =
        &system_region[
            SIMULATION_N_TIMING_DETAIL_WORDS + PROFILER_N_HEADER_WORDS];
    regions_e state_region = BUFFERING_OUT_CONTROL_REGION;

    bool success = recording_initialize(recording_region, &recording_flags);
=======
static bool initialise_recording(address_t recording_address){
    bool success = recording_initialize(recording_address, &recording_flags);
>>>>>>> ff48042a
    log_info("Recording flags = 0x%08x", recording_flags);
    return success;
}

void c_main_store_provenance_data(address_t provenance_region){
    log_debug("writing other provenance data");

    // store the data into the provenance data region
    provenance_region[NUMBER_OF_PRE_SYNAPTIC_EVENT_COUNT] =
        synapses_get_pre_synaptic_events();
    provenance_region[SYNAPTIC_WEIGHT_SATURATION_COUNT] =
        synapses_get_saturation_count();
    provenance_region[INPUT_BUFFER_OVERFLOW_COUNT] =
        spike_processing_get_buffer_overflows();
    provenance_region[CURRENT_TIMER_TICK] = time;
    log_debug("finished other provenance data");
}

//! \brief Initialises the model by reading in the regions and checking
//!        recording data.
//! \param[in] timer_period a pointer for the memory address where the timer
//!            period should be stored during the function.
//! \return True if it successfully initialised, false otherwise
static bool initialise(uint32_t *timer_period) {
    log_info("Initialise: started");

    // Get the address this core's DTCM data starts at from SRAM
    address_t address = data_specification_get_data_address();

    // Read the header
    if (!data_specification_read_header(address)) {
        return false;
    }

    // Get the timing details and set up the simulation interface
    if (!simulation_initialise(
            data_specification_get_region(SYSTEM_REGION, address),
            APPLICATION_NAME_HASH, timer_period, &simulation_ticks,
            &infinite_run, SDP_AND_DMA_AND_USER, SDP_AND_DMA_AND_USER)) {
        return false;
    }
    simulation_set_provenance_function(
        c_main_store_provenance_data,
        data_specification_get_region(PROVENANCE_DATA_REGION, address));

    // setup recording region
    if (!initialise_recording(
            data_specification_get_region(RECORDING_REGION, address))){
        return false;
    }

    // Set up the neurons
    uint32_t n_neurons;
    uint32_t incoming_spike_buffer_size;
    if (!neuron_initialise(
            data_specification_get_region(NEURON_PARAMS_REGION, address),
            recording_flags, &n_neurons, &incoming_spike_buffer_size)) {
        return false;
    }

    // Set up the synapses
    synapse_param_t *neuron_synapse_shaping_params;
    uint32_t *ring_buffer_to_input_buffer_left_shifts;
    address_t indirect_synapses_address;
    address_t direct_synapses_address;
    if (!synapses_initialise(
            data_specification_get_region(SYNAPSE_PARAMS_REGION, address),
            data_specification_get_region(SYNAPTIC_MATRIX_REGION, address),
            n_neurons, &neuron_synapse_shaping_params,
            &ring_buffer_to_input_buffer_left_shifts,
            &indirect_synapses_address, &direct_synapses_address)) {
        return false;
    }

    // set the neuron up properly
    neuron_set_neuron_synapse_shaping_params(neuron_synapse_shaping_params);

    // Set up the population table
    uint32_t row_max_n_words;
    if (!population_table_initialise(
            data_specification_get_region(POPULATION_TABLE_REGION, address),
            indirect_synapses_address, direct_synapses_address,
            &row_max_n_words)) {
        return false;
    }

    // Set up the synapse dynamics
    if (!synapse_dynamics_initialise(
            data_specification_get_region(SYNAPSE_DYNAMICS_REGION, address),
            n_neurons, ring_buffer_to_input_buffer_left_shifts)) {
        return false;
    }

    if (!spike_processing_initialise(
            row_max_n_words, MC, SDP_AND_DMA_AND_USER,
            incoming_spike_buffer_size)) {
        return false;
    }

    // Setup profiler
    profiler_init(
        &system_region[SIMULATION_N_TIMING_DETAIL_WORDS],
        data_specification_get_region(PROFILER_REGION, address));

    log_info("Initialise: finished");
    return true;
}

//! \brief the function to call when resuming a simulation
//! return None
void resume_callback() {
    recording_reset();

    // try reloading neuron parameters
    address_t address = data_specification_get_data_address();
    if (!neuron_reload_neuron_parameters(
            data_specification_get_region(
                NEURON_PARAMS_REGION, address))) {
        log_error("failed to reload the neuron parameters.");
        rt_error(RTE_SWERR);
    }
}

//! \brief Timer interrupt callback
//! \param[in] timer_count the number of times this call back has been
//!            executed since start of simulation
//! \param[in] unused unused parameter kept for API consistency
//! \return None
void timer_callback(uint timer_count, uint unused) {
    use(timer_count);
    use(unused);

    profiler_write_entry_disable_irq_fiq(PROFILER_ENTER | PROFILER_TIMER);

    time++;

    log_debug("Timer tick %u \n", time);

    /* if a fixed number of simulation ticks that were specified at startup
       then do reporting for finishing */
    if (infinite_run != TRUE && time >= simulation_ticks) {

        log_info("Completed a run");

        // rewrite neuron params to sdram for reading out if needed
        address_t address = data_specification_get_data_address();
        neuron_store_neuron_parameters(
            data_specification_get_region(NEURON_PARAMS_REGION, address));

        // Enter pause and resume state to avoid another tick
        simulation_handle_pause_resume(resume_callback);

        profiler_write_entry_disable_irq_fiq(PROFILER_EXIT | PROFILER_TIMER);

        // Finalise any recordings that are in progress, writing back the final
        // amounts of samples recorded to SDRAM
        if (recording_flags > 0) {
            log_info("updating recording regions");
            recording_finalise();
        }
        profiler_finalise();

        // Subtract 1 from the time so this tick gets done again on the next
        // run
        time -= 1;
        return;
    }

    // otherwise do synapse and neuron time step updates
    synapses_do_timestep_update(time);
    neuron_do_timestep_update(time);

    // trigger buffering_out_mechanism
    if (recording_flags > 0) {
        recording_do_timestep_update(time);
    }

    profiler_write_entry_disable_irq_fiq(PROFILER_EXIT | PROFILER_TIMER);
}

//! \brief The entry point for this model.
void c_main(void) {

    // Load DTCM data
    uint32_t timer_period;

    // initialise the model
    if (!initialise(&timer_period)){
        rt_error(RTE_API);
    }

    // Start the time at "-1" so that the first tick will be 0
    time = UINT32_MAX;

    // Set timer tick (in microseconds)
    log_info("setting timer tick callback for %d microseconds",
              timer_period);
    spin1_set_timer_tick(timer_period);

    // Set up the timer tick callback (others are handled elsewhere)
    spin1_callback_on(TIMER_TICK, timer_callback, TIMER_AND_BUFFERING);

    simulation_run();
}<|MERGE_RESOLUTION|>--- conflicted
+++ resolved
@@ -84,27 +84,8 @@
 //! \param[in] recording_address: the address in sdram where to store
 //! recordings
 //! \return True if recording initialisation is successful, false otherwise
-<<<<<<< HEAD
-static bool initialise_recording(){
-    address_t address = data_specification_get_data_address();
-    address_t system_region = data_specification_get_region(
-        SYSTEM_REGION, address);
-    regions_e regions_to_record[] = {
-        BUFFERING_OUT_SPIKE_RECORDING_REGION,
-        BUFFERING_OUT_POTENTIAL_RECORDING_REGION,
-        BUFFERING_OUT_GSYN_RECORDING_REGION
-    };
-    uint8_t n_regions_to_record = NUMBER_OF_REGIONS_TO_RECORD;
-    uint32_t *recording_flags_from_system_conf =
-        &system_region[
-            SIMULATION_N_TIMING_DETAIL_WORDS + PROFILER_N_HEADER_WORDS];
-    regions_e state_region = BUFFERING_OUT_CONTROL_REGION;
-
-    bool success = recording_initialize(recording_region, &recording_flags);
-=======
 static bool initialise_recording(address_t recording_address){
     bool success = recording_initialize(recording_address, &recording_flags);
->>>>>>> ff48042a
     log_info("Recording flags = 0x%08x", recording_flags);
     return success;
 }
