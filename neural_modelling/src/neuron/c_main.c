/*!\file
 *
 * SUMMARY
 *  \brief This file contains the main function of the application framework,
 *  which the application programmer uses to configure and run applications.
 *
 *
 * This is the main entrance class for most of the neural models. The following
 * Figure shows how all of the c code
 * interacts with each other and what classes
 * are used to represent over arching logic
 * (such as plasticity, spike processing, utilities, synapse types, models)
 *
 * @image html spynnaker_c_code_flow.png
 *
 */

#include <common/in_spikes.h>
#include "regions.h"
#include "neuron.h"
#include "synapses.h"
#include "spike_processing.h"
#include "population_table/population_table.h"
#include "plasticity/synapse_dynamics.h"
#include "structural_plasticity/synaptogenesis_dynamics.h"
#include "profile_tags.h"

#include <data_specification.h>
#include <simulation.h>
#include <profiler.h>
#include <debug.h>

/* validates that the model being compiled does indeed contain a application
   magic number*/
#ifndef APPLICATION_NAME_HASH
#define APPLICATION_NAME_HASH 0
#error APPLICATION_NAME_HASH was undefined.  Make sure you define this\
       constant
#endif

struct provenance_t {
    uint32_t presynaptic_events;
    uint32_t synaptic_weight_saturations;
    uint32_t input_buffer_overflows;
    uint32_t current_timer_tick;
    uint32_t plastic_synaptic_weight_saturations;
};

//! values for the priority for each callback
enum callback_priorities {
    MC = -1,
    DMA = 0,
    USER = 0,
    SDP = 1,
    TIMER = 2
};

//! The number of regions that are to be used for recording
#define NUMBER_OF_REGIONS_TO_RECORD 4

// Globals

//! the current timer tick value
//! the timer tick callback returning the same value.
uint32_t time;

static uint32_t timer_period;
static uint32_t timer_offset;

//! The number of timer ticks to run for before being expected to exit
static uint32_t simulation_ticks = 0;

//! Determines if this model should run for infinite time
static uint32_t infinite_run;

//! The recording flags
static uint32_t recording_flags = 0;

//! Timer callbacks since last rewiring
int32_t last_rewiring_time = 0;

//! Rewiring period represented as an integer
int32_t rewiring_period = 0;

//! Flag representing whether rewiring is enabled
bool rewiring = false;

// FOR DEBUGGING!
uint32_t count_rewires = 0;


//! \brief Helper that makes getting a region easier
static inline void *get_region(enum regions_e region_id) {
    address_t address = data_specification_get_data_address();

    return data_specification_get_region(region_id, address);
}

//! \brief Initialises the recording parts of the model
//! \param[in] recording_address: the address in SDRAM where to store
//! recordings
//! \return True if recording initialisation is successful, false otherwise
static bool initialise_recording(address_t recording_address) {
    bool success = recording_initialize(recording_address, &recording_flags);
    log_debug("Recording flags = 0x%08x", recording_flags);
    return success;
}

static void store_provenance_data(address_t provenance_region) {
    log_debug("writing other provenance data");
    struct provenance_t *provenance = (struct provenance_t *) provenance_region;

    // store the data into the provenance data region
    provenance->presynaptic_events = synapses_get_pre_synaptic_events();
    provenance->synaptic_weight_saturations = synapses_get_saturation_count();
    provenance->input_buffer_overflows = spike_processing_get_buffer_overflows();
    provenance->current_timer_tick = time;
    provenance->plastic_synaptic_weight_saturations =
            synapse_dynamics_get_plastic_saturation_count();
    log_debug("finished other provenance data");
}

//! \brief Initialises the model by reading in the regions and checking
//!        recording data.
//! \param[in] timer_period a pointer for the memory address where the timer
//!            period should be stored during the function.
//! \return True if it successfully initialised, false otherwise
static bool initialise(void) {
    log_debug("Initialise: started");

<<<<<<< HEAD
    // Read the Data Spec header from SDRAM
    if (!data_specification_read_header(
            data_specification_get_data_address())) {
=======
    // Get the address this core's DTCM data starts at from SRAM
    data_specification_metadata_t *ds_regions =
            data_specification_get_data_address();

    // Read the header
    if (!data_specification_read_header(ds_regions)) {
>>>>>>> 4f550270
        return false;
    }

    // Get the timing details and set up the simulation interface
    if (!simulation_initialise(
<<<<<<< HEAD
            get_region(SYSTEM_REGION), APPLICATION_NAME_HASH,
            &timer_period, &simulation_ticks, &infinite_run, SDP, DMA)) {
        return false;
    }
    simulation_set_provenance_function(
            store_provenance_data, get_region(PROVENANCE_DATA_REGION));

    // setup recording region
    if (!initialise_recording(get_region(RECORDING_REGION))) {
=======
            data_specification_get_region(SYSTEM_REGION, ds_regions),
            APPLICATION_NAME_HASH, &timer_period, &simulation_ticks,
            &infinite_run, &time, SDP, DMA)) {
        return false;
    }
    simulation_set_provenance_function(
            c_main_store_provenance_data,
            data_specification_get_region(PROVENANCE_DATA_REGION, ds_regions));

    // setup recording region
    if (!initialise_recording(
            data_specification_get_region(RECORDING_REGION, ds_regions))){
>>>>>>> 4f550270
        return false;
    }

    // Set up the neurons
    uint32_t n_neurons;
    uint32_t n_synapse_types;
    uint32_t incoming_spike_buffer_size;
    if (!neuron_initialise(
<<<<<<< HEAD
            get_region(NEURON_PARAMS_REGION),
=======
            data_specification_get_region(NEURON_PARAMS_REGION, ds_regions),
>>>>>>> 4f550270
            &n_neurons, &n_synapse_types, &incoming_spike_buffer_size,
            &timer_offset)) {
        return false;
    }

    // Set up the synapses
    uint32_t *ring_buffer_to_input_buffer_left_shifts;
<<<<<<< HEAD
    address_t indirect_synapses_address = get_region(SYNAPTIC_MATRIX_REGION);
    address_t direct_synapses_address;
    if (!synapses_initialise(
            get_region(SYNAPSE_PARAMS_REGION),
            get_region(DIRECT_MATRIX_REGION),
=======
    address_t indirect_synapses_address =
            data_specification_get_region(SYNAPTIC_MATRIX_REGION, ds_regions);
    address_t direct_synapses_address;
    if (!synapses_initialise(
            data_specification_get_region(SYNAPSE_PARAMS_REGION, ds_regions),
            data_specification_get_region(DIRECT_MATRIX_REGION, ds_regions),
>>>>>>> 4f550270
            n_neurons, n_synapse_types,
            &ring_buffer_to_input_buffer_left_shifts,
            &direct_synapses_address)) {
        return false;
    }

    // Set up the population table
    uint32_t row_max_n_words;
    if (!population_table_initialise(
<<<<<<< HEAD
            get_region(POPULATION_TABLE_REGION),
=======
            data_specification_get_region(POPULATION_TABLE_REGION, ds_regions),
>>>>>>> 4f550270
            indirect_synapses_address, direct_synapses_address,
            &row_max_n_words)) {
        return false;
    }
    // Set up the synapse dynamics
    address_t synapse_dynamics_region_address =
<<<<<<< HEAD
            get_region(SYNAPSE_DYNAMICS_REGION);
=======
            data_specification_get_region(SYNAPSE_DYNAMICS_REGION, ds_regions);
>>>>>>> 4f550270
    address_t syn_dyn_end_address = synapse_dynamics_initialise(
            synapse_dynamics_region_address, n_neurons, n_synapse_types,
            ring_buffer_to_input_buffer_left_shifts);

    if (synapse_dynamics_region_address && !syn_dyn_end_address) {
        return false;
    }

    // Set up structural plasticity dynamics
    if (synapse_dynamics_region_address &&
            !synaptogenesis_dynamics_initialise(syn_dyn_end_address)) {
        return false;
    }

    rewiring_period = get_p_rew();
    rewiring = rewiring_period != -1;

    if (!spike_processing_initialise(
            row_max_n_words, MC, USER, incoming_spike_buffer_size)) {
        return false;
    }

    // Setup profiler
<<<<<<< HEAD
    profiler_init(get_region(PROFILER_REGION));
=======
    profiler_init(
            data_specification_get_region(PROFILER_REGION, ds_regions));
>>>>>>> 4f550270

    log_debug("Initialise: finished");
    return true;
}

//! \brief the function to call when resuming a simulation
//! \return None
static void resume_callback(void) {
    recording_reset();

    // try reloading neuron parameters
<<<<<<< HEAD
    if (!neuron_reload_neuron_parameters(get_region(NEURON_PARAMS_REGION))) {
=======
    data_specification_metadata_t *ds_regions =
            data_specification_get_data_address();
    if (!neuron_reload_neuron_parameters(
            data_specification_get_region(NEURON_PARAMS_REGION, ds_regions))) {
>>>>>>> 4f550270
        log_error("failed to reload the neuron parameters.");
        rt_error(RTE_SWERR);
    }
}

//! \brief Timer interrupt callback
//! \param[in] timer_count the number of times this call back has been
//!            executed since start of simulation
//! \param[in] unused unused parameter kept for API consistency
//! \return None
static void timer_callback(uint timer_count, uint unused) {
    use(unused);

    profiler_write_entry_disable_irq_fiq(PROFILER_ENTER | PROFILER_TIMER);

    time++;
    last_rewiring_time++;

    // This is the part where I save the input and output indices
    //   from the circular buffer
    // If time == 0 as well as output == input == 0  then no rewire is
    //   supposed to happen. No spikes yet
    log_debug("Timer tick %u \n", time);

    /* if a fixed number of simulation ticks that were specified at startup
       then do reporting for finishing */
    if (infinite_run != TRUE && time >= simulation_ticks) {

        // Enter pause and resume state to avoid another tick
        simulation_handle_pause_resume(resume_callback);

        log_debug("Completed a run");

        // rewrite neuron params to SDRAM for reading out if needed
<<<<<<< HEAD
        neuron_store_neuron_parameters(get_region(NEURON_PARAMS_REGION));
=======
        data_specification_metadata_t *ds_regions =
                data_specification_get_data_address();
        neuron_store_neuron_parameters(
                data_specification_get_region(NEURON_PARAMS_REGION, ds_regions));
>>>>>>> 4f550270

        profiler_write_entry_disable_irq_fiq(PROFILER_EXIT | PROFILER_TIMER);

        // Finalise any recordings that are in progress, writing back the final
        // amounts of samples recorded to SDRAM
        if (recording_flags > 0) {
            log_debug("updating recording regions");
            recording_finalise();
        }
        profiler_finalise();

        // Subtract 1 from the time so this tick gets done again on the next
        // run
        time -= 1;

        log_debug("Rewire tries = %d", count_rewires);

        simulation_ready_to_read();

        return;
    }

    uint cpsr = 0;
    // Do rewiring
    if (rewiring && (is_fast() || last_rewiring_time >= rewiring_period)) {
        update_goal_posts(time);
        last_rewiring_time = 0;
        // put flag in spike processing to do synaptic rewiring
#if 0
        synaptogenesis_dynamics_rewire(time);
#endif
        if (is_fast()) {
            do_rewiring(rewiring_period);
        } else {
            do_rewiring(1);
        }
        // disable interrupts
        cpsr = spin1_int_disable();
        // If we're not already processing synaptic DMAs,
        // flag pipeline as busy and trigger a feed event
        if (!get_dma_busy()) {
            log_debug("Sending user event for new spike");
            if (spin1_trigger_user_event(0, 0)) {
                set_dma_busy(true);
            } else {
                log_debug("Could not trigger user event\n");
            }
        }
        // enable interrupts
        spin1_mode_restore(cpsr);
        count_rewires++;
    }
    // otherwise do synapse and neuron time step updates
    synapses_do_timestep_update(time);
    neuron_do_timestep_update(time, timer_count, timer_period);

    // trigger buffering_out_mechanism
    if (recording_flags > 0) {
        recording_do_timestep_update(time);
    }

    profiler_write_entry_disable_irq_fiq(PROFILER_EXIT | PROFILER_TIMER);
}

//! \brief The entry point for this model.
void c_main(void) {
    // initialise the model
    if (!initialise()) {
        rt_error(RTE_API);
    }

    // Start the time at "-1" so that the first tick will be 0
    time = UINT32_MAX;

    // Set timer tick (in microseconds)
    log_debug("setting timer tick callback for %d microseconds",
            timer_period);
    spin1_set_timer_tick_and_phase(timer_period, timer_offset);

    // Set up the timer tick callback (others are handled elsewhere)
    spin1_callback_on(TIMER_TICK, timer_callback, TIMER);

    simulation_run();
}<|MERGE_RESOLUTION|>--- conflicted
+++ resolved
@@ -89,13 +89,6 @@
 uint32_t count_rewires = 0;
 
 
-//! \brief Helper that makes getting a region easier
-static inline void *get_region(enum regions_e region_id) {
-    address_t address = data_specification_get_data_address();
-
-    return data_specification_get_region(region_id, address);
-}
-
 //! \brief Initialises the recording parts of the model
 //! \param[in] recording_address: the address in SDRAM where to store
 //! recordings
@@ -106,7 +99,7 @@
     return success;
 }
 
-static void store_provenance_data(address_t provenance_region) {
+static void store_main_provenance_data(address_t provenance_region) {
     log_debug("writing other provenance data");
     struct provenance_t *provenance = (struct provenance_t *) provenance_region;
 
@@ -128,47 +121,29 @@
 static bool initialise(void) {
     log_debug("Initialise: started");
 
-<<<<<<< HEAD
-    // Read the Data Spec header from SDRAM
-    if (!data_specification_read_header(
-            data_specification_get_data_address())) {
-=======
     // Get the address this core's DTCM data starts at from SRAM
     data_specification_metadata_t *ds_regions =
             data_specification_get_data_address();
 
     // Read the header
     if (!data_specification_read_header(ds_regions)) {
->>>>>>> 4f550270
         return false;
     }
 
     // Get the timing details and set up the simulation interface
     if (!simulation_initialise(
-<<<<<<< HEAD
-            get_region(SYSTEM_REGION), APPLICATION_NAME_HASH,
-            &timer_period, &simulation_ticks, &infinite_run, SDP, DMA)) {
-        return false;
-    }
-    simulation_set_provenance_function(
-            store_provenance_data, get_region(PROVENANCE_DATA_REGION));
-
-    // setup recording region
-    if (!initialise_recording(get_region(RECORDING_REGION))) {
-=======
             data_specification_get_region(SYSTEM_REGION, ds_regions),
             APPLICATION_NAME_HASH, &timer_period, &simulation_ticks,
             &infinite_run, &time, SDP, DMA)) {
         return false;
     }
     simulation_set_provenance_function(
-            c_main_store_provenance_data,
+            store_main_provenance_data,
             data_specification_get_region(PROVENANCE_DATA_REGION, ds_regions));
 
     // setup recording region
     if (!initialise_recording(
             data_specification_get_region(RECORDING_REGION, ds_regions))){
->>>>>>> 4f550270
         return false;
     }
 
@@ -177,11 +152,7 @@
     uint32_t n_synapse_types;
     uint32_t incoming_spike_buffer_size;
     if (!neuron_initialise(
-<<<<<<< HEAD
-            get_region(NEURON_PARAMS_REGION),
-=======
             data_specification_get_region(NEURON_PARAMS_REGION, ds_regions),
->>>>>>> 4f550270
             &n_neurons, &n_synapse_types, &incoming_spike_buffer_size,
             &timer_offset)) {
         return false;
@@ -189,20 +160,12 @@
 
     // Set up the synapses
     uint32_t *ring_buffer_to_input_buffer_left_shifts;
-<<<<<<< HEAD
-    address_t indirect_synapses_address = get_region(SYNAPTIC_MATRIX_REGION);
-    address_t direct_synapses_address;
-    if (!synapses_initialise(
-            get_region(SYNAPSE_PARAMS_REGION),
-            get_region(DIRECT_MATRIX_REGION),
-=======
     address_t indirect_synapses_address =
             data_specification_get_region(SYNAPTIC_MATRIX_REGION, ds_regions);
     address_t direct_synapses_address;
     if (!synapses_initialise(
             data_specification_get_region(SYNAPSE_PARAMS_REGION, ds_regions),
             data_specification_get_region(DIRECT_MATRIX_REGION, ds_regions),
->>>>>>> 4f550270
             n_neurons, n_synapse_types,
             &ring_buffer_to_input_buffer_left_shifts,
             &direct_synapses_address)) {
@@ -212,22 +175,14 @@
     // Set up the population table
     uint32_t row_max_n_words;
     if (!population_table_initialise(
-<<<<<<< HEAD
-            get_region(POPULATION_TABLE_REGION),
-=======
             data_specification_get_region(POPULATION_TABLE_REGION, ds_regions),
->>>>>>> 4f550270
             indirect_synapses_address, direct_synapses_address,
             &row_max_n_words)) {
         return false;
     }
     // Set up the synapse dynamics
     address_t synapse_dynamics_region_address =
-<<<<<<< HEAD
-            get_region(SYNAPSE_DYNAMICS_REGION);
-=======
             data_specification_get_region(SYNAPSE_DYNAMICS_REGION, ds_regions);
->>>>>>> 4f550270
     address_t syn_dyn_end_address = synapse_dynamics_initialise(
             synapse_dynamics_region_address, n_neurons, n_synapse_types,
             ring_buffer_to_input_buffer_left_shifts);
@@ -251,12 +206,8 @@
     }
 
     // Setup profiler
-<<<<<<< HEAD
-    profiler_init(get_region(PROFILER_REGION));
-=======
     profiler_init(
             data_specification_get_region(PROFILER_REGION, ds_regions));
->>>>>>> 4f550270
 
     log_debug("Initialise: finished");
     return true;
@@ -268,14 +219,10 @@
     recording_reset();
 
     // try reloading neuron parameters
-<<<<<<< HEAD
-    if (!neuron_reload_neuron_parameters(get_region(NEURON_PARAMS_REGION))) {
-=======
     data_specification_metadata_t *ds_regions =
             data_specification_get_data_address();
     if (!neuron_reload_neuron_parameters(
             data_specification_get_region(NEURON_PARAMS_REGION, ds_regions))) {
->>>>>>> 4f550270
         log_error("failed to reload the neuron parameters.");
         rt_error(RTE_SWERR);
     }
@@ -310,14 +257,10 @@
         log_debug("Completed a run");
 
         // rewrite neuron params to SDRAM for reading out if needed
-<<<<<<< HEAD
-        neuron_store_neuron_parameters(get_region(NEURON_PARAMS_REGION));
-=======
         data_specification_metadata_t *ds_regions =
                 data_specification_get_data_address();
         neuron_store_neuron_parameters(
                 data_specification_get_region(NEURON_PARAMS_REGION, ds_regions));
->>>>>>> 4f550270
 
         profiler_write_entry_disable_irq_fiq(PROFILER_EXIT | PROFILER_TIMER);
 
