--- conflicted
+++ resolved
@@ -271,17 +271,8 @@
 
     // Set up the synapses
     uint32_t *ring_buffer_to_input_buffer_left_shifts;
-<<<<<<< HEAD
-    if (!synapses_initialise(
-            data_specification_get_region(SYNAPSE_PARAMS_REGION, address),
-=======
-    address_t indirect_synapses_address =
-            data_specification_get_region(SYNAPTIC_MATRIX_REGION, ds_regions);
-    address_t direct_synapses_address;
     if (!synapses_initialise(
             data_specification_get_region(SYNAPSE_PARAMS_REGION, ds_regions),
-            data_specification_get_region(DIRECT_MATRIX_REGION, ds_regions),
->>>>>>> 270a7b62
             n_neurons, n_synapse_types,
             &ring_buffer_to_input_buffer_left_shifts)) {
         return false;
@@ -290,7 +281,7 @@
     // set up direct synapses
     address_t direct_synapses_address;
     if (!direct_synapses_initialise(
-            data_specification_get_region(DIRECT_MATRIX_REGION, address),
+            data_specification_get_region(DIRECT_MATRIX_REGION, ds_regions),
             &direct_synapses_address)){
         return false;
     }
@@ -298,15 +289,9 @@
     // Set up the population table
     uint32_t row_max_n_words;
     if (!population_table_initialise(
-<<<<<<< HEAD
-            data_specification_get_region(POPULATION_TABLE_REGION, address),
-            data_specification_get_region(SYNAPTIC_MATRIX_REGION, address),
+            data_specification_get_region(POPULATION_TABLE_REGION, ds_regions),
+            data_specification_get_region(SYNAPTIC_MATRIX_REGION, ds_regions),
             direct_synapses_address, &row_max_n_words)) {
-=======
-            data_specification_get_region(POPULATION_TABLE_REGION, ds_regions),
-            indirect_synapses_address, direct_synapses_address,
-            &row_max_n_words)) {
->>>>>>> 270a7b62
         return false;
     }
     // Set up the synapse dynamics
@@ -336,8 +321,7 @@
     }
 
     // Setup profiler
-    profiler_init(
-            data_specification_get_region(PROFILER_REGION, ds_regions));
+    profiler_init(data_specification_get_region(PROFILER_REGION, ds_regions));
 
     log_info("initialising the bit field region");
     if (!bit_field_filter_initialise(
