--- conflicted
+++ resolved
@@ -225,18 +225,14 @@
 //! \return whether the read was successful or not
 bool neuron_recording_reset(uint32_t n_neurons);
 
-//! \brief Set up the recording stuff
+//! \brief Set up the recording stuff.
 //! \param[in] recording_address: SDRAM location for the recording data
-//! \param[out] recording_flags: Output of flags which can be used to check if
-//!            a channel is enabled for recording
+//! \param[out] recording_flags:
+//!     Flags which can be used to check if a channel is enabled for recording
 //! \param[in] n_neurons: the number of neurons to setup for
-<<<<<<< HEAD
+//! \param[out] n_rec_regions_used:
+//!     The number of regions used by neuron recording
 //! \return whether the init was successful or not
-=======
-//! \param[out] n_rec_regions_used: Output the number of regions used by neuron
-//!            recording
-//! \return bool stating if the init was successful or not
->>>>>>> e715b613
 bool neuron_recording_initialise(
         void *recording_address, uint32_t *recording_flags,
         uint32_t n_neurons, uint32_t *n_rec_regions_used);
