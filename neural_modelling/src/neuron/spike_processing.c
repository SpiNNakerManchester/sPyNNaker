#include "spike_processing.h"
#include "population_tables/population_table.h"
#include "synapse_row.h"
#include "synapses.h"
#include "../common/in_spikes.h"
#include <spin1_api.h>
#include <debug.h>

// The number of DMA Buffers to use
#define N_DMA_BUFFERS 2

// The number of spaces in the incoming spike buffer
#define N_INCOMING_SPIKES 256

// DMA tags
#define DMA_TAG_READ_SYNAPTIC_ROW 0
#define DMA_TAG_WRITE_PLASTIC_REGION 1

// DMA buffer structure combines the row read from SDRAM with
typedef struct dma_buffer {
  // Address in SDRAM to write back plastic region to
  address_t sdram_writeback_address;

  // Key of originating spike
  // (used to allow row data to be re-used for multiple spikes)
  spike_t originating_spike;

<<<<<<< HEAD
=======
  uint32_t n_bytes_transferred;

>>>>>>> efdd9ac3
  // Row data
  uint32_t *row;

} dma_buffer;

extern uint32_t time;

// True if the DMA "loop" is currently running
static bool dma_busy;

// The DTCM buffers for the synapse rows
static dma_buffer dma_buffers[N_DMA_BUFFERS];

// The index of the next buffer to be filled by a DMA
static uint32_t next_buffer_to_fill;

// The index of the buffer currently being filled by a DMA read
static uint32_t buffer_being_read;

static uint32_t max_n_words;

/* PRIVATE FUNCTIONS - static for inlining */

static inline void _setup_synaptic_dma_read() {

    // If there's more incoming spikes
    spike_t spike;
    uint32_t setup_done = false;
    while (!setup_done && in_spikes_get_next_spike(&spike)) {
        log_debug("Checking for row for spike 0x%.8x\n", spike);

        // Decode spike to get address of destination synaptic row
        address_t row_address;
        size_t n_bytes_to_transfer;

        if (population_table_get_address(spike, &row_address,
                &n_bytes_to_transfer)) {

            // Write the SDRAM address of the plastic region and the
            // Key of the originating spike to the beginning of dma buffer
            dma_buffer *next_buffer = &dma_buffers[next_buffer_to_fill];
            next_buffer->sdram_writeback_address = row_address;
            next_buffer->originating_spike = spike;
            next_buffer->n_bytes_transferred = n_bytes_to_transfer;

            // Start a DMA transfer to fetch this synaptic row into current
            // buffer
            buffer_being_read = next_buffer_to_fill;
            spin1_dma_transfer(DMA_TAG_READ_SYNAPTIC_ROW, row_address,
                               next_buffer->row,
                               DMA_READ, n_bytes_to_transfer);
            next_buffer_to_fill = (next_buffer_to_fill + 1) % N_DMA_BUFFERS;

            setup_done = true;
        }
    }

    // If the setup was not done, and there are no more spikes,
    // stop trying to set up synaptic dmas
    if (!setup_done) {
        log_debug("DMA not busy");
        dma_busy = false;
    }
}

static inline void _setup_synaptic_dma_write(uint32_t dma_buffer_index) {

    // Get pointer to current buffer
    dma_buffer *buffer = &dma_buffers[dma_buffer_index];

    // Get the number of plastic bytes and the writeback address from the
    // synaptic row
<<<<<<< HEAD
    size_t n_plastic_region_bytes = synapse_row_plastic_size(buffer->row) * sizeof(uint32_t);
=======
    size_t n_plastic_region_bytes =
        synapse_row_plastic_size(buffer->row) * sizeof(uint32_t);
>>>>>>> efdd9ac3

    log_debug("Writing back %u bytes of plastic region to %08x",
              n_plastic_region_bytes, buffer->sdram_writeback_address + 1);

    // Start transfer
    spin1_dma_transfer(
        DMA_TAG_WRITE_PLASTIC_REGION, buffer->sdram_writeback_address + 1,
        synapse_row_plastic_region(buffer->row),
        DMA_WRITE, n_plastic_region_bytes);
}


/* CALLBACK FUNCTIONS - cannot be static */

// Called when a multicast packet is received
void _multicast_packet_received_callback(uint key, uint payload) {
    use(payload);

    log_debug("Received spike %x at %d, DMA Busy = %d", key, time, dma_busy);

    // If there was space to add spike to incoming spike queue
    if (in_spikes_add_spike(key)) {

        // If we're not already processing synaptic dmas,
        // flag pipeline as busy and trigger a feed event
        if (!dma_busy) {

            log_debug("Sending user event for new spike");
            if (spin1_trigger_user_event(0, 0)) {
                dma_busy = true;
            } else {
                log_debug("Could not trigger user event\n");
            }
        }
    } else {
        log_debug("Could not add spike");
    }
}

// Called when a user event is received
void _user_event_callback(uint unused0, uint unused1) {
    use(unused0);
    use(unused1);
    _setup_synaptic_dma_read();
}

// Called when a DMA completes
void _dma_complete_callback(uint unused, uint tag) {
    use(unused);

    log_debug("DMA transfer complete with tag %u", tag);

    // If this DMA is the result of a read
    if (tag == DMA_TAG_READ_SYNAPTIC_ROW) {
        // Get pointer to current buffer
        uint32_t current_buffer_index = buffer_being_read;
        dma_buffer *current_buffer = &dma_buffers[current_buffer_index];

        // Start the next DMA transfer, so it is complete when we are finished
        _setup_synaptic_dma_read();

        // Process synaptic row repeatedly
        bool subsequent_spikes;
        do {
            // Are there any more incoming spikes from the same pre-synaptic
            // neuron?
            subsequent_spikes = in_spikes_is_next_spike_equal(
                current_buffer->originating_spike);

            // Process synaptic row, writing it back if it's the last time
            // it's going to be processed
            if (!synapses_process_synaptic_row(time, current_buffer->row,
                                          !subsequent_spikes,
                                          current_buffer_index)) {
                log_error(
                    "Error processing spike 0x%.8x for address 0x%.8x"
                    "(local=0x%.8x)",
                    current_buffer->originating_spike,
                    current_buffer->sdram_writeback_address,
                    current_buffer->row);

                // Print out the row for debugging
                for (uint32_t i = 0;
                        i < (current_buffer->n_bytes_transferred >> 2); i++) {
                    log_error("%u: 0x%.8x", i, current_buffer->row[i]);
                }

                rt_error(RTE_SWERR);
            }
        } while (subsequent_spikes);

    } else if (tag == DMA_TAG_WRITE_PLASTIC_REGION) {

        // Do Nothing

    } else {

        // Otherwise, if it ISN'T the result of a plastic region write
        log_error("Invalid tag %d received in DMA", tag);
    }
}


/* INTERFACE FUNCTIONS - cannot be static */

bool spike_processing_initialise(size_t row_max_n_words) {

    // Allocate the DMA buffers
    for (uint32_t i = 0; i < N_DMA_BUFFERS; i++) {
        dma_buffers[i].row = (uint32_t*) spin1_malloc(
                row_max_n_words * sizeof(uint32_t));
        if (dma_buffers[i].row == NULL) {
            log_error("Could not initialise DMA buffers");
            return false;
        }
    }
    dma_busy = false;
    next_buffer_to_fill = 0;
    buffer_being_read = N_DMA_BUFFERS;
    max_n_words = row_max_n_words;

    // Allocate incoming spike buffer
    if (!in_spikes_initialize_spike_buffer(N_INCOMING_SPIKES)) {
        return false;
    }

    // Set up the callbacks
    spin1_callback_on(MC_PACKET_RECEIVED,
            _multicast_packet_received_callback, -1);
    spin1_callback_on(DMA_TRANSFER_DONE, _dma_complete_callback, 0);
    spin1_callback_on(USER_EVENT, _user_event_callback, 0);

    return true;
}

void spike_processing_finish_write(uint32_t process_id) {
    _setup_synaptic_dma_write(process_id);
}

void spike_processing_print_buffer_overflows() {
    // Check for buffer overflow
    uint32_t spike_buffer_overflows = in_spikes_get_n_buffer_overflows();
    if (spike_buffer_overflows > 0) {
        io_printf(IO_BUF, "\tWarning - %u spike buffers overflowed\n",
                  spike_buffer_overflows);
    }
}<|MERGE_RESOLUTION|>--- conflicted
+++ resolved
@@ -25,11 +25,8 @@
   // (used to allow row data to be re-used for multiple spikes)
   spike_t originating_spike;
 
-<<<<<<< HEAD
-=======
   uint32_t n_bytes_transferred;
 
->>>>>>> efdd9ac3
   // Row data
   uint32_t *row;
 
@@ -102,12 +99,8 @@
 
     // Get the number of plastic bytes and the writeback address from the
     // synaptic row
-<<<<<<< HEAD
-    size_t n_plastic_region_bytes = synapse_row_plastic_size(buffer->row) * sizeof(uint32_t);
-=======
     size_t n_plastic_region_bytes =
         synapse_row_plastic_size(buffer->row) * sizeof(uint32_t);
->>>>>>> efdd9ac3
 
     log_debug("Writing back %u bytes of plastic region to %08x",
               n_plastic_region_bytes, buffer->sdram_writeback_address + 1);
