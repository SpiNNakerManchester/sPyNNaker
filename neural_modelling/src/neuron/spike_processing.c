--- conflicted
+++ resolved
@@ -473,25 +473,16 @@
     return n_successful_rewires;
 }
 
-<<<<<<< HEAD
-//! \brief return the number of packets dropped by the input buffer as they
-//! arrived too late to be processed
-//! \return the number of packets dropped.
 uint32_t spike_processing_get_n_packets_dropped_from_lateness(void) { // EXPORTED
     return count_input_buffer_packets_lost;
 }
 
-//! \brief returns how many packets were at max inside the input buffer at
-//! any given point.
-//! \return the max size the input buffer reached
 uint32_t spike_processing_get_max_filled_input_buffer_size(void) {
     return biggest_fill_size_of_input_buffer;
 }
 
 //! \brief set the number of times spike_processing has to attempt rewiring
 //! \return currently, always true
-=======
->>>>>>> 10310d2e
 bool spike_processing_do_rewiring(int number_of_rewires) {
     // disable interrupts
     uint cpsr = spin1_int_disable();
