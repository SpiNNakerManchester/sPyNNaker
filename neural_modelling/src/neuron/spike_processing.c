--- conflicted
+++ resolved
@@ -117,8 +117,9 @@
 //! the region to record the packets per timestep in
 static uint32_t p_per_ts_region;
 
+REAL learning_signal;
+
 /* PRIVATE FUNCTIONS - static for inlining */
-REAL learning_signal;
 
 //! \brief Perform a DMA read of a synaptic row
 //! \param[in] spike: The spike that triggered this read
@@ -282,14 +283,6 @@
     }
 }
 
-<<<<<<< HEAD
-// Called when a multicast packet is received
-static void multicast_packet_received_callback(uint key, uint payload) {
-    use(payload);
-    any_spike = true;
-//    io_printf(IO_BUF, "mc packet received \n");
-//    io_printf(IO_BUF, "Received spike %x at %d, DMA Busy = %d", key, time, dma_busy);
-=======
 //! \brief Start the DMA processing loop if not already running
 static inline void start_dma_loop(void) {
     // If we're not already processing synaptic DMAs,
@@ -303,7 +296,6 @@
         }
     }
 }
->>>>>>> 9b9ce46a
 
 //! \brief Called when a multicast packet is received
 //! \param[in] key: The key of the packet. The spike.
@@ -311,31 +303,6 @@
 static void multicast_packet_received_callback(uint key, UNUSED uint unused) {
     p_per_ts_struct.packets_this_time_step += 1;
     if (in_spikes_add_spike(key)) {
-<<<<<<< HEAD
-        // If we're not already processing synaptic DMAs,
-        // flag pipeline as busy and trigger a feed event
-        if (!dma_busy) {
-            log_debug("Sending user event for new spike");
-            if (spin1_trigger_user_event(0, 0)) {
-                dma_busy = true;
-            } else {
-                log_debug("Could not trigger user event\n");
-            }
-        }
-    } else {
-        io_printf(IO_BUF, "Could not add spike\n");
-    }
-}
-
-// Called when a user event is received
-static void user_event_callback(uint unused0, uint unused1) {
-    use(unused0);
-    use(unused1);
-
-//    io_printf(IO_BUF, "user callback triggered \n");
-
-    setup_synaptic_dma_read();
-=======
         start_dma_loop();
     }
 }
@@ -354,7 +321,6 @@
     if (added) {
         start_dma_loop();
     }
->>>>>>> 9b9ce46a
 }
 
 //! \brief Called when a DMA completes
@@ -496,16 +462,9 @@
 
 bool spike_processing_initialise( // EXPORTED
         size_t row_max_n_words, uint mc_packet_callback_priority,
-<<<<<<< HEAD
-        uint user_event_priority, uint incoming_spike_buffer_size) {
-
-	io_printf(IO_BUF, "Initialising spike_processing.c....\n");
-
-=======
         uint user_event_priority, uint incoming_spike_buffer_size,
         bool clear_input_buffers_of_late_packets_init,
         uint32_t packets_per_timestep_region) {
->>>>>>> 9b9ce46a
     // Allocate the DMA buffers
     for (uint32_t i = 0; i < N_DMA_BUFFERS; i++) {
         dma_buffers[i].row = spin1_malloc(row_max_n_words * sizeof(uint32_t));
@@ -536,13 +495,14 @@
     spin1_callback_on(USER_EVENT, user_event_callback, user_event_priority);
 
 
-    io_printf(IO_BUF, "About to register MCPL callback\n");
-
-    // Register MC_PACKET_RECEIVED_PAYLOAD
-    spin1_callback_on(MCPL_PACKET_RECEIVED,
-                multicast_packet_wpayload_received_callback, mc_packet_callback_priority);
-
-    io_printf(IO_BUF, "Registered MCPL callback successfully\n");
+//    io_printf(IO_BUF, "About to register MCPL callback\n");
+//
+//    // This is unlikely to work properly now because of the use of MCPL for multiple spikes
+//    // Register MC_PACKET_RECEIVED_PAYLOAD
+//    spin1_callback_on(MCPL_PACKET_RECEIVED,
+//    		multicast_packet_wpayload_received_callback, mc_packet_callback_priority);
+//
+//    io_printf(IO_BUF, "Registered MCPL callback successfully\n");
 
     return true;
 }
