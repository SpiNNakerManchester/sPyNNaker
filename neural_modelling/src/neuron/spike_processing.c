--- conflicted
+++ resolved
@@ -25,11 +25,8 @@
   // (used to allow row data to be re-used for multiple spikes)
   spike_t originating_spike;
 
-<<<<<<< HEAD
   uint32_t n_bytes_transferred;
 
-=======
->>>>>>> 77f3e296
   // Row data
   uint32_t *row;
 
@@ -69,11 +66,7 @@
                 &n_bytes_to_transfer)) {
 
             // **HACK** doesn't copy enough data for plastic rows so add some words!
-<<<<<<< HEAD
             // n_bytes_to_transfer += (5 * sizeof(uint32_t));
-=======
-            n_bytes_to_transfer += (5 * sizeof(uint32_t));
->>>>>>> 77f3e296
 
             // Write the SDRAM address of the plastic region and the
             // Key of the originating spike to the beginning of dma buffer
