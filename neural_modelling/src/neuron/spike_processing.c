/*
 * Copyright (c) 2017-2019 The University of Manchester
 *
 * This program is free software: you can redistribute it and/or modify
 * it under the terms of the GNU General Public License as published by
 * the Free Software Foundation, either version 3 of the License, or
 * (at your option) any later version.
 *
 * This program is distributed in the hope that it will be useful,
 * but WITHOUT ANY WARRANTY; without even the implied warranty of
 * MERCHANTABILITY or FITNESS FOR A PARTICULAR PURPOSE.  See the
 * GNU General Public License for more details.
 *
 * You should have received a copy of the GNU General Public License
 * along with this program.  If not, see <http://www.gnu.org/licenses/>.
 */

#include "spike_processing.h"
#include "population_table/population_table.h"
#include "synapse_row.h"
#include "synapses.h"
#include "direct_synapses.h"
#include "structural_plasticity/synaptogenesis_dynamics.h"
#include <simulation.h>
#include <debug.h>

// The number of DMA Buffers to use
#define N_DMA_BUFFERS 2

// DMA tags
enum spike_processing_dma_tags {
    DMA_TAG_READ_SYNAPTIC_ROW,
    DMA_TAG_WRITE_PLASTIC_REGION
};

extern uint32_t time;

// True if the DMA "loop" is currently running
static bool dma_busy;

// The DTCM buffers for the synapse rows
static dma_buffer dma_buffers[N_DMA_BUFFERS];

// The index of the next buffer to be filled by a DMA
static uint32_t next_buffer_to_fill;

// The index of the buffer currently being filled by a DMA read
static uint32_t buffer_being_read;

static uint32_t max_n_words;

static spike_t spike = -1;

<<<<<<< HEAD
uint32_t number_of_rewires=0;
bool any_spike = false;
=======
static uint32_t single_fixed_synapse[4];

static uint32_t number_of_rewires = 0;
static bool any_spike = false;
>>>>>>> 473b4df1

uint32_t dma_read_count = 0;

// the number of dma completes (used in provenance generation)
static uint32_t dma_complete_count=0;

// the number of spikes that were processed (used in provenance generation)
static uint32_t spike_processing_count=0;

/* PRIVATE FUNCTIONS - static for inlining */

static inline void do_dma_read(
        address_t row_address, size_t n_bytes_to_transfer) {
    // Write the SDRAM address of the plastic region and the
    // Key of the originating spike to the beginning of DMA buffer
    dma_buffer *next_buffer = &dma_buffers[next_buffer_to_fill];
    next_buffer->sdram_writeback_address = row_address;
    next_buffer->originating_spike = spike;
    next_buffer->n_bytes_transferred = n_bytes_to_transfer;

    // Start a DMA transfer to fetch this synaptic row into current
    // buffer
    buffer_being_read = next_buffer_to_fill;
    spin1_dma_transfer(
            DMA_TAG_READ_SYNAPTIC_ROW, row_address, next_buffer->row, DMA_READ,
            n_bytes_to_transfer);
    next_buffer_to_fill = (next_buffer_to_fill + 1) % N_DMA_BUFFERS;
<<<<<<< HEAD
    dma_read_count ++;
=======
}


static inline void do_direct_row(address_t row_address) {
    single_fixed_synapse[3] = (uint32_t) row_address[0];
    synapses_process_synaptic_row(time, single_fixed_synapse, false, 0);
>>>>>>> 473b4df1
}

// Check if there is anything to do - if not, DMA is not busy
static inline bool is_something_to_do(
        address_t *row_address, size_t *n_bytes_to_transfer) {
    // Disable interrupts here as check and dma_busy modification is a
    // critical section
    uint cpsr = spin1_int_disable();
    bool something_to_do = false;

    // Synaptic rewiring needs to be done?
    if (number_of_rewires) {
        something_to_do = true;

    // Is there another address in the population table?
    // Note, this is fairly quick to check, so leave interrupts disabled
    } else if (population_table_get_next_address(
            row_address, n_bytes_to_transfer)) {
        something_to_do = true;
    } else {
        // Are there any more spikes to process?
        while (!something_to_do && in_spikes_get_next_spike(&spike)) {
            // Enable interrupts while looking up in the master pop table,
            // as this can be slow
            spin1_mode_restore(cpsr);
            if (population_table_get_first_address(
                    spike, row_address, n_bytes_to_transfer)) {
                something_to_do = true;
            }

            // Disable interrupts before checking if there is another spike
            cpsr = spin1_int_disable();
        }
    }

    // If nothing to do, the DMA is not busy
    if (!something_to_do) {
        dma_busy = false;
    }

    // Restore interrupts
    spin1_mode_restore(cpsr);
    return something_to_do;
}

void setup_synaptic_dma_read(void) { // EXPORTED
    // Set up to store the DMA location and size to read
    address_t row_address;
    size_t n_bytes_to_transfer;

    bool setup_done = false;
    while (!setup_done && is_something_to_do(&row_address, &n_bytes_to_transfer)) {
        if (number_of_rewires) {
            number_of_rewires--;
            synaptogenesis_dynamics_rewire(time);
            setup_done = true;
        } else if (n_bytes_to_transfer == 0) {
<<<<<<< HEAD
            synaptic_row_t single_fixed_synapse =
                direct_synapses_get_direct_synapse(row_address);
            synapses_process_synaptic_row(
                time, single_fixed_synapse, false, 0);
=======
            do_direct_row(row_address);
>>>>>>> 473b4df1
        } else {
            do_dma_read(row_address, n_bytes_to_transfer);
            setup_done = true;
        }
    }
}

static inline void setup_synaptic_dma_write(uint32_t dma_buffer_index) {
    // Get pointer to current buffer
    dma_buffer *buffer = &dma_buffers[dma_buffer_index];

    // Get the number of plastic bytes and the write back address from the
    // synaptic row
    size_t n_plastic_region_bytes =
            synapse_row_plastic_size(buffer->row) * sizeof(uint32_t);

    log_debug("Writing back %u bytes of plastic region to %08x",
            n_plastic_region_bytes, buffer->sdram_writeback_address + 1);

    // Start transfer
    spin1_dma_transfer(
            DMA_TAG_WRITE_PLASTIC_REGION, buffer->sdram_writeback_address + 1,
            synapse_row_plastic_region(buffer->row),
            DMA_WRITE, n_plastic_region_bytes);
}

// Called when a multicast packet is received
static void multicast_packet_received_callback(uint key, uint payload) {
    use(payload);
    any_spike = true;
    log_debug("Received spike %x at %d, DMA Busy = %d", key, time, dma_busy);

    // If there was space to add spike to incoming spike queue
    if (in_spikes_add_spike(key)) {
<<<<<<< HEAD
        // increment the spike count for provenance generation
        spike_processing_count++;

=======
>>>>>>> 473b4df1
        // If we're not already processing synaptic DMAs,
        // flag pipeline as busy and trigger a feed event
        if (!dma_busy) {
            log_debug("Sending user event for new spike");
            if (spin1_trigger_user_event(0, 0)) {
                dma_busy = true;
            } else {
                log_debug("Could not trigger user event\n");
            }
        }
    } else {
        log_debug("Could not add spike");
    }
}

// Called when a user event is received
static void user_event_callback(uint unused0, uint unused1) {
    use(unused0);
    use(unused1);
    setup_synaptic_dma_read();
}

// Called when a DMA completes
static void dma_complete_callback(uint unused, uint tag) {
    use(unused);

    // increment the dma complete count for provenance generation
    dma_complete_count++;

    log_debug("DMA transfer complete at time %u with tag %u", time, tag);

    // Get pointer to current buffer
    uint32_t current_buffer_index = buffer_being_read;
    dma_buffer *current_buffer = &dma_buffers[current_buffer_index];

    // Process synaptic row repeatedly
    bool subsequent_spikes;
    do {
        // Are there any more incoming spikes from the same pre-synaptic
        // neuron?
        subsequent_spikes = in_spikes_is_next_spike_equal(
                current_buffer->originating_spike);

        // Process synaptic row, writing it back if it's the last time
        // it's going to be processed
        if (!synapses_process_synaptic_row(time, current_buffer->row,
                !subsequent_spikes, current_buffer_index)) {
            log_error("Error processing spike 0x%.8x for address 0x%.8x"
                    " (local=0x%.8x)",
                    current_buffer->originating_spike,
                    current_buffer->sdram_writeback_address,
                    current_buffer->row);

            // Print out the row for debugging
            for (uint32_t i = 0;
                    i < (current_buffer->n_bytes_transferred >> 2); i++) {
                log_error("%u: 0x%.8x", i, current_buffer->row[i]);
            }

            rt_error(RTE_SWERR);
        }
    } while (subsequent_spikes);

    // Start the next DMA transfer, so it is complete when we are finished
    setup_synaptic_dma_read();
}

/* INTERFACE FUNCTIONS - cannot be static */

bool spike_processing_initialise( // EXPORTED
        size_t row_max_n_words, uint mc_packet_callback_priority,
        uint user_event_priority, uint incoming_spike_buffer_size) {
    // Allocate the DMA buffers
    for (uint32_t i = 0; i < N_DMA_BUFFERS; i++) {
        dma_buffers[i].row = spin1_malloc(row_max_n_words * sizeof(uint32_t));
        if (dma_buffers[i].row == NULL) {
            log_error("Could not initialise DMA buffers");
            return false;
        }
        log_debug("DMA buffer %u allocated at 0x%08x",
                i, dma_buffers[i].row);
    }
    dma_busy = false;
    next_buffer_to_fill = 0;
    buffer_being_read = N_DMA_BUFFERS;
    max_n_words = row_max_n_words;

    // Allocate incoming spike buffer
    if (!in_spikes_initialize_spike_buffer(incoming_spike_buffer_size)) {
        return false;
    }

    // Set up the callbacks
    spin1_callback_on(MC_PACKET_RECEIVED,
            multicast_packet_received_callback, mc_packet_callback_priority);
    simulation_dma_transfer_done_callback_on(
            DMA_TAG_READ_SYNAPTIC_ROW, dma_complete_callback);
    spin1_callback_on(USER_EVENT, user_event_callback, user_event_priority);

    return true;
}

void spike_processing_finish_write(uint32_t process_id) { // EXPORTED
    setup_synaptic_dma_write(process_id);
}

//! \brief returns the number of times the input buffer has overflowed
//! \return the number of times the input buffer has overloaded
uint32_t spike_processing_get_buffer_overflows(void) { // EXPORTED
    // Check for buffer overflow
    return in_spikes_get_n_buffer_overflows();
}

//! \brief returns the number of ghost searches occurred
//! \return the number of times a ghost search occurred.
uint32_t spike_processing_get_ghost_pop_table_searches(){
	return population_table_get_ghost_pop_table_searches();
}

//! \brief returns the number of master pop table failed hits
//! \return the number of times a spike did not have a master pop table entry
uint32_t spike_processing_get_invalid_master_pop_table_hits(){
    return population_table_get_invalid_master_pop_hits();
}

//! \brief returns the number of DMA's that were completed
//! \return the number of DMA's that were completed.
uint32_t spike_processing_get_dma_complete_count(){
    return dma_complete_count;
}

//! \brief returns the number of spikes that were processed
//! \return the number of spikes that were processed
uint32_t spike_processing_get_spike_processing_count(){
    return spike_processing_count;
}

//! \brief get the address of the circular buffer used for buffering received
//! spikes before processing them
//! \return address of circular buffer
circular_buffer get_circular_buffer(void) { // EXPORTED
    return buffer;
}

//! \brief set the DMA status
//! \param[in] busy: bool
//! \return None
void set_dma_busy(bool busy) { // EXPORTED
    dma_busy = busy;
}

//! \brief retrieve the DMA status
//! \return bool
bool get_dma_busy(void) { // EXPORTED
    return dma_busy;
}

//! \brief set the number of times spike_processing has to attempt rewiring
//! \return bool: currently, always true
bool do_rewiring(int number_of_rew) { // EXPORTED
    number_of_rewires += number_of_rew;
    return true;
}

//! \brief has this core received any spikes since the last batch of rewires?
//! \return bool
bool received_any_spike(void) { // EXPORTED
    return any_spike;
}<|MERGE_RESOLUTION|>--- conflicted
+++ resolved
@@ -51,15 +51,8 @@
 
 static spike_t spike = -1;
 
-<<<<<<< HEAD
-uint32_t number_of_rewires=0;
-bool any_spike = false;
-=======
-static uint32_t single_fixed_synapse[4];
-
 static uint32_t number_of_rewires = 0;
 static bool any_spike = false;
->>>>>>> 473b4df1
 
 uint32_t dma_read_count = 0;
 
@@ -87,16 +80,7 @@
             DMA_TAG_READ_SYNAPTIC_ROW, row_address, next_buffer->row, DMA_READ,
             n_bytes_to_transfer);
     next_buffer_to_fill = (next_buffer_to_fill + 1) % N_DMA_BUFFERS;
-<<<<<<< HEAD
     dma_read_count ++;
-=======
-}
-
-
-static inline void do_direct_row(address_t row_address) {
-    single_fixed_synapse[3] = (uint32_t) row_address[0];
-    synapses_process_synaptic_row(time, single_fixed_synapse, false, 0);
->>>>>>> 473b4df1
 }
 
 // Check if there is anything to do - if not, DMA is not busy
@@ -148,20 +132,17 @@
     size_t n_bytes_to_transfer;
 
     bool setup_done = false;
-    while (!setup_done && is_something_to_do(&row_address, &n_bytes_to_transfer)) {
+    while (!setup_done && is_something_to_do(
+            &row_address, &n_bytes_to_transfer)) {
         if (number_of_rewires) {
             number_of_rewires--;
             synaptogenesis_dynamics_rewire(time);
             setup_done = true;
         } else if (n_bytes_to_transfer == 0) {
-<<<<<<< HEAD
             synaptic_row_t single_fixed_synapse =
                 direct_synapses_get_direct_synapse(row_address);
             synapses_process_synaptic_row(
                 time, single_fixed_synapse, false, 0);
-=======
-            do_direct_row(row_address);
->>>>>>> 473b4df1
         } else {
             do_dma_read(row_address, n_bytes_to_transfer);
             setup_done = true;
@@ -196,12 +177,9 @@
 
     // If there was space to add spike to incoming spike queue
     if (in_spikes_add_spike(key)) {
-<<<<<<< HEAD
         // increment the spike count for provenance generation
         spike_processing_count++;
 
-=======
->>>>>>> 473b4df1
         // If we're not already processing synaptic DMAs,
         // flag pipeline as busy and trigger a feed event
         if (!dma_busy) {
@@ -281,8 +259,7 @@
             log_error("Could not initialise DMA buffers");
             return false;
         }
-        log_debug("DMA buffer %u allocated at 0x%08x",
-                i, dma_buffers[i].row);
+        log_debug("DMA buffer %u allocated at 0x%08x", i, dma_buffers[i].row);
     }
     dma_busy = false;
     next_buffer_to_fill = 0;
