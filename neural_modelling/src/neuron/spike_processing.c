--- conflicted
+++ resolved
@@ -51,21 +51,14 @@
 
 static spike_t spike = -1;
 
-<<<<<<< HEAD
-uint32_t number_of_rewires=0;
-bool any_spike = false;
-=======
-static uint32_t single_fixed_synapse[4];
-
 static uint32_t number_of_rewires = 0;
 static bool any_spike = false;
->>>>>>> 43cd228e
 
 // the number of dma completes (used in provenance generation)
-static uint32_t dma_complete_count=0;
+static uint32_t dma_complete_count = 0;
 
 // the number of spikes that were processed (used in provenance generation)
-static uint32_t spike_processing_count=0;
+static uint32_t spike_processing_count = 0;
 
 /* PRIVATE FUNCTIONS - static for inlining */
 
@@ -87,15 +80,6 @@
     next_buffer_to_fill = (next_buffer_to_fill + 1) % N_DMA_BUFFERS;
 }
 
-<<<<<<< HEAD
-=======
-
-static inline void do_direct_row(address_t row_address) {
-    single_fixed_synapse[3] = (uint32_t) row_address[0];
-    synapses_process_synaptic_row(time, single_fixed_synapse, false, 0);
-}
-
->>>>>>> 43cd228e
 // Check if there is anything to do - if not, DMA is not busy
 static inline bool is_something_to_do(
         address_t *row_address, size_t *n_bytes_to_transfer) {
@@ -151,14 +135,10 @@
             synaptogenesis_dynamics_rewire(time);
             setup_done = true;
         } else if (n_bytes_to_transfer == 0) {
-<<<<<<< HEAD
             synaptic_row_t single_fixed_synapse =
                 direct_synapses_get_direct_synapse(row_address);
             synapses_process_synaptic_row(
                 time, single_fixed_synapse, false, 0);
-=======
-            do_direct_row(row_address);
->>>>>>> 43cd228e
         } else {
             do_dma_read(row_address, n_bytes_to_transfer);
             setup_done = true;
