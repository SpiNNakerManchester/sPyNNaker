/*
 * Copyright (c) 2017-2019 The University of Manchester
 *
 * This program is free software: you can redistribute it and/or modify
 * it under the terms of the GNU General Public License as published by
 * the Free Software Foundation, either version 3 of the License, or
 * (at your option) any later version.
 *
 * This program is distributed in the hope that it will be useful,
 * but WITHOUT ANY WARRANTY; without even the implied warranty of
 * MERCHANTABILITY or FITNESS FOR A PARTICULAR PURPOSE.  See the
 * GNU General Public License for more details.
 *
 * You should have received a copy of the GNU General Public License
 * along with this program.  If not, see <http://www.gnu.org/licenses/>.
 */

//! \file
//! \brief Implementation of non-inlined API in spike_processing.h
#include "spike_processing.h"
#include "population_table/population_table.h"
#include "synapse_row.h"
#include "synapses.h"
#include "direct_synapses.h"
#include "structural_plasticity/synaptogenesis_dynamics.h"
#include <simulation.h>
#include <debug.h>
#include <common/in_spikes.h>

//! DMA buffer structure combines the row read from SDRAM with information
//! about the read.
typedef struct dma_buffer {
    //! Address in SDRAM to write back plastic region to
    address_t sdram_writeback_address;

    //! \brief Key of originating spike
    //! \details used to allow row data to be re-used for multiple spikes
    spike_t originating_spike;

    //! Number of bytes transferred in the read
    uint32_t n_bytes_transferred;

    //! Row data
    address_t row;
} dma_buffer;

//! The number of DMA Buffers to use
#define N_DMA_BUFFERS 2

//! DMA tags
enum spike_processing_dma_tags {
    //! Tag of a DMA read of a full synaptic row
    DMA_TAG_READ_SYNAPTIC_ROW,
    //! Tag of a DMA write of the plastic region of a synaptic row
    DMA_TAG_WRITE_PLASTIC_REGION
};

//! The current timer tick value
extern uint32_t time;

//! True if the DMA "loop" is currently running
static volatile bool dma_busy;

//! The DTCM buffers for the synapse rows
static dma_buffer dma_buffers[N_DMA_BUFFERS];

//! The index of the next buffer to be filled by a DMA
static uint32_t next_buffer_to_fill;

//! The index of the buffer currently being filled by a DMA read
static uint32_t buffer_being_read;

//! Number of outstanding synaptogenic rewirings
static volatile uint32_t rewires_to_do = 0;

//! The number of rewires to do when the DMA completes.  When a DMA is first set
//! up, only this or dma_n_spikes can be 1 with the other being 0.
static uint32_t dma_n_rewires;

//! The number of spikes to do when the DMA completes.  When a DMA is first set
//! up, only this or dma_n_rewires can be 1 with the other being 0.
static uint32_t dma_n_spikes;

//! the number of dma completes (used in provenance generation)
static uint32_t dma_complete_count = 0;

//! the number of spikes that were processed (used in provenance generation)
static uint32_t spike_processing_count = 0;

//! The number of successful rewires
static uint32_t n_successful_rewires = 0;

//! count how many packets were lost from the input buffer because of late
//! arrival
uint32_t count_input_buffer_packets_late = 0;

//! tracker of how full the input buffer got.
uint32_t biggest_fill_size_of_input_buffer = 0;

//! bool that governs if we should clear packets from the input buffer at the
//! end of a timer tick.
static bool clear_input_buffers_of_late_packets = false;

//! cycles left on the timer when the last packet was received.
static uint32_t time_left_when_last_packet_arrived = 0;

//! bool saying if we received a packet this time step
bool received_packet_this_step = false;

//! the maximum number of packets in the in buffer over the simulation
uint32_t max_packets_in_buffer_at_time = 0;

//! the number of packets received this time step
int packets_this_time_step = 0;

//! the number of packets with payloads received this time step
int payload_packets_this_time_step = 0;

/* PRIVATE FUNCTIONS - static for inlining */

//! \brief Perform a DMA read of a synaptic row
//! \param[in] row_address: Where in SDRAM to read the row from
//! \param[in] n_bytes_to_transfer: The size of the synaptic row
//! \param[in] spike: The spike that triggered this read
static inline void do_dma_read(
        address_t row_address, size_t n_bytes_to_transfer, spike_t spike) {
    // Write the SDRAM address of the plastic region and the
    // Key of the originating spike to the beginning of DMA buffer
    dma_buffer *next_buffer = &dma_buffers[next_buffer_to_fill];
    next_buffer->sdram_writeback_address = row_address;
    next_buffer->originating_spike = spike;
    next_buffer->n_bytes_transferred = n_bytes_to_transfer;

    // Start a DMA transfer to fetch this synaptic row into current
    // buffer
    buffer_being_read = next_buffer_to_fill;
    while (!spin1_dma_transfer(
            DMA_TAG_READ_SYNAPTIC_ROW, row_address, next_buffer->row, DMA_READ,
            n_bytes_to_transfer)) {
        // Do Nothing
    }
    next_buffer_to_fill = (next_buffer_to_fill + 1) % N_DMA_BUFFERS;
}

//! \brief Check if there is anything to do. If not, DMA is not busy
//! \param[out] row_address:
//!     The address of the synaptic row that has been processed
//! \param[out] n_bytes_to_transfer: The size of the processed synaptic row
//! \param[out] spike: The spike being processed
//! \param[in,out] n_rewire: Accumulator of number of rewirings
//! \param[in,out] n_process_spike: Accumulator of number of processed spikes
//! \return True if there's something to do
static inline bool is_something_to_do(
        address_t *row_address, size_t *n_bytes_to_transfer,
        spike_t *spike, uint32_t *n_rewire, uint32_t *n_process_spike) {
    // Disable interrupts here as dma_busy modification is a critical section
    uint cpsr = spin1_int_disable();

    // Check for synaptic rewiring
    while (rewires_to_do) {
        rewires_to_do--;
        spin1_mode_restore(cpsr);
        if (synaptogenesis_dynamics_rewire(time, spike, row_address,
                n_bytes_to_transfer)) {
            *n_rewire += 1;
            return true;
        }
        cpsr = spin1_int_disable();
    }

    // Is there another address in the population table?
    spin1_mode_restore(cpsr);
    if (population_table_get_next_address(
            spike, row_address, n_bytes_to_transfer)) {
        *n_process_spike += 1;
        return true;
    }
    cpsr = spin1_int_disable();

    // track for provenance
    uint32_t input_buffer_filled_size = in_spikes_size();
    if (biggest_fill_size_of_input_buffer < input_buffer_filled_size) {
        biggest_fill_size_of_input_buffer = input_buffer_filled_size;
    }

    // Are there any more spikes to process?
    while (in_spikes_get_next_spike(spike)) {
        // Enable interrupts while looking up in the master pop table,
        // as this can be slow
        spin1_mode_restore(cpsr);
        if (population_table_get_first_address(
                *spike, row_address, n_bytes_to_transfer)) {
            synaptogenesis_spike_received(time, *spike);
            *n_process_spike += 1;
            return true;
        }

        // Disable interrupts before checking if there is another spike
        cpsr = spin1_int_disable();
    }

    // If nothing to do, the DMA is not busy
    dma_busy = false;

    // Restore interrupts
    spin1_mode_restore(cpsr);
    return false;
}

//! \brief Set up a new synaptic DMA read.
//! \details
//! If a current_buffer is passed in, any spike found that matches the
//! originating spike of the buffer will increment a count, and the DMA of that
//! row will be skipped.  The number of times a row should be rewired and the
//! number of times synaptic processing should be done on a row is returned.
//!
//! Calls is_something_to_do(), do_direct_row() and do_dma_read()
//! \param[in] current_buffer: The current buffer, if any.
//! \param[in,out] n_rewires: Accumulator of number of rewirings
//! \param[in,out] n_synapse_processes:
//!     Accumulator of number of synapses processed
static void setup_synaptic_dma_read(dma_buffer *current_buffer,
        uint32_t *n_rewires, uint32_t *n_synapse_processes) {
    // Set up to store the DMA location and size to read
    address_t row_address;
    size_t n_bytes_to_transfer;
    spike_t spike;
    dma_n_spikes = 0;
    dma_n_rewires = 0;

    // Keep looking if there is something to do until a DMA can be done
    bool setup_done = false;
    while (!setup_done && is_something_to_do(&row_address,
            &n_bytes_to_transfer, &spike, &dma_n_rewires, &dma_n_spikes)) {
        if (current_buffer != NULL &&
                current_buffer->sdram_writeback_address == row_address) {
            // If we can reuse the row, add on what we can use it for
            // Note that only one of these will have a value of 1 with the
            // other being set to 0, but we add both as it is simple
            *n_rewires += dma_n_rewires;
            *n_synapse_processes += dma_n_spikes;
            dma_n_rewires = 0;
            dma_n_spikes = 0;
        } else if (n_bytes_to_transfer == 0) {
            // If the row is in DTCM, process the row now
            synaptic_row_t single_fixed_synapse =
                    direct_synapses_get_direct_synapse(row_address);
            bool write_back;
            synapses_process_synaptic_row(
                    time, single_fixed_synapse, &write_back);
            dma_n_rewires = 0;
            dma_n_spikes = 0;
        } else {
            // If the row is in SDRAM, set up the transfer and we are done
            do_dma_read(row_address, n_bytes_to_transfer, spike);
            setup_done = true;
        }

        // needs to be here to ensure that its only recording actual spike
        // processing and not the surplus DMA requests.
        spike_processing_count++;
    }
}

//! \brief Set up a DMA write of synaptic data.
//! \param[in] dma_buffer_index: Index of DMA buffer to use
//! \param[in] plastic_only: If false, write the whole synaptic row.
//!     If true, only write the plastic data region of the synaptic row.
static inline void setup_synaptic_dma_write(
        uint32_t dma_buffer_index, bool plastic_only) {
    // Get pointer to current buffer
    dma_buffer *buffer = &dma_buffers[dma_buffer_index];

    // Get the number of plastic bytes and the write back address from the
    // synaptic row
    size_t write_size = buffer->n_bytes_transferred;
    address_t sdram_start_address = buffer->sdram_writeback_address;
    address_t dtcm_start_address = buffer->row;
    if (plastic_only) {
        write_size = synapse_row_plastic_size(buffer->row) * sizeof(uint32_t);
        sdram_start_address = synapse_row_plastic_region(sdram_start_address);
        dtcm_start_address = synapse_row_plastic_region(dtcm_start_address);
    }

    log_debug("Writing back %u bytes of plastic region to %08x for spike %u",
              write_size, sdram_start_address, buffer->originating_spike);

    // Start transfer
    while (!spin1_dma_transfer(DMA_TAG_WRITE_PLASTIC_REGION, sdram_start_address,
            dtcm_start_address, DMA_WRITE, write_size)) {
        // Do Nothing
    }
}

//! \brief handles the interrupt stuff and prov data gathering
static inline void packet_reception_post_processing(void) {
    // If we're not already processing synaptic DMAs,
    // flag pipeline as busy and trigger a feed event
    // NOTE: locking is not used here because this is assumed to be FIQ
    if (!dma_busy) {
        log_debug("Sending user event for new spike");
        if (spin1_trigger_user_event(0, 0)) {
            dma_busy = true;
        } else {
            log_warning("Could not trigger user event\n");
        }
    }

    // prov updating
    time_left_when_last_packet_arrived = tc[T1_COUNT];
    received_packet_this_step = true;

    // wonder if this can be done outside the mc callback somehow
    if (in_spikes_size() > max_packets_in_buffer_at_time) {
        max_packets_in_buffer_at_time = in_spikes_size();
    }
}

//! \brief Called when a multicast packet is received
//! \param[in] key: The key of the packet. The spike.
<<<<<<< HEAD
//! \param payload: the payload of the packet. The count.
static void multicast_packet_received_callback(uint key, uint payload) {

    // handle the 2 cases separately
    if (payload == 0) {
        log_debug(
            "Received spike %x at %d, DMA Busy = %d", key, time, dma_busy);
        packets_this_time_step += 1;
        // set to 1 to work with the loop.
        payload = 1;
    }
    else {
        log_debug(
            "Received spike %x with payload %d at %d, DMA Busy = %d",
            key, payload, time, dma_busy);
        payload_packets_this_time_step += 1;
    }

    // cycle through the packet insertion
    for (uint count = 0; count < payload; count++) {
        if (! in_spikes_add_spike(key)) {
            log_info("Could not add spike");
=======
//! \param payload: Ignored
static void multicast_packet_received_callback(uint key, UNUSED uint payload) {
    log_debug("Received spike %x at %d, DMA Busy = %d", key, time, dma_busy);

    // If there was space to add spike to incoming spike queue
    if (in_spikes_add_spike(key)) {
        // If we're not already processing synaptic DMAs,
        // flag pipeline as busy and trigger a feed event
        // NOTE: locking is not used here because this is assumed to be FIQ
        if (!dma_busy) {
            log_debug("Sending user event for new spike");
            if (spin1_trigger_user_event(0, 0)) {
                dma_busy = true;
            } else {
                log_debug("Could not trigger user event\n");
            }
>>>>>>> 9b6c0b70
        }
    }

    // handle prov and interrupts
    packet_reception_post_processing();
}

//! \brief Called when a DMA completes
//! \param unused: unused
//! \param[in] tag: What sort of DMA has finished?
static void dma_complete_callback(UNUSED uint unused, uint tag) {
    // increment the dma complete count for provenance generation
    dma_complete_count++;

    log_debug("DMA transfer complete at time %u with tag %u", time, tag);

    // Get pointer to current buffer
    uint32_t current_buffer_index = buffer_being_read;
    dma_buffer *current_buffer = &dma_buffers[current_buffer_index];

    // Start the next DMA transfer and get a count of the rewires and spikes
    // that can be done on this row now (there might be more while the DMA
    // was in progress).  Note that either dma_n_rewires or dma_n_spikes is set
    // to 1 here, with the other being 0.  We take a copy of the count and this
    // is the value added to for this processing, as setup_synaptic_dma will
    // count repeats of the current spike
    uint32_t n_rewires = dma_n_rewires;
    uint32_t n_spikes = dma_n_spikes;
    setup_synaptic_dma_read(current_buffer, &n_rewires, &n_spikes);

    // Assume no write back but assume any write back is plastic only
    bool write_back = false;
    bool plastic_only = true;

    // If rewiring, do rewiring first
    for (uint32_t i = 0; i < n_rewires; i++) {
        if (synaptogenesis_row_restructure(time, current_buffer->row)) {
            write_back = true;
            plastic_only = false;
            n_successful_rewires++;
        }
    }

    // Process synaptic row repeatedly for any upcoming spikes
    while (n_spikes > 0) {

        // Process synaptic row, writing it back if it's the last time
        // it's going to be processed
        bool write_back_now = false;
        if (!synapses_process_synaptic_row(
                time, current_buffer->row, &write_back_now)) {
            log_error(
                    "Error processing spike 0x%.8x for address 0x%.8x"
                    " (local=0x%.8x)",
                    current_buffer->originating_spike,
                    current_buffer->sdram_writeback_address,
                    current_buffer->row);

            // Print out the row for debugging
            for (uint32_t i = 0;
                    i < (current_buffer->n_bytes_transferred >> 2); i++) {
                log_error("%u: 0x%.8x", i, current_buffer->row[i]);
            }
            rt_error(RTE_SWERR);
        }

        write_back |= write_back_now;
        n_spikes--;
    }

    if (write_back) {
        setup_synaptic_dma_write(current_buffer_index, plastic_only);
    }
}

//! \brief Called when a user event is received
//! \param unused0: unused
//! \param unused1: unused
void user_event_callback(UNUSED uint unused0, UNUSED uint unused1) {
    // Reset the counters as this is a new process
    dma_n_rewires = 0;
    dma_n_spikes = 0;

    if (buffer_being_read < N_DMA_BUFFERS) {
        // If the DMA buffer is full of valid data, attempt to reuse it on the
        // next data to be used, as this might be able to make use of the buffer
        // without transferring data
        dma_complete_callback(0, DMA_TAG_READ_SYNAPTIC_ROW);
    } else {
        // If the DMA buffer is invalid, just do the first transfer possible
        setup_synaptic_dma_read(NULL, NULL, NULL);
    }
}

/* INTERFACE FUNCTIONS - cannot be static */

//! \brief clears the input buffer of packets and records them
int spike_processing_clear_input_buffer(void) {

    // Record the number of packets received this timer tick
    int to_return = packets_this_time_step;
    packets_this_time_step = 0;

    // Record the count whether clearing or not for provenance
    count_input_buffer_packets_late += in_spikes_size();
    //log_info(
    //    "current lost packets = %d, max in buffer = %d",
    //    count_input_buffer_packets_late, max_packets_in_buffer_at_time);

    if (clear_input_buffers_of_late_packets) {
        log_debug("clearing buffer");
        spike_t spike;
        while (in_spikes_get_next_spike(&spike)) {
            log_debug("late spike id %u", spike);
        }
        in_spikes_clear();
    }

    time_left_when_last_packet_arrived = 0;
    received_packet_this_step = false;
    return to_return;
}

bool spike_processing_initialise( // EXPORTED
        size_t row_max_n_words, uint mc_packet_callback_priority,
        uint user_event_priority, uint incoming_spike_buffer_size,
        bool clear_input_buffers_of_late_packets_init) {
    // Allocate the DMA buffers
    for (uint32_t i = 0; i < N_DMA_BUFFERS; i++) {
        dma_buffers[i].row = spin1_malloc(row_max_n_words * sizeof(uint32_t));
        if (dma_buffers[i].row == NULL) {
            log_error("Could not initialise DMA buffers");
            return false;
        }
        log_debug("DMA buffer %u allocated at 0x%08x",
                i, dma_buffers[i].row);
    }
    dma_busy = false;
    clear_input_buffers_of_late_packets =
        clear_input_buffers_of_late_packets_init;
    next_buffer_to_fill = 0;
    buffer_being_read = N_DMA_BUFFERS;

    // Allocate incoming spike buffer
    if (!in_spikes_initialize_spike_buffer(incoming_spike_buffer_size)) {
        return false;
    }

    // Set up the callbacks
    spin1_callback_on(MC_PACKET_RECEIVED,
            multicast_packet_received_callback, mc_packet_callback_priority);
    spin1_callback_on(MCPL_PACKET_RECEIVED,
            multicast_packet_received_callback, mc_packet_callback_priority);
    simulation_dma_transfer_done_callback_on(
            DMA_TAG_READ_SYNAPTIC_ROW, dma_complete_callback);
    spin1_callback_on(USER_EVENT, user_event_callback, user_event_priority);

    return true;
}

uint32_t spike_processing_get_buffer_overflows(void) { // EXPORTED
    // Check for buffer overflow
    return in_spikes_get_n_buffer_overflows();
}

uint32_t spike_processing_get_ghost_pop_table_searches(void) {
	return population_table_get_ghost_pop_table_searches();
}

uint32_t spike_processing_get_invalid_master_pop_table_hits(void) {
    return population_table_get_invalid_master_pop_hits();
}

uint32_t spike_processing_get_dma_complete_count(void) {
    return dma_complete_count;
}

uint32_t spike_processing_get_spike_processing_count(void) {
    return spike_processing_count;
}

//! \brief get the address of the circular buffer used for buffering received
//!     spikes before processing them
//! \return address of circular buffer
circular_buffer get_circular_buffer(void) { // EXPORTED
    return buffer;
}

uint32_t spike_processing_get_successful_rewires(void) { // EXPORTED
    return n_successful_rewires;
}

uint32_t spike_processing_get_n_packets_dropped_from_lateness(void) { // EXPORTED
    return count_input_buffer_packets_late;
}

uint32_t spike_processing_get_max_filled_input_buffer_size(void) { // EXPORTED
    return biggest_fill_size_of_input_buffer;
}

//! \brief set the number of times spike_processing has to attempt rewiring
//! \return currently, always true
bool spike_processing_do_rewiring(int number_of_rewires) {
    // disable interrupts
    uint cpsr = spin1_int_disable();
    rewires_to_do += number_of_rewires;

    // If we're not already processing synaptic DMAs,
    // flag pipeline as busy and trigger a feed event
    if (!dma_busy) {
        log_debug("Sending user event for rewiring");
        if (spin1_trigger_user_event(0, 0)) {
            dma_busy = true;
        } else {
            log_debug("Could not trigger user event\n");
        }
    }
    // enable interrupts
    spin1_mode_restore(cpsr);
    return true;
}<|MERGE_RESOLUTION|>--- conflicted
+++ resolved
@@ -318,7 +318,6 @@
 
 //! \brief Called when a multicast packet is received
 //! \param[in] key: The key of the packet. The spike.
-<<<<<<< HEAD
 //! \param payload: the payload of the packet. The count.
 static void multicast_packet_received_callback(uint key, uint payload) {
 
@@ -341,24 +340,6 @@
     for (uint count = 0; count < payload; count++) {
         if (! in_spikes_add_spike(key)) {
             log_info("Could not add spike");
-=======
-//! \param payload: Ignored
-static void multicast_packet_received_callback(uint key, UNUSED uint payload) {
-    log_debug("Received spike %x at %d, DMA Busy = %d", key, time, dma_busy);
-
-    // If there was space to add spike to incoming spike queue
-    if (in_spikes_add_spike(key)) {
-        // If we're not already processing synaptic DMAs,
-        // flag pipeline as busy and trigger a feed event
-        // NOTE: locking is not used here because this is assumed to be FIQ
-        if (!dma_busy) {
-            log_debug("Sending user event for new spike");
-            if (spin1_trigger_user_event(0, 0)) {
-                dma_busy = true;
-            } else {
-                log_debug("Could not trigger user event\n");
-            }
->>>>>>> 9b6c0b70
         }
     }
 
