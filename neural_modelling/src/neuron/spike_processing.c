/*
 * Copyright (c) 2017-2019 The University of Manchester
 *
 * This program is free software: you can redistribute it and/or modify
 * it under the terms of the GNU General Public License as published by
 * the Free Software Foundation, either version 3 of the License, or
 * (at your option) any later version.
 *
 * This program is distributed in the hope that it will be useful,
 * but WITHOUT ANY WARRANTY; without even the implied warranty of
 * MERCHANTABILITY or FITNESS FOR A PARTICULAR PURPOSE.  See the
 * GNU General Public License for more details.
 *
 * You should have received a copy of the GNU General Public License
 * along with this program.  If not, see <http://www.gnu.org/licenses/>.
 */

//! \file
//! \brief Implementation of non-inlined API in spike_processing.h
#include "spike_processing.h"
#include "population_table/population_table.h"
#include "synapse_row.h"
#include "synapses.h"
#include "structural_plasticity/synaptogenesis_dynamics.h"
#include <simulation.h>
#include <debug.h>
#include <common/in_spikes.h>
#include <recording.h>

//! DMA buffer structure combines the row read from SDRAM with information
//! about the read.
typedef struct dma_buffer {
    //! Address in SDRAM to write back plastic region to
    synaptic_row_t sdram_writeback_address;

    //! \brief Key of originating spike
    //! \details used to allow row data to be re-used for multiple spikes
    spike_t originating_spike;

    //! Number of bytes transferred in the read
    uint32_t n_bytes_transferred;

    //! Spike colour
    uint32_t colour;

    //! Spike colour mask
    uint32_t colour_mask;

    //! Row data
    synaptic_row_t row;
} dma_buffer;

//! The number of DMA Buffers to use
#define N_DMA_BUFFERS 2

//! DMA tags
enum spike_processing_dma_tags {
    //! Tag of a DMA read of a full synaptic row
    DMA_TAG_READ_SYNAPTIC_ROW,
    //! Tag of a DMA write of the plastic region of a synaptic row
    DMA_TAG_WRITE_PLASTIC_REGION
};

//! The current timer tick value
extern uint32_t time;

//! True if the DMA "loop" is currently running
static volatile bool dma_busy;

//! The DTCM buffers for the synapse rows
static dma_buffer dma_buffers[N_DMA_BUFFERS];

//! The index of the next buffer to be filled by a DMA
static uint32_t next_buffer_to_fill;

//! The index of the buffer currently being filled by a DMA read
static uint32_t buffer_being_read;

//! Number of outstanding synaptogenic rewirings
static volatile uint32_t rewires_to_do = 0;

//! \brief The number of rewires to do when the DMA completes.
//! \details When a DMA is first set up, only this or ::dma_n_spikes can be 1
//!     with the other being 0.
static uint32_t dma_n_rewires;

//! \brief The number of spikes to do when the DMA completes.
//! \details When a DMA is first set up, only this or ::dma_n_rewires can be 1
//!     with the other being 0.
static uint32_t dma_n_spikes;

//! the number of DMA completes (used in provenance generation)
static uint32_t dma_complete_count;

//! the number of spikes that were processed (used in provenance generation)
static uint32_t spike_processing_count;

//! The number of successful rewires
static uint32_t n_successful_rewires;

//! \brief How many packets were lost from the input buffer because of
//!     late arrival
static uint32_t count_input_buffer_packets_late;

//! tracker of how full the input buffer got.
static uint32_t biggest_fill_size_of_input_buffer;

//! \brief Whether if we should clear packets from the input buffer at the
//!     end of a timer tick.
static bool clear_input_buffers_of_late_packets;

static uint32_t max_spikes_in_a_tick;
static uint32_t max_dmas_in_a_tick;
static uint32_t dma_complete_count;
static uint32_t max_pipeline_restarts;
static uint32_t spike_pipeline_deactivation_time = 0;
static uint32_t timer_callback_completed = 0;
static uint32_t spikes_this_time_step = 0; // needed because packets gets reset?
static uint32_t dmas_this_time_step = 0;
static uint32_t pipeline_restarts = 0;

static uint32_t max_flushed_spikes = 0;
static uint32_t total_flushed_spikes = 0;

//! the number of packets received this time step
static struct {
    uint32_t time;
    uint32_t packets_this_time_step;
} p_per_ts_struct;

//! the region to record the packets per timestep in
static uint32_t p_per_ts_region;

/* PRIVATE FUNCTIONS - static for inlining */

//! \brief Perform a DMA read of a synaptic row
//! \param[in] spike: The spike that triggered this read
//! \param[in] result: The result of the lookup
static inline void do_dma_read(
        spike_t spike, pop_table_lookup_result_t *result) {
    // Write the SDRAM address of the plastic region and the
    // Key of the originating spike to the beginning of DMA buffer
    dma_buffer *next_buffer = &dma_buffers[next_buffer_to_fill];
    next_buffer->sdram_writeback_address = result->row_address;
    next_buffer->originating_spike = spike;
    next_buffer->n_bytes_transferred = result->n_bytes_to_transfer;
    next_buffer->colour = result->colour;
    next_buffer->colour_mask = result->colour_mask;

    // Start a DMA transfer to fetch this synaptic row into current
    // buffer
    buffer_being_read = next_buffer_to_fill;
    while (!spin1_dma_transfer(
            DMA_TAG_READ_SYNAPTIC_ROW, result->row_address, next_buffer->row, DMA_READ,
            result->n_bytes_to_transfer)) {
        // Do Nothing
    }
    next_buffer_to_fill = (next_buffer_to_fill + 1) % N_DMA_BUFFERS;
}

//! \brief Check if there is anything to do. If not, DMA is not busy
//! \param[out] spike: The spike being processed
//! \param[out] result: The result of the pop table lookup
//! \param[in,out] n_rewire: Accumulator of number of rewirings
//! \param[in,out] n_process_spike: Accumulator of number of processed spikes
//! \return True if there's something to do
static inline bool is_something_to_do(
        spike_t *spike, pop_table_lookup_result_t *result, uint32_t *n_rewire,
		uint32_t *n_process_spike) {
    // Disable interrupts here as dma_busy modification is a critical section
    uint cpsr = spin1_int_disable();

    // Check for synaptic rewiring
    while (rewires_to_do) {
        rewires_to_do--;
        spin1_mode_restore(cpsr);
        if (synaptogenesis_dynamics_rewire(time, spike, result)) {
            *n_rewire += 1;
            return true;
        }
        cpsr = spin1_int_disable();
    }

    // Is there another address in the population table?
    spin1_mode_restore(cpsr);
    if (population_table_get_next_address(spike, result)) {
        *n_process_spike += 1;
        return true;
    }
    cpsr = spin1_int_disable();

    // track for provenance
    uint32_t input_buffer_filled_size = in_spikes_size();
    if (biggest_fill_size_of_input_buffer < input_buffer_filled_size) {
        biggest_fill_size_of_input_buffer = input_buffer_filled_size;
    }

    // Are there any more spikes to process?
    while (in_spikes_get_next_spike(spike)) {
        // Enable interrupts while looking up in the master pop table,
        // as this can be slow
        spin1_mode_restore(cpsr);
        if (population_table_get_first_address(*spike, result)) {
            synaptogenesis_spike_received(time, *spike);
            *n_process_spike += 1;
            return true;
        }

        // Disable interrupts before checking if there is another spike
        cpsr = spin1_int_disable();
    }

    // If nothing to do, the DMA is not busy
    dma_busy = false;

    // Restore interrupts
    spin1_mode_restore(cpsr);
    return false;
}

//! \brief Set up a new synaptic DMA read.
//! \details
//! If a current_buffer is passed in, any spike found that matches the
//! originating spike of the buffer will increment a count, and the DMA of that
//! row will be skipped.  The number of times a row should be rewired and the
//! number of times synaptic processing should be done on a row is returned.
//!
//! Calls is_something_to_do(), do_direct_row() and do_dma_read()
//! \param[in] current_buffer: The current buffer, if any.
//! \param[in,out] n_rewires: Accumulator of number of rewirings
//! \param[in,out] n_synapse_processes:
//!     Accumulator of number of synapses processed
//! \return Whether an actual DMA was set up or not
static bool setup_synaptic_dma_read(dma_buffer *current_buffer,
        uint32_t *n_rewires, uint32_t *n_synapse_processes) {
    // Set up to store the DMA location and size to read
    spike_t spike;
    pop_table_lookup_result_t result;
    dma_n_spikes = 0;
    dma_n_rewires = 0;

    // Keep looking if there is something to do until a DMA can be done
    bool setup_done = false;
    while (!setup_done && is_something_to_do(
            &spike, &result, &dma_n_rewires, &dma_n_spikes)) {
        if (current_buffer != NULL &&
                current_buffer->sdram_writeback_address == result.row_address) {
            // If we can reuse the row, add on what we can use it for
            // Note that only one of these will have a value of 1 with the
            // other being set to 0, but we add both as it is simple
            *n_rewires += dma_n_rewires;
            *n_synapse_processes += dma_n_spikes;
            dma_n_rewires = 0;
            dma_n_spikes = 0;
            // Although we can reuse the buffer, the colour might be different
            current_buffer->colour = result.colour;
        } else {
            // If the row is in SDRAM, set up the transfer and we are done
            do_dma_read(spike, &result);
            setup_done = true;
        }

        // needs to be here to ensure that its only recording actual spike
        // processing and not the surplus DMA requests.
        spike_processing_count++;
    }
    return setup_done;
}

//! \brief Set up a DMA write of synaptic data.
//! \param[in] dma_buffer_index: Index of DMA buffer to use
//! \param[in] plastic_only: If false, write the whole synaptic row.
//!     If true, only write the plastic data region of the synaptic row.
static inline void setup_synaptic_dma_write(
        uint32_t dma_buffer_index, bool plastic_only) {
    // Get pointer to current buffer
    dma_buffer *buffer = &dma_buffers[dma_buffer_index];

    // Get the number of plastic bytes and the write back address from the
    // synaptic row
    size_t write_size = buffer->n_bytes_transferred;
    void *sdram_start_address = buffer->sdram_writeback_address;
    void *dtcm_start_address = buffer->row;
    if (plastic_only) {
        write_size = synapse_row_plastic_size(buffer->row) * sizeof(uint32_t);
        sdram_start_address = synapse_row_plastic_region(
                buffer->sdram_writeback_address);
        dtcm_start_address = synapse_row_plastic_region(buffer->row);
    }

    // Start transfer
    while (!spin1_dma_transfer(DMA_TAG_WRITE_PLASTIC_REGION, sdram_start_address,
            dtcm_start_address, DMA_WRITE, write_size)) {
        // Do Nothing
    }
}

//! \brief Start the DMA processing loop if not already running
static inline void start_dma_loop(void) {
    // If we're not already processing synaptic DMAs,
    // flag pipeline as busy and trigger a feed event
    // NOTE: locking is not used here because this is assumed to be FIQ
    if (!dma_busy) {
        // Only set busy if successful.
        // NOTE: Counts when unsuccessful are handled by the API
        if (spin1_trigger_user_event(0, 0)) {
            dma_busy = true;
        }
    }
}

//! \brief Called when a multicast packet is received
//! \param[in] key: The key of the packet. The spike.
//! \param[in] unused: Only specified to match API
static void multicast_packet_received_callback(uint key, UNUSED uint unused) {
    p_per_ts_struct.packets_this_time_step += 1;
<<<<<<< HEAD
    // Increment the count of number of spikes received this tick by this core
    spikes_this_time_step++;
    log_debug("Received spike %x at %d, DMA Busy = %d", key, time, dma_busy);
=======
>>>>>>> e247ec36
    if (in_spikes_add_spike(key)) {
        start_dma_loop();
    }
}

//! \brief Called when a multicast packet is received
//! \param[in] key: The key of the packet. The spike.
//! \param[in] payload: the payload of the packet. The count.
static void multicast_packet_pl_received_callback(uint key, uint payload) {
    p_per_ts_struct.packets_this_time_step += 1;
<<<<<<< HEAD
    // Increment the count of number of spikes received this tick by this core
    spikes_this_time_step++;
    log_debug("Received spike %x with payload %d at %d, DMA Busy = %d",
        key, payload, time, dma_busy);
=======
>>>>>>> e247ec36

    // cycle through the packet insertion
    bool added = false;
    for (uint count = payload; count > 0; count--) {
        added = in_spikes_add_spike(key);
    }
    if (added) {
        start_dma_loop();
    }
}

//! \brief Called when a DMA completes
//! \param unused: unused
//! \param[in] tag: What sort of DMA has finished?
static void dma_complete_callback(UNUSED uint unused, UNUSED uint tag) {

    // increment the dma complete count for provenance generation
    dma_complete_count++;

<<<<<<< HEAD
    log_debug("DMA transfer complete at time %u with tag %u", time, tag);

    // Increment the counter tracking the number of DMAs completed this
    // timestep on a particular core
    dmas_this_time_step++;

=======
>>>>>>> e247ec36
    // Get pointer to current buffer
    uint32_t current_buffer_index = buffer_being_read;
    dma_buffer *current_buffer = &dma_buffers[current_buffer_index];

    // Start the next DMA transfer and get a count of the rewires and spikes
    // that can be done on this row now (there might be more while the DMA
    // was in progress).  Note that either dma_n_rewires or dma_n_spikes is set
    // to 1 here, with the other being 0.  We take a copy of the count and this
    // is the value added to for this processing, as setup_synaptic_dma will
    // count repeats of the current spike
    uint32_t n_rewires = dma_n_rewires;
    uint32_t n_spikes = dma_n_spikes;
    setup_synaptic_dma_read(current_buffer, &n_rewires, &n_spikes);

    // Assume no write back but assume any write back is plastic only
    bool write_back = false;
    bool plastic_only = true;

    // If rewiring, do rewiring first
    for (uint32_t i = n_rewires; i > 0; i--) {
        if (synaptogenesis_row_restructure(time, current_buffer->row)) {
            write_back = true;
            plastic_only = false;
            n_successful_rewires++;
        }
    }

    // Process synaptic row repeatedly for any upcoming spikes
    while (n_spikes > 0) {

        // Process synaptic row, writing it back if it's the last time
        // it's going to be processed
        bool write_back_now = false;
        if (!synapses_process_synaptic_row(
                time, current_buffer->colour, current_buffer->colour_mask,
				current_buffer->row, &write_back_now)) {
            log_error(
                    "Error processing spike 0x%.8x for address 0x%.8x"
                    " (local=0x%.8x)",
                    current_buffer->originating_spike,
                    current_buffer->sdram_writeback_address,
                    current_buffer->row);

            // Print out the row for debugging
            address_t row = (address_t) current_buffer->row;
            for (uint32_t i = 0;
                    i < (current_buffer->n_bytes_transferred >> 2); i++) {
                log_error("%u: 0x%08x", i, row[i]);
            }
            rt_error(RTE_SWERR);
        }

        write_back |= write_back_now;
        n_spikes--;
    }

    if (write_back) {
        setup_synaptic_dma_write(current_buffer_index, plastic_only);
    }
}

//! \brief Called when a user event is received
//! \param unused0: unused
//! \param unused1: unused
void user_event_callback(UNUSED uint unused0, UNUSED uint unused1) {
    // Reset the counters as this is a new process
    dma_n_rewires = 0;
    dma_n_spikes = 0;

    // Increment counter for spike processing pipeline restarts
    pipeline_restarts++;

    if (buffer_being_read < N_DMA_BUFFERS) {
        // If the DMA buffer is full of valid data, attempt to reuse it on the
        // next data to be used, as this might be able to make use of the buffer
        // without transferring data
        dma_complete_callback(0, DMA_TAG_READ_SYNAPTIC_ROW);
    } else {
        // If the DMA buffer is invalid, just do the first transfer possible
        setup_synaptic_dma_read(NULL, NULL, NULL);
    }
}

/* INTERFACE FUNCTIONS - cannot be static */
void spike_processing_clear_input_buffer(timer_t time) {
    uint32_t n_spikes = in_spikes_size();
    if (clear_input_buffers_of_late_packets) {
        spin1_dma_flush();
        in_spikes_clear();
        dma_busy = false;
    }

    // Record the number of packets received last timer tick
    p_per_ts_struct.time = time;
    recording_record(p_per_ts_region, &p_per_ts_struct, sizeof(p_per_ts_struct));
    p_per_ts_struct.packets_this_time_step = 0;

    // Record the count whether clearing or not for provenance
    count_input_buffer_packets_late += n_spikes;
}

bool spike_processing_initialise( // EXPORTED
        size_t row_max_n_words, uint mc_packet_callback_priority,
        uint user_event_priority, uint incoming_spike_buffer_size,
        bool clear_input_buffers_of_late_packets_init,
        uint32_t packets_per_timestep_region) {
    // Allocate the DMA buffers
    for (uint32_t i = 0; i < N_DMA_BUFFERS; i++) {
        dma_buffers[i].row = spin1_malloc(row_max_n_words * sizeof(uint32_t));
        if (dma_buffers[i].row == NULL) {
            log_error("Could not initialise DMA buffers with %u words", row_max_n_words);
            return false;
        }
    }
    dma_busy = false;
    clear_input_buffers_of_late_packets = clear_input_buffers_of_late_packets_init;
    next_buffer_to_fill = 0;
    buffer_being_read = N_DMA_BUFFERS;
    p_per_ts_region = packets_per_timestep_region;

    // Allocate incoming spike buffer
    if (!in_spikes_initialize_spike_buffer(incoming_spike_buffer_size)) {
        return false;
    }

    // Set up the callbacks
    spin1_callback_on(MC_PACKET_RECEIVED,
            multicast_packet_received_callback, mc_packet_callback_priority);
    spin1_callback_on(MCPL_PACKET_RECEIVED,
            multicast_packet_pl_received_callback, mc_packet_callback_priority);
    simulation_dma_transfer_done_callback_on(
            DMA_TAG_READ_SYNAPTIC_ROW, dma_complete_callback);
    spin1_callback_on(USER_EVENT, user_event_callback, user_event_priority);

    return true;
}

void spike_processing_store_provenance(struct spike_processing_provenance *prov) {
    prov->n_input_buffer_overflows = in_spikes_get_n_buffer_overflows();
    prov->n_dmas_complete = dma_complete_count;
    prov->n_spikes_processed = spike_processing_count;
    prov->n_rewires = n_successful_rewires;
    prov->n_packets_dropped_from_lateness = count_input_buffer_packets_late;
    prov->max_filled_input_buffer_size = biggest_fill_size_of_input_buffer;
    prov->max_spikes_in_a_tick = max_spikes_in_a_tick;
    prov->max_dmas_in_a_tick = max_dmas_in_a_tick;
    prov->max_pipeline_restarts = max_pipeline_restarts;
    prov->timer_callback_completed = timer_callback_completed;
    prov->spike_pipeline_deactivated = spike_pipeline_deactivation_time;
    prov->max_flushed_spikes = max_flushed_spikes;
    prov->total_flushed_spikes = total_flushed_spikes;
}

bool spike_processing_do_rewiring(int number_of_rewires) {
    // disable interrupts
    uint cpsr = spin1_int_disable();
    rewires_to_do += number_of_rewires;
    start_dma_loop();
    // enable interrupts
    spin1_mode_restore(cpsr);
    return true;
}

// Custom provenance from SpiNNCer
void spike_processing_get_and_reset_spikes_this_tick(void ) {
    if (spikes_this_time_step > max_spikes_in_a_tick) {
        max_spikes_in_a_tick = spikes_this_time_step;
    }
    spikes_this_time_step = 0;
}

void spike_processing_get_and_reset_dmas_this_tick(void) {
    if (dmas_this_time_step > max_dmas_in_a_tick){
        max_dmas_in_a_tick = dmas_this_time_step;
    }
    dmas_this_time_step = 0;
}

void spike_processing_get_and_reset_pipeline_restarts_this_tick(void) {
    if (pipeline_restarts > max_pipeline_restarts) {
        max_pipeline_restarts = pipeline_restarts;
    }
    pipeline_restarts = 0;
}

//uint32_t spike_processing_get_pipeline_deactivation_time(){
//  return spike_pipeline_deactivation_time;
//}
//
//// FLUSH SPIKES
//uint32_t spike_processing_get_total_flushed_spikes(){
//  return total_flushed_spikes;
//}
//
//uint32_t spike_processing_get_max_flushed_spikes(){
//  return max_flushed_spikes;
//}<|MERGE_RESOLUTION|>--- conflicted
+++ resolved
@@ -314,12 +314,9 @@
 //! \param[in] unused: Only specified to match API
 static void multicast_packet_received_callback(uint key, UNUSED uint unused) {
     p_per_ts_struct.packets_this_time_step += 1;
-<<<<<<< HEAD
     // Increment the count of number of spikes received this tick by this core
     spikes_this_time_step++;
     log_debug("Received spike %x at %d, DMA Busy = %d", key, time, dma_busy);
-=======
->>>>>>> e247ec36
     if (in_spikes_add_spike(key)) {
         start_dma_loop();
     }
@@ -330,13 +327,10 @@
 //! \param[in] payload: the payload of the packet. The count.
 static void multicast_packet_pl_received_callback(uint key, uint payload) {
     p_per_ts_struct.packets_this_time_step += 1;
-<<<<<<< HEAD
     // Increment the count of number of spikes received this tick by this core
     spikes_this_time_step++;
     log_debug("Received spike %x with payload %d at %d, DMA Busy = %d",
         key, payload, time, dma_busy);
-=======
->>>>>>> e247ec36
 
     // cycle through the packet insertion
     bool added = false;
@@ -356,15 +350,12 @@
     // increment the dma complete count for provenance generation
     dma_complete_count++;
 
-<<<<<<< HEAD
     log_debug("DMA transfer complete at time %u with tag %u", time, tag);
 
     // Increment the counter tracking the number of DMAs completed this
     // timestep on a particular core
     dmas_this_time_step++;
 
-=======
->>>>>>> e247ec36
     // Get pointer to current buffer
     uint32_t current_buffer_index = buffer_being_read;
     dma_buffer *current_buffer = &dma_buffers[current_buffer_index];
