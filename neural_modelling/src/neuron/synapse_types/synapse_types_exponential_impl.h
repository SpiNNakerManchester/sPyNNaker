/*
 * Copyright (c) 2017-2019 The University of Manchester
 *
 * This program is free software: you can redistribute it and/or modify
 * it under the terms of the GNU General Public License as published by
 * the Free Software Foundation, either version 3 of the License, or
 * (at your option) any later version.
 *
 * This program is distributed in the hope that it will be useful,
 * but WITHOUT ANY WARRANTY; without even the implied warranty of
 * MERCHANTABILITY or FITNESS FOR A PARTICULAR PURPOSE.  See the
 * GNU General Public License for more details.
 *
 * You should have received a copy of the GNU General Public License
 * along with this program.  If not, see <http://www.gnu.org/licenses/>.
 */

/*!
 * \file
 * \brief implementation of synapse_types.h for Exponential shaping
 *
 * \details This is used to give a simple exponential decay to synapses.
 *
 * If we have combined excitatory/inhibitory synapses it will be
 * because both excitatory and inhibitory synaptic time-constants
 * (and thus propagations) are identical.
 */

#ifndef _SYNAPSE_TYPES_EXPONENTIAL_IMPL_H_
#define _SYNAPSE_TYPES_EXPONENTIAL_IMPL_H_

//---------------------------------------
// Macros
//---------------------------------------
//! \brief Number of bits to encode the synapse type
//! \details <tt>ceil(log2(#SYNAPSE_TYPE_COUNT))</tt>
#define SYNAPSE_TYPE_BITS 1
//! \brief Number of synapse types
//! \details <tt>#NUM_EXCITATORY_RECEPTORS + #NUM_INHIBITORY_RECEPTORS</tt>
#define SYNAPSE_TYPE_COUNT 2

//! Number of excitatory receptors
#define NUM_EXCITATORY_RECEPTORS 1
//! Number of inhibitory receptors
#define NUM_INHIBITORY_RECEPTORS 1

#include <debug.h>
#include "synapse_types.h"
<<<<<<< HEAD
#include "round.h"
=======
#include "exp_synapse_utils.h"
>>>>>>> e247ec36

//---------------------------------------
// Synapse parameters
//---------------------------------------

struct synapse_types_params_t {
	exp_params_t exc;
	exp_params_t inh;
	REAL time_step_ms;
};

struct synapse_types_t {
    exp_state_t exc;           //!< Excitatory synaptic input
    exp_state_t inh;           //!< Inhibitory synaptic input
};

//! The supported synapse type indices
typedef enum {
    EXCITATORY,                 //!< Excitatory synaptic input
    INHIBITORY,                 //!< Inhibitory synaptic input
} exponential_synapse_input_buffer_regions;

//---------------------------------------
// Synapse shaping inline implementation
//---------------------------------------

<<<<<<< HEAD
//! \brief Shapes a single parameter
//! \param[in,out] exp_param: The parameter to shape
static inline void exp_shaping(exp_params_t *exp_param) {
    // decay value according to decay constant
	exp_param->synaptic_input_value =
			MULT_ROUND_NEAREST_ACCUM(exp_param->synaptic_input_value,
					exp_param->decay);
//	exp_param->synaptic_input_value =
//			decay_s1615(exp_param->synaptic_input_value, exp_param->decay);
=======
static inline void synapse_types_initialise(synapse_types_t *state,
		synapse_types_params_t *params, uint32_t n_steps_per_timestep) {
	decay_and_init(&state->exc, &params->exc, params->time_step_ms, n_steps_per_timestep);
    decay_and_init(&state->inh, &params->inh, params->time_step_ms, n_steps_per_timestep);
}

static inline void synapse_types_save_state(synapse_types_t *state,
		synapse_types_params_t *params) {
	params->exc.init_input = state->exc.synaptic_input_value;
	params->inh.init_input = state->inh.synaptic_input_value;
>>>>>>> e247ec36
}

//! \brief decays the stuff thats sitting in the input buffers as these have not
//!     yet been processed and applied to the neuron.
//!
//! This is to compensate for the valve behaviour of a synapse in biology
//! (spike goes in, synapse opens, then closes slowly)
//! plus the leaky aspect of a neuron.
//!
//! \param[in,out] parameters: the parameters to update
static inline void synapse_types_shape_input(
        synapse_types_t *parameters) {
	exp_shaping(&parameters->exc);
	exp_shaping(&parameters->inh);
}

<<<<<<< HEAD
//! \brief helper function to add input for a given timer period to a given
//! neuron
//! \param[in]  parameter: the pointer to the parameters to use
//! \param[in] input the inputs to add.
//! \return None
static inline void add_input_exp(exp_params_t *exp_param, input_t input) {
    // RTN
//	exp_param->synaptic_input_value = exp_param->synaptic_input_value +
//			decay_s1615(input, exp_param->init);
	exp_param->synaptic_input_value = exp_param->synaptic_input_value +
			MULT_ROUND_NEAREST_ACCUM(input, exp_param->init);
}

=======
>>>>>>> e247ec36
//! \brief adds the inputs for a give timer period to a given neuron that is
//!     being simulated by this model
//! \param[in] synapse_type_index the type of input that this input is to be
//!     considered (aka excitatory or inhibitory etc)
//! \param[in,out] parameters: the parameters to update
//! \param[in] input the inputs for that given synapse_type.
static inline void synapse_types_add_neuron_input(
        index_t synapse_type_index, synapse_types_t *parameters,
        input_t input) {
    switch (synapse_type_index) {
    case EXCITATORY:
    	add_input_exp(&parameters->exc, input);
    	break;
    case INHIBITORY:
    	add_input_exp(&parameters->inh, input);
    	break;
    }
}

//! \brief extracts the excitatory input buffers from the buffers available
//!     for a given parameter set
//! \param[in,out] excitatory_response: Buffer to put response in
//! \param[in] parameters: the pointer to the parameters to use
//! \return the excitatory input buffers for a given neuron ID.
static inline input_t* synapse_types_get_excitatory_input(
        input_t *excitatory_response, synapse_types_t *parameters) {
    excitatory_response[0] = parameters->exc.synaptic_input_value;
    return &excitatory_response[0];
}

//! \brief extracts the inhibitory input buffers from the buffers available
//!     for a given parameter set
//! \param[in,out] inhibitory_response: Buffer to put response in
//! \param[in] parameters: the pointer to the parameters to use
//! \return the inhibitory input buffers for a given neuron ID.
static inline input_t* synapse_types_get_inhibitory_input(
        input_t *inhibitory_response, synapse_types_t *parameters) {
    inhibitory_response[0] = parameters->inh.synaptic_input_value;
    return &inhibitory_response[0];
}

//! \brief returns a human readable character for the type of synapse.
//!     examples would be X = excitatory types, I = inhibitory types etc etc.
//! \param[in] synapse_type_index: the synapse type index
//!     (there is a specific index interpretation in each synapse type)
//! \return a human readable character representing the synapse type.
static inline const char *synapse_types_get_type_char(
        index_t synapse_type_index) {
    switch (synapse_type_index) {
    case EXCITATORY:
        return "X";
    case INHIBITORY:
        return "I";
    default:
        log_debug("did not recognise synapse type %i", synapse_type_index);
        return "?";
    }
}

//! \brief prints the input for a neuron ID given the available inputs
//!     currently only executed when the models are in debug mode, as the prints
//!     are controlled from the synapses.c print_inputs() method.
//! \param[in] parameters: the pointer to the parameters to use
static inline void synapse_types_print_input(
        synapse_types_t *parameters) {
    log_debug("%12.6k - %12.6k",
            parameters->exc.synaptic_input_value,
            parameters->inh.synaptic_input_value);
}

//! \brief printer call
//! \param[in] parameters: the pointer to the parameters to print
static inline void synapse_types_print_parameters(
        synapse_types_t *parameters) {
    log_debug("exc_decay = %R\n", parameters->exc.decay);
    log_debug("exc_init  = %R\n", parameters->exc.init);
    log_debug("inh_decay = %R\n", parameters->inh.decay);
    log_debug("inh_init  = %R\n", parameters->inh.init);
}

#endif  // _SYNAPSE_TYPES_EXPONENTIAL_IMPL_H_<|MERGE_RESOLUTION|>--- conflicted
+++ resolved
@@ -46,11 +46,7 @@
 
 #include <debug.h>
 #include "synapse_types.h"
-<<<<<<< HEAD
-#include "round.h"
-=======
 #include "exp_synapse_utils.h"
->>>>>>> e247ec36
 
 //---------------------------------------
 // Synapse parameters
@@ -77,17 +73,6 @@
 // Synapse shaping inline implementation
 //---------------------------------------
 
-<<<<<<< HEAD
-//! \brief Shapes a single parameter
-//! \param[in,out] exp_param: The parameter to shape
-static inline void exp_shaping(exp_params_t *exp_param) {
-    // decay value according to decay constant
-	exp_param->synaptic_input_value =
-			MULT_ROUND_NEAREST_ACCUM(exp_param->synaptic_input_value,
-					exp_param->decay);
-//	exp_param->synaptic_input_value =
-//			decay_s1615(exp_param->synaptic_input_value, exp_param->decay);
-=======
 static inline void synapse_types_initialise(synapse_types_t *state,
 		synapse_types_params_t *params, uint32_t n_steps_per_timestep) {
 	decay_and_init(&state->exc, &params->exc, params->time_step_ms, n_steps_per_timestep);
@@ -98,7 +83,6 @@
 		synapse_types_params_t *params) {
 	params->exc.init_input = state->exc.synaptic_input_value;
 	params->inh.init_input = state->inh.synaptic_input_value;
->>>>>>> e247ec36
 }
 
 //! \brief decays the stuff thats sitting in the input buffers as these have not
@@ -115,22 +99,6 @@
 	exp_shaping(&parameters->inh);
 }
 
-<<<<<<< HEAD
-//! \brief helper function to add input for a given timer period to a given
-//! neuron
-//! \param[in]  parameter: the pointer to the parameters to use
-//! \param[in] input the inputs to add.
-//! \return None
-static inline void add_input_exp(exp_params_t *exp_param, input_t input) {
-    // RTN
-//	exp_param->synaptic_input_value = exp_param->synaptic_input_value +
-//			decay_s1615(input, exp_param->init);
-	exp_param->synaptic_input_value = exp_param->synaptic_input_value +
-			MULT_ROUND_NEAREST_ACCUM(input, exp_param->init);
-}
-
-=======
->>>>>>> e247ec36
 //! \brief adds the inputs for a give timer period to a given neuron that is
 //!     being simulated by this model
 //! \param[in] synapse_type_index the type of input that this input is to be
