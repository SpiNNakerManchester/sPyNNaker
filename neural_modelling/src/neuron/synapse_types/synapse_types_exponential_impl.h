/*
 * Copyright (c) 2017-2019 The University of Manchester
 *
 * This program is free software: you can redistribute it and/or modify
 * it under the terms of the GNU General Public License as published by
 * the Free Software Foundation, either version 3 of the License, or
 * (at your option) any later version.
 *
 * This program is distributed in the hope that it will be useful,
 * but WITHOUT ANY WARRANTY; without even the implied warranty of
 * MERCHANTABILITY or FITNESS FOR A PARTICULAR PURPOSE.  See the
 * GNU General Public License for more details.
 *
 * You should have received a copy of the GNU General Public License
 * along with this program.  If not, see <http://www.gnu.org/licenses/>.
 */

/*!
 * \file
 * \brief implementation of synapse_types.h for Exponential shaping
 *
 * \details This is used to give a simple exponential decay to synapses.
 *
 * If we have combined excitatory/inhibitory synapses it will be
 * because both excitatory and inhibitory synaptic time-constants
 * (and thus propagations) are identical.
 */

#ifndef _SYNAPSE_TYPES_EXPONENTIAL_IMPL_H_
#define _SYNAPSE_TYPES_EXPONENTIAL_IMPL_H_

//---------------------------------------
// Macros
//---------------------------------------
//! \brief Number of bits to encode the synapse type
//! \details <tt>ceil(log2(#SYNAPSE_TYPE_COUNT))</tt>
#define SYNAPSE_TYPE_BITS 1
//! \brief Number of synapse types
//! \details <tt>#NUM_EXCITATORY_RECEPTORS + #NUM_INHIBITORY_RECEPTORS</tt>
#define SYNAPSE_TYPE_COUNT 2

//! Number of excitatory receptors
#define NUM_EXCITATORY_RECEPTORS 1
//! Number of inhibitory receptors
#define NUM_INHIBITORY_RECEPTORS 1

#include <neuron/decay.h>
#include <debug.h>
#include "synapse_types.h"
#include "round.h"

//---------------------------------------
// Synapse parameters
//---------------------------------------
typedef struct exp_params_t {
    decay_t decay;                  //!< Decay multiplier per timestep
    decay_t init;                   //!< Initial decay factor
    input_t synaptic_input_value;   //!< The actual synaptic contribution
} exp_params_t;

struct synapse_param_t {
    exp_params_t exc;           //!< Excitatory synaptic input
    exp_params_t inh;           //!< Inhibitory synaptic input
};

//! The supported synapse type indices
typedef enum {
    EXCITATORY,                 //!< Excitatory synaptic input
    INHIBITORY,                 //!< Inhibitory synaptic input
} exponential_synapse_input_buffer_regions;

//---------------------------------------
// Synapse shaping inline implementation
//---------------------------------------

<<<<<<< HEAD
//! \brief decays the stuff thats sitting in the input buffers
//! (to compensate for the valve behaviour of a synapse
//! in biology (spike goes in, synapse opens, then closes slowly) plus the
//! leaky aspect of a neuron). as these have not yet been processed and applied
//! to the neuron.
//! \param[in]  parameter: the pointer to the parameters to use
//! \return nothing
static inline void exp_shaping(exp_params_t* exp_params) {
    // RTN
    // decay value according to decay constant
//	exp_params->synaptic_input_value =
//			decay_s1615(exp_params->synaptic_input_value,
//					exp_params->decay);

	exp_params->synaptic_input_value =
			MULT_ROUND_NEAREST_ACCUM(exp_params->synaptic_input_value,
					exp_params->decay);
=======
//! \brief Shapes a single parameter
//! \param[in,out] exp_param: The parameter to shape
static inline void exp_shaping(exp_params_t *exp_param) {
    // decay value according to decay constant
	exp_param->synaptic_input_value =
			decay_s1615(exp_param->synaptic_input_value, exp_param->decay);
>>>>>>> afea5799
}

//! \brief decays the stuff thats sitting in the input buffers as these have not
//!     yet been processed and applied to the neuron.
//!
//! This is to compensate for the valve behaviour of a synapse in biology
//! (spike goes in, synapse opens, then closes slowly)
//! plus the leaky aspect of a neuron.
//!
//! \param[in,out] parameters: the parameters to update
static inline void synapse_types_shape_input(
        synapse_param_t *parameters) {
	exp_shaping(&parameters->exc);
	exp_shaping(&parameters->inh);
}

//! \brief helper function to add input for a given timer period to a given
<<<<<<< HEAD
//! neuron
//! \param[in]  parameter: the pointer to the parameters to use
//! \param[in] input the inputs to add.
//! \return None
static inline void add_input_exp(exp_params_t* exp_params, input_t input) {
    // RTN
//	exp_params->synaptic_input_value = exp_params->synaptic_input_value +
//			decay_s1615(input, exp_params->init);
	exp_params->synaptic_input_value = exp_params->synaptic_input_value +
			MULT_ROUND_NEAREST_ACCUM(input, exp_params->init);
=======
//!     neuron
//! \param[in,out] exp_param: the pointer to the parameters to use
//! \param[in] input: the inputs to add.
static inline void add_input_exp(exp_params_t *exp_param, input_t input) {
	exp_param->synaptic_input_value = exp_param->synaptic_input_value +
			decay_s1615(input, exp_param->init);
>>>>>>> afea5799
}

//! \brief adds the inputs for a give timer period to a given neuron that is
//!     being simulated by this model
//! \param[in] synapse_type_index the type of input that this input is to be
//!     considered (aka excitatory or inhibitory etc)
//! \param[in,out] parameters: the parameters to update
//! \param[in] input the inputs for that given synapse_type.
static inline void synapse_types_add_neuron_input(
        index_t synapse_type_index, synapse_param_t *parameters,
        input_t input) {
    switch (synapse_type_index) {
    case EXCITATORY:
    	add_input_exp(&parameters->exc, input);
    	break;
    case INHIBITORY:
    	add_input_exp(&parameters->inh, input);
    	break;
    }
}

//! \brief extracts the excitatory input buffers from the buffers available
//!     for a given parameter set
//! \param[in,out] excitatory_response: Buffer to put response in
//! \param[in] parameters: the pointer to the parameters to use
//! \return the excitatory input buffers for a given neuron ID.
static inline input_t* synapse_types_get_excitatory_input(
        input_t *excitatory_response, synapse_param_t *parameters) {
    excitatory_response[0] = parameters->exc.synaptic_input_value;
    return &excitatory_response[0];
}

//! \brief extracts the inhibitory input buffers from the buffers available
//!     for a given parameter set
//! \param[in,out] inhibitory_response: Buffer to put response in
//! \param[in] parameters: the pointer to the parameters to use
//! \return the inhibitory input buffers for a given neuron ID.
static inline input_t* synapse_types_get_inhibitory_input(
        input_t *inhibitory_response, synapse_param_t *parameters) {
    inhibitory_response[0] = parameters->inh.synaptic_input_value;
    return &inhibitory_response[0];
}

//! \brief returns a human readable character for the type of synapse.
//!     examples would be X = excitatory types, I = inhibitory types etc etc.
//! \param[in] synapse_type_index: the synapse type index
//!     (there is a specific index interpretation in each synapse type)
//! \return a human readable character representing the synapse type.
static inline const char *synapse_types_get_type_char(
        index_t synapse_type_index) {
    switch (synapse_type_index) {
    case EXCITATORY:
        return "X";
    case INHIBITORY:
        return "I";
    default:
        log_debug("did not recognise synapse type %i", synapse_type_index);
        return "?";
    }
}

//! \brief prints the input for a neuron ID given the available inputs
//!     currently only executed when the models are in debug mode, as the prints
//!     are controlled from the synapses.c print_inputs() method.
//! \param[in] parameters: the pointer to the parameters to use
static inline void synapse_types_print_input(
        synapse_param_t *parameters) {
    log_debug("%12.6k - %12.6k",
            parameters->exc.synaptic_input_value,
            parameters->inh.synaptic_input_value);
}

//! \brief printer call
//! \param[in] parameters: the pointer to the parameters to print
static inline void synapse_types_print_parameters(
        synapse_param_t *parameters) {
    log_debug("exc_decay = %R\n", parameters->exc.decay);
    log_debug("exc_init  = %R\n", parameters->exc.init);
    log_debug("inh_decay = %R\n", parameters->inh.decay);
    log_debug("inh_init  = %R\n", parameters->inh.init);
    log_debug("gsyn_excitatory_initial_value = %11.4k\n",
            parameters->exc.synaptic_input_value);
    log_debug("gsyn_inhibitory_initial_value = %11.4k\n",
            parameters->inh.synaptic_input_value);
}

#endif  // _SYNAPSE_TYPES_EXPONENTIAL_IMPL_H_<|MERGE_RESOLUTION|>--- conflicted
+++ resolved
@@ -73,32 +73,15 @@
 // Synapse shaping inline implementation
 //---------------------------------------
 
-<<<<<<< HEAD
-//! \brief decays the stuff thats sitting in the input buffers
-//! (to compensate for the valve behaviour of a synapse
-//! in biology (spike goes in, synapse opens, then closes slowly) plus the
-//! leaky aspect of a neuron). as these have not yet been processed and applied
-//! to the neuron.
-//! \param[in]  parameter: the pointer to the parameters to use
-//! \return nothing
-static inline void exp_shaping(exp_params_t* exp_params) {
-    // RTN
-    // decay value according to decay constant
-//	exp_params->synaptic_input_value =
-//			decay_s1615(exp_params->synaptic_input_value,
-//					exp_params->decay);
-
-	exp_params->synaptic_input_value =
-			MULT_ROUND_NEAREST_ACCUM(exp_params->synaptic_input_value,
-					exp_params->decay);
-=======
 //! \brief Shapes a single parameter
 //! \param[in,out] exp_param: The parameter to shape
 static inline void exp_shaping(exp_params_t *exp_param) {
     // decay value according to decay constant
 	exp_param->synaptic_input_value =
-			decay_s1615(exp_param->synaptic_input_value, exp_param->decay);
->>>>>>> afea5799
+			MULT_ROUND_NEAREST_ACCUM(exp_param->synaptic_input_value,
+					exp_param->decay);
+//	exp_param->synaptic_input_value =
+//			decay_s1615(exp_param->synaptic_input_value, exp_param->decay);
 }
 
 //! \brief decays the stuff thats sitting in the input buffers as these have not
@@ -116,25 +99,16 @@
 }
 
 //! \brief helper function to add input for a given timer period to a given
-<<<<<<< HEAD
 //! neuron
 //! \param[in]  parameter: the pointer to the parameters to use
 //! \param[in] input the inputs to add.
 //! \return None
-static inline void add_input_exp(exp_params_t* exp_params, input_t input) {
+static inline void add_input_exp(exp_params_t *exp_param, input_t input) {
     // RTN
-//	exp_params->synaptic_input_value = exp_params->synaptic_input_value +
-//			decay_s1615(input, exp_params->init);
-	exp_params->synaptic_input_value = exp_params->synaptic_input_value +
-			MULT_ROUND_NEAREST_ACCUM(input, exp_params->init);
-=======
-//!     neuron
-//! \param[in,out] exp_param: the pointer to the parameters to use
-//! \param[in] input: the inputs to add.
-static inline void add_input_exp(exp_params_t *exp_param, input_t input) {
+//	exp_param->synaptic_input_value = exp_param->synaptic_input_value +
+//			decay_s1615(input, exp_param->init);
 	exp_param->synaptic_input_value = exp_param->synaptic_input_value +
-			decay_s1615(input, exp_param->init);
->>>>>>> afea5799
+			MULT_ROUND_NEAREST_ACCUM(input, exp_param->init);
 }
 
 //! \brief adds the inputs for a give timer period to a given neuron that is
