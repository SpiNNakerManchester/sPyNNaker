--- conflicted
+++ resolved
@@ -136,17 +136,11 @@
 
 //! \brief Get the size of the plastic region
 //! \param[in] row: The synaptic row
-<<<<<<< HEAD
 //! \return The size of the plastic region of the row (words)
-static inline size_t synapse_row_plastic_size(address_t row) {
-    return (size_t) row[0];
-=======
-//! \return The size of the plastic region of the row
-static inline size_t synapse_row_plastic_size(const synaptic_row_t row) {
+static inline size_t synapse_row_plastic_size(const synaptic_row_t  row) {
     const synapse_row_plastic_part_t *the_row =
             (const synapse_row_plastic_part_t *) row;
     return the_row->size;
->>>>>>> 725e5774
 }
 
 //! \brief Get the address of the plastic region
