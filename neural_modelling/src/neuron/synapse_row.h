/*
 * Copyright (c) 2017-2019 The University of Manchester
 *
 * This program is free software: you can redistribute it and/or modify
 * it under the terms of the GNU General Public License as published by
 * the Free Software Foundation, either version 3 of the License, or
 * (at your option) any later version.
 *
 * This program is distributed in the hope that it will be useful,
 * but WITHOUT ANY WARRANTY; without even the implied warranty of
 * MERCHANTABILITY or FITNESS FOR A PARTICULAR PURPOSE.  See the
 * GNU General Public License for more details.
 *
 * You should have received a copy of the GNU General Public License
 * along with this program.  If not, see <http://www.gnu.org/licenses/>.
 */

/*!
 * \file
 * \brief implementation for handling the processing of synapse rows.
 *
 * \section row Synapse Row Representation
 * ```
 * |       Weight      |       Delay      |  Synapse Type   |   Neuron Index   |
 * |-------------------|------------------|-----------------|------------------|
 * |SYNAPSE_WEIGHT_BITS|SYNAPSE_DELAY_BITS|SYNAPSE_TYPE_BITS|SYNAPSE_INDEX_BITS|
 * |                   |                  |       SYNAPSE_TYPE_INDEX_BITS      |
 * ```
 * The API interface supports:
 *
 * - synapse_row_plastic_size()
 * - synapse_row_plastic_region()
 * - synapse_row_fixed_region()
 * - synapse_row_num_fixed_synapses()
 * - synapse_row_num_plastic_controls()
 * - synapse_row_plastic_controls()
 * - synapse_row_fixed_weight_controls()
 * - synapse_row_sparse_index()
 * - synapse_row_sparse_type()
 * - synapse_row_sparse_type_index()
 * - synapse_row_sparse_delay()
 * - synapse_row_sparse_weight()
 *
 * \section matrix Data Structure
 *
 * The data structure layout supported by this API is designed for
 * mixed plastic and fixed synapse rows.
 *
 * The data structure is treated as an array of 32-bit words.
 * Special meanings are ascribed to the 0th and 1st elements
 * of the array.
 *
 * We are expecting the original source address in SDRAM to be
 * in <code>row[0]</code>. The number of array elements in the plastic
 * region is held in the upper part of <code>row[1]</code>. A tag to indicate
 * the nature of the synaptic row structure is held in the lower
 * part of <code>row[1]</code>.
 * ```
 *   0:  [ N = <plastic elements>         | <tag> ]
 *   1:  [ First word of plastic region           ]
 *   ...
 *   N:  [ Last word of plastic region            ]
 * N+1:  [ First word of fixed region             ]
 *   ...
 *  M:   [ Last word of fixed region              ]
 * ```
 *
 * \section fixed Fixed and Fixed-Plastic Regions
 *
 * Within the fixed-region extracted using the above API, <code>fixed[0]</code>
 * contains the number of 32-bit fixed synaptic words, <code>fixed[1]</code>
 * contains the number of 16-bit plastic synapse control words.
 * (The weights for the plastic synapses are assumed to be stored
 * in some learning-rule-specific format in the plastic region)
 * ```
 *   0:           [ F = Num fixed synapses                                    ]
 *   1:           [ P = Size of plastic region in HALF-WORDS                  ]
 *   2:           [ First fixed synaptic word                                 ]
 *   ...
 * F+1:           [ Last fixed synaptic word                                  ]
 * F+2:           [ 1st plastic synapse control word|2nd plastic control word ]
 *   ...
 * F+1+ceil(P/2): [ Last word of fixed region                                 ]
 * ```
 * Note that \p P is effectively rounded up to a multiple of two for storage
 * purposes.
 */

#ifndef _SYNAPSE_ROW_H_
#define _SYNAPSE_ROW_H_

#include <common/neuron-typedefs.h>

//! how many bits the synapse weight will take
#ifndef SYNAPSE_WEIGHT_BITS
#define SYNAPSE_WEIGHT_BITS 16
#endif

<<<<<<< HEAD
//! how many bits the synapse delay will take
#ifndef SYNAPSE_DELAY_BITS
#define SYNAPSE_DELAY_BITS 6
#endif

// Create some masks based on the number of bits
//! the mask for the synapse delay in the row
#define SYNAPSE_DELAY_MASK      ((1 << SYNAPSE_DELAY_BITS) - 1)

// Define the type of the weights
=======
>>>>>>> afea5799
#ifdef SYNAPSE_WEIGHTS_SIGNED
//! Define the type of the weights
typedef __int_t(SYNAPSE_WEIGHT_BITS) weight_t;
#else
//! Define the type of the weights
typedef __uint_t(SYNAPSE_WEIGHT_BITS) weight_t;
#endif
//! Define the type of the control data
typedef uint16_t control_t;

//! Number of header words per synaptic row
#define N_SYNAPSE_ROW_HEADER_WORDS 3

//! The type of the plastic-plastic part of the row
typedef struct {
    size_t size;                //!< The number of plastic words in `data`
    uint32_t data[];            //!< The plastic words, followed by the fixed part
} synapse_row_plastic_part_t;

//! The type of the fixed part of the row. The fixed-plastic part follows.
typedef struct {
    size_t num_fixed;           //!< The number of fixed synapses in `data`
    size_t num_plastic;         //!< The number of plastic controls in `data`
    uint32_t data[];            //!< The data, first the fixed then the plastic
} synapse_row_fixed_part_t;

typedef struct synapse_row_plastic_data_t synapse_row_plastic_data_t;

//! \brief Get the size of the plastic region
//! \param[in] row: The synaptic row
//! \return The size of the plastic region of the row
static inline size_t synapse_row_plastic_size(const synaptic_row_t row) {
    const synapse_row_plastic_part_t *the_row =
            (const synapse_row_plastic_part_t *) row;
    return the_row->size;
}

//! \brief Get the address of the plastic region
//! \param[in] row: The synaptic row
//! \return Pointer to the plastic region of the row
static inline synapse_row_plastic_data_t *synapse_row_plastic_region(
        synaptic_row_t row) {
    synapse_row_plastic_part_t *the_row = (synapse_row_plastic_part_t *) row;
    return (synapse_row_plastic_data_t *) the_row->data;
}

//! \brief Get the address of the non-plastic (or fixed) region
//! \param[in] row: The synaptic row
//! \return Address of the fixed region of the row
static inline synapse_row_fixed_part_t *synapse_row_fixed_region(
        synaptic_row_t row) {
    synapse_row_plastic_part_t *the_row = (synapse_row_plastic_part_t *) row;
    return (synapse_row_fixed_part_t *) &the_row->data[the_row->size];
}

//! \brief Get the number of fixed synapses in the row
//! \param[in] fixed: The fixed region of the synaptic row
//! \return Size of the fixed region of the row (in words)
static inline size_t synapse_row_num_fixed_synapses(
        const synapse_row_fixed_part_t *fixed) {
    return fixed->num_fixed;
}

//! \brief Get the number of plastic controls in the row
//! \param[in] fixed: The fixed region of the synaptic row
//! \return Size of the fixed-plastic region of the row (in _half_ words)
static inline size_t synapse_row_num_plastic_controls(
        const synapse_row_fixed_part_t *fixed) {
    return fixed->num_plastic;
}

//! \brief Get the array of plastic controls in the row
//! \param[in] fixed: The fixed region of the synaptic row
//! \return Address of the fixed-plastic region of the row
static inline control_t *synapse_row_plastic_controls(
        synapse_row_fixed_part_t *fixed) {
    return (control_t *) &fixed->data[fixed->num_fixed];
}

//! \brief The array of fixed weights in the row
//! \param[in] fixed: The fixed region of the synaptic row
//! \return Address of the fixed-fixed region of the row
static inline uint32_t *synapse_row_fixed_weight_controls(
        synapse_row_fixed_part_t *fixed) {
    return fixed->data;
}

// The following are offset calculations into the ring buffers
//! \brief Get the index
//! \param[in] x: The value to decode
//! \param[in] synapse_index_mask: Mask for the synapse index (depends on type)
//! \return the index
static inline index_t synapse_row_sparse_index(
        uint32_t x, uint32_t synapse_index_mask) {
    return x & synapse_index_mask;
}

//! \brief Get the type code
//! \param[in] x: The value to decode
//! \param[in] synapse_index_bits:
//!     Number of bits for the synapse index (depends on type)
//! \param[in] synapse_type_mask: Mask for the synapse type (depends on type)
//! \return the type code
static inline index_t synapse_row_sparse_type(
        uint32_t x, uint32_t synapse_index_bits, uint32_t synapse_type_mask) {
    return (x >> synapse_index_bits) & synapse_type_mask;
}

//! \brief Get the type and index
//! \param[in] x: The value to decode
//! \param[in] synapse_type_index_mask:
//!     Mask for the synapse type and index (depends on type)
//! \return the type and index (packed in the low bits of a word)
static inline index_t synapse_row_sparse_type_index(
        uint32_t x, uint32_t synapse_type_index_mask) {
    return x & synapse_type_index_mask;
}

//! \brief Get the delay from an encoded synapse descriptor
//! \param[in] x: The value to decode
//! \param[in] synapse_type_index_bits:
//!     Number of bits for the synapse type and index (depends on type)
//! \param[in] synapse_delay_mask: The mask for selecting the bits of the delay
//! \return the delay
static inline index_t synapse_row_sparse_delay(
        uint32_t x, uint32_t synapse_type_index_bits, uint32_t synapse_delay_mask) {
    return (x >> synapse_type_index_bits) & synapse_delay_mask;
}

//! \brief Get the weight from an encoded synapse descriptor
//! \param[in] x: The value to decode
//! \return the weight
static inline weight_t synapse_row_sparse_weight(uint32_t x) {
    return x >> (32 - SYNAPSE_WEIGHT_BITS);
}

//! \brief Converts a weight stored in a synapse row to an input
//! \param[in] weight: the weight to convert in synapse-row form
//! \param[in] left_shift: the shift to use when decoding
//! \return the actual input weight for the model
static inline input_t synapse_row_convert_weight_to_input(
        weight_t weight, uint32_t left_shift) {
    union {
        int_k_t input_type;
        s1615 output_type;
    } converter;

    converter.input_type = (int_k_t) (weight) << left_shift;

    return converter.output_type;
}

//! \brief Get the index of the ring buffer for a given timestep, synapse type
//!     and neuron index
//! \param[in] simulation_timestep: The timestep
//! \param[in] synapse_type_index: The synapse type index
//! \param[in] neuron_index: The neuron index
//! \param[in] synapse_type_index_bits: Number of bits for type and index
//! \param[in] synapse_index_bits: Number of bits for index
//! \param[in] synapse_delay_mask: Mask for delay
//! \return Index into the ring buffer
static inline index_t synapse_row_get_ring_buffer_index(
        uint32_t simulation_timestep, uint32_t synapse_type_index,
        uint32_t neuron_index, uint32_t synapse_type_index_bits,
        uint32_t synapse_index_bits, uint32_t synapse_delay_mask) {
    return ((simulation_timestep & synapse_delay_mask) << synapse_type_index_bits)
            | (synapse_type_index << synapse_index_bits)
            | neuron_index;
}

//! \brief Get the index of the ring buffer for time 0, synapse type
//!     and neuron index
//! \param[in] synapse_type_index: The synapse type index
//! \param[in] neuron_index: The neuron index
//! \param[in] synapse_index_bits: Number of bits for index
//! \return Index into the ring buffer
static inline index_t synapse_row_get_ring_buffer_index_time_0(
        uint32_t synapse_type_index, uint32_t neuron_index,
        uint32_t synapse_index_bits) {
    return (synapse_type_index << synapse_index_bits) | neuron_index;
}

//! \brief Get the index of the first ring buffer for a given timestep
//! \param[in] simulation_timestep: The timestep
//! \param[in] synapse_type_index_bits: Number of bits for type and index
//! \param[in] synapse_delay_mask: Mask for delay
//! \return Index into the ring buffer
static inline index_t synapse_row_get_first_ring_buffer_index(
        uint32_t simulation_timestep, uint32_t synapse_type_index_bits,
        int32_t synapse_delay_mask) {
    return (simulation_timestep & synapse_delay_mask) << synapse_type_index_bits;
}

//! \brief Get the index of the ring buffer for a given timestep and combined
//!     synapse type and neuron index (as stored in a synapse row)
//! \param[in] simulation_timestep: The timestep
//! \param[in] combined_synapse_neuron_index:
//! \param[in] synapse_type_index_bits: Number of bits for type and index
//! \param[in] synapse_delay_mask: Mask for delay
//! \return Index into the ring buffer
static inline index_t synapse_row_get_ring_buffer_index_combined(
        uint32_t simulation_timestep,
        uint32_t combined_synapse_neuron_index,
        uint32_t synapse_type_index_bits, uint32_t synapse_delay_mask) {
    return ((simulation_timestep & synapse_delay_mask) << synapse_type_index_bits)
            | combined_synapse_neuron_index;
}

#endif  // SYNAPSE_ROW_H<|MERGE_RESOLUTION|>--- conflicted
+++ resolved
@@ -96,7 +96,6 @@
 #define SYNAPSE_WEIGHT_BITS 16
 #endif
 
-<<<<<<< HEAD
 //! how many bits the synapse delay will take
 #ifndef SYNAPSE_DELAY_BITS
 #define SYNAPSE_DELAY_BITS 6
@@ -106,9 +105,6 @@
 //! the mask for the synapse delay in the row
 #define SYNAPSE_DELAY_MASK      ((1 << SYNAPSE_DELAY_BITS) - 1)
 
-// Define the type of the weights
-=======
->>>>>>> afea5799
 #ifdef SYNAPSE_WEIGHTS_SIGNED
 //! Define the type of the weights
 typedef __int_t(SYNAPSE_WEIGHT_BITS) weight_t;
