--- conflicted
+++ resolved
@@ -95,7 +95,6 @@
 #define SYNAPSE_WEIGHT_BITS 16
 #endif
 
-<<<<<<< HEAD
 //! how many bits the synapse delay will take
 #ifndef SYNAPSE_DELAY_BITS
 #define SYNAPSE_DELAY_BITS 8
@@ -105,22 +104,16 @@
 //! the mask for the synapse delay in the row
 #define SYNAPSE_DELAY_MASK      ((1 << SYNAPSE_DELAY_BITS) - 1)
 
+//! should this go somewhere else, perhaps in the models that use it?
 #define SYNAPSE_WEIGHTS_SIGNED true
 
-
-
 // Define the type of the weights
-=======
->>>>>>> 9b9ce46a
 #ifdef SYNAPSE_WEIGHTS_SIGNED
 //! Define the type of the weights
 typedef __int_t(SYNAPSE_WEIGHT_BITS) weight_t;
 #else
-<<<<<<< HEAD
-io_printf(IO_BUF, "Using signed weights!! \n ");
-=======
+//io_printf(IO_BUF, "Using signed weights!! \n ");
 //! Define the type of the weights
->>>>>>> 9b9ce46a
 typedef __uint_t(SYNAPSE_WEIGHT_BITS) weight_t;
 #endif
 //! Define the type of the control data
@@ -142,33 +135,7 @@
     uint32_t data[];            //!< The data, first the fixed then the plastic
 } synapse_row_fixed_part_t;
 
-<<<<<<< HEAD
-
-
-
-// The data structure layout supported by this API is designed for
-// mixed plastic and fixed synapse rows.
-//
-// The data structure is treated as an array of 32-bit words.
-// Special meanings are ascribed to the 0th and 1st elements
-// of the array.
-//
-// We are expecting the original source address in SDRAM to be
-// in location 0. The number of array elements in the plastic
-// region is held in the upper part of row[1]. A tag to indicate
-// the nature of the synaptic row structure is held in the lower
-// part of row[1].
-//
-//   0:  [ N = <plastic elements>         | <tag> ]
-//   1:  [ First word of plastic region           ]
-//   ...
-//   N:  [ Last word of plastic region            ]
-// N+1:  [ First word of fixed region             ]
-//   ...
-//  M:   [ Last word of fixed region              ]
-=======
 typedef struct synapse_row_plastic_data_t synapse_row_plastic_data_t;
->>>>>>> 9b9ce46a
 
 //! \brief Get the size of the plastic region
 //! \param[in] row: The synaptic row
