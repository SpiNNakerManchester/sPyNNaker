/*!
 * \file
 * \brief implementation for handling the processing of synapse rows.
 * \details
 * Synapse Row Representation:
 * |       Weight      |       Delay      |  Synapse Type   |   Neuron Index   |
 * |-------------------|------------------|-----------------|------------------|
 * |SYNAPSE_WEIGHT_BITS|SYNAPSE_DELAY_BITS|SYNAPSE_TYPE_BITS|SYNAPSE_INDEX_BITS|
 * |                   |                  |       SYNAPSE_TYPE_INDEX_BITS      |
 * The API interface supports:
 * - synapse_row_plastic_size(row)
 * - synapse_row_plastic_region(row)
 * - synapse_row_fixed_region(row)
 * - synapse_row_num_fixed_synapses(fixed)
 * - synapse_row_num_plastic_controls(fixed)
 * - synapse_row_plastic_controls(fixed)
 * - synapse_row_fixed_weight_controls(fixed)
 * - synapse_row_sparse_index(x)
 * - synapse_row_sparse_type(x)
 * - synapse_row_sparse_type_index(x)
 * - synapse_row_sparse_delay(x)
 * - synapse_row_sparse_weight(x)
 *  */

#ifndef _SYNAPSE_ROW_H_
#define _SYNAPSE_ROW_H_

#include <common/neuron-typedefs.h>

//! how many bits the synapse weight will take
#ifndef SYNAPSE_WEIGHT_BITS
#define SYNAPSE_WEIGHT_BITS 16
#endif

//! how many bits the synapse delay will take
#ifndef SYNAPSE_DELAY_BITS
#define SYNAPSE_DELAY_BITS 4
#endif

#ifndef SYNAPSE_TYPE_BITS
//! how many bits the synapse type will take
//! (is expected to be done by implementations of synapse shapers)
#define SYNAPSE_TYPE_BITS 1
#error SYNAPSE_TYPE_BITS was undefined.  It should be defined by a synapse\
       shaping include
#endif

#ifndef SYNAPSE_TYPE_COUNT
//! how many types of synapses will be supported
//! (is expected to be done by implementations of synapse shapers)
#define SYNAPSE_TYPE_COUNT 2
#error SYNAPSE_TYPE_COUNT was undefined.  It should be defined by a synapse\
       shaping include
#endif

<<<<<<< HEAD
//! how many bits the synapse can support to represent the neuron id.
#ifndef SYNAPSE_INDEX_BITS
#define SYNAPSE_INDEX_BITS 8
#error SYNAPSE_INDEX_BITS was undefined.  It should be defined by a synapse\
       shaping include
#endif

//! how many bits the synapse type will need (includes the neuron id size)
#define SYNAPSE_TYPE_INDEX_BITS (SYNAPSE_TYPE_BITS + SYNAPSE_INDEX_BITS)

=======
>>>>>>> 64a46cfc
// Create some masks based on the number of bits
//! the mask for the synapse delay in the row
#define SYNAPSE_DELAY_MASK      ((1 << SYNAPSE_DELAY_BITS) - 1)
//! the mask for the synapse type in the row
#define SYNAPSE_TYPE_MASK       ((1 << SYNAPSE_TYPE_BITS) - 1)

// Define the type of the weights
#ifdef SYNAPSE_WEIGHTS_SIGNED
typedef __int_t(SYNAPSE_WEIGHT_BITS) weight_t;
#else
typedef __uint_t(SYNAPSE_WEIGHT_BITS) weight_t;
#endif
typedef uint16_t control_t;

#define N_SYNAPSE_ROW_HEADER_WORDS 3


// The data structure layout supported by this API is designed for
// mixed plastic and fixed synapse rows.
//
// The data structure is treated as an array of 32-bit words.
// Special meanings are ascribed to the 0-th and 1-st elements
// of the array.
//
// We are expecting the original source address in SDRAM to be
// in location 0. The number of array elements in the plastic
// region is held in the upper part of row[1]. A tag to indicate
// the nature of the synaptic row structure is held in the lower
// part of row[1].
//
//   0:  [ N = <plastic elements>         | <tag> ]
//   1:  [ First word of plastic region           ]
//   ...
//   N:  [ Last word of plastic region            ]
// N+1:  [ First word of fixed region             ]
//   ...
//  M:   [ Last word of fixed region              ]

static inline size_t synapse_row_plastic_size(address_t row) {
    return (size_t) row[0];
}

// Returns the address of the plastic region
static inline address_t synapse_row_plastic_region(address_t row) {
    return ((address_t) (&(row[1])));
}

// Returns the address of the nonplastic (or fixed) region
static inline address_t synapse_row_fixed_region(address_t row) {
    return ((address_t) (&(row[synapse_row_plastic_size(row) + 1])));
}

// Within the fixed-region extracted using the above API, fixed[0]
// Contains the number of 32-bit fixed synaptic words, fixed[1]
// Contains the number of 16-bit plastic synapse control words
// (The weights for the plastic synapses are assumed to be stored
// In some learning-rule-specific format in the plastic region)
//   0:           [ F = Num fixed synapses                                    ]
//   1:           [ P = Size of plastic region in WORDS                       ]
//   2:           [ First fixed synaptic word                                 ]
//   ...
// F+1:           [ Last fixed synaptic word                                  ]
// F+2:           [ 1st plastic synapse control word|2nd plastic control word ]
//   ...
// F+1+ceil(P/2): [ Last word of fixed region                                 ]
static inline size_t synapse_row_num_fixed_synapses(address_t fixed) {
    return ((size_t) (fixed[0]));
}

static inline size_t synapse_row_num_plastic_controls(address_t fixed) {
    return ((size_t) (fixed[1]));
}

static inline control_t* synapse_row_plastic_controls(address_t fixed) {
    return (control_t*) (&fixed[2 + synapse_row_num_fixed_synapses(fixed)]);
}

static inline uint32_t *synapse_row_fixed_weight_controls(address_t fixed) {
    return (&(fixed[2]));
}

// The following are offset calculations into the ring buffers
static inline index_t synapse_row_sparse_index(
        uint32_t x, uint32_t synapse_index_mask) {
    return (x & synapse_index_mask);
}

static inline index_t synapse_row_sparse_type(
        uint32_t x, uint32_t synapse_index_bits) {
    return ((x >> synapse_index_bits) & SYNAPSE_TYPE_MASK);
}

static inline index_t synapse_row_sparse_type_index(
        uint32_t x, uint32_t synapse_type_index_mask) {
    return (x & synapse_type_index_mask);
}

static inline index_t synapse_row_sparse_delay(
        uint32_t x, uint32_t synapse_type_index_bits) {
    return ((x >> synapse_type_index_bits) & SYNAPSE_DELAY_MASK);
}

static inline weight_t synapse_row_sparse_weight(uint32_t x) {
    return (x >> (32 - SYNAPSE_WEIGHT_BITS));
}

#endif  // SYNAPSE_ROW_H<|MERGE_RESOLUTION|>--- conflicted
+++ resolved
@@ -53,19 +53,6 @@
        shaping include
 #endif
 
-<<<<<<< HEAD
-//! how many bits the synapse can support to represent the neuron id.
-#ifndef SYNAPSE_INDEX_BITS
-#define SYNAPSE_INDEX_BITS 8
-#error SYNAPSE_INDEX_BITS was undefined.  It should be defined by a synapse\
-       shaping include
-#endif
-
-//! how many bits the synapse type will need (includes the neuron id size)
-#define SYNAPSE_TYPE_INDEX_BITS (SYNAPSE_TYPE_BITS + SYNAPSE_INDEX_BITS)
-
-=======
->>>>>>> 64a46cfc
 // Create some masks based on the number of bits
 //! the mask for the synapse delay in the row
 #define SYNAPSE_DELAY_MASK      ((1 << SYNAPSE_DELAY_BITS) - 1)
