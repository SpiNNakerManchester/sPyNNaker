/*
 * Copyright (c) 2017-2019 The University of Manchester
 *
 * This program is free software: you can redistribute it and/or modify
 * it under the terms of the GNU General Public License as published by
 * the Free Software Foundation, either version 3 of the License, or
 * (at your option) any later version.
 *
 * This program is distributed in the hope that it will be useful,
 * but WITHOUT ANY WARRANTY; without even the implied warranty of
 * MERCHANTABILITY or FITNESS FOR A PARTICULAR PURPOSE.  See the
 * GNU General Public License for more details.
 *
 * You should have received a copy of the GNU General Public License
 * along with this program.  If not, see <http://www.gnu.org/licenses/>.
 */

//! \file
//! \brief Inlined neuron implementation following standard component model
#ifndef _NEURON_IMPL_STANDARD_H_
#define _NEURON_IMPL_STANDARD_H_

#include "neuron_impl.h"

// Includes for model parts used in this implementation
#include <neuron/models/neuron_model.h>
#include <neuron/input_types/input_type.h>
#include <neuron/additional_inputs/additional_input.h>
#include <neuron/threshold_types/threshold_type.h>
#include <neuron/synapse_types/synapse_types.h>

#include <neuron/current_sources/current_source.h>

// Further includes
#include <debug.h>
#include <bit_field.h>
#include <recording.h>

//! Indices for recording of words
enum word_recording_indices {
    //! V (somatic potential) recording index
    V_RECORDING_INDEX = 0,
    //! Gsyn_exc (excitatory synaptic conductance/current) recording index
    GSYN_EXC_RECORDING_INDEX = 1,
    //! Gsyn_inh (excitatory synaptic conductance/current) recording index
    GSYN_INH_RECORDING_INDEX = 2,
    //! Number of recorded word-sized state variables
    N_RECORDED_VARS = 3
};

//! Indices for recording of bitfields
enum bitfield_recording_indices {
    //! Spike event recording index
    SPIKE_RECORDING_BITFIELD = 0,
    //! Number of recorded bitfields
    N_BITFIELD_VARS = 1
};

// This import depends on variables defined above
#include <neuron/neuron_recording.h>

//! Array of neuron states
static neuron_t *neuron_array;

//! Input states array
static input_type_t *input_type_array;

//! Additional input array
static additional_input_t *additional_input_array;

//! Threshold states array
static threshold_type_t *threshold_type_array;

//! The synapse shaping parameters
static synapse_types_t *synapse_types_array;

//! The number of steps to run per timestep
static uint n_steps_per_timestep;

SOMETIMES_UNUSED // Marked unused as only used sometimes
//! \brief Initialise the particular implementation of the data
//! \param[in] n_neurons: The number of neurons
//! \return True if successful
static bool neuron_impl_initialise(uint32_t n_neurons) {

    // Allocate DTCM for neuron array
    if (sizeof(neuron_t)) {
        neuron_array = spin1_malloc(n_neurons * sizeof(neuron_t));
        if (neuron_array == NULL) {
            log_error("Unable to allocate neuron array - Out of DTCM");
            return false;
        }
    }

    // Allocate DTCM for input type array and copy block of data
    if (sizeof(input_type_t)) {
        input_type_array = spin1_malloc(n_neurons * sizeof(input_type_t));
        if (input_type_array == NULL) {
            log_error("Unable to allocate input type array - Out of DTCM");
            return false;
        }
    }

    // Allocate DTCM for additional input array and copy block of data
    if (sizeof(additional_input_t)) {
        additional_input_array =
                spin1_malloc(n_neurons * sizeof(additional_input_t));
        if (additional_input_array == NULL) {
            log_error("Unable to allocate additional input array"
                    " - Out of DTCM");
            return false;
        }
    }

    // Allocate DTCM for threshold type array and copy block of data
    if (sizeof(threshold_type_t)) {
        threshold_type_array =
                spin1_malloc(n_neurons * sizeof(threshold_type_t));
        if (threshold_type_array == NULL) {
            log_error("Unable to allocate threshold type array - Out of DTCM");
            return false;
        }
    }

    // Allocate DTCM for synapse shaping parameters
    if (sizeof(synapse_types_t)) {
        synapse_types_array =
                spin1_malloc(n_neurons * sizeof(synapse_types_t));
        if (synapse_types_array == NULL) {
            log_error("Unable to allocate synapse types array - Out of DTCM");
            return false;
        }
    }

    return true;
}

SOMETIMES_UNUSED // Marked unused as only used sometimes
//! \brief Add inputs to the neuron
//! \param[in] synapse_type_index: the synapse type (e.g. exc. or inh.)
//! \param[in] neuron_index: the index of the neuron
//! \param[in] weights_this_timestep: weight inputs to be added
static void neuron_impl_add_inputs(
        index_t synapse_type_index, index_t neuron_index,
        input_t weights_this_timestep) {
    // simple wrapper to synapse type input function
    synapse_types_t *parameters = &synapse_types_array[neuron_index];
    synapse_types_add_neuron_input(synapse_type_index,
            parameters, weights_this_timestep);
}

//! \brief The number of _words_ required to hold an object of given size
//! \param[in] size: The size of object
//! \return Number of words needed to hold the object (not bytes!)
static uint32_t n_words_needed(size_t size) {
    return (size + (sizeof(uint32_t) - 1)) / sizeof(uint32_t);
}

SOMETIMES_UNUSED // Marked unused as only used sometimes
//! \brief Load in the neuron parameters
//! \param[in] address: SDRAM block to read parameters from
//! \param[in] next: Offset of next address in store
//! \param[in] n_neurons: number of neurons
//! \param[in] save_initial_state: If not 0, SDRAM block to copy parameters to
static void neuron_impl_load_neuron_parameters(
<<<<<<< HEAD
        address_t address, uint32_t next, uint32_t n_neurons) {
=======
        address_t address, uint32_t next, uint32_t n_neurons,
		address_t save_initial_state) {

>>>>>>> 4e347d5b
    // Read the number of steps per timestep
    n_steps_per_timestep = address[next++];
    if (n_steps_per_timestep == 0) {
        log_error("bad number of steps per timestep: 0");
        rt_error(RTE_SWERR);
    }

    if (sizeof(neuron_t)) {
    	neuron_params_t *params = (neuron_params_t *) &address[next];
		for (uint32_t i = 0; i < n_neurons; i++) {
			neuron_model_initialise(&neuron_array[i], &params[i],
					n_steps_per_timestep);
		}
        next += n_words_needed(n_neurons * sizeof(neuron_params_t));
    }

    if (sizeof(input_type_t)) {
    	input_type_params_t *params = (input_type_params_t *) &address[next];
		for (uint32_t i = 0; i < n_neurons; i++) {
			input_type_initialise(&input_type_array[i], &params[i],
					n_steps_per_timestep);
		}
        next += n_words_needed(n_neurons * sizeof(input_type_params_t));
    }

    if (sizeof(threshold_type_t)) {
    	threshold_type_params_t *params = (threshold_type_params_t *) &address[next];
        for (uint32_t i = 0; i < n_neurons; i++) {
        	threshold_type_initialise(&threshold_type_array[i], &params[i],
        			n_steps_per_timestep);
        }
        next += n_words_needed(n_neurons * sizeof(threshold_type_params_t));
    }

    if (sizeof(synapse_types_t)) {
    	synapse_types_params_t *params = (synapse_types_params_t *) &address[next];
		for (uint32_t i = 0; i < n_neurons; i++) {
			synapse_types_initialise(&synapse_types_array[i], &params[i],
					n_steps_per_timestep);
		}
        next += n_words_needed(n_neurons * sizeof(synapse_types_params_t));
    }

    if (sizeof(additional_input_t)) {
    	additional_input_params_t *params = (additional_input_params_t *) &address[next];
        for (uint32_t i = 0; i < n_neurons; i++) {
        	additional_input_initialise(&additional_input_array[i], &params[i],
        			n_steps_per_timestep);
        }
        next += n_words_needed(n_neurons * sizeof(additional_input_params_t));
    }

    // If we are to save the initial state, copy the whole of the parameters
    // to the initial state
    if (save_initial_state) {
    	spin1_memcpy(save_initial_state, address, next * sizeof(uint32_t));
    }

#if LOG_LEVEL >= LOG_DEBUG
    for (index_t n = 0; n < n_neurons; n++) {
        neuron_model_print_parameters(&neuron_array[n]);
        neuron_model_print_state_variables(&neuron_array[n]);
    }
#endif // LOG_LEVEL >= LOG_DEBUG
}

SOMETIMES_UNUSED // Marked unused as only used sometimes
//! \brief Do the timestep update for the particular implementation
//! \param[in] timer_count: The timer count, used for TDMA packet spreading
//! \param[in] time: The time step of the update
//! \param[in] n_neurons: The number of neurons
static void neuron_impl_do_timestep_update(
        uint32_t timer_count, uint32_t time, uint32_t n_neurons) {

    for (uint32_t neuron_index = 0; neuron_index < n_neurons; neuron_index++) {

        // Get the neuron itself
        neuron_t *this_neuron = &neuron_array[neuron_index];

        // Get the input_type parameters and voltage for this neuron
        input_type_t *input_types = &input_type_array[neuron_index];

        // Get threshold and additional input parameters for this neuron
        threshold_type_t *the_threshold_type = &threshold_type_array[neuron_index];
        additional_input_t *additional_inputs = &additional_input_array[neuron_index];
        synapse_types_t *the_synapse_type = &synapse_types_array[neuron_index];

        // Loop however many times requested; do this in reverse for efficiency,
        // and because the index doesn't actually matter
        for (uint32_t i_step = n_steps_per_timestep; i_step > 0; i_step--) {
            // Get the voltage
            state_t soma_voltage = neuron_model_get_membrane_voltage(this_neuron);

            // Get the exc and inh values from the synapses
            input_t exc_values[NUM_EXCITATORY_RECEPTORS];
            input_t *exc_syn_values =
                    synapse_types_get_excitatory_input(exc_values, the_synapse_type);
            input_t inh_values[NUM_INHIBITORY_RECEPTORS];
            input_t *inh_syn_values =
                    synapse_types_get_inhibitory_input(inh_values, the_synapse_type);

            // Call functions to obtain exc_input and inh_input
            input_t *exc_input_values = input_type_get_input_value(
                    exc_syn_values, input_types, NUM_EXCITATORY_RECEPTORS);
            input_t *inh_input_values = input_type_get_input_value(
                    inh_syn_values, input_types, NUM_INHIBITORY_RECEPTORS);

            // Sum g_syn contributions from all receptors for recording
            REAL total_exc = 0;
            REAL total_inh = 0;

            for (int i = 0; i < NUM_EXCITATORY_RECEPTORS; i++) {
                total_exc += exc_input_values[i];
            }
            for (int i = 0; i < NUM_INHIBITORY_RECEPTORS; i++) {
                total_inh += inh_input_values[i];
            }

            // Do recording if on the first step
            if (i_step == n_steps_per_timestep) {
                neuron_recording_record_accum(
                        V_RECORDING_INDEX, neuron_index, soma_voltage);
                neuron_recording_record_accum(
                        GSYN_EXC_RECORDING_INDEX, neuron_index, total_exc);
                neuron_recording_record_accum(
                        GSYN_INH_RECORDING_INDEX, neuron_index, total_inh);
            }

            // Call functions to convert exc_input and inh_input to current
            input_type_convert_excitatory_input_to_current(
                    exc_input_values, input_types, soma_voltage);
            input_type_convert_inhibitory_input_to_current(
                    inh_input_values, input_types, soma_voltage);

            // Get any input from an injected current source
            REAL current_offset = current_source_get_offset(time, neuron_index);

            // Get any external bias input
            input_t external_bias = additional_input_get_input_value_as_current(
                    additional_inputs, soma_voltage);

            // update neuron parameters
            state_t result = neuron_model_state_update(
                    NUM_EXCITATORY_RECEPTORS, exc_input_values,
                    NUM_INHIBITORY_RECEPTORS, inh_input_values,
                    external_bias, current_offset, this_neuron);

            // determine if a spike should occur
            bool spike_now =
                    threshold_type_is_above_threshold(result, the_threshold_type);

            // If spike occurs, communicate to relevant parts of model
            if (spike_now) {

                // Call relevant model-based functions
                // Tell the neuron model
                neuron_model_has_spiked(this_neuron);

                // Tell the additional input
                additional_input_has_spiked(additional_inputs);

                // Record the spike
                neuron_recording_record_bit(SPIKE_RECORDING_BITFIELD, neuron_index);

                // Send the spike
                send_spike(timer_count, time, neuron_index);
            }

            // Shape the existing input according to the included rule
            synapse_types_shape_input(the_synapse_type);
        }

    #if LOG_LEVEL >= LOG_DEBUG
        neuron_model_print_state_variables(this_neuron);
    #endif // LOG_LEVEL >= LOG_DEBUG
    }
}

SOMETIMES_UNUSED // Marked unused as only used sometimes
//! \brief Stores neuron parameters back into SDRAM
//! \param[out] address: the address in SDRAM to start the store
//! \param[in] next: Offset of next address in store
//! \param[in] n_neurons: number of neurons
static void neuron_impl_store_neuron_parameters(
        address_t address, uint32_t next, uint32_t n_neurons) {

    // Skip over the steps per timestep
    next += 1;

    if (sizeof(neuron_t)) {
        neuron_params_t *params = (neuron_params_t *) &address[next];
		for (uint32_t i = 0; i < n_neurons; i++) {
			neuron_model_save_state(&neuron_array[i], &params[i]);
		}
        next += n_words_needed(n_neurons * sizeof(neuron_params_t));
    }

    if (sizeof(input_type_t)) {
        input_type_params_t *params = (input_type_params_t *) &address[next];
		for (uint32_t i = 0; i < n_neurons; i++) {
			input_type_save_state(&input_type_array[i], &params[i]);
		}
        next += n_words_needed(n_neurons * sizeof(input_type_params_t));
    }

    if (sizeof(threshold_type_t)) {
        threshold_type_params_t *params = (threshold_type_params_t *) &address[next];
        for (uint32_t i = 0; i < n_neurons; i++) {
        	threshold_type_save_state(&threshold_type_array[i], &params[i]);
        }
        next += n_words_needed(n_neurons * sizeof(threshold_type_params_t));
    }

    if (sizeof(synapse_types_t)) {
        synapse_types_params_t *params = (synapse_types_params_t *) &address[next];
		for (uint32_t i = 0; i < n_neurons; i++) {
			synapse_types_save_state(&synapse_types_array[i], &params[i]);
		}
        next += n_words_needed(n_neurons * sizeof(synapse_types_params_t));
    }

    if (sizeof(additional_input_t)) {
        additional_input_params_t *params = (additional_input_params_t *) &address[next];
		for (uint32_t i = 0; i < n_neurons; i++) {
			additional_input_save_state(&additional_input_array[i], &params[i]);
		}
        next += n_words_needed(n_neurons * sizeof(additional_input_params_t));
    }
}

#if LOG_LEVEL >= LOG_DEBUG
SOMETIMES_UNUSED // Marked unused as only used sometimes
//! \brief Print the inputs to the neurons
//! \param[in] n_neurons: The number of neurons
void neuron_impl_print_inputs(uint32_t n_neurons) {
    bool empty = true;
    for (index_t i = 0; i < n_neurons; i++) {
        synapse_types_t *params = &synapse_types_array[i];
        input_t exc_values[NUM_EXCITATORY_RECEPTORS];
        input_t inh_values[NUM_INHIBITORY_RECEPTORS];
        empty = empty && (0 == bitsk(
                synapse_types_get_excitatory_input(exc_values, params)[0]
                - synapse_types_get_inhibitory_input(inh_values, params)[0]));
    }

    if (!empty) {
        for (index_t i = 0; i < n_neurons; i++) {
            synapse_types_t *params = &synapse_types_array[i];
            input_t exc_values[NUM_EXCITATORY_RECEPTORS];
            input_t inh_values[NUM_INHIBITORY_RECEPTORS];
            input_t *exc_input = synapse_types_get_excitatory_input(exc_values, params);
            input_t *inh_input = synapse_types_get_inhibitory_input(inh_values, params);
            input_t input = exc_input[0] - inh_input[0];
            if (bitsk(input) != 0) {
                log_debug("Neuron %3u: input %12.6k (= ", i, input);
                synapse_types_print_input(params);
                log_debug(")");
            }
        }
    }
}

SOMETIMES_UNUSED // Marked unused as only used sometimes
//! \brief Print the synapse parameters of the neurons
//! \param[in] n_neurons: The number of neurons
void neuron_impl_print_synapse_parameters(uint32_t n_neurons) {
    for (index_t n = 0; n < n_neurons; n++) {
        synapse_types_print_parameters(&synapse_types_array[n]);
    }
}

SOMETIMES_UNUSED // Marked unused as only used sometimes
//! \brief Get the synapse type character for a synapse type
//! \param[in] synapse_type: The synapse type
//! \return The descriptor character (sometimes two characters)
const char *neuron_impl_get_synapse_type_char(uint32_t synapse_type) {
    return synapse_types_get_type_char(synapse_type);
}
#endif // LOG_LEVEL >= LOG_DEBUG

#endif // _NEURON_IMPL_STANDARD_H_<|MERGE_RESOLUTION|>--- conflicted
+++ resolved
@@ -163,13 +163,9 @@
 //! \param[in] n_neurons: number of neurons
 //! \param[in] save_initial_state: If not 0, SDRAM block to copy parameters to
 static void neuron_impl_load_neuron_parameters(
-<<<<<<< HEAD
-        address_t address, uint32_t next, uint32_t n_neurons) {
-=======
         address_t address, uint32_t next, uint32_t n_neurons,
 		address_t save_initial_state) {
 
->>>>>>> 4e347d5b
     // Read the number of steps per timestep
     n_steps_per_timestep = address[next++];
     if (n_steps_per_timestep == 0) {
