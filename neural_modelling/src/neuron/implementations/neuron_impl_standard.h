<<<<<<< HEAD
=======
/*
 * Copyright (c) 2017-2019 The University of Manchester
 *
 * This program is free software: you can redistribute it and/or modify
 * it under the terms of the GNU General Public License as published by
 * the Free Software Foundation, either version 3 of the License, or
 * (at your option) any later version.
 *
 * This program is distributed in the hope that it will be useful,
 * but WITHOUT ANY WARRANTY; without even the implied warranty of
 * MERCHANTABILITY or FITNESS FOR A PARTICULAR PURPOSE.  See the
 * GNU General Public License for more details.
 *
 * You should have received a copy of the GNU General Public License
 * along with this program.  If not, see <http://www.gnu.org/licenses/>.
 */
>>>>>>> 43cd228e

#ifndef _NEURON_IMPL_STANDARD_H_
#define _NEURON_IMPL_STANDARD_H_

#include "neuron_impl.h"

// Includes for model parts used in this implementation
#include <neuron/models/neuron_model.h>
#include <neuron/input_types/input_type.h>
#include <neuron/additional_inputs/additional_input.h>
#include <neuron/threshold_types/threshold_type.h>
#include <neuron/synapse_types/synapse_types.h>

// Further includes
#include <common/out_spikes.h>
#include <recording.h>
#include <debug.h>

#define V_RECORDING_INDEX 0
#define GSYN_EXCITATORY_RECORDING_INDEX 1
#define GSYN_INHIBITORY_RECORDING_INDEX 2

#ifndef NUM_EXCITATORY_RECEPTORS
#define NUM_EXCITATORY_RECEPTORS 1
#error NUM_EXCITATORY_RECEPTORS was undefined.  It should be defined by a synapse\
	shaping include
#endif

#ifndef NUM_INHIBITORY_RECEPTORS
#define NUM_INHIBITORY_RECEPTORS 1
#error NUM_INHIBITORY_RECEPTORS was undefined.  It should be defined by a synapse\
	shaping include
#endif

#ifndef NUM_CURRENTS
#define NUM_CURRENTS 1
#error NUM_CURRENTS should already have been defined
#endif


//! Array of neuron states
static neuron_pointer_t neuron_array;

//! Input states array
static input_type_pointer_t input_type_array;

//! Additional input array
static additional_input_pointer_t additional_input_array;

//! Threshold states array
static threshold_type_pointer_t threshold_type_array;

//! Global parameters for the neurons
static global_neuron_params_pointer_t global_parameters;

// The synapse shaping parameters
static synapse_param_t *neuron_synapse_shaping_params;

static bool neuron_impl_initialise(uint32_t n_neurons) {
    // allocate DTCM for the global parameter details
    if (sizeof(global_neuron_params_t)) {
        global_parameters = spin1_malloc(sizeof(global_neuron_params_t));
        if (global_parameters == NULL) {
            log_error("Unable to allocate global neuron parameters"
                    "- Out of DTCM");
            return false;
        }
    }

    // Allocate DTCM for neuron array
    if (sizeof(neuron_t)) {
        neuron_array = spin1_malloc(n_neurons * sizeof(neuron_t));
        if (neuron_array == NULL) {
            log_error("Unable to allocate neuron array - Out of DTCM");
            return false;
        }
    }

    // Allocate DTCM for input type array and copy block of data
    if (sizeof(input_type_t)) {
        input_type_array = spin1_malloc(n_neurons * sizeof(input_type_t));
        if (input_type_array == NULL) {
            log_error("Unable to allocate input type array - Out of DTCM");
            return false;
        }
    }

    // Allocate DTCM for additional input array and copy block of data
    if (sizeof(additional_input_t)) {
        additional_input_array =
                spin1_malloc(n_neurons * sizeof(additional_input_t));
        if (additional_input_array == NULL) {
            log_error("Unable to allocate additional input array"
                    " - Out of DTCM");
            return false;
        }
    }

    // Allocate DTCM for threshold type array and copy block of data
    if (sizeof(threshold_type_t)) {
        threshold_type_array =
                spin1_malloc(n_neurons * sizeof(threshold_type_t));
        if (threshold_type_array == NULL) {
            log_error("Unable to allocate threshold type array - Out of DTCM");
            return false;
        }
    }

    // Allocate DTCM for synapse shaping parameters
    if (sizeof(synapse_param_t)) {
        neuron_synapse_shaping_params =
                spin1_malloc(n_neurons * sizeof(synapse_param_t));
        if (neuron_synapse_shaping_params == NULL) {
            log_error("Unable to allocate synapse parameters array"
                    " - Out of DTCM");
            return false;
        }
    }

    return true;
}

static void neuron_impl_add_inputs(
        index_t synapse_type_index, index_t neuron_index,
        input_t weights_this_timestep) {
    // simple wrapper to synapse type input function
    synapse_param_pointer_t parameters =
            &neuron_synapse_shaping_params[neuron_index];
    synapse_types_add_neuron_input(synapse_type_index,
            parameters, weights_this_timestep);
}

static uint32_t n_words_needed(uint32_t size) {
    return (size + (sizeof(uint32_t) - 1)) / sizeof(uint32_t);
}

static void neuron_impl_load_neuron_parameters(
        address_t address, uint32_t next, uint32_t n_neurons) {
    log_debug("reading parameters, next is %u, n_neurons is %u ",
            next, n_neurons);

    if (sizeof(global_neuron_params_t)) {
        log_debug("writing neuron global parameters");
        spin1_memcpy(global_parameters, &address[next],
                sizeof(global_neuron_params_t));
        next += n_words_needed(sizeof(global_neuron_params_t));
    }

    if (sizeof(neuron_t)) {
        log_debug("reading neuron local parameters");
        spin1_memcpy(neuron_array, &address[next],
                n_neurons * sizeof(neuron_t));
        next += n_words_needed(n_neurons * sizeof(neuron_t));
    }

    if (sizeof(input_type_t)) {
        log_debug("reading input type parameters");
        spin1_memcpy(input_type_array, &address[next],
                n_neurons * sizeof(input_type_t));
        next += n_words_needed(n_neurons * sizeof(input_type_t));
    }

    if (sizeof(threshold_type_t)) {
        log_debug("reading threshold type parameters");
        spin1_memcpy(threshold_type_array, &address[next],
                n_neurons * sizeof(threshold_type_t));
        next += n_words_needed(n_neurons * sizeof(threshold_type_t));
    }

    if (sizeof(synapse_param_t)) {
        log_debug("reading synapse parameters");
        spin1_memcpy(neuron_synapse_shaping_params, &address[next],
                n_neurons * sizeof(synapse_param_t));
        next += n_words_needed(n_neurons * sizeof(synapse_param_t));
    }

    if (sizeof(additional_input_t)) {
        log_debug("reading additional input type parameters");
        spin1_memcpy(additional_input_array, &address[next],
                n_neurons * sizeof(additional_input_t));
        next += n_words_needed(n_neurons * sizeof(additional_input_t));
    }

    neuron_model_set_global_neuron_params(global_parameters);

#if LOG_LEVEL >= LOG_DEBUG
    log_debug("-------------------------------------\n");
    for (index_t n = 0; n < n_neurons; n++) {
        neuron_model_print_parameters(&neuron_array[n]);
    }
    log_debug("-------------------------------------\n");
#endif // LOG_LEVEL >= LOG_DEBUG
}

static bool neuron_impl_do_timestep_update(index_t neuron_index,
        input_t external_bias, state_t *recorded_variable_values) {
    // Get the neuron itself
    neuron_pointer_t neuron = &neuron_array[neuron_index];

    // Get the input_type parameters and voltage for this neuron
    input_type_pointer_t input_type = &input_type_array[neuron_index];

    // Get threshold and additional input parameters for this neuron
    threshold_type_pointer_t threshold_type =
            &threshold_type_array[neuron_index];
    additional_input_pointer_t additional_input =
            &additional_input_array[neuron_index];
    synapse_param_pointer_t synapse_type =
            &neuron_synapse_shaping_params[neuron_index];

    // Get the voltage
    state_t voltage = neuron_model_get_membrane_voltage(neuron);
    recorded_variable_values[V_RECORDING_INDEX] = voltage;

    // Get the exc and inh values from the synapses
    input_t* exc_value = synapse_types_get_excitatory_input(synapse_type);
    input_t* inh_value = synapse_types_get_inhibitory_input(synapse_type);

    // Call functions to obtain exc_input and inh_input
    input_t* exc_input_values = input_type_get_input_value(
            exc_value, input_type, NUM_EXCITATORY_RECEPTORS);
    input_t* inh_input_values = input_type_get_input_value(
            inh_value, input_type, NUM_INHIBITORY_RECEPTORS);

    // Sum g_syn contributions from all receptors for recording
    REAL total_exc = 0;
    REAL total_inh = 0;

    for (int i = 0; i < NUM_EXCITATORY_RECEPTORS; i++) {
        total_exc += exc_input_values[i];
    }
    for (int i = 0; i < NUM_INHIBITORY_RECEPTORS; i++) {
        total_inh += inh_input_values[i];
    }

//    // Call functions to get the input values to be recorded
//    recorded_variable_values[GSYN_EXCITATORY_RECORDING_INDEX] = total_exc;
//    recorded_variable_values[GSYN_INHIBITORY_RECORDING_INDEX] = total_inh;

    // Call functions to convert exc_input and inh_input to current
    input_type_convert_excitatory_input_to_current(
            exc_input_values, input_type, voltage);
    input_type_convert_inhibitory_input_to_current(
            inh_input_values, input_type, voltage);

<<<<<<< HEAD
    input_t* currents = additional_input_get_input_value_as_current(
        additional_input, voltage);
=======
    external_bias += additional_input_get_input_value_as_current(
            additional_input, voltage);
>>>>>>> 43cd228e

    recorded_variable_values[GSYN_INHIBITORY_RECORDING_INDEX] = currents[2];
    recorded_variable_values[GSYN_EXCITATORY_RECORDING_INDEX] = currents[3];

    external_bias = 0;
    for (int i = 2; i<NUM_CURRENTS; i++){
    	external_bias += currents[i];
    }

    // update neuron parameters
    state_t result = neuron_model_state_update(
            NUM_EXCITATORY_RECEPTORS, exc_input_values,
            NUM_INHIBITORY_RECEPTORS, inh_input_values,
            external_bias, neuron);

    // determine if a spike should occur
    bool spike = threshold_type_is_above_threshold(result, threshold_type);

    // If spike occurs, communicate to relevant parts of model
    if (spike) {
        // Call relevant model-based functions
        // Tell the neuron model
        neuron_model_has_spiked(neuron);

        // Tell the additional input
        additional_input_has_spiked(additional_input);
    }

    // Shape the existing input according to the included rule
    synapse_types_shape_input(synapse_type);

#if LOG_LEVEL >= LOG_DEBUG
    neuron_model_print_state_variables(neuron);
#endif // LOG_LEVEL >= LOG_DEBUG

    // Return the boolean to the model timestep update
    return spike;
}

//! \brief stores neuron parameter back into sdram
//! \param[in] address: the address in sdram to start the store
static void neuron_impl_store_neuron_parameters(
        address_t address, uint32_t next, uint32_t n_neurons) {
    log_debug("writing parameters");
    //if (global_parameters == NULL) {
    //   log_error("global parameter storage not allocated");
    //   rt_error(RTE_SWERR);
    //   return;
    //}

    if (sizeof(global_neuron_params_t)) {
        log_debug("writing neuron global parameters");
        spin1_memcpy(&address[next], global_parameters,
                sizeof(global_neuron_params_t));
        next += n_words_needed(sizeof(global_neuron_params_t));
    }

    if (sizeof(neuron_t)) {
        log_debug("writing neuron local parameters");
        spin1_memcpy(&address[next], neuron_array,
                n_neurons * sizeof(neuron_t));
        next += n_words_needed(n_neurons * sizeof(neuron_t));
    }

    if (sizeof(input_type_t)) {
        log_debug("writing input type parameters");
        spin1_memcpy(&address[next], input_type_array,
                n_neurons * sizeof(input_type_t));
        next += n_words_needed(n_neurons * sizeof(input_type_t));
    }

    if (sizeof(threshold_type_t)) {
        log_debug("writing threshold type parameters");
        spin1_memcpy(&address[next], threshold_type_array,
                n_neurons * sizeof(threshold_type_t));
        next += n_words_needed(n_neurons * sizeof(threshold_type_t));
    }

    if (sizeof(synapse_param_t)) {
        log_debug("writing synapse parameters");
        spin1_memcpy(&address[next], neuron_synapse_shaping_params,
                n_neurons * sizeof(synapse_param_t));
        next += n_words_needed(n_neurons * sizeof(synapse_param_t));
    }

    if (sizeof(additional_input_t)) {
        log_debug("writing additional input type parameters");
        spin1_memcpy(&address[next], additional_input_array,
                n_neurons * sizeof(additional_input_t));
        next += n_words_needed(n_neurons * sizeof(additional_input_t));
    }
}

#if LOG_LEVEL >= LOG_DEBUG
void neuron_impl_print_inputs(uint32_t n_neurons) {
	bool empty = true;
	for (index_t i = 0; i < n_neurons; i++) {
		empty = empty && (0 == bitsk(
		        synapse_types_get_excitatory_input(&neuron_synapse_shaping_params[i])
		        - synapse_types_get_inhibitory_input(&neuron_synapse_shaping_params[i])));
	}

	if (!empty) {
		log_debug("-------------------------------------\n");

		for (index_t i = 0; i < n_neurons; i++) {
			input_t input =
			        synapse_types_get_excitatory_input(&neuron_synapse_shaping_params[i])
			        - synapse_types_get_inhibitory_input(&neuron_synapse_shaping_params[i]);
			if (bitsk(input) != 0) {
				log_debug("%3u: %12.6k (= ", i, input);
				synapse_types_print_input(&neuron_synapse_shaping_params[i]);
				log_debug(")\n");
			}
		}
		log_debug("-------------------------------------\n");
	}
}

void neuron_impl_print_synapse_parameters(uint32_t n_neurons) {
	log_debug("-------------------------------------\n");
	for (index_t n = 0; n < n_neurons; n++) {
	    synapse_types_print_parameters(&neuron_synapse_shaping_params[n]);
	}
	log_debug("-------------------------------------\n");
}

const char *neuron_impl_get_synapse_type_char(uint32_t synapse_type) {
	return synapse_types_get_type_char(synapse_type);
}
#endif // LOG_LEVEL >= LOG_DEBUG

#endif // _NEURON_IMPL_STANDARD_H_<|MERGE_RESOLUTION|>--- conflicted
+++ resolved
@@ -1,5 +1,3 @@
-<<<<<<< HEAD
-=======
 /*
  * Copyright (c) 2017-2019 The University of Manchester
  *
@@ -16,7 +14,6 @@
  * You should have received a copy of the GNU General Public License
  * along with this program.  If not, see <http://www.gnu.org/licenses/>.
  */
->>>>>>> 43cd228e
 
 #ifndef _NEURON_IMPL_STANDARD_H_
 #define _NEURON_IMPL_STANDARD_H_
@@ -262,13 +259,8 @@
     input_type_convert_inhibitory_input_to_current(
             inh_input_values, input_type, voltage);
 
-<<<<<<< HEAD
     input_t* currents = additional_input_get_input_value_as_current(
-        additional_input, voltage);
-=======
-    external_bias += additional_input_get_input_value_as_current(
             additional_input, voltage);
->>>>>>> 43cd228e
 
     recorded_variable_values[GSYN_INHIBITORY_RECORDING_INDEX] = currents[2];
     recorded_variable_values[GSYN_EXCITATORY_RECORDING_INDEX] = currents[3];
