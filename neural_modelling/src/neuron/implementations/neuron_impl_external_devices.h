/*
 * Copyright (c) 2017-2019 The University of Manchester
 *
 * This program is free software: you can redistribute it and/or modify
 * it under the terms of the GNU General Public License as published by
 * the Free Software Foundation, either version 3 of the License, or
 * (at your option) any later version.
 *
 * This program is distributed in the hope that it will be useful,
 * but WITHOUT ANY WARRANTY; without even the implied warranty of
 * MERCHANTABILITY or FITNESS FOR A PARTICULAR PURPOSE.  See the
 * GNU General Public License for more details.
 *
 * You should have received a copy of the GNU General Public License
 * along with this program.  If not, see <http://www.gnu.org/licenses/>.
 */

//! \file
//! \brief Inlined neuron implementation following standard component model
#ifndef _NEURON_IMPL_EXTERNAL_DEVICES_H_
#define _NEURON_IMPL_EXTERNAL_DEVICES_H_

#include "neuron_impl.h"

//! What sort of message payload should we send?
enum send_type {
    SEND_TYPE_INT = 0, //!< Message payload is an `int32_t`
    SEND_TYPE_UINT,    //!< Message payload is an `uint32_t`
    SEND_TYPE_ACCUM,   //!< Message payload is an `accum`
    SEND_TYPE_UACCUM,  //!< Message payload is an `unsigned accum`
    SEND_TYPE_FRACT,   //!< Message payload is a `fract`
    SEND_TYPE_UFRACT,  //!< Message payload is an `unsigned fract`
};

// Includes for model parts used in this implementation

#include <neuron/models/neuron_model_lif_impl.h>
#include <neuron/additional_inputs/additional_input.h>
#include <neuron/synapse_types/synapse_types_exponential_impl.h>
#include <neuron/input_types/input_type_current.h>
#include <neuron/additional_inputs/additional_input_none_impl.h>
#include "tdma_processing.h"

// Further includes
#include <debug.h>


//! The definition of the threshold, and what to do when that happens
typedef struct packet_firing_data_t {
    //! The key to send to update the value
    uint32_t key;
    //! A scaling factor (>0) if the value is to be sent as payload,
    //! False (0) if just the key
    uint32_t value_as_payload;
    //! The minimum allowed value to send as the payload.
    //! Values below are clipped to this value
    accum min_value;
    //! The maximum allowed value to send as the payload.
    //! Values above are clipped to this value
    accum max_value;
    //! The time between sending the value
    uint32_t timesteps_between_sending;
    //! The time until the next sending of the value (initially 0)
    uint32_t time_until_next_send;
    //! Send type
    enum send_type type;
} packet_firing_data_t;

//! Indices for recording of words
enum word_recording_indices {
    //! V (somatic potential) recording index
    V_RECORDING_INDEX = 0,
    //! Gsyn_exc (excitatory synaptic conductance/current) recording index
    GSYN_EXC_RECORDING_INDEX = 1,
    //! Gsyn_inh (excitatory synaptic conductance/current) recording index
    GSYN_INH_RECORDING_INDEX = 2,
    //! Number of recorded word-sized state variables
    N_RECORDED_VARS = 3
};

//! Indices for recording of bitfields
enum bitfield_recording_indices {
    //! Spike event recording index
    PACKET_RECORDING_BITFIELD = 0,
    //! Number of recorded bitfields
    N_BITFIELD_VARS = 1
};

// This import depends on variables defined above
#include <neuron/neuron_recording.h>

//! Array of neuron states
static neuron_t *neuron_array;

//! Input states array
static input_type_t *input_type_array;

//! Additional input array
static additional_input_t *additional_input_array;

//! Threshold states array
static packet_firing_data_t *packet_firing_array;

//! Global parameters for the neurons
static global_neuron_params_t *global_parameters;

//! The synapse shaping parameters
static synapse_param_t *neuron_synapse_shaping_params;

//! The number of steps to run per timestep
static uint n_steps_per_timestep;

//! setup from c_main
static uint32_t n_neurons;

//! setup from c_main
static uint32_t timer_period;

//! setup from c_main
static uint global_timer_count;

#ifndef SOMETIMES_UNUSED
#define SOMETIMES_UNUSED __attribute__((unused))
#endif // !SOMETIMES_UNUSED


//! \brief Typesafe magic reinterpret cast
//! \param[in] value: The value to reinterpret
//! \return The reinterpreted value
static inline uint _int_bits(int value) {
    typedef union _int_bits_union {
        int int_value;
        uint uint_value;
    } _int_bits_union;

    _int_bits_union converter;
    converter.int_value = value;
    return converter.uint_value;
}

//! \brief Convert the value into the right form for sending as a payload
//! \param[in] type: what type of payload are we really dealing with
//! \param[in] value: the value, after scaling
//! \return The word to go in the multicast packet payload
static inline uint _get_payload(enum send_type type, accum value) {
    switch (type) {
    case SEND_TYPE_INT:
        return _int_bits((int) value);
    case SEND_TYPE_UINT:
        return (uint) value;
    case SEND_TYPE_ACCUM:
        return _int_bits(bitsk(value));
    case SEND_TYPE_UACCUM:
        return bitsuk((unsigned accum) value);
    case SEND_TYPE_FRACT:
        return _int_bits(bitslr((long fract) value));
    case SEND_TYPE_UFRACT:
        return bitsulr((long unsigned fract) value);
    default:
        log_error("Unknown enum value %u", value);
        rt_error(RTE_SWERR);
    }
    return 0;
}

SOMETIMES_UNUSED // Marked unused as only used sometimes
//! \brief Initialise the particular implementation of the data
//! \param[in] n_neurons: The number of neurons
//! \return True if successful
static bool neuron_impl_initialise(uint32_t n_neurons) {
    // allocate DTCM for the global parameter details
    if (sizeof(global_neuron_params_t)) {
        global_parameters = spin1_malloc(sizeof(global_neuron_params_t));
        if (global_parameters == NULL) {
            log_error("Unable to allocate global neuron parameters "
                    "- Out of DTCM");
            return false;
        }
    }

    // Allocate DTCM for neuron array
    if (sizeof(neuron_t)) {
        neuron_array = spin1_malloc(n_neurons * sizeof(neuron_t));
        if (neuron_array == NULL) {
            log_error("Unable to allocate neuron array - Out of DTCM");
            return false;
        }
    }

    // Allocate DTCM for input type array and copy block of data
    if (sizeof(input_type_t)) {
        input_type_array = spin1_malloc(n_neurons * sizeof(input_type_t));
        if (input_type_array == NULL) {
            log_error("Unable to allocate input type array - Out of DTCM");
            return false;
        }
    }

    // Allocate DTCM for additional input array and copy block of data
    if (sizeof(additional_input_t)) {
        additional_input_array =
                spin1_malloc(n_neurons * sizeof(additional_input_t));
        if (additional_input_array == NULL) {
            log_error("Unable to allocate additional input array"
                    " - Out of DTCM");
            return false;
        }
    }

    // Allocate DTCM for threshold type array and copy block of data
    if (sizeof(packet_firing_data_t)) {
        packet_firing_array =
                spin1_malloc(n_neurons * sizeof(packet_firing_data_t));
        if (packet_firing_array == NULL) {
            log_error("Unable to allocate threshold type array - Out of DTCM");
            return false;
        }
    }

    // Allocate DTCM for synapse shaping parameters
    if (sizeof(synapse_param_t)) {
        neuron_synapse_shaping_params =
                spin1_malloc(n_neurons * sizeof(synapse_param_t));
        if (neuron_synapse_shaping_params == NULL) {
            log_error("Unable to allocate synapse parameters array"
                    " - Out of DTCM");
            return false;
        }
    }

    return true;
}

SOMETIMES_UNUSED // Marked unused as only used sometimes
//! \brief Add inputs to the neuron
//! \param[in] synapse_type_index: the synapse type (e.g. exc. or inh.)
//! \param[in] neuron_index: the index of the neuron
//! \param[in] weights_this_timestep: weight inputs to be added
static void neuron_impl_add_inputs(
        index_t synapse_type_index, index_t neuron_index,
        input_t weights_this_timestep) {
    // simple wrapper to synapse type input function
    synapse_param_t *parameters =
            &neuron_synapse_shaping_params[neuron_index];
    synapse_types_add_neuron_input(synapse_type_index,
            parameters, weights_this_timestep);
}

//! \brief The number of _words_ required to hold an object of given size
//! \param[in] size: The size of object
//! \return Number of words needed to hold the object (not bytes!)
static uint32_t n_words_needed(size_t size) {
    return (size + (sizeof(uint32_t) - 1)) / sizeof(uint32_t);
}

SOMETIMES_UNUSED // Marked unused as only used sometimes
//! \brief Load in the neuron parameters
//! \param[in] address: SDRAM block to read parameters from
//! \param[in] next: Offset of next address in store
//! \param[in] n_neurons: number of neurons
static void neuron_impl_load_neuron_parameters(
        address_t address, uint32_t next, uint32_t n_neurons) {
    log_debug("reading parameters, next is %u, n_neurons is %u ",
            next, n_neurons);

    // Read the number of steps per timestep
    n_steps_per_timestep = address[next++];
    if (n_steps_per_timestep > 1) {
        log_info("Looping over %u steps each timestep", n_steps_per_timestep);
    } else if (n_steps_per_timestep == 0) {
        log_error("bad number of steps per timestep: 0");
    }

    if (sizeof(global_neuron_params_t)) {
        log_debug("writing neuron global parameters");
        spin1_memcpy(global_parameters, &address[next],
                sizeof(global_neuron_params_t));
        next += n_words_needed(sizeof(global_neuron_params_t));
    }

    if (sizeof(neuron_t)) {
        log_debug("reading neuron local parameters");
        spin1_memcpy(neuron_array, &address[next],
                n_neurons * sizeof(neuron_t));
        next += n_words_needed(n_neurons * sizeof(neuron_t));
    }

    if (sizeof(input_type_t)) {
        log_debug("reading input type parameters");
        spin1_memcpy(input_type_array, &address[next],
                n_neurons * sizeof(input_type_t));
        next += n_words_needed(n_neurons * sizeof(input_type_t));
    }

    if (sizeof(packet_firing_data_t)) {
        log_debug("reading threshold type parameters");
        spin1_memcpy(packet_firing_array, &address[next],
                n_neurons * sizeof(packet_firing_data_t));
        next += n_words_needed(n_neurons * sizeof(packet_firing_data_t));
    }

    if (sizeof(synapse_param_t)) {
        log_debug("reading synapse parameters");
        spin1_memcpy(neuron_synapse_shaping_params, &address[next],
                n_neurons * sizeof(synapse_param_t));
        next += n_words_needed(n_neurons * sizeof(synapse_param_t));
    }

    if (sizeof(additional_input_t)) {
        log_debug("reading additional input type parameters");
        spin1_memcpy(additional_input_array, &address[next],
                n_neurons * sizeof(additional_input_t));
        next += n_words_needed(n_neurons * sizeof(additional_input_t));
    }

    neuron_model_set_global_neuron_params(global_parameters);

#if LOG_LEVEL >= LOG_DEBUG
    log_debug("-------------------------------------\n");
    for (index_t n = 0; n < n_neurons; n++) {
        neuron_model_print_parameters(&neuron_array[n]);
    }
    log_debug("-------------------------------------\n");
#endif // LOG_LEVEL >= LOG_DEBUG
}

<<<<<<< HEAD

//! \brief Spread out the spikes over the timer tick
//! \param[in] key: the key to fire
//! \param[in] payload: the payload to fire
//! \param[in] with_payload: Whether a payload is needed or not
static inline void send_packet(
        uint32_t key, uint32_t payload, bool with_payload) {
    if (with_payload) {
        while (!spin1_send_mc_packet(key, payload, WITH_PAYLOAD)) {
            spin1_delay_us(1);
        }
    } else {// Send the spike
        while (!spin1_send_mc_packet(key, 0, NO_PAYLOAD)) {
            spin1_delay_us(1);
        }
    }
}

//! \brief Determine if the device should fire
//! \param[in] packet_firing:
//!     The parameters to use to determine if it should fire now
=======
//! \brief Determines if the device should fire
//! \param[in] packet_firing: The parameters to use to determine if it
//!                           should fire now
>>>>>>> 265b44dd
//! \return True if the neuron should fire
static bool _test_will_fire(packet_firing_data_t *packet_firing) {
    if (packet_firing->time_until_next_send == 0) {
        packet_firing->time_until_next_send =
                packet_firing->timesteps_between_sending;
        --packet_firing->time_until_next_send;
        return true;
    }
    --packet_firing->time_until_next_send;
    return false;
}

SOMETIMES_UNUSED // Marked unused as only used sometimes
//! \brief Do the timestep update for the particular implementation
//! \param[in] neuron_index: The index of the neuron to update
//! \param[in] external_bias: External input to be applied to the neuron
//! \return True if a spike has occurred
static bool neuron_impl_do_timestep_update(index_t neuron_index,
        input_t external_bias) {
    // Get the neuron itself
    neuron_t *this_neuron = &neuron_array[neuron_index];

    // Get the input_type parameters and voltage for this neuron
    input_type_t *input_types = &input_type_array[neuron_index];

    // Get threshold and additional input parameters for this neuron
    packet_firing_data_t *the_packet_firing =
        &packet_firing_array[neuron_index];
    additional_input_t *additional_inputs =
            &additional_input_array[neuron_index];
    synapse_param_t *the_synapse_type =
            &neuron_synapse_shaping_params[neuron_index];

    // Store whether the neuron has spiked
    bool will_fire = false;

    // Loop however many times requested; do this in reverse for efficiency,
    // and because the index doesn't actually matter
    for (uint32_t i = n_steps_per_timestep; i > 0; i--) {
        // Get the voltage
        state_t soma_voltage = neuron_model_get_membrane_voltage(this_neuron);

        // Get the exc and inh values from the synapses
        input_t *exc_values =
                synapse_types_get_excitatory_input(the_synapse_type);
        input_t *inh_values =
                synapse_types_get_inhibitory_input(the_synapse_type);

        // Call functions to obtain exc_input and inh_input
        input_t *exc_input_values = input_type_get_input_value(
                exc_values, input_types, NUM_EXCITATORY_RECEPTORS);
        input_t *inh_input_values = input_type_get_input_value(
                inh_values, input_types, NUM_INHIBITORY_RECEPTORS);

        // Sum g_syn contributions from all receptors for recording
        REAL total_exc = 0;
        REAL total_inh = 0;

        for (int i = 0; i < NUM_EXCITATORY_RECEPTORS; i++) {
            total_exc += exc_input_values[i];
        }
        for (int i = 0; i < NUM_INHIBITORY_RECEPTORS; i++) {
            total_inh += inh_input_values[i];
        }

        // Do recording if on the first step
        if (i == n_steps_per_timestep) {
            neuron_recording_record_accum(
                    V_RECORDING_INDEX, neuron_index, soma_voltage);
            neuron_recording_record_accum(
                    GSYN_EXC_RECORDING_INDEX, neuron_index, total_exc);
            neuron_recording_record_accum(
                    GSYN_INH_RECORDING_INDEX, neuron_index, total_inh);
        }

        // Call functions to convert exc_input and inh_input to current
        input_type_convert_excitatory_input_to_current(
                exc_input_values, input_types, soma_voltage);
        input_type_convert_inhibitory_input_to_current(
                inh_input_values, input_types, soma_voltage);

        external_bias += additional_input_get_input_value_as_current(
                additional_inputs, soma_voltage);

        // update neuron parameters
        state_t result = neuron_model_state_update(
                NUM_EXCITATORY_RECEPTORS, exc_input_values,
                NUM_INHIBITORY_RECEPTORS, inh_input_values,
                external_bias, this_neuron);

        // determine if a packet should fly
        will_fire = _test_will_fire(the_packet_firing);

        // If spike occurs, communicate to relevant parts of model
        if (will_fire) {
            if (the_packet_firing->value_as_payload) {
                accum value_to_send = result;
                if (result > the_packet_firing->max_value) {
                    value_to_send = the_packet_firing->max_value;
                }
                if (result < the_packet_firing->min_value) {
                    value_to_send = the_packet_firing->min_value;
                }

                uint payload = _get_payload(
                    the_packet_firing->type,
                    value_to_send * the_packet_firing->value_as_payload);

                log_debug("Sending key=0x%08x payload=0x%08x",
                        the_packet_firing->key, payload);

                tdma_processing_send_packet(
                    the_packet_firing->key, payload,
                    WITH_PAYLOAD, global_timer_count);
            } else {
                log_debug("Sending key=0x%08x", the_packet_firing->key);

                tdma_processing_send_packet(
                    the_packet_firing->key, 0,
                    NO_PAYLOAD, global_timer_count);
            }
        }

        // Shape the existing input according to the included rule
        synapse_types_shape_input(the_synapse_type);
    }

    if (will_fire) {
        // Record the spike
        neuron_recording_record_bit(PACKET_RECORDING_BITFIELD, neuron_index);
    }

#if LOG_LEVEL >= LOG_DEBUG
    neuron_model_print_state_variables(this_neuron);
#endif // LOG_LEVEL >= LOG_DEBUG

    // Return the boolean to the model timestep update
    return false;
}

SOMETIMES_UNUSED // Marked unused as only used sometimes
//! \brief Store neuron parameters back into SDRAM
//! \param[out] address: the address in SDRAM to start the store
//! \param[in] next: Offset of next address in store
//! \param[in] n_neurons: number of neurons
static void neuron_impl_store_neuron_parameters(
        address_t address, uint32_t next, uint32_t n_neurons) {
    log_debug("writing parameters");

    // Skip over the steps per timestep
    next += 1;

    if (sizeof(global_neuron_params_t)) {
        log_debug("writing neuron global parameters");
        spin1_memcpy(&address[next], global_parameters,
                sizeof(global_neuron_params_t));
        next += n_words_needed(sizeof(global_neuron_params_t));
    }

    if (sizeof(neuron_t)) {
        log_debug("writing neuron local parameters");
        spin1_memcpy(&address[next], neuron_array,
                n_neurons * sizeof(neuron_t));
        next += n_words_needed(n_neurons * sizeof(neuron_t));
    }

    if (sizeof(input_type_t)) {
        log_debug("writing input type parameters");
        spin1_memcpy(&address[next], input_type_array,
                n_neurons * sizeof(input_type_t));
        next += n_words_needed(n_neurons * sizeof(input_type_t));
    }

    if (sizeof(packet_firing_data_t)) {
        log_debug("writing threshold type parameters");
        spin1_memcpy(&address[next], packet_firing_array,
                n_neurons * sizeof(packet_firing_data_t));
        next += n_words_needed(n_neurons * sizeof(packet_firing_data_t));
    }

    if (sizeof(synapse_param_t)) {
        log_debug("writing synapse parameters");
        spin1_memcpy(&address[next], neuron_synapse_shaping_params,
                n_neurons * sizeof(synapse_param_t));
        next += n_words_needed(n_neurons * sizeof(synapse_param_t));
    }

    if (sizeof(additional_input_t)) {
        log_debug("writing additional input type parameters");
        spin1_memcpy(&address[next], additional_input_array,
                n_neurons * sizeof(additional_input_t));
        next += n_words_needed(n_neurons * sizeof(additional_input_t));
    }
}

#if LOG_LEVEL >= LOG_DEBUG
//! \brief Print the inputs to the neurons
//! \param[in] n_neurons: The number of neurons
void neuron_impl_print_inputs(uint32_t n_neurons) {
    bool empty = true;
    for (index_t i = 0; i < n_neurons; i++) {
        synapse_param_t *params = &neuron_synapse_shaping_params[i];
        empty = empty && (0 == bitsk(
                synapse_types_get_excitatory_input(params)
                - synapse_types_get_inhibitory_input(params)));
    }

    if (!empty) {
        log_debug("-------------------------------------\n");

        for (index_t i = 0; i < n_neurons; i++) {
            synapse_param_t *params = &neuron_synapse_shaping_params[i];
            input_t input = synapse_types_get_excitatory_input(params)
                    - synapse_types_get_inhibitory_input(params);
            if (bitsk(input) != 0) {
                log_debug("%3u: %12.6k (= ", i, input);
                synapse_types_print_input(params);
                log_debug(")\n");
            }
        }
        log_debug("-------------------------------------\n");
    }
}

//! \brief Print the synapse parameters of the neurons
//! \param[in] n_neurons: The number of neurons
void neuron_impl_print_synapse_parameters(uint32_t n_neurons) {
    log_debug("-------------------------------------\n");
    for (index_t n = 0; n < n_neurons; n++) {
        synapse_types_print_parameters(&neuron_synapse_shaping_params[n]);
    }
    log_debug("-------------------------------------\n");
}

//! \brief Get the synapse type character for a synapse type
//! \param[in] synapse_type: The synapse type
//! \return The descriptor character (sometimes two characters)
const char *neuron_impl_get_synapse_type_char(uint32_t synapse_type) {
    return synapse_types_get_type_char(synapse_type);
}
#endif // LOG_LEVEL >= LOG_DEBUG

#endif // _NEURON_IMPL_EXTERNAL_DEVICES_H_<|MERGE_RESOLUTION|>--- conflicted
+++ resolved
@@ -324,33 +324,9 @@
 #endif // LOG_LEVEL >= LOG_DEBUG
 }
 
-<<<<<<< HEAD
-
-//! \brief Spread out the spikes over the timer tick
-//! \param[in] key: the key to fire
-//! \param[in] payload: the payload to fire
-//! \param[in] with_payload: Whether a payload is needed or not
-static inline void send_packet(
-        uint32_t key, uint32_t payload, bool with_payload) {
-    if (with_payload) {
-        while (!spin1_send_mc_packet(key, payload, WITH_PAYLOAD)) {
-            spin1_delay_us(1);
-        }
-    } else {// Send the spike
-        while (!spin1_send_mc_packet(key, 0, NO_PAYLOAD)) {
-            spin1_delay_us(1);
-        }
-    }
-}
-
 //! \brief Determine if the device should fire
 //! \param[in] packet_firing:
 //!     The parameters to use to determine if it should fire now
-=======
-//! \brief Determines if the device should fire
-//! \param[in] packet_firing: The parameters to use to determine if it
-//!                           should fire now
->>>>>>> 265b44dd
 //! \return True if the neuron should fire
 static bool _test_will_fire(packet_firing_data_t *packet_firing) {
     if (packet_firing->time_until_next_send == 0) {
