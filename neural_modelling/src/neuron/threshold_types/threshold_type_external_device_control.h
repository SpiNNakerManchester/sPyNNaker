#ifndef _THRESHOLD_TYPE_PUSH_BOT_CONTROL_MODULE_H_
#define _THRESHOLD_TYPE_PUSH_BOT_CONTROL_MODULE_H_

#include "threshold_type.h"
#include <spin1_api.h>
#include <stdfix-full-iso.h>

static uint32_t time_between_spikes;
static uint32_t expected_time;

enum send_type {
    SEND_TYPE_INT=0,
    SEND_TYPE_UINT,
    SEND_TYPE_ACCUM,
    SEND_TYPE_UACCUM,
    SEND_TYPE_FRACT,
    SEND_TYPE_UFRACT,
};

typedef struct threshold_type_t {

    // The key to send to update the value
    uint32_t key;

    // A scaling factor (>0) if the value is to be sent as payload, False (0) if just the key
    uint32_t value_as_payload;

    // The minimum allowed value to send as the payload.
    // Values below are clipped to this value
    accum min_value;

    // The maximum allowed value to send as the payload.
    // Values above are clipped to this value
    accum max_value;

    // The time between sending the value
    uint32_t timesteps_between_sending;

    // The time until the next sending of the value (initially 0)
    uint32_t time_until_next_send;

    // Send type
    enum send_type type;

} threshold_type_t;

typedef union int_bits_union {
    int int_value;
    uint uint_value;
} int_bits_union;

static inline uint int_bits(int value) {
    int_bits_union converter;
    converter.int_value = value;
    return converter.uint_value;
}

//! \brief helper method for spreading out the spikes over the timer tick
//! \param[in] key: the key to fire
//! \param[in] payload: the payload to fire
//! \param[in] with_payload: bool saying if a payload is needed or not
static inline void send_packet(
        uint32_t key, uint32_t payload, bool with_payload){

    // Wait until the expected time to send
    while (tc[T1_COUNT] > expected_time) {

        // Do Nothing
    }
    expected_time -= time_between_spikes;

    if (with_payload){
        while (!spin1_send_mc_packet(key, payload, WITH_PAYLOAD)) {
            spin1_delay_us(1);
        }
    }
    else{// Send the spike
        while (!spin1_send_mc_packet(key, 0, NO_PAYLOAD)) {
            spin1_delay_us(1);
        }
    }
}

static inline uint get_payload(enum send_type type, accum value) {
    switch (type) {
    case SEND_TYPE_INT:
        return int_bits((int) value);
    case SEND_TYPE_UINT:
        return (uint) value;
    case SEND_TYPE_ACCUM:
        return int_bits(bitsk(value));
    case SEND_TYPE_UACCUM:
        return bitsuk((unsigned accum) value);
    case SEND_TYPE_FRACT:
        return int_bits(bitslr((long fract) value));
    case SEND_TYPE_UFRACT:
        return bitsulr((long unsigned fract) value);
    default:
        log_error("Unknown enum value %u", value);
        rt_error(RTE_SWERR);
    }
    return 0;
}

static bool threshold_type_is_above_threshold(
        state_t value, threshold_type_pointer_t threshold_type) {

    if (threshold_type->time_until_next_send == 0) {

        if (threshold_type->value_as_payload) {

            accum value_to_send = value;
            if (value > threshold_type->max_value) {
                value_to_send = threshold_type->max_value;
            }
            if (value < threshold_type->min_value) {
                value_to_send = threshold_type->min_value;
            }

<<<<<<< HEAD
            uint payload = get_payload(threshold_type->type, value_to_send);
=======
            uint payload = int_bits((int) (value_to_send * threshold_type->value_as_payload));
>>>>>>> 63da2e39

            log_debug("Sending key=0x%08x payload=0x%08x",
                    threshold_type->key, payload);
            send_packet(threshold_type->key, payload, true);
        } else {
            log_debug("Sending key=0x%08x", threshold_type->key);
            send_packet(threshold_type->key, 0, false);
        }

        threshold_type->time_until_next_send =
                threshold_type->timesteps_between_sending;
    } else {
        --threshold_type->time_until_next_send;
    }
    return false;
}

#endif // _THRESHOLD_TYPE_PUSH_BOT_CONTROL_MODULE_H_<|MERGE_RESOLUTION|>--- conflicted
+++ resolved
@@ -9,7 +9,7 @@
 static uint32_t expected_time;
 
 enum send_type {
-    SEND_TYPE_INT=0,
+    SEND_TYPE_INT = 0,
     SEND_TYPE_UINT,
     SEND_TYPE_ACCUM,
     SEND_TYPE_UACCUM,
@@ -18,30 +18,22 @@
 };
 
 typedef struct threshold_type_t {
-
     // The key to send to update the value
     uint32_t key;
-
     // A scaling factor (>0) if the value is to be sent as payload, False (0) if just the key
     uint32_t value_as_payload;
-
     // The minimum allowed value to send as the payload.
     // Values below are clipped to this value
     accum min_value;
-
     // The maximum allowed value to send as the payload.
     // Values above are clipped to this value
     accum max_value;
-
     // The time between sending the value
     uint32_t timesteps_between_sending;
-
     // The time until the next sending of the value (initially 0)
     uint32_t time_until_next_send;
-
     // Send type
     enum send_type type;
-
 } threshold_type_t;
 
 typedef union int_bits_union {
@@ -117,11 +109,8 @@
                 value_to_send = threshold_type->min_value;
             }
 
-<<<<<<< HEAD
-            uint payload = get_payload(threshold_type->type, value_to_send);
-=======
-            uint payload = int_bits((int) (value_to_send * threshold_type->value_as_payload));
->>>>>>> 63da2e39
+            uint payload = get_payload(threshold_type->type,
+                    value_to_send * threshold_type->value_as_payload);
 
             log_debug("Sending key=0x%08x payload=0x%08x",
                     threshold_type->key, payload);
