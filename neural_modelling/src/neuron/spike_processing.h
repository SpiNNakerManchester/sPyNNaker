#ifndef _SPIKE_PROCESSING_H_
#define _SPIKE_PROCESSING_H_

#include <common/neuron-typedefs.h>
#include <common/in_spikes.h>
#include <spin1_api.h>

bool spike_processing_initialise(
    size_t row_max_n_bytes, uint mc_packet_callback_priority,
    uint user_event_priority, uint incoming_spike_buffer_size);

void spike_processing_finish_write(uint32_t process_id);

//! \brief returns the number of times the input buffer has overflowed
//! \return the number of times the input buffer has overflowed
uint32_t spike_processing_get_buffer_overflows();

//! \brief returns the number of ghost searches occurred
//! \return the number of times a ghost search occurred.
uint32_t spike_processing_get_ghost_pop_table_searches();

//! \brief returns the number of DMA's that were completed
//! \return the number of DMA's that were completed.
uint32_t spike_processing_get_dma_complete_count();
<<<<<<< HEAD
uint32_t spike_processing_get_dma_read_count();
=======
>>>>>>> 37737f6b

//! \brief returns the number of spikes that were processed
//! \return the number of spikes that were processed
uint32_t spike_processing_get_spike_processing_count();
<<<<<<< HEAD
=======

//! \brief returns the number of master pop table failed hits
//! \return the number of times a spike did not have a master pop table entry
uint32_t spike_processing_get_invalid_master_pop_table_hits();
>>>>>>> 37737f6b

//! DMA buffer structure combines the row read from SDRAM with
typedef struct dma_buffer {

    // Address in SDRAM to write back plastic region to
    address_t sdram_writeback_address;

    // Key of originating spike
    // (used to allow row data to be re-used for multiple spikes)
    spike_t originating_spike;

    uint32_t n_bytes_transferred;

    // Row data
    uint32_t *row;

} dma_buffer;

//! \brief get the address of the circular buffer used for buffering received
//! spikes before processing them
//! \return address of circular buffer
circular_buffer get_circular_buffer();

//! \brief set the DMA status
//! \param[in] busy: bool
//! \return None
void set_dma_busy(bool busy);

//! \brief retrieve the DMA status
//! \return bool
bool get_dma_busy();

//! \brief set the number of times spike_processing has to attempt rewiring
//! \return bool: currently, always true
bool do_rewiring(int number_of_rew);

//! exposing this so that other classes can call it
void _setup_synaptic_dma_read();

//! \brief has this core received any spikes since the last batch of rewires?
//! \return bool
bool received_any_spike();



#endif // _SPIKE_PROCESSING_H_<|MERGE_RESOLUTION|>--- conflicted
+++ resolved
@@ -22,21 +22,14 @@
 //! \brief returns the number of DMA's that were completed
 //! \return the number of DMA's that were completed.
 uint32_t spike_processing_get_dma_complete_count();
-<<<<<<< HEAD
-uint32_t spike_processing_get_dma_read_count();
-=======
->>>>>>> 37737f6b
 
 //! \brief returns the number of spikes that were processed
 //! \return the number of spikes that were processed
 uint32_t spike_processing_get_spike_processing_count();
-<<<<<<< HEAD
-=======
 
 //! \brief returns the number of master pop table failed hits
 //! \return the number of times a spike did not have a master pop table entry
 uint32_t spike_processing_get_invalid_master_pop_table_hits();
->>>>>>> 37737f6b
 
 //! DMA buffer structure combines the row read from SDRAM with
 typedef struct dma_buffer {
@@ -80,6 +73,4 @@
 //! \return bool
 bool received_any_spike();
 
-
-
 #endif // _SPIKE_PROCESSING_H_