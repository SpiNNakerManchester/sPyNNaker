--- conflicted
+++ resolved
@@ -235,13 +235,8 @@
         if (entry.extra_info_flag) {
             extra_info extra = address_list[start].extra;
             start += 1;
-<<<<<<< HEAD
-            log_debug("    core_mask: 0x%08x, core_shift: %u, n_neurons: %u",
-                    extra.core_mask, extra.mask_shift, extra.n_neurons);
-=======
             log_info("    core_mask: 0x%08x, core_shift: %u, n_neurons: %u, n_words: %u",
                     extra.core_mask, extra.mask_shift, extra.n_neurons, extra.n_words);
->>>>>>> 51a7f590
         }
         for (uint16_t j = start; j < (start + count); j++) {
             address_and_row_length addr = address_list[j].addr;
