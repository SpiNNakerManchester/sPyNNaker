--- conflicted
+++ resolved
@@ -35,89 +35,6 @@
 //!     shouldn't happen)
 #define NOT_IN_MASTER_POP_TABLE_FLAG -1
 
-<<<<<<< HEAD
-=======
-//! \brief The number of bits of address.
-//!        This is a constant as it is used more than once below.
-#define N_ADDRESS_BITS 23
-
-//! \brief The shift to apply to indirect addresses.
-//!    The address is in units of four words, so this multiplies by 16 (= up
-//!    shifts by 4)
-#define INDIRECT_ADDRESS_SHIFT 4
-
-//! \brief An entry in the master population table.
-typedef struct master_population_table_entry {
-    //! The key to match against the incoming message
-    uint32_t key;
-    //! The mask to select the relevant bits of \p key for matching
-    uint32_t mask;
-    //! The index into ::address_list for this entry
-    uint32_t start: 15;
-    //! Flag to indicate if an extra_info struct is present
-    uint32_t extra_info_flag: 1;
-    //! The number of entries in ::address_list for this entry
-    uint32_t count: 16;
-} master_population_table_entry;
-
-//! \brief A packed extra info (note: same size as address and row length)
-typedef struct extra_info {
-    //! The mask to apply to the key once shifted get the core index
-    uint32_t core_mask: 10;
-    //! The number of words required for n_neurons
-    uint32_t n_words: 6;
-    //! The shift to apply to the key to get the core part (0-31)
-    uint32_t mask_shift: 5;
-    //! The number of neurons per core (up to 2048)
-    uint32_t n_neurons: 11;
-} extra_info;
-
-//! \brief A packed address and row length (note: same size as extra info)
-typedef struct {
-    //! the length of the row
-    uint32_t row_length : 8;
-    //! the address
-    uint32_t address : N_ADDRESS_BITS;
-    //! whether this is a direct/single address
-    uint32_t is_single : 1;
-} address_and_row_length;
-
-//! \brief An entry in the address list is either an address and row length or extra
-//! info if flagged.
-typedef union {
-    address_and_row_length addr;
-    extra_info extra;
-} address_list_entry;
-
-// An Invalid address and row length; used to keep indices aligned between
-// delayed and undelayed tables
-#define INVALID_ADDRESS ((1 << N_ADDRESS_BITS) - 1)
-
-//! \brief The memory layout in SDRAM of the first part of the population table
-//!     configuration. Address list data (array of ::address_and_row_length) is
-//!     packed on the end.
-typedef struct {
-    uint32_t table_length;
-    uint32_t addr_list_length;
-    master_population_table_entry data[];
-} pop_table_config_t;
-
-//! The master population table. This is sorted.
-static master_population_table_entry *master_population_table;
-
-//! The length of ::master_population_table
-static uint32_t master_population_table_length;
-
-//! The array of information that points into the synaptic matrix
-static address_list_entry *address_list;
-
-//! Base address for the synaptic matrix's indirect rows
-static uint32_t synaptic_rows_base_address;
-
-//! Base address for the synaptic matrix's direct rows
-static uint32_t direct_rows_base_address;
-
->>>>>>> 725e5774
 //! \brief The last spike received
 static spike_t last_spike = 0;
 
@@ -171,19 +88,8 @@
 //! \brief The number of cached look ups.
 uint32_t n_master_pop_cached_look_ups = 0;
 
-<<<<<<< HEAD
 //! \brief The number of sdram look ups.
 uint32_t n_master_pop_sdram_look_ups = 0;
-=======
-//! \brief Get the standard address offset out of an entry
-//! \details The address is in units of four words, so this multiplies by 16
-//!     (= up shifts by 4)
-//! \param[in] entry: the table entry
-//! \return a row address (which is an offset)
-static inline uint32_t get_offset(address_and_row_length entry) {
-    return entry.address << INDIRECT_ADDRESS_SHIFT;
-}
->>>>>>> 725e5774
 
 //! \brief The number of direct matrix look ups.
 uint32_t n_master_pop_direct_matrix_look_ups = 0;
@@ -247,42 +153,6 @@
     return neuron_id;
 }
 
-<<<<<<< HEAD
-=======
-//! \brief Prints the master pop table.
-//! \details For debugging
-static inline void print_master_population_table(void) {
-#if log_level >= LOG_DEBUG
-    log_info("Master_population\n");
-    for (uint32_t i = 0; i < master_population_table_length; i++) {
-        master_population_table_entry entry = master_population_table[i];
-        log_info("key: 0x%08x, mask: 0x%08x", entry.key, entry.mask);
-        int count = entry.count;
-        int start = entry.start;
-        if (entry.extra_info_flag) {
-            extra_info extra = address_list[start].extra;
-            start += 1;
-            log_info("    core_mask: 0x%08x, core_shift: %u, n_neurons: %u",
-                    extra.core_mask, extra.mask_shift, extra.n_neurons);
-        }
-        for (uint16_t j = start; j < (start + count); j++) {
-            address_and_row_length addr = address_list[j].addr;
-            if (addr.address == INVALID_ADDRESS) {
-                log_info("    index %d: INVALID", j);
-            } else if (!addr.is_single) {
-                log_info("    index %d: offset: %u, address: 0x%08x, row_length: %u",
-                    j, get_offset(addr), get_address(addr), get_row_length(addr));
-            } else {
-                log_info("    index %d: offset: %u, address: 0x%08x, single",
-                    j, addr.address, get_direct_address(addr));
-            }
-        }
-    }
-    log_info("Population table has %u entries", master_population_table_length);
-#endif
-}
-
->>>>>>> 725e5774
 //! \brief Check if the entry is a match for the given key
 //! \param[in] mp_i: The master population table entry index
 //! \param[in] key: The key to check
@@ -715,7 +585,7 @@
     log_debug("Population_table_initialise: starting");
     pop_table_config_t *config = (pop_table_config_t *) table_address;
 
-<<<<<<< HEAD
+    master_population_table_length = config->table_length;
     // Store the base address
     log_debug("The stored synaptic matrix base address is located at: 0x%08x",
             synapse_rows_address);
@@ -729,9 +599,6 @@
         (master_pop_top_counters_t*) table_address;
 
     master_population_table_length = store->master_population_table_length;
-=======
-    master_population_table_length = config->table_length;
->>>>>>> 725e5774
     log_debug("Master pop table length is %d\n", master_population_table_length);
     log_debug("Master pop table entry size is %d\n",
             sizeof(master_population_table_entry));
@@ -750,11 +617,7 @@
         }
     }
 
-<<<<<<< HEAD
-    uint32_t address_list_length = store->address_list_length;
-=======
     uint32_t address_list_length = config->addr_list_length;
->>>>>>> 725e5774
     uint32_t n_address_list_bytes =
             address_list_length * sizeof(address_list_entry);
 
@@ -773,18 +636,10 @@
             address_list_length, n_address_list_bytes);
 
     // Copy the master population table
-<<<<<<< HEAD
-    uint32_t past_counters = sizeof(master_pop_top_counters_t) >> 2;
-    spin1_memcpy(master_population_table, &table_address[past_counters],
+    spin1_memcpy(master_population_table, config->data,
             n_master_pop_bytes);
-    spin1_memcpy(address_list,
-        &table_address[past_counters + n_master_pop_words],
+    spin1_memcpy(address_list, &config->data[master_population_table_length],
         n_address_list_bytes);
-=======
-    spin1_memcpy(master_population_table, config->data, n_master_pop_bytes);
-    spin1_memcpy(address_list, &config->data[master_population_table_length],
-            n_address_list_bytes);
->>>>>>> 725e5774
 
     // print to ensure every looks ok before caching
     print_master_population_table();
@@ -832,13 +687,8 @@
 }
 
 bool population_table_get_first_address(
-<<<<<<< HEAD
-        spike_t spike, address_t* row_address, size_t* n_bytes_to_transfer,
-        uint32_t* representation) {
-=======
         spike_t spike, synaptic_row_t *row_address,
-        size_t *n_bytes_to_transfer) {
->>>>>>> 725e5774
+        size_t *n_bytes_to_transfer, uint32_t *representation) {
     // locate the position in the binary search / array
     log_debug("Searching for key %d", spike);
 
@@ -911,13 +761,8 @@
 }
 
 bool population_table_get_next_address(
-<<<<<<< HEAD
-        spike_t *spike, address_t *row_address, size_t *n_bytes_to_transfer,
-        uint32_t* representation) {
-=======
         spike_t *spike, synaptic_row_t *row_address,
-        size_t *n_bytes_to_transfer) {
->>>>>>> 725e5774
+        size_t *n_bytes_to_transfer, uint32_t* representation) {
     // If there are no more items in the list, return false
     if (items_to_go == 0) {
         return false;
@@ -930,9 +775,8 @@
 
             // If the row is a direct row, indicate this by specifying the
             // n_bytes_to_transfer is 0
-<<<<<<< HEAD
             if (item.representation == DIRECT) {
-                *row_address = (address_t) (get_direct_address(item) +
+                *row_address = (synaptic_row_t) (get_direct_address(item) +
                     (last_neuron_id * sizeof(uint32_t)));
                 *n_bytes_to_transfer = 0;
                 *representation = item.representation;
@@ -940,13 +784,6 @@
                 n_master_pop_direct_matrix_look_ups += 1;
             } else if (item.representation == ARRAY) {
                 *n_bytes_to_transfer = 0;
-=======
-            if (item.is_single) {
-                *row_address = (synaptic_row_t) (get_direct_address(item) +
-                    (last_neuron_id * sizeof(uint32_t)));
-                *n_bytes_to_transfer = 0;
-            } else {
->>>>>>> 725e5774
 
                 *row_address = array_blocks[item.address][last_neuron_id];
                 if (*row_address == NULL) {
@@ -977,12 +814,12 @@
 
                 *row_address = (synaptic_row_t) (block_address + neuron_offset);
                 *n_bytes_to_transfer = stride * sizeof(uint32_t);
-                log_debug("neuron_id = %u, block_address = 0x%.8x, "
-                        "row_length = %u, row_address = 0x%.8x, n_bytes = %u",
-                        last_neuron_id, block_address, row_length, *row_address,
-                        *n_bytes_to_transfer);
+                log_debug(
+                    "neuron_id = %u, block_address = 0x%.8x,"
+                    "row_length = %u, row_address = 0x%.8x, n_bytes = %u",
+                    last_neuron_id, block_address, row_length, *row_address,
+                    *n_bytes_to_transfer);
                 *spike = last_spike;
-<<<<<<< HEAD
                 is_valid = true;
                 *representation = item.representation;
                 n_master_pop_sdram_look_ups += 1;
@@ -992,10 +829,6 @@
             }
         } else {
             log_debug("invalid address");
-=======
-            }
-            is_valid = true;
->>>>>>> 725e5774
         }
 
         next_item++;
