--- conflicted
+++ resolved
@@ -30,16 +30,12 @@
 
 static inline uint32_t _get_address(address_and_row_length entry) {
 
-    // The address is in words and is the top 24-bits so this down shifts by
+    // The address is in words and is the top 24-bits, so this down shifts by
     // 8 and then multiplies by 4 (= up shifts by 2) = down shift by 6
-<<<<<<< HEAD
-    return (entry & 0x7FFFFF00) >> 6;
-=======
     // with the given mask 0xFFFFFF00 to fully remove the row length
     // NOTE: The mask can be removed given the machien spec says it
     // hardcodes the bottom 2 bits to zero anyhows. BUT BAD CODE PRACTICE
-    return (entry & 0xFFFFFF00) >> 6;
->>>>>>> c93e02f8
+    return (entry & 0x7FFFFF00) >> 6;
 }
 
 static inline uint32_t _get_row_length(address_and_row_length entry) {
