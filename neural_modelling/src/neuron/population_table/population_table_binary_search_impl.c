/*
 * Copyright (c) 2017-2019 The University of Manchester
 *
 * This program is free software: you can redistribute it and/or modify
 * it under the terms of the GNU General Public License as published by
 * the Free Software Foundation, either version 3 of the License, or
 * (at your option) any later version.
 *
 * This program is distributed in the hope that it will be useful,
 * but WITHOUT ANY WARRANTY; without even the implied warranty of
 * MERCHANTABILITY or FITNESS FOR A PARTICULAR PURPOSE.  See the
 * GNU General Public License for more details.
 *
 * You should have received a copy of the GNU General Public License
 * along with this program.  If not, see <http://www.gnu.org/licenses/>.
 */

//! \file
//! \brief Master population table implementation that uses binary search
#include "population_table.h"
#include <neuron/synapse_row.h>
#include <debug.h>
#include <stdbool.h>


//! The master population table. This is sorted.
static master_population_table_entry *master_population_table;

//! The length of ::master_population_table
static uint32_t master_population_table_length;

//! The array of information that points into the synaptic matrix
static address_list_entry *address_list;

//! Base address for the synaptic matrix's indirect rows
static uint32_t synaptic_rows_base_address;

//! \brief The last spike received
static spike_t last_spike = 0;

//! \brief The last neuron id for the key
static uint32_t last_neuron_id = 0;

//! the index for the next item in the ::address_list
static uint16_t next_item = 0;

//! The number of relevant items remaining in the ::address_list
//! NOTE: Exported for speed of check
uint16_t items_to_go = 0;

//! The bitfield map
static bit_field_t *connectivity_bit_field = NULL;

//! \brief the number of times a DMA resulted in 0 entries
uint32_t ghost_pop_table_searches = 0;

//! \brief the number of times packet isnt in the master pop table at all!
uint32_t invalid_master_pop_hits = 0;

//! \brief The number of bit fields which were not able to be read in due to
//!     DTCM limits.
uint32_t failed_bit_field_reads = 0;

//! \brief The number of packets dropped because the bitfield filter says
//!     they don't hit anything
uint32_t bit_field_filtered_packets = 0;

//! \brief Prints the master pop table.
//! \details For debugging
static inline void print_master_population_table(void) {
#if LOG_LEVEL >= LOG_DEBUG
    log_info("Master_population\n");
    for (uint32_t i = 0; i < master_population_table_length; i++) {
        master_population_table_entry entry = master_population_table[i];
        log_info("key: 0x%08x, mask: 0x%08x", entry.key, entry.mask);
        int count = entry.count;
        int start = entry.start;
        if (entry.extra_info_flag) {
            log_info("    core_mask: 0x%08x, core_shift: %u, n_neurons: %u, n_words: %u",
                    entry.core_mask, entry.mask_shift, entry.n_neurons, entry.n_words);
        }
        for (uint16_t j = start; j < (start + count); j++) {
            address_list_entry addr = address_list[j];
            if (addr.address == INVALID_ADDRESS) {
                log_info("    index %d: INVALID", j);
            } else {
                log_info("    index %d: offset: %u, address: 0x%08x, row_length: %u",
                    j, get_offset(addr), get_address(addr, synaptic_rows_base_address),
                    get_row_length(addr));
            }
        }
    }
    log_info("Population table has %u entries", master_population_table_length);
#endif
}

//! \brief Print bitfields for debugging
//! \param[in] mp_i: The master population table entry index
//! \param[in] filters: The bitfields to print
static inline void print_bitfields(uint32_t mp_i, filter_info_t *filters) {
#if LOG_LEVEL >= LOG_DEBUG
    // print out the bit field for debug purposes
    uint32_t n_words = get_bit_field_size(filters[mp_i].n_atoms);
    log_info("Bit field(s) for key 0x%08x, %u words for %u atoms:",
            master_population_table[mp_i].key, n_words, filters[mp_i].n_atoms);
    for (uint32_t i = 0; i < n_words; i++) {
        log_info("0x%08x", connectivity_bit_field[mp_i][i]);
    }
#else
    use(mp_i);
    use(filters);
#endif
}

bool population_table_load_bitfields(filter_region_t *filter_region) {

    if (master_population_table_length == 0) {
        return true;
    }
    // No filters = nothing to load
    if (filter_region->n_filters == 0) {
        log_info("No bitfields detected!");
        return true;
    }
    // try allocating DTCM for starting array for bitfields
    connectivity_bit_field =
            spin1_malloc(sizeof(bit_field_t) * master_population_table_length);
    if (connectivity_bit_field == NULL) {
        log_warning(
                "Couldn't initialise basic bit field holder. Will end up doing"
                " possibly more DMA's during the execution than required."
                " We required %d bytes where %d are available",
                sizeof(bit_field_t) * master_population_table_length,
                sark_heap_max(sark.heap, 0));
        failed_bit_field_reads += filter_region->n_filters;
        return true;
    }

    // Go through the population table, and the relevant bitfield list, both
    // of which are ordered by key...
    if (filter_region->n_filters != master_population_table_length) {
        log_error("The number of filters doesn't match the population table");
        return false;
    }
    filter_info_t* filters = filter_region->filters;
    for (uint32_t mp_i = 0; mp_i < master_population_table_length; mp_i++) {
         connectivity_bit_field[mp_i] = NULL;

<<<<<<< HEAD
         log_debug("Master pop key: 0x%08x, mask: 0x%08x",
                 master_population_table[mp_i].key, master_population_table[mp_i].mask);

//#ifdef LOG_DEBUG
//         // Sanity checking code; not needed in normal operation, and costs ITCM
//         // With both things being in key order, this should never happen...
//         if (bf_i < n_filters &&
//                 filters[bf_i].key < master_population_table[mp_i].key) {
//             log_error("Skipping bitfield %d for key 0x%08x", bf_i, filters[bf_i].key);
//             rt_error(RTE_SWERR);
//         }
//#endif

         // While there is a match, keep track of the start and end; note this
         // may recheck the first entry, but there might not be a first entry if
         // we have already gone off the end of the bitfield array
         uint32_t start = bf_i;
         uint32_t n_words_total = 0;
         uint32_t useful = 0;
//         log_debug("Starting with bit field %d with key 0x%08x", bf_i, filters[bf_i].key);
         while (bf_i < n_filters && matches(mp_i, filters[bf_i].key)) {
             log_debug("Using bit field %d with key 0x%08x, merged %d, redundant %d",
                     bf_i, filters[bf_i].key, filters[bf_i].merged, filters[bf_i].all_ones);
             n_words_total += get_bit_field_size(filters[bf_i].n_atoms);
             useful += !(filters[bf_i].merged || filters[bf_i].all_ones);
             bf_i++;
=======
         // Fail if the key doesn't match
         if (master_population_table[mp_i].key != filters[mp_i].key) {
             log_error("Bitfield for %u keys do not match: bf=0x%08x vs mp=0x%08x",
                     mp_i, filters[mp_i].key, master_population_table[mp_i].key);
             return false;
>>>>>>> 4e347d5b
         }
         uint32_t useful = !(filters[mp_i].merged || filters[mp_i].all_ones);

         if (useful) {
             // Try to allocate all the bitfields for this entry
             uint32_t n_words = get_bit_field_size(filters[mp_i].n_atoms);
             uint32_t size = sizeof(bit_field_t) * n_words;
             connectivity_bit_field[mp_i] = spin1_malloc(size);
             if (connectivity_bit_field[mp_i] == NULL) {
                 // If allocation fails, we can still continue
                 log_info(
                         "Could not initialise bit field for key %d, packets with "
                         "that key will use a DMA to check if the packet targets "
                         "anything within this core. Potentially slowing down the "
                         "execution of neurons on this core.",
                         master_population_table[mp_i].key);
                 // There might be more than one that has failed
                 failed_bit_field_reads += 1;
             } else {
                 spin1_memcpy(connectivity_bit_field[mp_i], filters[mp_i].data, size);
                 print_bitfields(mp_i, filters);
             }
         }
    }
    return true;
}

//! \brief Get the position in the master population table.
//! \param[in] spike: The spike received
//! \param[out] position: The position found (only if returns true)
//! \return True if there is a matching entry, False otherwise
static inline bool population_table_position_in_the_master_pop_array(
        spike_t spike, uint32_t *position) {
    uint32_t imin = 0;
    uint32_t imax = master_population_table_length;

    while (imin < imax) {
        uint32_t imid = (imax + imin) >> 1;
        master_population_table_entry entry = master_population_table[imid];
        if ((spike & entry.mask) == entry.key) {
            *position = imid;
            return true;
        } else if (entry.key < spike) {

            // Entry must be in upper part of the table
            imin = imid + 1;
        } else {
            // Entry must be in lower part of the table
            imax = imid;
        }
    }
    return false;
}

bool population_table_setup(address_t table_address, uint32_t *row_max_n_words,
        uint32_t *master_pop_table_length,
        master_population_table_entry **master_pop_table,
        address_list_entry **address_list) {
    pop_table_config_t *config = (pop_table_config_t *) table_address;

    *master_pop_table_length = config->table_length;

    if (*master_pop_table_length == 0) {
        return true;
    }

    uint32_t n_master_pop_bytes =
            *master_pop_table_length * sizeof(master_population_table_entry);

    // only try to malloc if there's stuff to malloc.
    *master_pop_table = spin1_malloc(n_master_pop_bytes);
    if (*master_pop_table == NULL) {
        log_error("Could not allocate master population table of %u bytes",
                n_master_pop_bytes);
        return false;
    }

    uint32_t address_list_length = config->addr_list_length;
    uint32_t n_address_list_bytes =
            address_list_length * sizeof(address_list_entry);

    *address_list = spin1_malloc(n_address_list_bytes);
    if (*address_list == NULL) {
        log_error("Could not allocate master population address list of %u bytes",
                n_address_list_bytes);
        return false;
    }

    // Copy the master population table
    spin1_memcpy(*master_pop_table, config->data, n_master_pop_bytes);
    spin1_memcpy(*address_list, &config->data[*master_pop_table_length],
            n_address_list_bytes);

    *row_max_n_words = 0xFF + N_SYNAPSE_ROW_HEADER_WORDS;
    return true;
}
//! \}

//! \name API functions
//! \{

bool population_table_initialise(
        address_t table_address, address_t synapse_rows_address,
        uint32_t *row_max_n_words) {
    population_table_setup(table_address, row_max_n_words,
            &master_population_table_length,
            &master_population_table, &address_list);

    // Store the base address
    synaptic_rows_base_address = (uint32_t) synapse_rows_address;

    print_master_population_table();
    return true;
}

bool population_table_get_first_address(
        spike_t spike, synaptic_row_t *row_address,
        size_t *n_bytes_to_transfer) {

    // check we don't have a complete miss
    uint32_t position;
    if (!population_table_position_in_the_master_pop_array(spike, &position)) {
        invalid_master_pop_hits++;
        return false;
    }

    master_population_table_entry entry = master_population_table[position];

<<<<<<< HEAD
//    #if LOG_LEVEL >= LOG_DEBUG
//    if (entry.count == 0) {
//        log_debug("Spike %u (= %x): Population found in master population"
//                "table but count is 0", spike, spike);
//    }
//    #endif

=======
>>>>>>> 4e347d5b
    last_spike = spike;
    next_item = entry.start;
    items_to_go = entry.count;
    if (entry.extra_info_flag) {
        uint32_t local_neuron_id = get_local_neuron_id(entry, spike);
        last_neuron_id = local_neuron_id + get_core_sum(entry, spike);
    } else {
        last_neuron_id = get_neuron_id(entry, spike);
    }

    // check we have a entry in the bit field for this (possible not to due to
    // DTCM limitations or router table compression). If not, go to DMA check.
    if (connectivity_bit_field != NULL &&
            connectivity_bit_field[position] != NULL) {
        // check that the bit flagged for this neuron id does hit a
        // neuron here. If not return false and avoid the DMA check.
        if (!bit_field_test(
                connectivity_bit_field[position], last_neuron_id)) {
<<<<<<< HEAD
//            log_debug("Tested and was not set");
=======
>>>>>>> 4e347d5b
            bit_field_filtered_packets += 1;
            items_to_go = 0;
            return false;
        }
<<<<<<< HEAD
//        log_debug("Was set, carrying on");
    } else {
        log_debug("Bit field was not set up. "
                "either its due to a lack of DTCM, or because the "
                "bit field was merged into the routing table");
=======
>>>>>>> 4e347d5b
    }

    // A local address is used here as the interface requires something
    // to be passed in but using the address of an argument is odd!
    uint32_t local_spike_id;
    bool get_next = population_table_get_next_address(
            &local_spike_id, row_address, n_bytes_to_transfer);

    // tracks surplus DMAs
    if (!get_next) {
        ghost_pop_table_searches++;
    }
    return get_next;
}

bool population_table_get_next_address(
        spike_t *spike, synaptic_row_t *row_address,
        size_t *n_bytes_to_transfer) {
    // If there are no more items in the list, return false
    if (items_to_go == 0) {
        return false;
    }

    bool is_valid = false;
    do {
        address_list_entry item = address_list[next_item];
        if (item.address != INVALID_ADDRESS) {

        	get_row_addr_and_size(item, synaptic_rows_base_address,
        			last_neuron_id, row_address, n_bytes_to_transfer);
            *spike = last_spike;
            is_valid = true;
        }

        next_item++;
        items_to_go--;
    } while (!is_valid && (items_to_go > 0));

    return is_valid;
}

//! \}<|MERGE_RESOLUTION|>--- conflicted
+++ resolved
@@ -146,40 +146,11 @@
     for (uint32_t mp_i = 0; mp_i < master_population_table_length; mp_i++) {
          connectivity_bit_field[mp_i] = NULL;
 
-<<<<<<< HEAD
-         log_debug("Master pop key: 0x%08x, mask: 0x%08x",
-                 master_population_table[mp_i].key, master_population_table[mp_i].mask);
-
-//#ifdef LOG_DEBUG
-//         // Sanity checking code; not needed in normal operation, and costs ITCM
-//         // With both things being in key order, this should never happen...
-//         if (bf_i < n_filters &&
-//                 filters[bf_i].key < master_population_table[mp_i].key) {
-//             log_error("Skipping bitfield %d for key 0x%08x", bf_i, filters[bf_i].key);
-//             rt_error(RTE_SWERR);
-//         }
-//#endif
-
-         // While there is a match, keep track of the start and end; note this
-         // may recheck the first entry, but there might not be a first entry if
-         // we have already gone off the end of the bitfield array
-         uint32_t start = bf_i;
-         uint32_t n_words_total = 0;
-         uint32_t useful = 0;
-//         log_debug("Starting with bit field %d with key 0x%08x", bf_i, filters[bf_i].key);
-         while (bf_i < n_filters && matches(mp_i, filters[bf_i].key)) {
-             log_debug("Using bit field %d with key 0x%08x, merged %d, redundant %d",
-                     bf_i, filters[bf_i].key, filters[bf_i].merged, filters[bf_i].all_ones);
-             n_words_total += get_bit_field_size(filters[bf_i].n_atoms);
-             useful += !(filters[bf_i].merged || filters[bf_i].all_ones);
-             bf_i++;
-=======
          // Fail if the key doesn't match
          if (master_population_table[mp_i].key != filters[mp_i].key) {
              log_error("Bitfield for %u keys do not match: bf=0x%08x vs mp=0x%08x",
                      mp_i, filters[mp_i].key, master_population_table[mp_i].key);
              return false;
->>>>>>> 4e347d5b
          }
          uint32_t useful = !(filters[mp_i].merged || filters[mp_i].all_ones);
 
@@ -308,16 +279,6 @@
 
     master_population_table_entry entry = master_population_table[position];
 
-<<<<<<< HEAD
-//    #if LOG_LEVEL >= LOG_DEBUG
-//    if (entry.count == 0) {
-//        log_debug("Spike %u (= %x): Population found in master population"
-//                "table but count is 0", spike, spike);
-//    }
-//    #endif
-
-=======
->>>>>>> 4e347d5b
     last_spike = spike;
     next_item = entry.start;
     items_to_go = entry.count;
@@ -336,22 +297,10 @@
         // neuron here. If not return false and avoid the DMA check.
         if (!bit_field_test(
                 connectivity_bit_field[position], last_neuron_id)) {
-<<<<<<< HEAD
-//            log_debug("Tested and was not set");
-=======
->>>>>>> 4e347d5b
             bit_field_filtered_packets += 1;
             items_to_go = 0;
             return false;
         }
-<<<<<<< HEAD
-//        log_debug("Was set, carrying on");
-    } else {
-        log_debug("Bit field was not set up. "
-                "either its due to a lack of DTCM, or because the "
-                "bit field was merged into the routing table");
-=======
->>>>>>> 4e347d5b
     }
 
     // A local address is used here as the interface requires something
