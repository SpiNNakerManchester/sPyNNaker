--- conflicted
+++ resolved
@@ -229,50 +229,28 @@
 //!
 //! For debugging
 static inline void print_master_population_table(void) {
-<<<<<<< HEAD
-    log_debug("master_population\n");
+    log_debug("Master_population\n");
     for (uint32_t i = 0; i < master_population_table_length; i++) {
         master_population_table_entry entry = master_population_table[i];
-        for (uint16_t j = entry.start; j < (entry.start + entry.count); j++) {
-            if (!is_single(address_list[j])) {
-                log_debug("index (%d, %d), key: 0x%.8x, mask: 0x%.8x, "
-                        "offset: 0x%.8x, address: 0x%.8x, row_length: %u",
-                        i, j, entry.key, entry.mask,
-                        get_address(address_list[j]),
-                        get_address(address_list[j]) +
-                                (uint32_t) synaptic_rows_base_address,
-                        get_row_length(address_list[j]));
-            } else {
-                log_debug("index (%d, %d), key: 0x%.8x, mask: 0x%.8x, "
-                        "offset: 0x%.8x, address: 0x%.8x, single",
-                        i, j, entry.key, entry.mask,
-                        get_direct_address(address_list[j]),
-                        get_direct_address(address_list[j]) +
-                                direct_rows_base_address);
-=======
-    log_info("Master_population\n");
-    for (uint32_t i = 0; i < master_population_table_length; i++) {
-        master_population_table_entry entry = master_population_table[i];
-        log_info("key: 0x%08x, mask: 0x%08x", entry.key, entry.mask);
+        log_debug("key: 0x%08x, mask: 0x%08x", entry.key, entry.mask);
         int count = entry.count;
         int start = entry.start;
         if (entry.extra_info_flag) {
             extra_info extra = address_list[start].extra;
             start += 1;
-            log_info("    core_mask: 0x%08x, core_shift: %u, n_neurons: %u",
+            log_debug("    core_mask: 0x%08x, core_shift: %u, n_neurons: %u",
                     extra.core_mask, extra.mask_shift, extra.n_neurons);
         }
         for (uint16_t j = start; j < (start + count); j++) {
             address_and_row_length addr = address_list[j].addr;
             if (addr.address == INVALID_ADDRESS) {
-                log_info("    index %d: INVALID", j);
+                log_debug("    index %d: INVALID", j);
             } else if (!addr.is_single) {
-                log_info("    index %d: offset: %u, address: 0x%08x, row_length: %u",
+                log_debug("    index %d: offset: %u, address: 0x%08x, row_length: %u",
                     j, get_offset(addr), get_address(addr), get_row_length(addr));
             } else {
-                log_info("    index %d: offset: %u, address: 0x%08x, single",
+                log_debug("    index %d: offset: %u, address: 0x%08x, single",
                     j, addr.address, get_direct_address(addr));
->>>>>>> d5b28ed8
             }
         }
     }
