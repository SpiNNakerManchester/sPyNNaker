--- conflicted
+++ resolved
@@ -2,11 +2,6 @@
 #include <neuron/synapse_row.h>
 #include <debug.h>
 #include <bit_field.h>
-<<<<<<< HEAD
-#include "profile_tags.h"
-#include <profiler.h>
-=======
->>>>>>> 37737f6b
 
 // bits in a word
 #define BITS_PER_WORD 32
@@ -48,13 +43,9 @@
 //! \brief how many items are left to go
 static uint16_t items_to_go = 0;
 
-<<<<<<< HEAD
-static uint32_t bitfield_miss_count = 0;
-=======
 //! \brief how many packets were dropped because the bitfield filter says
 //!        they don't hit anything
 static uint32_t bit_field_filtered_packets = 0;
->>>>>>> 37737f6b
 
 //! \brief pointer for the bitfield map
 bit_field_t* connectivity_bit_field;
@@ -195,11 +186,6 @@
     log_debug("searching for key %d", spike);
     int position = population_table_position_in_the_master_pop_array(spike);
     log_debug("position = %d", position);
-<<<<<<< HEAD
-    if (position==NOT_IN_MASTER_POP_TABLE_FLAG) log_info("spike 08%x not in mpt",spike);
-    bool bitfield_test;
-=======
->>>>>>> 37737f6b
 
     // check we don't have a complete miss
     if (position != NOT_IN_MASTER_POP_TABLE_FLAG){
@@ -216,41 +202,24 @@
 
         // check we have a entry in the bit field for this (possible not to due
         // to dtcm limitations or router table compression). If not, go to
-<<<<<<< HEAD
-        // DMA check. TODO need to verify that correct process
-        log_debug("checking bit field");
-        if (&connectivity_bit_field[position] != 0){
-            log_debug("can be checked, bitfield isnt not allocated");
-=======
         // DMA check.
         log_debug("checking bit field");
         if (connectivity_bit_field[position] != NULL){
             log_debug("can be checked, bitfield is allocated");
->>>>>>> 37737f6b
             // check that the bit flagged for this neuron id does hit a
             // neuron here. If not return false and avoid the DMA check.
             if (!bit_field_test(
                     connectivity_bit_field[position],  last_neuron_id)){
-<<<<<<< HEAD
-                log_debug("tested and wasnt set");
-//                log_info("tested and wasnt set");
-                bitfield_miss_count++;
-=======
                 log_debug("tested and was not set");
                 bit_field_filtered_packets += 1;
->>>>>>> 37737f6b
                 return false;
             }
             log_debug("was set, carrying on");
         }
         else{
-<<<<<<< HEAD
-            log_debug("wasnt set up. likely lack of dtcm");
-=======
             log_debug(
                 "bit_field was not set up. either its due to a lack of dtcm, "
                 "or because the bitfield was merged into the routing table");
->>>>>>> 37737f6b
         }
 
         // going to do a DMA to read the matrix and see if there's a hit.
@@ -269,11 +238,8 @@
 
         // tracks surplus dmas
         if (!get_next){
-<<<<<<< HEAD
-=======
             log_debug(
                 "found a entry which has a ghost entry for key %d", spike);
->>>>>>> 37737f6b
             ghost_pop_table_searches ++;
         }
         return get_next;
@@ -282,11 +248,7 @@
         invalid_master_pop_hits ++;
     }
 
-<<<<<<< HEAD
-    log_info("Ghost searches: %u\n", ghost_pop_table_searches);
-=======
     log_debug("Ghost searches: %u\n", ghost_pop_table_searches);
->>>>>>> 37737f6b
     log_debug(
         "spike %u (= %x): population not found in master population table",
         spike, spike);
@@ -368,8 +330,6 @@
         items_to_go -= 1;
     } while (!is_valid && (items_to_go > 0));
 
-    if(is_valid)profiler_write_entry_disable_irq_fiq(PROFILER_ENTER | PROFILER_INCOMING_SPIKE);
-
     return is_valid;
 }
 
@@ -387,18 +347,9 @@
 
 //! \brief sets the connectivity lookup element
 //! \param[in] connectivity_lookup: the connectivity lookup
-<<<<<<< HEAD
-void population_table_set_connectivity_lookup(bit_field_t* connectivity_lookup){
-    connectivity_bit_field = connectivity_lookup;
-}
-
-uint32_t population_table_get_bitfield_miss_count(void){
-    return bitfield_miss_count;
-=======
 void population_table_set_connectivity_bit_field(
         bit_field_t* connectivity_bit_fields){
     connectivity_bit_field = connectivity_bit_fields;
->>>>>>> 37737f6b
 }
 
 //! \brief clears the dtcm allocated by the population table.
@@ -410,10 +361,7 @@
     invalid_master_pop_hits = 0;
     last_neuron_id = 0;
     next_item = 0;
-<<<<<<< HEAD
-=======
     bit_field_filtered_packets = 0;
->>>>>>> 37737f6b
     items_to_go = 0;
     connectivity_bit_field = NULL;
     return true;
@@ -437,13 +385,10 @@
 //! \return the mask associated with this entry
 uint32_t population_table_get_mask_for_entry(uint32_t index){
     return master_population_table[index].mask;
-<<<<<<< HEAD
-=======
 }
 
 //! \brief get the number of packets that were filtered from the bitfield filter
 //! \return the number of packets filtered by the bitfield filter
 uint32_t population_table_get_filtered_packet_count(){
     return bit_field_filtered_packets;
->>>>>>> 37737f6b
 }