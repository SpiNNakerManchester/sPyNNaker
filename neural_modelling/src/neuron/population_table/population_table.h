/*
 * Copyright (c) 2017-2019 The University of Manchester
 *
 * This program is free software: you can redistribute it and/or modify
 * it under the terms of the GNU General Public License as published by
 * the Free Software Foundation, either version 3 of the License, or
 * (at your option) any later version.
 *
 * This program is distributed in the hope that it will be useful,
 * but WITHOUT ANY WARRANTY; without even the implied warranty of
 * MERCHANTABILITY or FITNESS FOR A PARTICULAR PURPOSE.  See the
 * GNU General Public License for more details.
 *
 * You should have received a copy of the GNU General Public License
 * along with this program.  If not, see <http://www.gnu.org/licenses/>.
 */

//! \dir
//! \brief Master population tables
//! \file
//! \brief Master pop(ulation) table API
#ifndef _POPULATION_TABLE_H_
#define _POPULATION_TABLE_H_

#include <common/neuron-typedefs.h>
#include <filter_info.h>
#include <debug.h>

//! \brief The number of bits of address.
//!        This is a constant as it is used more than once below.
#define N_ADDRESS_BITS 22

//! \brief The shift to apply to indirect addresses.
//!    The address is in units of four words, so this multiplies by 16 (= up
//!    shifts by 4)
#define INDIRECT_ADDRESS_SHIFT 4

// An Invalid address and row length; used to keep indices aligned between
// delayed and undelayed tables
#define INVALID_ADDRESS ((1 << N_ADDRESS_BITS) - 1)


//!================================================


//! \brief An entry in the master population table.
typedef struct master_population_table_entry {
    //! The key to match against the incoming message
    uint32_t key;
    //! The mask to select the relevant bits of \p key for matching
    uint32_t mask;
    //! The index into ::address_list for this entry
    uint32_t start: 15;
    //! Flag to indicate if an extra_info struct is present
    uint32_t extra_info_flag: 1;
    //! The number of entries in ::address_list for this entry
    uint32_t count: 15;
    //! Flag to indicate if the synaptic block should be cached in DTCM.
    uint32_t cache_in_dtcm: 1;
} master_population_table_entry;

//! \brief struct for counters
typedef struct master_pop_top_counters_t {
    // length of master_population_table_entry array.
    uint32_t master_population_table_length;
    // length of address_list_entry array.
    uint32_t address_list_length;
    // length of array_blocks array.
    uint32_t n_array_blocks;
    // length of binary_blocks array.
    uint32_t n_binary_search_blocks;
    // start of pop array
    master_population_table_entry data[];
} master_pop_top_counters_t;

// \brief struct for holding a binary search element
typedef struct binary_search_element {
    // the src neuron id
    uint32_t src_neuron_id;
    // row linked
    uint32_t* row;
} binary_search_element;

// stores binary search components
typedef struct binary_search_top {
    // the number of none empty rows
    uint32_t len_of_array;
    // pointer to the array store of none empty rows.
    binary_search_element* elements;
} binary_search_top;

//! \brief A packed extra info (note: same size as address and row length)
typedef struct extra_info {
    //! The mask to apply to the key once shifted get the core index
    uint32_t core_mask: 10;
    //! The number of words required for n_neurons
    uint32_t n_words: 6;
    //! The shift to apply to the key to get the core part (0-31)
    uint32_t mask_shift: 5;
    //! The number of neurons per core (up to 2048)
    uint32_t n_neurons: 11;
} extra_info;

//! \brief A packed address and row length (note: same size as extra info)
typedef struct {
    //! the length of the row
    uint32_t row_length : 8;
    //! the address
    uint32_t address : N_ADDRESS_BITS;
    //! contains representation_values enum value.
    uint32_t representation: 2;
} address_and_row_length;

//! \brief A enum for representing other data representations
typedef enum representation_values {
    //! sdram store
    DEFAULT = 0,
    //! representation of a direct 1 to 1
    DIRECT = 1,
    //! Binary Search
    BINARY_SEARCH = 2,
    //! 1d array
    ARRAY = 3,
} representation_values;

//! \brief An entry in the address list is either an address and row length or extra
//! info if flagged.
typedef union {
    address_and_row_length addr;
    extra_info extra;
} address_list_entry;

//! ===========================================

//! \brief The number of cached look ups.
extern uint32_t n_master_pop_cached_look_ups;

//! \brief The number of sdram look ups.
extern uint32_t n_master_pop_sdram_look_ups;

//! \brief The number of direct matrix look ups.
extern uint32_t n_master_pop_direct_matrix_look_ups;

//! \brief the number of times a DMA resulted in 0 entries
extern uint32_t ghost_pop_table_searches;

//! \brief the number of times packet isn't in the master pop table at all!
extern uint32_t invalid_master_pop_hits;

//! \brief The number of bit fields which were not able to be read in due to
//!     DTCM limits.
extern uint32_t failed_bit_field_reads;

//! \brief The number of packets dropped because the bitfield filter says
//!     they don't hit anything
extern uint32_t bit_field_filtered_packets;

<<<<<<< HEAD
//! The array of information that points into the synaptic matrix
extern address_list_entry *address_list;

//! The master population table. This is sorted.
extern master_population_table_entry *master_population_table;

//! The length of ::master_population_table
extern uint32_t master_population_table_length;

//! Base address for the synaptic matrix's indirect rows
extern uint32_t synaptic_rows_base_address;

//! Base address for the synaptic matrix's direct rows
extern uint32_t direct_rows_base_address;

//! =================================================================
//! debug bits to change dtcm state for printing

//! \brief sets a address list element to a different rep
//! \param[in] index: position in address list.
//! \param[in] rep: the new rep to set to.
static inline void population_table_set_address_to_rep(
        uint32_t index, uint32_t rep) {
    address_list[index].addr.representation = rep;
}

//! \brief sets a population table entry to be cached.
//! \param[in] position: the position in the master table to set to cache
static inline void population_table_entry_set_to_cache(uint32_t position) {
    master_population_table[position].cache_in_dtcm = 1;
}

//! =============================================================

//! \brief Get the direct row address out of an entry
//! \param[in] entry: the table entry
//! \return a direct row address
static inline uint32_t get_direct_address(address_and_row_length entry) {
    return entry.address + direct_rows_base_address;
}

static inline master_population_table_entry*
        population_table_get_master_pop_entry_from_sdram(
            address_t table_address, uint32_t position) {
    master_pop_top_counters_t* store =
        (master_pop_top_counters_t*) table_address;
    return &store->data[position];
}

//! \brief get a master pop entry from array
//! \param[in] index: index to get element from
//! \return master pop table entry.
static inline master_population_table_entry population_table_entry(
        uint32_t index) {
    return master_population_table[index];
}

//! \brief Get the length of the row from the entry
//!
//! Row lengths are stored offset by 1, to allow 1-256 length rows
//!
//! \param[in] entry: the table entry
//! \return the row length
static inline uint32_t population_table_get_row_length(
        address_and_row_length entry) {
    return entry.row_length + 1;
}

//! \brief Get the standard address offset out of an entry
//!
//! The address is in units of four words, so this multiplies by 16 (= up
//! shifts by 4)
//! \param[in] entry: the table entry
//! \return a row address (which is an offset)
static inline uint32_t population_table_get_offset(address_and_row_length entry) {
    return entry.address << INDIRECT_ADDRESS_SHIFT;
}

//! \brief Get the standard address out of an entry
//! \param[in] entry: the table entry
//! \return a row address
static inline uint32_t population_table_get_address(address_and_row_length entry) {
    return population_table_get_offset(entry) + synaptic_rows_base_address;
}

//! \brief get a address_list_entry from array
//! \param[in] index: index to get element from
//! \return the address_list_entry.
static inline address_list_entry population_table_get_address_entry(
        uint32_t index) {
    return address_list[index];
}

static inline address_list_entry* population_table_get_address_entry_from_sdram(
        address_t table_address, uint32_t address_entry_index) {
    master_pop_top_counters_t* store =
        (master_pop_top_counters_t*) table_address;
    address_list_entry* addresses = (address_list_entry*) (
        &store->data[store->master_population_table_length]);
    return &addresses[address_entry_index];
}


//! \brief Get the position in the master population table.
//! \param[in] spike: The spike received
//! \param[out] position: The position found (only if returns true)
//! \return True if there is a matching entry, False otherwise
static inline bool population_table_position_in_the_master_pop_array(
        spike_t spike, uint32_t *position) {
    uint32_t imin = 0;
    uint32_t imax = master_population_table_length;

    while (imin < imax) {
        uint32_t imid = (imax + imin) >> 1;
        master_population_table_entry entry = master_population_table[imid];
        if ((spike & entry.mask) == entry.key) {
            *position = imid;
            return true;
        } else if (entry.key < spike) {

            // Entry must be in upper part of the table
            imin = imid + 1;
        } else {
            // Entry must be in lower part of the table
            imax = imid;
        }
    }
    return false;
}


//! \brief finds position in master pop table
//! \param[in] key: master pop key
//! \param[out] position: the position in the array where this key entry lives.
//! \return bool stating if finding was successful or not
static bool population_table_get_position_in_master_pop(
        uint32_t key, uint32_t* position) {
    bool success  = population_table_position_in_the_master_pop_array(
        key, position);
    if (!success) {
        log_error("WTF how did this happen. cant find the position");
        return false;
    }
    return true;
}

//! \brief ensures we only deal with basic addresses and not the extra ones.
//! \param[in] master_entry: master pop entry.
//! \param[out] start: the start point in the address array
//! \param[out] count: the number of entries to iterate over in address array.
static inline bool population_table_set_start_and_count(
        master_population_table_entry master_entry, uint32_t* start,
        uint32_t* count) {
    // if an extra info flag is set, skip it as that is not cachable.
    *start = master_entry.start;
    *count = master_entry.count;
    uint32_t position = 0;
    if (master_entry.extra_info_flag) {
        if (!population_table_get_position_in_master_pop(
                master_entry.key, &position)) {
            return false;
        }
        log_debug("found extra info at index %d. skipping", position);
        *start += 1;
        *count -= 1;
    }
    else {
        if (!population_table_get_position_in_master_pop(
                master_entry.key, &position)) {
            return false;
        }
        log_debug("basic entry at master pop array at index %d", position);
    }
    return true;
}



//! \brief Prints the master pop table.
//!
//! For debugging
static inline void print_master_population_table(void) {
    log_debug("Master_population\n");
    for (uint32_t i = 0; i < master_population_table_length; i++) {
        master_population_table_entry entry = master_population_table[i];
        log_debug(
            "key: 0x%08x, mask: 0x%08x, start:%d, extra_info_flag:%d, "
            "count:%d, cache_in_dtcm:%d",
            entry.key, entry.mask, entry.start, entry.extra_info_flag,
            entry.count, entry.cache_in_dtcm);
        int count = entry.count;
        int start = entry.start;
        if (entry.extra_info_flag) {
            extra_info extra = address_list[start].extra;
            start += 1;
            log_debug("    core_mask: 0x%08x, core_shift: %u, n_neurons: %u",
                    extra.core_mask, extra.mask_shift, extra.n_neurons);
        }
        for (uint16_t j = start; j < (start + count); j++) {
            address_and_row_length addr = address_list[j].addr;
            if (addr.address == INVALID_ADDRESS) {
                log_debug("    index %d: INVALID", j);
            } else if (!(addr.representation == DIRECT)) {
                log_debug(
                    "    index %d: offset: %u, address: 0x%08x, "
                    "row_length: %u, representation %d",
                    j, population_table_get_offset(addr),
                    population_table_get_address(addr),
                    population_table_get_row_length(addr),
                    addr.representation);
            } else {
                log_debug(
                    "    index %d: offset: %u, address: 0x%08x, representation %d",
                    j, addr.address, get_direct_address(addr), addr.representation);
            }
        }
    }
    log_debug("Population table has %u entries", master_population_table_length);
}

//! \brief Sets up the table
=======
//! \brief Set up the table
>>>>>>> 725e5774
//! \param[in] table_address: The address of the start of the table data
//! \param[in] synapse_rows_address: The address of the start of the synapse
//!                                  data
//! \param[in] direct_rows_address: The address of the start of the direct
//!                                 synapse data
//! \param[in] filter_region: The address of the start of the bitfield region.
//! \param[out] row_max_n_words: Updated with the maximum length of any row in
//!                              the table in words
//! \return True if the table was initialised successfully, False otherwise
bool population_table_initialise(
        address_t table_address, address_t synapse_rows_address,
        address_t direct_rows_address, filter_region_t *filter_region,
        uint32_t *row_max_n_words);

//! \brief Initialise the bitfield filtering system.
//! \param[in] filter_region: Where the bitfield configuration is
//! \return True on success
bool population_table_load_bitfields(filter_region_t *filter_region);

//! \brief Get the first row data for the given input spike
//! \param[in] spike: The spike received
//! \param[out] row_address: Updated with the address of the row
//! \param[out] n_bytes_to_transfer: Updated with the number of bytes to read
//! \param[out] representation: the rep of the data for this block
//! \return True if there is a row to read, False if not
bool population_table_get_first_address(
<<<<<<< HEAD
        spike_t spike, address_t* row_address, size_t* n_bytes_to_transfer,
        uint32_t* representation);
=======
        spike_t spike, synaptic_row_t* row_address,
        size_t* n_bytes_to_transfer);
>>>>>>> 725e5774

//! \brief Get the next row data for a previously given spike.  If no spike has
//!        been given, return False.
//! \param[out] spike: The initiating spike
//! \param[out] row_address: Updated with the address of the row
//! \param[out] n_bytes_to_transfer: Updated with the number of bytes to read
//! \param[out] representation: the rep of the data for this block
//! \return True if there is a row to read, False if not
bool population_table_get_next_address(
<<<<<<< HEAD
        spike_t *spike, address_t* row_address, size_t* n_bytes_to_transfer,
        uint32_t* representation);
=======
        spike_t *spike, synaptic_row_t* row_address,
        size_t* n_bytes_to_transfer);
>>>>>>> 725e5774

#endif // _POPULATION_TABLE_H_<|MERGE_RESOLUTION|>--- conflicted
+++ resolved
@@ -42,7 +42,6 @@
 
 //!================================================
 
-
 //! \brief An entry in the master population table.
 typedef struct master_population_table_entry {
     //! The key to match against the incoming message
@@ -59,27 +58,21 @@
     uint32_t cache_in_dtcm: 1;
 } master_population_table_entry;
 
-//! \brief struct for counters
-typedef struct master_pop_top_counters_t {
+//! \brief The memory layout in SDRAM of the first part of the population table
+//!     configuration. Address list data (array of ::address_and_row_length) is
+//!     packed on the end.
+typedef struct {
     // length of master_population_table_entry array.
-    uint32_t master_population_table_length;
+    uint32_t table_length;
     // length of address_list_entry array.
-    uint32_t address_list_length;
+    uint32_t addr_list_length;
     // length of array_blocks array.
     uint32_t n_array_blocks;
     // length of binary_blocks array.
     uint32_t n_binary_search_blocks;
     // start of pop array
     master_population_table_entry data[];
-} master_pop_top_counters_t;
-
-// \brief struct for holding a binary search element
-typedef struct binary_search_element {
-    // the src neuron id
-    uint32_t src_neuron_id;
-    // row linked
-    uint32_t* row;
-} binary_search_element;
+} pop_table_config_t;
 
 // stores binary search components
 typedef struct binary_search_top {
@@ -155,7 +148,6 @@
 //!     they don't hit anything
 extern uint32_t bit_field_filtered_packets;
 
-<<<<<<< HEAD
 //! The array of information that points into the synaptic matrix
 extern address_list_entry *address_list;
 
@@ -170,6 +162,8 @@
 
 //! Base address for the synaptic matrix's direct rows
 extern uint32_t direct_rows_base_address;
+
+
 
 //! =================================================================
 //! debug bits to change dtcm state for printing
@@ -335,13 +329,13 @@
 
 
 //! \brief Prints the master pop table.
-//!
-//! For debugging
+//! \details For debugging
 static inline void print_master_population_table(void) {
-    log_debug("Master_population\n");
+#if log_level >= LOG_DEBUG
+    log_info("Master_population\n");
     for (uint32_t i = 0; i < master_population_table_length; i++) {
         master_population_table_entry entry = master_population_table[i];
-        log_debug(
+        log_info(
             "key: 0x%08x, mask: 0x%08x, start:%d, extra_info_flag:%d, "
             "count:%d, cache_in_dtcm:%d",
             entry.key, entry.mask, entry.start, entry.extra_info_flag,
@@ -351,15 +345,15 @@
         if (entry.extra_info_flag) {
             extra_info extra = address_list[start].extra;
             start += 1;
-            log_debug("    core_mask: 0x%08x, core_shift: %u, n_neurons: %u",
+            log_info("    core_mask: 0x%08x, core_shift: %u, n_neurons: %u",
                     extra.core_mask, extra.mask_shift, extra.n_neurons);
         }
         for (uint16_t j = start; j < (start + count); j++) {
             address_and_row_length addr = address_list[j].addr;
             if (addr.address == INVALID_ADDRESS) {
-                log_debug("    index %d: INVALID", j);
+                log_info("    index %d: INVALID", j);
             } else if (!(addr.representation == DIRECT)) {
-                log_debug(
+                log_info(
                     "    index %d: offset: %u, address: 0x%08x, "
                     "row_length: %u, representation %d",
                     j, population_table_get_offset(addr),
@@ -367,19 +361,17 @@
                     population_table_get_row_length(addr),
                     addr.representation);
             } else {
-                log_debug(
+                log_info(
                     "    index %d: offset: %u, address: 0x%08x, representation %d",
                     j, addr.address, get_direct_address(addr), addr.representation);
             }
         }
     }
-    log_debug("Population table has %u entries", master_population_table_length);
-}
-
-//! \brief Sets up the table
-=======
+    log_info("Population table has %u entries", master_population_table_length);
+#endif
+}
+
 //! \brief Set up the table
->>>>>>> 725e5774
 //! \param[in] table_address: The address of the start of the table data
 //! \param[in] synapse_rows_address: The address of the start of the synapse
 //!                                  data
@@ -406,13 +398,8 @@
 //! \param[out] representation: the rep of the data for this block
 //! \return True if there is a row to read, False if not
 bool population_table_get_first_address(
-<<<<<<< HEAD
-        spike_t spike, address_t* row_address, size_t* n_bytes_to_transfer,
-        uint32_t* representation);
-=======
         spike_t spike, synaptic_row_t* row_address,
-        size_t* n_bytes_to_transfer);
->>>>>>> 725e5774
+        size_t* n_bytes_to_transfer, uint32_t* representation);
 
 //! \brief Get the next row data for a previously given spike.  If no spike has
 //!        been given, return False.
@@ -422,12 +409,8 @@
 //! \param[out] representation: the rep of the data for this block
 //! \return True if there is a row to read, False if not
 bool population_table_get_next_address(
-<<<<<<< HEAD
-        spike_t *spike, address_t* row_address, size_t* n_bytes_to_transfer,
-        uint32_t* representation);
-=======
         spike_t *spike, synaptic_row_t* row_address,
-        size_t* n_bytes_to_transfer);
->>>>>>> 725e5774
+        size_t* n_bytes_to_transfer, uint32_t* representation);
+
 
 #endif // _POPULATION_TABLE_H_