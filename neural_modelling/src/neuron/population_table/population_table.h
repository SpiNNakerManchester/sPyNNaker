/*
 * Copyright (c) 2017-2019 The University of Manchester
 *
 * This program is free software: you can redistribute it and/or modify
 * it under the terms of the GNU General Public License as published by
 * the Free Software Foundation, either version 3 of the License, or
 * (at your option) any later version.
 *
 * This program is distributed in the hope that it will be useful,
 * but WITHOUT ANY WARRANTY; without even the implied warranty of
 * MERCHANTABILITY or FITNESS FOR A PARTICULAR PURPOSE.  See the
 * GNU General Public License for more details.
 *
 * You should have received a copy of the GNU General Public License
 * along with this program.  If not, see <http://www.gnu.org/licenses/>.
 */

//! \dir
//! \brief Master population tables
//! \file
//! \brief Master pop(ulation) table API
#ifndef _POPULATION_TABLE_H_
#define _POPULATION_TABLE_H_

#include <common/neuron-typedefs.h>
#include <filter_info.h>

//! \brief the number of times a DMA resulted in 0 entries
extern uint32_t ghost_pop_table_searches;

//! \brief the number of times packet isn't in the master pop table at all!
extern uint32_t invalid_master_pop_hits;

//! \brief The number of bit fields which were not able to be read in due to
//!     DTCM limits.
extern uint32_t failed_bit_field_reads;

//! \brief The number of packets dropped because the bitfield filter says
//!     they don't hit anything
extern uint32_t bit_field_filtered_packets;

//! \brief Set up the table
//! \param[in] table_address: The address of the start of the table data
//! \param[in] synapse_rows_address:
//!     The address of the start of the synapse data
//! \param[in] direct_rows_address:
//!     The address of the start of the direct synapse data
//! \param[out] row_max_n_words:
//!     Updated with the maximum length of any row in the table in words
//! \return True if the table was initialised successfully, false otherwise
bool population_table_initialise(
        address_t table_address, address_t synapse_rows_address,
        address_t direct_rows_address, uint32_t *row_max_n_words);

//! \brief Initialise the bitfield filtering system.
//! \param[in] filter_region: Where the bitfield configuration is
//! \return True on success
bool population_table_load_bitfields(filter_region_t *filter_region);

//! \brief Get the first row data for the given input spike
//! \param[in] spike: The spike received
//! \param[out] row_address: Updated with the address of the row
//! \param[out] n_bytes_to_transfer: Updated with the number of bytes to read;
//!     zero means that the address is actually a direct row address.
//! \return True if there is a row to read, false if not
bool population_table_get_first_address(
        spike_t spike, address_t* row_address, size_t* n_bytes_to_transfer);

//! \brief Get the next row data for a previously given spike.  If no spike has
//!     been given, return False.
//! \param[out] spike: The initiating spike
//! \param[out] row_address: Updated with the address of the row
//! \param[out] n_bytes_to_transfer: Updated with the number of bytes to read;
//!     zero means that the address is actually a direct row address.
//! \return True if there is a row to read, false if not
bool population_table_get_next_address(
        spike_t *spike, address_t* row_address, size_t* n_bytes_to_transfer);

<<<<<<< HEAD
//! \brief Report how many DMAs were pointless
//! \return How many were done that were not required
uint32_t population_table_get_ghost_pop_table_searches(void);

//! \brief Set the connectivity lookup map.
//! \param[in] connectivity_bit_fields: the connectivity lookup bitfield
void population_table_set_connectivity_bit_field(
        bit_field_t* connectivity_bit_fields);

//! \brief Get the number of master pop table key misses
//! \return the number of master pop table key misses
uint32_t population_table_get_invalid_master_pop_hits(void);

//! \brief Clear the DTCM allocated by the population table.
//! \return If the clearing was successful or not.
bool population_table_shut_down(void);

//! \brief Get the length of master population table.
//! \return Length of the master pop table
uint32_t population_table_length(void);

//! \brief Get the spike associated at a specific index.
//! \param[in] index: the index in the master pop table
//! \return the spike
spike_t population_table_get_spike_for_index(uint32_t index);

//! \brief Get the mask for the entry at a specific index
//! \param[in] index: the index in the master pop table
//! \return the mask associated with this entry
uint32_t population_table_get_mask_for_entry(uint32_t index);

//! \brief Get the number of packets that were filtered from the bitfield
//!     filter
//! \return the number of packets filtered by the bitfield filter
uint32_t population_table_get_filtered_packet_count(void);
=======
>>>>>>> 265b44dd

#endif // _POPULATION_TABLE_H_<|MERGE_RESOLUTION|>--- conflicted
+++ resolved
@@ -76,43 +76,4 @@
 bool population_table_get_next_address(
         spike_t *spike, address_t* row_address, size_t* n_bytes_to_transfer);
 
-<<<<<<< HEAD
-//! \brief Report how many DMAs were pointless
-//! \return How many were done that were not required
-uint32_t population_table_get_ghost_pop_table_searches(void);
-
-//! \brief Set the connectivity lookup map.
-//! \param[in] connectivity_bit_fields: the connectivity lookup bitfield
-void population_table_set_connectivity_bit_field(
-        bit_field_t* connectivity_bit_fields);
-
-//! \brief Get the number of master pop table key misses
-//! \return the number of master pop table key misses
-uint32_t population_table_get_invalid_master_pop_hits(void);
-
-//! \brief Clear the DTCM allocated by the population table.
-//! \return If the clearing was successful or not.
-bool population_table_shut_down(void);
-
-//! \brief Get the length of master population table.
-//! \return Length of the master pop table
-uint32_t population_table_length(void);
-
-//! \brief Get the spike associated at a specific index.
-//! \param[in] index: the index in the master pop table
-//! \return the spike
-spike_t population_table_get_spike_for_index(uint32_t index);
-
-//! \brief Get the mask for the entry at a specific index
-//! \param[in] index: the index in the master pop table
-//! \return the mask associated with this entry
-uint32_t population_table_get_mask_for_entry(uint32_t index);
-
-//! \brief Get the number of packets that were filtered from the bitfield
-//!     filter
-//! \return the number of packets filtered by the bitfield filter
-uint32_t population_table_get_filtered_packet_count(void);
-=======
->>>>>>> 265b44dd
-
 #endif // _POPULATION_TABLE_H_