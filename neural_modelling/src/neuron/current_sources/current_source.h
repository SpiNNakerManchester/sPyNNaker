/*
 * Copyright (c) 2017-2019 The University of Manchester
 *
 * This program is free software: you can redistribute it and/or modify
 * it under the terms of the GNU General Public License as published by
 * the Free Software Foundation, either version 3 of the License, or
 * (at your option) any later version.
 *
 * This program is distributed in the hope that it will be useful,
 * but WITHOUT ANY WARRANTY; without even the implied warranty of
 * MERCHANTABILITY or FITNESS FOR A PARTICULAR PURPOSE.  See the
 * GNU General Public License for more details.
 *
 * You should have received a copy of the GNU General Public License
 * along with this program.  If not, see <http://www.gnu.org/licenses/>.
 */

//! \dir
//! \brief Current source implementations
//! \file
//! \brief General API of a current source implementation
#ifndef _CURRENT_SOURCE_H_
#define _CURRENT_SOURCE_H_

#include <common/neuron-typedefs.h>

// Struct for current source id type and current source index of that type
typedef struct cs_id_index_t {
    uint32_t cs_id;
    uint32_t cs_index;
} cs_id_index_t;

// Global struct for each neuron's current source IDs and indices
typedef struct neuron_current_source_t {
    uint32_t n_current_sources;  // the number of current sources for this neuron
    cs_id_index_t cs_id_index_list[];  // the list of CS type ID and index in that type
} neuron_current_source_t;

// Global values for the total number of current sources and number of each type
static uint32_t n_current_sources;
static uint32_t n_dc_sources;
static uint32_t n_ac_sources;
static uint32_t n_step_sources;
static uint32_t n_noisy_sources;

static uint32_t n_neurons_on_core;

static neuron_current_source_t **neuron_current_source;

#ifndef SOMETIMES_UNUSED
#define SOMETIMES_UNUSED __attribute__((unused))
#endif // !SOMETIMES_UNUSED

SOMETIMES_UNUSED // Marked unused as only used sometimes
//! \brief Initialise the particular implementation of the data
//! \param[in] cs_address: The address to start reading data from
//! \param[in] n_neurons: The number of neurons to initialise data for
//! \return True if successful
static bool current_source_initialise(address_t cs_address, uint32_t n_neurons) {
    // Avoid the loops if no current sources
    #if !defined(_CURRENT_SOURCE_DC_H_) && !defined(_CURRENT_SOURCE_AC_H) && \
		!defined(_CURRENT_SOURCE_STEP_H_) && !defined(_CURRENT_SOURCE_NOISY_H_)
    return true;
    #else

    n_neurons_on_core = n_neurons;

    // Read from cs_address; the first value is the number of current sources
    n_current_sources = cs_address[0];

    // Don't initialise if no current sources
    if (n_current_sources != 0) {

		neuron_current_source = spin1_malloc(n_neurons * sizeof(uint32_t*));

		// Loop over neurons and read in the current IDs and indices
		uint32_t next = 1;
		for (uint32_t n=0; n < n_neurons; n++) {
			uint32_t n_sources = (uint32_t) cs_address[next];
			uint32_t struct_size = (1 + (2 * n_sources)) * sizeof(uint32_t);
			neuron_current_source[n] = spin1_malloc(struct_size);
			spin1_memcpy(neuron_current_source[n], &cs_address[next], struct_size);

			next += 1 + (n_sources * 2);

		}

		// Read number of each type of current source
        n_dc_sources = (uint32_t) cs_address[next++];
        n_ac_sources = (uint32_t) cs_address[next++];
        n_step_sources = (uint32_t) cs_address[next++];
        n_noisy_sources = (uint32_t) cs_address[next++];

<<<<<<< HEAD
//        log_debug("Check numbers of sources: AC %u DC %u STEP %u NOISY %u",
//                n_dc_sources, n_ac_sources, n_step_sources, n_noisy_sources);

=======
>>>>>>> 4e347d5b
		// Now initialise separate sources
#ifdef _CURRENT_SOURCE_DC_H_
		if (!current_source_dc_init(n_dc_sources, &next)) {
			return false;
		}
#else
		if (n_dc_sources > 0) {
			log_error("DC current source is not supported for this build");
			return false;
		}
#endif

#ifdef _CURRENT_SOURCE_AC_H_
		if (!current_source_ac_init(n_ac_sources, &next)) {
			return false;
		}
#else
		if (n_ac_sources > 0) {
			log_error("AC current source is not supported for this build");
			return false;
		}
#endif

#ifdef _CURRENT_SOURCE_STEP_H_
		if (!current_source_step_init(cs_address, n_step_sources, &next)) {
			return false;
		}
#else
		if (n_step_sources > 0) {
			log_error("Step current source is not supported for this build");
			return false;
		}
#endif

#ifdef _CURRENT_SOURCE_NOISY_H_
		if (!current_source_noisy_init(n_noisy_sources, &next)) {
			return false;
		}
#else
		if (n_noisy_sources > 0) {
			log_error("Noisy current source is not supported for this build");
			return false;
		}
#endif

    }

    return true;

    #endif
}

SOMETIMES_UNUSED // Marked unused as only used sometimes
//! \brief Load the data into the allocated array structures
//! \param[in] cs_address: The address to start reading data from
//! \return True if successful
static bool current_source_load_parameters(address_t cs_address) {
    // Avoid the loops if no current sources
    #if !defined(_CURRENT_SOURCE_DC_H_) && !defined(_CURRENT_SOURCE_AC_H) && \
        !defined(_CURRENT_SOURCE_STEP_H_) && !defined(_CURRENT_SOURCE_NOISY_H_)
    io_printf(IO_BUF, "no current sources defined \n");
    return true;
    #else

    // Read the number of current sources
    n_current_sources = cs_address[0];

    // Don't load if no current sources
    if (n_current_sources != 0) {
		uint32_t next = 1;

		// Copy data into neuron_current_source array
		for (uint32_t n=0; n < n_neurons_on_core; n++) {
			uint32_t n_sources = (uint32_t) cs_address[next];
			uint32_t struct_size = (1 + (2 * n_sources)) * sizeof(uint32_t);
			neuron_current_source[n] = spin1_malloc(struct_size);
			spin1_memcpy(neuron_current_source[n], &cs_address[next], struct_size);

			next += 1 + (n_sources * 2);
		}

        // Read number of each type of current source
        n_dc_sources = (uint32_t) cs_address[next++];
        n_ac_sources = (uint32_t) cs_address[next++];
        n_step_sources = (uint32_t) cs_address[next++];
        n_noisy_sources = (uint32_t) cs_address[next++];

		// Copy into individual source arrays
#ifdef _CURRENT_SOURCE_DC_H_
		current_source_dc_load_parameters(cs_address, n_dc_sources, &next);
#endif
#ifdef _CURRENT_SOURCE_AC_H_
		current_source_ac_load_parameters(cs_address, n_ac_sources, &next);
#endif
#ifdef _CURRENT_SOURCE_STEP_H_
		current_source_step_load_parameters(cs_address, n_step_sources, &next);
#endif
#ifdef _CURRENT_SOURCE_NOISY_H_
		current_source_noisy_load_parameters(cs_address, n_noisy_sources, &next);
#endif

    }

    return true;

    #endif
}


SOMETIMES_UNUSED // Marked unused as only used sometimes
//! \brief Calculate the current offset from all injected current sources
//! \param[in] time: The current time
//! \param[in] neuron_index: The neuron index to calculate the value for
//! \return True if successful
static inline REAL current_source_get_offset(uint32_t time, uint32_t neuron_index) {
    // Avoid the loops if no current sources defined
    #if !defined(_CURRENT_SOURCE_DC_H_) && !defined(_CURRENT_SOURCE_AC_H) && \
		!defined(_CURRENT_SOURCE_STEP_H_) && !defined(_CURRENT_SOURCE_NOISY_H_)
    return ZERO;
    #else

    REAL current_offset = ZERO;

    // Also avoid the loop if no current sources set by user
    if (n_current_sources != 0) {
		uint32_t n_current_sources_neuron =
				neuron_current_source[neuron_index]->n_current_sources;
		if (n_current_sources_neuron > 0) {
			for (uint32_t n_cs=0; n_cs < n_current_sources_neuron; n_cs++) {
				uint32_t cs_id =
						neuron_current_source[neuron_index]->cs_id_index_list[n_cs].cs_id;
				uint32_t cs_index =
						neuron_current_source[neuron_index]->cs_id_index_list[n_cs].cs_index;
				// Now do the appropriate calculation based on the ID value
				#ifdef _CURRENT_SOURCE_DC_H_
				if (cs_id == 1) {  // DCSource
					current_offset += current_source_dc_get_offset(cs_index, time);
				}
				#endif
				#ifdef _CURRENT_SOURCE_AC_H_
				if (cs_id == 2) {  // ACSource
					current_offset += current_source_ac_get_offset(cs_index, time);
				}
				#endif
				#ifdef _CURRENT_SOURCE_STEP_H_
				if (cs_id == 3) {  // StepCurrentSource
					current_offset += current_source_step_get_offset(cs_index, time);
				}
				#endif
				#ifdef _CURRENT_SOURCE_NOISY_H_
				if (cs_id == 4) {  // NoisyCurrentSource
					current_offset += current_source_noisy_get_offset(cs_index, time);
				}
				#endif
			}

		}
    }

	return current_offset;

	#endif
}

#endif // _CURRENT_SOURCE_H_<|MERGE_RESOLUTION|>--- conflicted
+++ resolved
@@ -91,12 +91,6 @@
         n_step_sources = (uint32_t) cs_address[next++];
         n_noisy_sources = (uint32_t) cs_address[next++];
 
-<<<<<<< HEAD
-//        log_debug("Check numbers of sources: AC %u DC %u STEP %u NOISY %u",
-//                n_dc_sources, n_ac_sources, n_step_sources, n_noisy_sources);
-
-=======
->>>>>>> 4e347d5b
 		// Now initialise separate sources
 #ifdef _CURRENT_SOURCE_DC_H_
 		if (!current_source_dc_init(n_dc_sources, &next)) {
