--- conflicted
+++ resolved
@@ -19,16 +19,11 @@
          IF_curr_exp_stdp_mad_nearest_pair_multiplicative \
          IF_curr_exp_stdp_mad_pfister_triplet_additive \
          IF_cond_exp_stdp_mad_nearest_pair_additive \
-<<<<<<< HEAD
-		 IF_curr_alpha
-		 
-=======
 	     IF_curr_alpha \
          IF_cond_exp_structural \
          IF_cond_exp_stdp_mad_pair_additive_structural \
          IF_curr_exp_stdp_mad_pair_additive_structural \
          IF_curr_exp_structural
->>>>>>> ab2f2c26
 BUILD_DIRS := $(addprefix builds/, $(MODELS))
 
 all: $(BUILD_DIRS)
