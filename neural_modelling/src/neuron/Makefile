MODELS = IF_curr_exp \
         IF_cond_exp \
         IZK_curr_exp \
         IZK_cond_exp \
         IF_curr_exp_dual \
         IF_curr_exp_stdp_mad_pair_additive \
         IF_curr_exp_stdp_mad_pair_multiplicative \
         IF_cond_exp_stdp_mad_pair_additive \
         external_device_lif_control \
         IF_cond_exp_stoc \
         IF_curr_exp_stdp_mad_recurrent_pre_stochastic_multiplicative \
         IF_curr_exp_stdp_mad_recurrent_dual_fsm_multiplicative \
         IF_curr_comb_exp_2E2I_stdp_mad_recurrent_dual_fsm_multiplicative \
         IF_curr_exp_stdp_mad_vogels_2011_additive \
         IF_curr_delta \
         IF_curr_exp_ca2_adaptive \
         IF_curr_exp_stdp_mad_nearest_pair_additive \
         IF_curr_exp_stdp_mad_nearest_pair_multiplicative \
         IF_curr_exp_stdp_mad_pfister_triplet_additive \
         IF_cond_exp_stdp_mad_nearest_pair_additive\
         IF_curr_comb_exp \
         IF_curr_comb_exp_2E2I \
         IF_curr_comb_exp_2E2I_stdp_mad_pair_additive \
<<<<<<< HEAD
         IF_curr_comb_exp_5E5I \
         IF_curr_comb_exp_7E7I \
=======
         IF_curr_comb_exp_3E3I \
         IF_curr_comb_exp_4E4I \
         IF_curr_comb_exp_5E5I \
         IF_curr_comb_exp_7E7I \
         IZK_curr_comb_exp_4E4I
>>>>>>> db3ff537
         
BUILD_DIRS := $(addprefix builds/, $(MODELS))

all: $(BUILD_DIRS)
	for d in $(BUILD_DIRS); do (cd $$d; "$(MAKE)") || exit $$?; done

clean: $(BUILD_DIRS)
	for d in $(BUILD_DIRS); do (cd $$d; "$(MAKE)" clean) || exit $$?; done<|MERGE_RESOLUTION|>--- conflicted
+++ resolved
@@ -21,16 +21,11 @@
          IF_curr_comb_exp \
          IF_curr_comb_exp_2E2I \
          IF_curr_comb_exp_2E2I_stdp_mad_pair_additive \
-<<<<<<< HEAD
-         IF_curr_comb_exp_5E5I \
-         IF_curr_comb_exp_7E7I \
-=======
          IF_curr_comb_exp_3E3I \
          IF_curr_comb_exp_4E4I \
          IF_curr_comb_exp_5E5I \
          IF_curr_comb_exp_7E7I \
          IZK_curr_comb_exp_4E4I
->>>>>>> db3ff537
          
 BUILD_DIRS := $(addprefix builds/, $(MODELS))
 
