MODELS = IF_curr_exp \
         IF_cond_exp \
         IZK_curr_exp \
         IZK_cond_exp \
         IF_curr_exp_dual \
         IF_curr_exp_stdp_pair_additive \
         IF_curr_exp_stdp_pair_multiplicative \
         IF_curr_exp_stdp_mad_pair_additive \
         IF_curr_exp_stdp_mad_pair_multiplicative \
         IF_cond_exp_stdp_mad_pair_additive \
         external_device_lif_control \
         IF_cond_exp_stoc \
         IF_curr_exp_stdp_recurrent_pre_stochastic_multiplicative \
         IF_curr_exp_stdp_mad_recurrent_dual_fsm_multiplicative \
         IF_curr_exp_stdp_mad_vogels_2011_additive \
         IF_curr_delta \
         IF_curr_exp_ca2_adaptive \
         IF_curr_exp_stdp_nearest_pair_additive \
         IF_curr_exp_stdp_nearest_pair_multiplicative \
         IF_curr_exp_stdp_pfister_triplet_additive \
         IF_curr_exp_stdp_mad_nearest_pair_additive \
         IF_curr_exp_stdp_mad_nearest_pair_multiplicative \
         IF_curr_exp_stdp_mad_pfister_triplet_additive \
         IF_cond_exp_stdp_mad_nearest_pair_additive\
         IF_curr_comb_exp \
         IF_curr_comb_exp_2E2I \
         IF_curr_comb_exp_2E2I_stdp_mad_pair_additive \
         IF_curr_comb_exp_5E5I \
         IF_curr_comb_exp_7E7I \
<<<<<<< HEAD
=======
         IZK_curr_comb_exp_4E4I
>>>>>>> b1db97a1
         
BUILD_DIRS := $(addprefix builds/, $(MODELS))

all: $(BUILD_DIRS)
	for d in $(BUILD_DIRS); do (cd $$d; "$(MAKE)") || exit $$?; done

clean: $(BUILD_DIRS)
	for d in $(BUILD_DIRS); do (cd $$d; "$(MAKE)" clean) || exit $$?; done<|MERGE_RESOLUTION|>--- conflicted
+++ resolved
@@ -27,10 +27,7 @@
          IF_curr_comb_exp_2E2I_stdp_mad_pair_additive \
          IF_curr_comb_exp_5E5I \
          IF_curr_comb_exp_7E7I \
-<<<<<<< HEAD
-=======
          IZK_curr_comb_exp_4E4I
->>>>>>> b1db97a1
          
 BUILD_DIRS := $(addprefix builds/, $(MODELS))
 
