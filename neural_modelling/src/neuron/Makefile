--- conflicted
+++ resolved
@@ -10,16 +10,12 @@
 	     IF_curr_alpha \
          IF_cond_exp_structural \
          IF_curr_exp_structural \
-<<<<<<< HEAD
          IF_curr_comb_exp_2E2I \
          IF_curr_comb_exp_2E2I_stdp_mad_cyclic_cyclic \
-         
-=======
-         IF_cond_exp_stdp_mad_pair_additive_structural \
          IF_cond_exp_2E2I  \
          IF_cond_exp_2E2I_stdp_mad_pair_additive 
-
->>>>>>> 5206aea2
+         
+         
 BUILD_DIRS := $(addprefix builds/, $(MODELS))
 
 all: $(BUILD_DIRS)
