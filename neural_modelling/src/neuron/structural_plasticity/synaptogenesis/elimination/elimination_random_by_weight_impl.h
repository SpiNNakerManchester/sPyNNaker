/*
 * Copyright (c) 2017-2019 The University of Manchester
 *
 * This program is free software: you can redistribute it and/or modify
 * it under the terms of the GNU General Public License as published by
 * the Free Software Foundation, either version 3 of the License, or
 * (at your option) any later version.
 *
 * This program is distributed in the hope that it will be useful,
 * but WITHOUT ANY WARRANTY; without even the implied warranty of
 * MERCHANTABILITY or FITNESS FOR A PARTICULAR PURPOSE.  See the
 * GNU General Public License for more details.
 *
 * You should have received a copy of the GNU General Public License
 * along with this program.  If not, see <http://www.gnu.org/licenses/>.
 */

//! \file
//! \brief Synapse elimination by weighted random selection
#ifndef _ELIMINATION_RANDOM_BY_WEIGHT_IMPL_H_
#define _ELIMINATION_RANDOM_BY_WEIGHT_IMPL_H_

#include "elimination.h"

//! Configuration of synapse elimination rule
struct elimination_params {
    //! Probability of elimination of depressed synapse
    uint32_t prob_elim_depression;
    //! Probability of elimination of potentiated synapse
    uint32_t prob_elim_potentiation;
    //! Threshold below which a synapse is depressed, and above which it is
    //! potentiated
    uint32_t threshold;
};

//! \brief Elimination rule for synaptogenesis
//! \param[in,out] current_state: Pointer to current state
//! \param[in] params: The elimination rule configuration.
//! \param[in] time: Time of elimination
//! \param[in,out] row: The row to eliminate from
//! \return if row was modified
static inline bool synaptogenesis_elimination_rule(
        current_state_t *restrict current_state,
        const elimination_params_t *params,
<<<<<<< HEAD
        uint32_t time, synaptic_row_t restrict row) {
    use(time);

    // Note that this is really a long unsigned fract, but the operations
    // produce the same machine code when done with unsigned integers.
=======
        UNUSED uint32_t time, address_t restrict row) {
>>>>>>> c4b046f6
    uint32_t random_number = mars_kiss64_seed(*(current_state->local_seed));

    // Is weight depressed?
    if (current_state->weight < params->threshold) {
        if (random_number > params->prob_elim_depression) {
            return false;
        }
    } else {
        // Weight is potentiated or unchanged
        if (random_number > params->prob_elim_potentiation) {
            return false;
        }
    }

    return sp_structs_remove_synapse(current_state, row);
}

#endif // _ELIMINATION_RANDOM_BY_WEIGHT_IMPL_H_<|MERGE_RESOLUTION|>--- conflicted
+++ resolved
@@ -42,15 +42,9 @@
 static inline bool synaptogenesis_elimination_rule(
         current_state_t *restrict current_state,
         const elimination_params_t *params,
-<<<<<<< HEAD
-        uint32_t time, synaptic_row_t restrict row) {
-    use(time);
-
+        UNUSED uint32_t time, synaptic_row_t restrict row) {
     // Note that this is really a long unsigned fract, but the operations
     // produce the same machine code when done with unsigned integers.
-=======
-        UNUSED uint32_t time, address_t restrict row) {
->>>>>>> c4b046f6
     uint32_t random_number = mars_kiss64_seed(*(current_state->local_seed));
 
     // Is weight depressed?
