/*
 * Copyright (c) 2017-2019 The University of Manchester
 *
 * This program is free software: you can redistribute it and/or modify
 * it under the terms of the GNU General Public License as published by
 * the Free Software Foundation, either version 3 of the License, or
 * (at your option) any later version.
 *
 * This program is distributed in the hope that it will be useful,
 * but WITHOUT ANY WARRANTY; without even the implied warranty of
 * MERCHANTABILITY or FITNESS FOR A PARTICULAR PURPOSE.  See the
 * GNU General Public License for more details.
 *
 * You should have received a copy of the GNU General Public License
 * along with this program.  If not, see <http://www.gnu.org/licenses/>.
 */

//! \file
//! \brief Synapse formation using a distance-dependent rule
#ifndef _FORMATION_DISTANCE_DEPENDENT_H_
#define _FORMATION_DISTANCE_DEPENDENT_H_

#include "formation.h"

//! Largest value in a `uint16_t`
#define MAX_SHORT 65535

//! \brief Configuration of synapse formation rule
//!
//! Describes the size of grid containing the neurons (the total number of
//! neurons probably ought to be equal to or just a bit under \a grid_x &times;
//! \a grid_y), and two tables of distance-dependent connection probabilities.
//! The FF table describes ??? connection probabilities, and the LAT table
//! describes lateral connection probabilities. Both are keyed by the _square_
//! of the inter-neuron distance.
//!
//! Note that both pre- and post-neurons are assumed to be on the same size of
//! grid, and the inter-layer distance is assumed to be constant (so it can be
//! accounted for in the construction of the tables).
struct formation_params {
    //! Size of grid containing neurons, X-dimension
    uint32_t grid_x;
    //! Size of grid containing neurons, Y-dimension
    uint32_t grid_y;
    //! Reciprocal of grid_x
    unsigned long fract grid_x_recip;
    //! Reciprocal of grid_y
    unsigned long fract grid_y_recip;
    //! Size of FF probability table
    uint32_t ff_prob_size;
    //! Size of LAT probability table
    uint32_t lat_prob_size;
    //! Concatenated probability tables; first the FF table, then the LAT table
    uint16_t prob_tables[];
};

//! \brief abs function
//! \param[in] a: value (must not be `INT_MIN`)
//! \return Absolute value of \a a
static int my_abs(int a) {
    return a < 0 ? -a : a;
}

//! \brief Formation rule for synaptogenesis; picks what neuron in the
//!     _current_ population will have a synapse added, and then performs the
//!     addition.
//! \param[in] current_state: Pointer to current state
//! \param[in] params: Pointer to rewiring data
//! \param[in] time: Time of formation
//! \param[in] row: The row to form within
//! \return if row was modified
static inline bool synaptogenesis_formation_rule(
        current_state_t *current_state, const formation_params_t *params,
<<<<<<< HEAD
        uint32_t time, synaptic_row_t row) {
    use(time);

=======
        UNUSED uint32_t time, address_t row) {
>>>>>>> c4b046f6
    // Compute distances
    // To do this I need to take the DIV and MOD of the
    // post-synaptic neuron ID, of the pre-synaptic neuron ID
    // Compute the distance of these 2 measures
    uint32_t pre_x, pre_y, post_x, post_y;
    // Pre computation requires querying the table with global information
    uint32_t pre_global_id = current_state->key_atom_info->lo_atom +
            current_state->pre_syn_id;
    uint32_t post_global_id = current_state->post_syn_id +
            current_state->post_low_atom;

    if (params->grid_x > 1) {
        pre_x = muliulr(pre_global_id, params->grid_x_recip);
        post_x = muliulr(post_global_id, params->grid_x_recip);
    } else {
        pre_x = 0;
        post_x = 0;
    }

    if (params->grid_y > 1) {
        uint32_t pre_y_div = muliulr(pre_global_id, params->grid_y_recip);
        uint32_t post_y_div = muliulr(post_global_id, params->grid_y_recip);
        pre_y = pre_global_id - (pre_y_div * params->grid_y);
        post_y = post_global_id - (post_y_div * params->grid_y);
    } else {
        pre_y = 0;
        post_y = 0;
    }

    // With periodic boundary conditions
    uint32_t delta_x, delta_y;
    delta_x = my_abs(pre_x - post_x);
    delta_y = my_abs(pre_y - post_y);

    if (delta_x > params->grid_x >> 1 && params->grid_x > 1) {
        delta_x -= params->grid_x;
    }

    if (delta_y > params->grid_y >> 1 && params->grid_y > 1) {
        delta_y -= params->grid_y;
    }

    uint32_t distance = delta_x * delta_x + delta_y * delta_y;

    // Distance based probability extracted from the appropriate LUT
    uint16_t probability;
    int16_t controls = current_state->pre_population_info->sp_control;
    if (!(controls & IS_CONNECTION_LAT)) {
        if (distance >= params->ff_prob_size) {
            return false;
        }
        probability = params->prob_tables[distance];
    } else {
        if (distance >= params->lat_prob_size) {
            return false;
        }
        probability = params->prob_tables[params->ff_prob_size + distance];
    }
    uint32_t r = rand_int(MAX_SHORT, *current_state->local_seed);
    if (r > probability) {
        return false;
    }

    return sp_structs_add_synapse(current_state, row);
}

#endif // _FORMATION_DISTANCE_DEPENDENT_H_<|MERGE_RESOLUTION|>--- conflicted
+++ resolved
@@ -71,13 +71,7 @@
 //! \return if row was modified
 static inline bool synaptogenesis_formation_rule(
         current_state_t *current_state, const formation_params_t *params,
-<<<<<<< HEAD
-        uint32_t time, synaptic_row_t row) {
-    use(time);
-
-=======
-        UNUSED uint32_t time, address_t row) {
->>>>>>> c4b046f6
+        UNUSED uint32_t time, synaptic_row_t row) {
     // Compute distances
     // To do this I need to take the DIV and MOD of the
     // post-synaptic neuron ID, of the pre-synaptic neuron ID
