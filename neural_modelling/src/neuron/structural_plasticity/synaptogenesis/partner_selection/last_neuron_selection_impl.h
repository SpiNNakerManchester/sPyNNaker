/*
 * Copyright (c) 2017-2019 The University of Manchester
 *
 * This program is free software: you can redistribute it and/or modify
 * it under the terms of the GNU General Public License as published by
 * the Free Software Foundation, either version 3 of the License, or
 * (at your option) any later version.
 *
 * This program is distributed in the hope that it will be useful,
 * but WITHOUT ANY WARRANTY; without even the implied warranty of
 * MERCHANTABILITY or FITNESS FOR A PARTICULAR PURPOSE.  See the
 * GNU General Public License for more details.
 *
 * You should have received a copy of the GNU General Public License
 * along with this program.  If not, see <http://www.gnu.org/licenses/>.
 */

//! \file
//! \brief Recently spiked partners selection rule
#ifndef _LAST_NEURON_SELECTION_IMPL_H_
#define _LAST_NEURON_SELECTION_IMPL_H_

#include "partner.h"
#include <neuron/spike_processing.h>

// Include debug header for log_info etc
#include <debug.h>

//! \brief Spike accumulation buffers
//! \details Two arrays, one for current timestep, one for previous
extern spike_t* last_spikes_buffer[2];
//! \brief Spike buffer counters
//! \details Two counters, one for current timestep, one for previous
extern uint32_t n_spikes[2];

//! \brief Notifies the rule that a spike has been received
//! \param[in] time: The time that the spike was received at
//! \param[in] spike:
//!     The spike that was received (includes the sending neuron ID)
static inline void partner_spike_received(uint32_t time, spike_t spike) {
    extern uint32_t last_spikes_buffer_size;
    extern uint32_t last_time;

    uint32_t buffer = time & 0x1;
    if (time != last_time) {
        last_time = time;
        n_spikes[buffer] = 0;
    }
    if (n_spikes[buffer] < last_spikes_buffer_size) {
        last_spikes_buffer[buffer][n_spikes[buffer]++] = spike;
    }
}

//! \brief Choose the potential (remote) synaptic partner
//! \details Randomly (with uniform probability) select one of the last received
//!     spikes, and uses the source neuron from that.
//! \param[in] time: The current time
//! \param[out] population_id: The ID of the other population
//! \param[out] sub_population_id: The ID of the subpopulation (corresponds to
//!     remote SpiNNaker core handling the population)
//! \param[out] neuron_id: The ID of the neuron within the subpopulation
//! \param[out] spike: The spike that made this a meaningful choice
//! \param[out] m_pop_index: The master population table index
//! \return True if a choice was made
static inline bool potential_presynaptic_partner(
        uint32_t time, uint32_t *restrict population_id,
        uint32_t *restrict sub_population_id, uint32_t *restrict neuron_id,
        spike_t *restrict spike, uint32_t *restrict m_pop_index) {
    extern rewiring_data_t rewiring_data;
    extern pre_pop_info_table_t pre_info;

    uint32_t buffer = (time - 1) & 0x1;
    if (!n_spikes[buffer]) {
        return false;
    }
<<<<<<< HEAD
    uint32_t offset = next_random(rewiring_data.local_seed) * n_spikes[buffer];
=======
    uint32_t offset = rand_int(n_spikes[buffer], rewiring_data.local_seed);
>>>>>>> 63364650
    *spike = last_spikes_buffer[buffer][offset];
    return sp_structs_find_by_spike(&pre_info, *spike, neuron_id,
            population_id, sub_population_id, m_pop_index);
}

#endif // _LAST_NEURON_SELECTION_IMPL_H_<|MERGE_RESOLUTION|>--- conflicted
+++ resolved
@@ -73,11 +73,7 @@
     if (!n_spikes[buffer]) {
         return false;
     }
-<<<<<<< HEAD
-    uint32_t offset = next_random(rewiring_data.local_seed) * n_spikes[buffer];
-=======
     uint32_t offset = rand_int(n_spikes[buffer], rewiring_data.local_seed);
->>>>>>> 63364650
     *spike = last_spikes_buffer[buffer][offset];
     return sp_structs_find_by_spike(&pre_info, *spike, neuron_id,
             population_id, sub_population_id, m_pop_index);
