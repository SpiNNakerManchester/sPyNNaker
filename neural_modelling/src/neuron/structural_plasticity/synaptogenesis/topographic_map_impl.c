/*
 * Copyright (c) 2017-2019 The University of Manchester
 *
 * This program is free software: you can redistribute it and/or modify
 * it under the terms of the GNU General Public License as published by
 * the Free Software Foundation, either version 3 of the License, or
 * (at your option) any later version.
 *
 * This program is distributed in the hope that it will be useful,
 * but WITHOUT ANY WARRANTY; without even the implied warranty of
 * MERCHANTABILITY or FITNESS FOR A PARTICULAR PURPOSE.  See the
 * GNU General Public License for more details.
 *
 * You should have received a copy of the GNU General Public License
 * along with this program.  If not, see <http://www.gnu.org/licenses/>.
 */

/*! \file
 * \brief This file contains the main functions for probabilistic
 * synaptogenesis.
 *
 * \author Petrut Bogdan
 */
#include <neuron/structural_plasticity/synaptogenesis_dynamics.h>
#include <neuron/population_table/population_table.h>

#include <random.h>
#include <spin1_api.h>
#include <debug.h>
#include <stdfix-full-iso.h>
#include <circular_buffer.h>

#include <neuron/synapse_row.h>

#include <neuron/synapses.h>

#include <common/maths-util.h>
#include <simulation.h>

// Interface for rules
#include "partner_selection/partner.h"
#include "elimination/elimination.h"
#include "formation/formation.h"

//-----------------------------------------------------------------------------
// Structures and global data                                                 |
//-----------------------------------------------------------------------------

//! the instantiation of the rewiring data
rewiring_data_t rewiring_data;

//! inverse of synaptic matrix
static post_to_pre_entry *post_to_pre_table;

//! pre-population information table
pre_pop_info_table_t pre_info;

//! The formation parameters per pre-population
static formation_params_t **formation_params;

//! The elimination parameters per pre-population
static elimination_params_t **elimination_params;

//! \brief Current states in use.
//!
//! synaptogenesis_row_restructure() moves states from here to ::free_states
static circular_buffer current_state_queue;

//! \brief Free current states.
//!
//! synaptogenesis_dynamics_rewire() moves states from here to
//! ::current_state_queue
static circular_buffer free_states;

//! \brief Mark an expression as being probably false for optimisation.
//! \details Used to guard conditions leading to rt_error(), as those represent
//!     catastrophic failure states and those are thankfully ultra-rare.
//! \param expr: The boolean expression
//! \return The expression
#define UNLIKELY(expr)  __builtin_expect((expr), 0)

void print_post_to_pre_entry(void) {
    uint32_t n_elements = rewiring_data.s_max * rewiring_data.machine_no_atoms;

    for (uint32_t i = 0; i < n_elements; i++) {
        post_to_pre_entry *pp_entry = &post_to_pre_table[i];
        log_debug("index %d, pop index %d, sub pop index %d, neuron_index %d",
                i, pp_entry->pop_index, pp_entry->sub_pop_index,
                pp_entry->neuron_index);
    }
}

//-----------------------------------------------------------------------------
// Access helpers for circular buffers
//-----------------------------------------------------------------------------
static inline void _queue_state(current_state_t *state) {
    if (UNLIKELY(!circular_buffer_add(current_state_queue, (uint32_t) state))) {
        log_error("Could not add state (0x%08x) to queued states", state);
        rt_error(RTE_SWERR);
    }
}

static inline current_state_t *_get_state(void) {
    current_state_t *state;
    if (UNLIKELY(!circular_buffer_get_next(
            current_state_queue, (uint32_t *) &state))) {
        log_error("Could not read a state!");
        rt_error(RTE_SWERR);
    }
    return state;
}

static inline void _free_state(current_state_t *state) {
    if (UNLIKELY(!circular_buffer_add(free_states, (uint32_t) state))) {
        log_error("Could not add state (0x%08x) to free states", state);
        rt_error(RTE_SWERR);
    }
}

static inline current_state_t *_alloc_state(void) {
    current_state_t *state;
    if (UNLIKELY(!circular_buffer_get_next(free_states, (uint32_t *) &state))) {
        log_error("Ran out of states!");
        rt_error(RTE_SWERR);
    }
    return state;
}

//-----------------------------------------------------------------------------
// Initialisation                                                             |
//-----------------------------------------------------------------------------

bool synaptogenesis_dynamics_initialise(address_t sdram_sp_address) {
    log_debug("SR init.");

    uint8_t *data = sp_structs_read_in_common(
            sdram_sp_address, &rewiring_data, &pre_info, &post_to_pre_table);

    // Allocate current states
    uint32_t n_states = 1;
    if (rewiring_data.fast) {
        n_states = rewiring_data.p_rew;
    }
    log_debug("Rewiring period %u, fast=%u, n_states=%u",
            rewiring_data.p_rew, rewiring_data.fast, n_states);
    // Add one to number of states as buffer wastes an entry
    current_state_queue = circular_buffer_initialize(n_states + 1);
    if (UNLIKELY(current_state_queue == NULL)) {
        log_error("Could not allocate current state queue");
        rt_error(RTE_SWERR);
    }
    // Add one to number of states as buffer wastes an entry
    free_states = circular_buffer_initialize(n_states + 1);
    if (UNLIKELY(free_states == NULL)) {
        log_error("Could not allocate free state queue");
        rt_error(RTE_SWERR);
    }
    current_state_t *states = spin1_malloc(n_states * sizeof(current_state_t));
    if (UNLIKELY(states == NULL)) {
        log_error("Could not allocate states");
        rt_error(RTE_SWERR);
    }
    for (uint32_t i = 0; i < n_states; i++) {
        _free_state(&states[i]);
    }

    partner_init(&data);

    formation_params = spin1_malloc(
            rewiring_data.no_pre_pops * sizeof(struct formation_params *));
    if (UNLIKELY(formation_params == NULL)) {
        log_error("Could not initialise formation parameters");
        rt_error(RTE_SWERR);
    }
    for (uint32_t i = 0; i < rewiring_data.no_pre_pops; i++) {
        formation_params[i] = synaptogenesis_formation_init(&data);
    }

    elimination_params = spin1_malloc(
            rewiring_data.no_pre_pops * sizeof(struct elimination_params *));
    if (UNLIKELY(elimination_params == NULL)) {
        log_error("Could not initialise elimination parameters");
        rt_error(RTE_SWERR);
    }
    for (uint32_t i = 0; i < rewiring_data.no_pre_pops; i++) {
        elimination_params[i] = synaptogenesis_elimination_init(&data);
    }

    return true;
}

bool synaptogenesis_dynamics_rewire(
        uint32_t time, spike_t *spike, synaptic_row_t *synaptic_row_address,
        uint32_t *n_bytes) {
    // Randomly choose a postsynaptic (application neuron)
<<<<<<< HEAD
    uint32_t post_id = next_random(rewiring_data.shared_seed) *
            rewiring_data.app_no_atoms;
=======
    uint32_t post_id = rand_int(rewiring_data.app_no_atoms,
        rewiring_data.shared_seed);
>>>>>>> 63364650

    // Check if neuron is in the current machine vertex
    if (post_id < rewiring_data.low_atom ||
            post_id > rewiring_data.high_atom) {
        return false;
    }
    post_id -= rewiring_data.low_atom;

    // Select an arbitrary synaptic element for the neurons
    uint32_t row_offset = post_id * rewiring_data.s_max;
<<<<<<< HEAD
    uint32_t column_offset =
            next_random(rewiring_data.local_seed) * rewiring_data.s_max;
=======
    uint32_t column_offset = rand_int(rewiring_data.s_max,
        rewiring_data.local_seed);
>>>>>>> 63364650
    uint32_t total_offset = row_offset + column_offset;
    post_to_pre_entry entry = post_to_pre_table[total_offset];
    uint32_t pre_app_pop = 0, pre_sub_pop = 0, m_pop_index = 0, neuron_id = 0;
    if (entry.neuron_index == 0xFFFF) {
        if (!potential_presynaptic_partner(time, &pre_app_pop, &pre_sub_pop,
                &neuron_id, spike, &m_pop_index)) {
            return false;
        }
    } else {
        pre_app_pop = entry.pop_index;
        pre_sub_pop = entry.sub_pop_index;
        neuron_id = entry.neuron_index;
    }
    pre_info_t *prepop_info = pre_info.prepop_info[pre_app_pop];
    key_atom_info_t *key_atom_info = &prepop_info->key_atom_info[pre_sub_pop];
    if (entry.neuron_index != 0xFFFF) {
        *spike = key_atom_info->key | neuron_id;
        m_pop_index = key_atom_info->m_pop_index;
    }

    if (UNLIKELY(!population_table_get_first_address(
            *spike, synaptic_row_address, n_bytes))) {
        log_error("FAIL@key %d", *spike);
        rt_error(RTE_SWERR);
    }

    for (uint32_t index = 0; index < m_pop_index; index++) {
        if (UNLIKELY(!population_table_get_next_address(
                spike, synaptic_row_address, n_bytes))) {
            log_error("FAIL@key %d, index %d (failed at %d)",
                    *spike, m_pop_index, index);
            rt_error(RTE_SWERR);
        }
    }

    // Saving current state
    current_state_t *current_state = _alloc_state();
    current_state->pre_syn_id = neuron_id;
    current_state->post_syn_id = post_id;
    current_state->element_exists = entry.neuron_index != 0xFFFF;
    current_state->post_to_pre_table_entry = &post_to_pre_table[total_offset];
    current_state->pre_population_info = prepop_info;
    current_state->key_atom_info = key_atom_info;
    current_state->post_to_pre.neuron_index = neuron_id;
    current_state->post_to_pre.pop_index = pre_app_pop;
    current_state->post_to_pre.sub_pop_index = pre_sub_pop;
    current_state->local_seed = &rewiring_data.local_seed;
    current_state->post_low_atom = rewiring_data.low_atom;
    _queue_state(current_state);
    return true;
}

//! \brief Performs the actual restructuring of a row
//! \details Supporting function for synaptogenesis_row_restructure()
//! \param[in] time: The time of the restructure
//! \param[in] row: The row to restructure
//! \param[in] current_state: The current state of the world
//! \return True if the row was changed and needs to be written back
static inline bool row_restructure(
        uint32_t time, synaptic_row_t row,
        current_state_t *restrict current_state) {
    // the selected pre- and postsynaptic IDs are in current_state
    if (current_state->element_exists) {
        // find the offset of the neuron in the current row
        if (!synapse_dynamics_find_neuron(
                current_state->post_syn_id, row,
                &current_state->weight, &current_state->delay,
                &current_state->offset, &current_state->synapse_type)) {
            log_debug("Post neuron %d not in row", current_state->post_syn_id);
            return false;
        }
        return synaptogenesis_elimination_rule(current_state,
                elimination_params[current_state->post_to_pre.pop_index],
                time, row);
    } else {
        // Can't form if the row is full
        uint32_t no_elems = synapse_dynamics_n_connections_in_row(
                synapse_row_fixed_region(row));
        if (no_elems >= rewiring_data.s_max) {
            log_debug("row is full");
            return false;
        }
        return synaptogenesis_formation_rule(current_state,
                formation_params[current_state->post_to_pre.pop_index],
                time, row);
    }
}

bool synaptogenesis_row_restructure(uint32_t time, synaptic_row_t row) {
    // Manages the state; row_restructure() does the work
    current_state_t *current_state = _get_state();
    bool return_value = row_restructure(time, row, current_state);
    _free_state(current_state);
    return return_value;
}

int32_t synaptogenesis_rewiring_period(void) {
    return rewiring_data.p_rew;
}

bool synaptogenesis_is_fast(void) {
    return rewiring_data.fast == 1;
}

void synaptogenesis_spike_received(uint32_t time, spike_t spike) {
    partner_spike_received(time, spike);
}<|MERGE_RESOLUTION|>--- conflicted
+++ resolved
@@ -193,13 +193,8 @@
         uint32_t time, spike_t *spike, synaptic_row_t *synaptic_row_address,
         uint32_t *n_bytes) {
     // Randomly choose a postsynaptic (application neuron)
-<<<<<<< HEAD
-    uint32_t post_id = next_random(rewiring_data.shared_seed) *
-            rewiring_data.app_no_atoms;
-=======
     uint32_t post_id = rand_int(rewiring_data.app_no_atoms,
-        rewiring_data.shared_seed);
->>>>>>> 63364650
+            rewiring_data.shared_seed);
 
     // Check if neuron is in the current machine vertex
     if (post_id < rewiring_data.low_atom ||
@@ -210,13 +205,8 @@
 
     // Select an arbitrary synaptic element for the neurons
     uint32_t row_offset = post_id * rewiring_data.s_max;
-<<<<<<< HEAD
-    uint32_t column_offset =
-            next_random(rewiring_data.local_seed) * rewiring_data.s_max;
-=======
     uint32_t column_offset = rand_int(rewiring_data.s_max,
-        rewiring_data.local_seed);
->>>>>>> 63364650
+            rewiring_data.local_seed);
     uint32_t total_offset = row_offset + column_offset;
     post_to_pre_entry entry = post_to_pre_table[total_offset];
     uint32_t pre_app_pop = 0, pre_sub_pop = 0, m_pop_index = 0, neuron_id = 0;
