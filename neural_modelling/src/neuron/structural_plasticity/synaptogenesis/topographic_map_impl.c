/*
 * Copyright (c) 2017-2019 The University of Manchester
 *
 * This program is free software: you can redistribute it and/or modify
 * it under the terms of the GNU General Public License as published by
 * the Free Software Foundation, either version 3 of the License, or
 * (at your option) any later version.
 *
 * This program is distributed in the hope that it will be useful,
 * but WITHOUT ANY WARRANTY; without even the implied warranty of
 * MERCHANTABILITY or FITNESS FOR A PARTICULAR PURPOSE.  See the
 * GNU General Public License for more details.
 *
 * You should have received a copy of the GNU General Public License
 * along with this program.  If not, see <http://www.gnu.org/licenses/>.
 */

/*! \file
 * \brief This file contains the main functions for probabilistic
 * synaptogenesis.
 *
 * \author Petrut Bogdan
 */
#include <neuron/structural_plasticity/synaptogenesis_dynamics.h>
#include <neuron/population_table/population_table.h>

#include <random.h>
#include <spin1_api.h>
#include <debug.h>
#include <stdfix-full-iso.h>
#include <circular_buffer.h>

#include <neuron/synapse_row.h>

#include <neuron/synapses.h>

#include <common/maths-util.h>
#include <simulation.h>

// Interface for rules
#include "partner_selection/partner.h"
#include "elimination/elimination.h"
#include "formation/formation.h"

//-----------------------------------------------------------------------------
// Structures and global data                                                 |
//-----------------------------------------------------------------------------

//! the instantiation of the rewiring data
rewiring_data_t rewiring_data;

//! inverse of synaptic matrix
static post_to_pre_entry *post_to_pre_table;

//! pre-population information table
pre_pop_info_table_t pre_info;

//! The formation parameters per pre-population
static formation_params_t **formation_params;

//! The elimination parameters per pre-population
static elimination_params_t **elimination_params;

//! \brief Current states in use.
//!
//! synaptogenesis_row_restructure() moves states from here to ::free_states
static circular_buffer current_state_queue;

//! \brief Free current states.
//!
//! synaptogenesis_dynamics_rewire() moves states from here to
//! ::current_state_queue
static circular_buffer free_states;

void print_post_to_pre_entry(void) {
    uint32_t n_elements =
            rewiring_data.s_max * rewiring_data.machine_no_atoms;

    for (uint32_t i=0; i < n_elements; i++) {
        log_debug("index %d, pop index %d, sub pop index %d, neuron_index %d",
                i, post_to_pre_table[i].pop_index,
                post_to_pre_table[i].sub_pop_index,
                post_to_pre_table[i].neuron_index);
    }
}

//-----------------------------------------------------------------------------
// Access helpers for circular buffers
//-----------------------------------------------------------------------------
static inline void _queue_state(current_state_t *state) {
    if (__builtin_expect(
            !circular_buffer_add(current_state_queue, (uint32_t) state), 0)) {
        log_error("Could not add state (0x%08x) to queued states", state);
        rt_error(RTE_SWERR);
    }
}

static inline current_state_t *_get_state(void) {
    current_state_t *state;
    if (__builtin_expect(
            !circular_buffer_get_next(current_state_queue, (uint32_t *) &state),
            0)) {
        log_error("Could not read a state!");
        rt_error(RTE_SWERR);
    }
    return state;
}

static inline void _free_state(current_state_t *state) {
    if (__builtin_expect(
            !circular_buffer_add(free_states, (uint32_t) state), 0)) {
        log_error("Could not add state (0x%08x) to free states", state);
        rt_error(RTE_SWERR);
    }
}

static inline current_state_t *_alloc_state(void) {
    current_state_t *state;
    if (__builtin_expect(
            !circular_buffer_get_next(free_states, (uint32_t *) &state), 0)) {
        log_error("Ran out of states!");
        rt_error(RTE_SWERR);
    }
    return state;
}

//-----------------------------------------------------------------------------
// Initialisation                                                             |
//-----------------------------------------------------------------------------

bool synaptogenesis_dynamics_initialise(address_t sdram_sp_address) {
    log_debug("SR init.");

    uint8_t *data = sp_structs_read_in_common(
            sdram_sp_address, &rewiring_data, &pre_info, &post_to_pre_table);

    // Allocate current states
    uint32_t n_states = 1;
    if (rewiring_data.fast) {
        n_states = rewiring_data.p_rew;
    }
    log_debug("Rewiring period %u, fast=%u, n_states=%u",
            rewiring_data.p_rew, rewiring_data.fast, n_states);
    // Add one to number of states as buffer wastes an entry
    current_state_queue = circular_buffer_initialize(n_states + 1);
    if (current_state_queue == NULL) {
        log_error("Could not allocate current state queue");
        rt_error(RTE_SWERR);
    }
    // Add one to number of states as buffer wastes an entry
    free_states = circular_buffer_initialize(n_states + 1);
    if (free_states == NULL) {
        log_error("Could not allocate free state queue");
    }
    current_state_t *states = spin1_malloc(n_states * sizeof(current_state_t));
    if (states == NULL) {
        log_error("Could not allocate states");
        rt_error(RTE_SWERR);
    }
    for (uint32_t i = 0; i < n_states; i++) {
        _free_state(&states[i]);
    }

    partner_init(&data);

    formation_params = spin1_malloc(
            rewiring_data.no_pre_pops * sizeof(struct formation_params *));
    if (formation_params == NULL) {
        log_error("Could not initialise formation parameters");
        rt_error(RTE_SWERR);
    }
    for (uint32_t i = 0; i < rewiring_data.no_pre_pops; i++) {
        formation_params[i] = synaptogenesis_formation_init(&data);
    }

    elimination_params = spin1_malloc(
            rewiring_data.no_pre_pops * sizeof(struct elimination_params *));
    if (elimination_params == NULL) {
        log_error("Could not initialise elimination parameters");
        rt_error(RTE_SWERR);
    }
    for (uint32_t i = 0; i < rewiring_data.no_pre_pops; i++) {
        elimination_params[i] = synaptogenesis_elimination_init(&data);
    }

    return true;
}

bool synaptogenesis_dynamics_rewire(
        uint32_t time, spike_t *spike, synaptic_row_t *synaptic_row,
        uint32_t *n_bytes) {

    // Randomly choose a postsynaptic (application neuron)
    uint32_t post_id = rand_int(rewiring_data.app_no_atoms,
        rewiring_data.shared_seed);

    // Check if neuron is in the current machine vertex
    if (post_id < rewiring_data.low_atom ||
            post_id > rewiring_data.high_atom) {
        return false;
    }
    post_id -= rewiring_data.low_atom;

    // Select an arbitrary synaptic element for the neurons
    uint32_t row_offset = post_id * rewiring_data.s_max;
    uint32_t column_offset = rand_int(rewiring_data.s_max,
            rewiring_data.local_seed);
    uint32_t total_offset = row_offset + column_offset;
    post_to_pre_entry entry = post_to_pre_table[total_offset];
    uint32_t pre_app_pop = 0, pre_sub_pop = 0, m_pop_index = 0, neuron_id = 0;
    if (entry.neuron_index == 0xFFFF) {
        if (!potential_presynaptic_partner(time, &pre_app_pop, &pre_sub_pop,
                &neuron_id, spike, &m_pop_index)) {
            return false;
        }
    } else {
        pre_app_pop = entry.pop_index;
        pre_sub_pop = entry.sub_pop_index;
        neuron_id = entry.neuron_index;
    }
    pre_info_t *prepop_info = pre_info.prepop_info[pre_app_pop];
    key_atom_info_t *key_atom_info = &prepop_info->key_atom_info[pre_sub_pop];
    if (entry.neuron_index != 0xFFFF) {
        *spike = key_atom_info->key | neuron_id;
        m_pop_index = key_atom_info->m_pop_index;
    }

<<<<<<< HEAD
    uint32_t rep;
    if (!population_table_get_first_address(
            *spike, synaptic_row_address, n_bytes, &rep)) {
=======
    if (!population_table_get_first_address(*spike, synaptic_row, n_bytes)) {
>>>>>>> 725e5774
        log_error("FAIL@key %d", *spike);
        rt_error(RTE_SWERR);
    }
    uint32_t index = 0;
    while (index < m_pop_index) {
<<<<<<< HEAD
        if (!population_table_get_next_address(
                spike, synaptic_row_address, n_bytes, &rep)) {
=======
        if (!population_table_get_next_address(spike, synaptic_row, n_bytes)) {
>>>>>>> 725e5774
            log_error("FAIL@key %d, index %d (failed at %d)",
                    *spike, m_pop_index, index);
            rt_error(RTE_SWERR);
        }
        index++;
    }

    // Saving current state
    current_state_t *current_state = _alloc_state();
    current_state->pre_syn_id = neuron_id;
    current_state->post_syn_id = post_id;
    current_state->element_exists = entry.neuron_index != 0xFFFF;
    current_state->post_to_pre_table_entry = &post_to_pre_table[total_offset];
    current_state->pre_population_info = prepop_info;
    current_state->key_atom_info = key_atom_info;
    current_state->post_to_pre.neuron_index = neuron_id;
    current_state->post_to_pre.pop_index = pre_app_pop;
    current_state->post_to_pre.sub_pop_index = pre_sub_pop;
    current_state->local_seed = &rewiring_data.local_seed;
    current_state->post_low_atom = rewiring_data.low_atom;
    _queue_state(current_state);
    return true;
}

//! \brief Performs the actual restructuring of a row
//! \details Supporting function for synaptogenesis_row_restructure()
//! \param[in] time: The time of the restructure
//! \param[in] row: The row to restructure
//! \param[in] current_state: The current state of the world
//! \return True if the row was changed and needs to be written back
static inline bool row_restructure(
        uint32_t time, synaptic_row_t restrict row,
        current_state_t *restrict current_state) {
    // the selected pre- and postsynaptic IDs are in current_state
    if (current_state->element_exists) {
        // find the offset of the neuron in the current row
        if (!synapse_dynamics_find_neuron(
                current_state->post_syn_id, row,
                &current_state->weight, &current_state->delay,
                &current_state->offset, &current_state->synapse_type)) {
            log_debug("Post neuron %d not in row",
                    current_state->post_syn_id);
            return false;
        }
        return synaptogenesis_elimination_rule(current_state,
                elimination_params[current_state->post_to_pre.pop_index],
                time, row);
    } else {
        // Can't form if the row is full
        uint32_t no_elems = synapse_dynamics_n_connections_in_row(
                synapse_row_fixed_region(row));
        if (no_elems >= rewiring_data.s_max) {
            log_debug("row is full");
            return false;
        }
        return synaptogenesis_formation_rule(current_state,
                formation_params[current_state->post_to_pre.pop_index],
                time, row);
    }
}

bool synaptogenesis_row_restructure(uint32_t time, synaptic_row_t row) {
    current_state_t *current_state = _get_state();
    bool return_value = row_restructure(time, row, current_state);
    _free_state(current_state);
    return return_value;
}

int32_t synaptogenesis_rewiring_period(void) {
    return rewiring_data.p_rew;
}

bool synaptogenesis_is_fast(void) {
    return rewiring_data.fast == 1;
}

void synaptogenesis_spike_received(uint32_t time, spike_t spike) {
    partner_spike_received(time, spike);
}<|MERGE_RESOLUTION|>--- conflicted
+++ resolved
@@ -225,24 +225,16 @@
         m_pop_index = key_atom_info->m_pop_index;
     }
 
-<<<<<<< HEAD
     uint32_t rep;
     if (!population_table_get_first_address(
-            *spike, synaptic_row_address, n_bytes, &rep)) {
-=======
-    if (!population_table_get_first_address(*spike, synaptic_row, n_bytes)) {
->>>>>>> 725e5774
+            *spike, synaptic_row, n_bytes, &rep)) {
         log_error("FAIL@key %d", *spike);
         rt_error(RTE_SWERR);
     }
     uint32_t index = 0;
     while (index < m_pop_index) {
-<<<<<<< HEAD
         if (!population_table_get_next_address(
-                spike, synaptic_row_address, n_bytes, &rep)) {
-=======
-        if (!population_table_get_next_address(spike, synaptic_row, n_bytes)) {
->>>>>>> 725e5774
+                spike, synaptic_row, n_bytes, &rep)) {
             log_error("FAIL@key %d, index %d (failed at %d)",
                     *spike, m_pop_index, index);
             rt_error(RTE_SWERR);
