# If SPINN_DIRS is not defined, this is an error!
ifndef SPINN_DIRS
    $(error SPINN_DIRS is not set.  Please define SPINN_DIRS (possibly by running "source setup" in the spinnaker package folder))
endif

ifeq ($(SPYNNAKER_DEBUG), DEBUG)
    NEURON_DEBUG = LOG_DEBUG
    SYNAPSE_DEBUG = LOG_DEBUG
    PLASTIC_DEBUG = LOG_DEBUG
endif

ifndef NEURON_DEBUG
    NEURON_DEBUG = LOG_INFO
endif

ifndef SYNAPSE_DEBUG
    SYNAPSE_DEBUG = LOG_INFO
endif

ifndef PLASTIC_DEBUG
    PLASTIC_DEBUG = LOG_INFO
endif

#POPULATION_TABLE_IMPL := fixed
POPULATION_TABLE_IMPL := binary_search

ifndef ADDITIONAL_INPUT_H
    ADDITIONAL_INPUT_H = $(SOURCE_DIR)/neuron/additional_inputs/additional_input_none_impl.h
endif

ifndef NEURON_MODEL
    $(error NEURON_MODEL is not set.  Please choose a neuron model to compile)
else
    NEURON_MODEL_O = $(call build_dir, $(NEURON_MODEL))
endif

ifndef NEURON_MODEL_H
    $(error NEURON_MODEL_H is not set.  Please select a neuron model header file)
endif

ifndef INPUT_TYPE_H
    $(error INPUT_TYPE_H is not set.  Please select an input type header file)
endif

ifndef THRESHOLD_TYPE_H
    $(error THRESHOLD_TYPE_H is not set.  Please select a threshold type header file)
endif

ifndef SYNAPSE_TYPE_H
    $(error SYNAPSE_TYPE_H is not set.  Please select a synapse type header file)
endif

ifndef SYNAPSE_DYNAMICS
    $(error SYNAPSE_DYNAMICS is not set.  Please select a synapse dynamics implementation)
endif

ifdef WEIGHT_DEPENDENCE
    WEIGHT_DEPENDENCE_O = $(call build_dir, $(WEIGHT_DEPENDENCE))
endif

ifdef TIMING_DEPENDENCE
    TIMING_DEPENDENCE_O = $(call build_dir, $(TIMING_DEPENDENCE))
endif

SYNGEN_ENABLED = 1

ifndef SYNAPTOGENESIS_DYNAMICS_H
    SYNAPTOGENESIS_DYNAMICS_H = $(SOURCE_DIR)/neuron/structural_plasticity/synaptogenesis_dynamics.h
    SYNGEN_ENABLED = 0
endif

ifndef SYNAPTOGENESIS_DYNAMICS
    SYNAPTOGENESIS_DYNAMICS = $(SOURCE_DIR)/neuron/structural_plasticity/synaptogenesis_dynamics_static_impl.c
    SYNGEN_ENABLED = 0
endif

NEURON_O = $(call build_dir, $(SOURCE_DIR)/neuron/neuron.c)

SOURCES = $(SOURCE_DIR)/common/out_spikes.c \
          $(SOURCE_DIR)/neuron/c_main.c \
          $(SOURCE_DIR)/neuron/synapses.c  $(SOURCE_DIR)/neuron/neuron.c \
	      $(SOURCE_DIR)/neuron/spike_processing.c \
	      $(SOURCE_DIR)/neuron/population_table/population_table_$(POPULATION_TABLE_IMPL)_impl.c \
	      $(NEURON_MODEL) $(SYNAPSE_DYNAMICS) $(WEIGHT_DEPENDENCE) \
	      $(TIMING_DEPENDENCE) $(OTHER_SOURCES) $(SYNAPTOGENESIS_DYNAMICS)

SYNAPSE_TYPE_SOURCES += $(SOURCE_DIR)/neuron/c_main.c \
                        $(SOURCE_DIR)/neuron/synapses.c \
                        $(SOURCE_DIR)/neuron/spike_processing.c \
                        $(SOURCE_DIR)/neuron/population_table/population_table_fixed_impl.c \
                        $(SOURCE_DIR)/neuron/population_table/population_table_binary_search_impl.c \
                        $(SOURCE_DIR)/neuron/plasticity/synapse_dynamics_static_impl.c \
                        $(SYNAPTOGENESIS_DYNAMICS)

STDP_ENABLED = 0
ifneq ($(SYNAPSE_DYNAMICS), $(SOURCE_DIR)/neuron/plasticity/synapse_dynamics_static_impl.c)
    STDP += $(SYNAPSE_DYNAMICS) \
            $(SOURCE_DIR)/neuron/plasticity/common/post_events.c \
            $(SYNAPTOGENESIS_DYNAMICS)
    STDP_ENABLED = 1
endif

#include ../../../Makefile.common
include $(SPINN_DIRS)/make/Makefile.SpiNNFrontEndCommon

define synapse_type_rule
$$(call build_dir, $(1)): $(1) $$(SYNAPSE_TYPE_H)
	-mkdir -p $$(dir $$@)
	$$(CC) -D__FILE__=\"$$(notdir $$*.c)\" -DLOG_LEVEL=$(SYNAPSE_DEBUG) \
	        $$(CFLAGS) \
<<<<<<< HEAD
	        -include $(SYNAPSE_TYPE_H) -o $$@ $$< #\
	        # -include $(NEURON_MODEL_H) -o $$@ $$<
=======
	        -DSTDP_ENABLED=$(STDP_ENABLED) \
	        -include $(SYNAPSE_TYPE_H) -o $$@ $$<
>>>>>>> ab2f2c26
endef

define stdp_rule
$$(call build_dir, $(1)): $(1) $$(SYNAPSE_TYPE_H) \
                               $$(WEIGHT_DEPENDENCE_H) $$(TIMING_DEPENDENCE_H)
	-mkdir -p $$(dir $$@)
	$$(CC) -D__FILE__=\"$$(notdir $$*.c)\" -DLOG_LEVEL=$$(PLASTIC_DEBUG) \
	      $$(CFLAGS) \
	      -DSTDP_ENABLED=$(STDP_ENABLED) \
	      -DSYNGEN_ENABLED=$(SYNGEN_ENABLED) \
	      -include $$(SYNAPSE_TYPE_H) \
	      -include $$(NEURON_MODEL_H) \
	      -include $$(THRESHOLD_TYPE_H) \
	      -include $$(ADDITIONAL_INPUT_H) \
	      -include $$(WEIGHT_DEPENDENCE_H) \
	      -include $$(TIMING_DEPENDENCE_H) -o $$@ $$<
endef

$(foreach obj, $(SYNAPSE_TYPE_SOURCES), $(eval $(call synapse_type_rule, $(obj))))
$(foreach obj, $(STDP), $(eval $(call stdp_rule, $(obj))))

$(WEIGHT_DEPENDENCE_O): $(WEIGHT_DEPENDENCE) $(SYNAPSE_TYPE_H)
	-mkdir -p $(dir $@)
	$(CC) -D__FILE__=\"$(notdir $*.c)\" -DLOG_LEVEL=$(PLASTIC_DEBUG) $(CFLAGS) \
	        -include $(SYNAPSE_TYPE_H) -o $@ $<

$(TIMING_DEPENDENCE_O): $(TIMING_DEPENDENCE) $(SYNAPSE_TYPE_H) \
                        $(WEIGHT_DEPENDENCE_H)
	-mkdir -p $(dir $@)
	$(CC) -D__FILE__=\"$(notdir $*.c)\" -DLOG_LEVEL=$(PLASTIC_DEBUG) $(CFLAGS) \
	        -include $(SYNAPSE_TYPE_H)\
	        -include $(WEIGHT_DEPENDENCE_H) -o $@ $<

$(NEURON_MODEL_O): $(NEURON_MODEL)
	-mkdir -p $(dir $@)
	$(CC) -D__FILE__=\"$(notdir $*.c)\" -DLOG_LEVEL=$(NEURON_DEBUG) \
	        $(CFLAGS) -o $@ $<

$(NEURON_O): $(SOURCE_DIR)/neuron/neuron.c $(NEURON_MODEL_H) \
                             $(SYNAPSE_TYPE_H)
	-mkdir -p $(dir $@)
	$(CC) -D__FILE__=\"neuron.c\" -DLOG_LEVEL=$(NEURON_DEBUG) $(CFLAGS) \
	      -include $(NEURON_MODEL_H) \
	      -include $(SYNAPSE_TYPE_H) \
	      -include $(INPUT_TYPE_H) \
	      -include $(THRESHOLD_TYPE_H) \
	      -include $(ADDITIONAL_INPUT_H) \
	      -include $(SYNAPTOGENESIS_DYNAMICS_H) -o $@ $<<|MERGE_RESOLUTION|>--- conflicted
+++ resolved
@@ -108,13 +108,9 @@
 	-mkdir -p $$(dir $$@)
 	$$(CC) -D__FILE__=\"$$(notdir $$*.c)\" -DLOG_LEVEL=$(SYNAPSE_DEBUG) \
 	        $$(CFLAGS) \
-<<<<<<< HEAD
+	        -DSTDP_ENABLED=$(STDP_ENABLED) \
 	        -include $(SYNAPSE_TYPE_H) -o $$@ $$< #\
 	        # -include $(NEURON_MODEL_H) -o $$@ $$<
-=======
-	        -DSTDP_ENABLED=$(STDP_ENABLED) \
-	        -include $(SYNAPSE_TYPE_H) -o $$@ $$<
->>>>>>> ab2f2c26
 endef
 
 define stdp_rule
