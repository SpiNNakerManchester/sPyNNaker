MD_FIVE_CONVERSION = md5sum | cut -c 1-8
# md5sum | cut -c 1-8
# $(shell echo -n "$(APP)" | md5sum | cut -c 1-8

SYNAPSE_BENCHMARK = NO_SYNAPSE_BENCHMARKS

ifeq ($(DEBUG), DEBUG)
    NEURON_DEBUG = LOG_DEBUG
    SYNAPSE_DEBUG = LOG_DEBUG
    PLASTIC_DEBUG = LOG_DEBUG
endif

ifndef NEURON_DEBUG
    NEURON_DEBUG = LOG_INFO
endif

ifndef SYNAPSE_DEBUG
    SYNAPSE_DEBUG = LOG_INFO
endif

ifndef PLASTIC_DEBUG
    PLASTIC_DEBUG = LOG_INFO
endif

<<<<<<< HEAD

#POPULATION_TABLE_IMPL ?= population_table_fixed_impl
POPULATION_TABLE_IMPL ?= population_table_binary_search_impl

# Run md5sum on master pop structure
MASTER_POP_MD5_HASH = \
     $(shell echo -n "$(notdir $(POPULATION_TABLE_IMPL))" | $(MD_FIVE_CONVERSION))

# Run md5sum on neural components
INPUT_MD5_HASH = \
    $(shell echo -n "" | $(MD_FIVE_CONVERSION))
MODEL_MD5_HASH = \
    $(shell echo -n "$(notdir $(MODEL_PATH))" | $(MD_FIVE_CONVERSION))
SYNAPSE_SHAPE_MD5_HASH = \
    $(shell echo -n "$(notdir $(SYNAPSE_TYPE_PATH))" | $(MD_FIVE_CONVERSION))

# Run md5sum on synaptic components
SYNAPSE_DYNAMICS_MD5_HASH = \
    $(shell echo -n "$(notdir $(SYNAPSE_DYNAMICS_PATH))" | $(MD_FIVE_CONVERSION))
TIMING_DEPENDENCY_MD5_HASH = \
    $(shell echo -n "$(notdir $(STDP_TIMING_PATH))" | $(MD_FIVE_CONVERSION))
WEIGHT_DEPENDENCY_MD5_HASH = \
    $(shell echo -n "$(notdir $(STDP_WEIGHT_PATH))" | $(MD_FIVE_CONVERSION))
=======
#POPULATION_TABLE_IMPL ?= fixed
POPULATION_TABLE_IMPL ?= binary_search

OBJECTS = $(SOURCE_DIRS)/common/out_spikes.o \
          $(SOURCE_DIRS)/common/recording.o $(SOURCE_DIRS)/neuron/c_main.o \
          $(SOURCE_DIRS)/neuron/synapses.o  $(SOURCE_DIRS)/neuron/neuron.o \
	      $(SOURCE_DIRS)/neuron/spike_processing.o \
	      $(SOURCE_DIRS)/neuron/population_table_$(POPULATION_TABLE_IMPL)_impl.o $(MODEL_OBJS)

SYNAPSE_TYPE_OBJECTS += $(BUILD_DIR)neuron/c_main.o \
                        $(BUILD_DIR)neuron/synapses.o \
                        $(BUILD_DIR)neuron/spike_processing.o \
                        $(BUILD_DIR)neuron/population_table_fixed_impl.o \
                        $(BUILD_DIR)neuron/population_table_binary_search_impl.o \
                        $(BUILD_DIR)neuron/plasticity/synapse_dynamics_static_impl.o
                       
STDP += $(BUILD_DIR)neuron/plasticity/stdp/synapse_dynamics_stdp_mad_impl.o \
        $(BUILD_DIR)neuron/plasticity/stdp/synapse_dynamics_stdp_impl.o \
        $(BUILD_DIR)neuron/plasticity/common/post_events.o

STDP_WEIGHT_DEPENDENCE += $(BUILD_DIR)neuron/plasticity/stdp/weight_dependence/weight_additive_one_term_impl.o \
                          $(BUILD_DIR)neuron/plasticity/stdp/weight_dependence/weight_additive_two_term_impl.o \
                          $(BUILD_DIR)neuron/plasticity/stdp/weight_dependence/weight_multiplicative_impl.o

STDP_TIMING_DEPENDENCE += $(BUILD_DIR)neuron/plasticity/stdp/timing_dependence/timing_nearest_pair_impl.o \
                          $(BUILD_DIR)neuron/plasticity/stdp/timing_dependence/timing_pair_impl.o \
                          $(BUILD_DIR)neuron/plasticity/stdp/timing_dependence/timing_pfister_triplet_impl.o
>>>>>>> efdd9ac3

CFLAGS += -D$(SYNAPSE_BENCHMARK)

MD5FLAGS = -DMASTER_POP_MD5_HASH=0x$(MASTER_POP_MD5_HASH) \
           -DSYNAPSE_SHAPE_MD5_HASH=0x$(SYNAPSE_SHAPE_MD5_HASH) \
           -DSYNAPSE_DYNAMICS_MD5_HASH=0x$(SYNAPSE_DYNAMICS_MD5_HASH)\
           -DTIMING_DEPENDENCY_MD5_HASH=0x$(TIMING_DEPENDENCY_MD5_HASH)\
           -DWEIGHT_DEPENDENCY_MD5_HASH=0x$(WEIGHT_DEPENDENCY_MD5_HASH)\
           -DMODEL_MD5_HASH=0x$(MODEL_MD5_HASH)\
           -DINPUT_MD5_HASH=0x$(INPUT_MD5_HASH)

# listing what objects are avilable?
OBJECTS += $(SOURCE_DIRS)/neuron/population_tables/$(POPULATION_TABLE_IMPL).o \
	       $(MODEL_PATH).o $(SYNAPSE_DYNAMICS_PATH).o \
           $(SOURCE_DIRS)/common/in_spikes.o $(SOURCE_DIRS)/common/out_spikes.o \
           $(SOURCE_DIRS)/common/recording.o $(SOURCE_DIRS)/neuron/c_main.o \
           $(SOURCE_DIRS)/neuron/synapses.o  $(SOURCE_DIRS)/neuron/neuron.o \
	       $(SOURCE_DIRS)/neuron/spike_processing.o

ifeq ($(USES_STDP), TRUE)
    OBJECTS += $(STDP_TIMING_PATH).o $(STDP_WEIGHT_PATH).o \
                  $(SOURCE_DIRS)/neuron/synapse_dynamics/stdp/common/maths.o \
                  $(SOURCE_DIRS)/neuron/synapse_dynamics/stdp/common/post_events.o
    STDP_DEP_OBJS += $(call convert_dirs, $(SYNAPSE_DYNAMICS_PATH).o) \
                     $(BUILD_DIR)neuron/synapse_dynamics/stdp/common/post_events.o
endif

SYNAPSE_TYPE_DEP_OBJS += $(BUILD_DIR)neuron/synapses.o \
    $(BUILD_DIR)neuron/spike_processing.o \
    $(BUILD_DIR)neuron/population_tables/$(POPULATION_TABLE_IMPL).o \
    $(BUILD_DIR)neuron/synapse_dynamics/synapse_dynamics_static_impl.o

include ../../../Makefile.common

#$(error $(OBJECTS))

NEURON_MODEL_H = $(MODEL_PATH).h
SYNAPSE_TYPE_H = $(SYNAPSE_TYPE_PATH).h
TIMING_DEPENDENCE_H = $(STDP_TIMING_PATH).h
WEIGHT_DEPENDENCE_H = $(STDP_WEIGHT_PATH).h
PLASTIC_SYNAPSE_STRUCTURE_H = $(PLASTIC_STRUCTURE_PATH).h

$(BUILD_DIR)neuron/c_main.o: $(SOURCE_DIRS)/neuron/c_main.c $(SYNAPSE_TYPE_H)
	-mkdir -p $(dir $@)
	$(CC) -DLOG_LEVEL=$(SYNAPSE_DEBUG) $(CFLAGS) $(MD5FLAGS) \
	                  -include $(SYNAPSE_TYPE_H) -o $@ $<

$(BUILD_DIR)neuron/neuron.o: $(SOURCE_DIRS)/neuron/neuron.c $(NEURON_MODEL_H)\
                             $(SYNAPSE_TYPE_H)
	-mkdir -p $(dir $@)
	$(CC) -DLOG_LEVEL=$(NEURON_DEBUG) $(CFLAGS) -include $(NEURON_MODEL_H) \
	                  -include $(SYNAPSE_TYPE_H) -o $@ $<


$(SYNAPSE_TYPE_DEP_OBJS):$(BUILD_DIR)%.o: $(SOURCE_DIRS)/%.c $(SYNAPSE_TYPE_H)
	-mkdir -p $(dir $@)
	$(CC) -DLOG_LEVEL=$(SYNAPSE_DEBUG) $(CFLAGS) \
	                  -include $(SYNAPSE_TYPE_H) -o $@ $<

$(EXTRA_SYNAPSE_TYPE_DEP_OBJS):$(BUILD_DIR)%.o: $(EXTRA_SRC_DIR)/%.c\
                              $(SYNAPSE_TYPE_H)
	-mkdir -p $(dir $@)
	$(CC) -DLOG_LEVEL=$(SYNAPSE_DEBUG) $(CFLAGS) \
	                  -include $(SYNAPSE_TYPE_H) -o $@ $<

ifeq ($(USES_STDP), TRUE)

$(call convert_dirs, $(STDP_WEIGHT_PATH).o): $(STDP_WEIGHT_PATH).c \
                                             $(SYNAPSE_TYPE_H)
	-mkdir -p $(dir $@)
	$(CC) -DLOG_LEVEL=$(PLASTIC_DEBUG) $(CFLAGS) \
	                  -include $(SYNAPSE_TYPE_H) -o $@ $<

$(call convert_dirs, $(STDP_TIMING_PATH).o): $(STDP_TIMING_PATH).c \
                       $(SYNAPSE_TYPE_H) \
                       $(WEIGHT_DEPENDENCE_H) $(PLASTIC_SYNAPSE_STRUCTURE_H)
	-mkdir -p $(dir $@)
	$(CC) -DLOG_LEVEL=$(PLASTIC_DEBUG) $(CFLAGS) -include $(SYNAPSE_TYPE_H)\
	                  -include $(WEIGHT_DEPENDENCE_H)\
	                  -include $(PLASTIC_SYNAPSE_STRUCTURE_H) -o $@ $<

$(STDP_DEP_OBJS):$(BUILD_DIR)%.o: $(SOURCE_DIRS)/%.c $(SYNAPSE_TYPE_H) \
                         $(WEIGHT_DEPENDENCE_H) $(PLASTIC_SYNAPSE_STRUCTURE_H) \
                         $(TIMING_DEPENDENCE_H)
	-mkdir -p $(dir $@)
	$(CC) -DLOG_LEVEL=$(PLASTIC_DEBUG) $(CFLAGS) -include $(SYNAPSE_TYPE_H) \
	      -include $(WEIGHT_DEPENDENCE_H) \
	      -include $(PLASTIC_SYNAPSE_STRUCTURE_H) \
	      -include $(TIMING_DEPENDENCE_H) -o $@ $<


$(EXTRA_STDP_DEP_OBJS):$(BUILD_DIR)%.o: $(EXTRA_SRC_DIR)/%.c $(SYNAPSE_TYPE_H) \
                               $(WEIGHT_DEPENDENCE_H) \
                               $(PLASTIC_SYNAPSE_STRUCTURE_H) \
                               $(TIMING_DEPENDENCE_H)
	-mkdir -p $(dir $@)
	$(CC) -DLOG_LEVEL=$(PLASTIC_DEBUG) $(CFLAGS) -include $(SYNAPSE_TYPE_H) \
	                  -include $(WEIGHT_DEPENDENCE_H) \
	                  -include $(PLASTIC_SYNAPSE_STRUCTURE_H) \
	                  -include $(TIMING_DEPENDENCE_H) -o $@ $<
endif<|MERGE_RESOLUTION|>--- conflicted
+++ resolved
@@ -22,7 +22,6 @@
     PLASTIC_DEBUG = LOG_INFO
 endif
 
-<<<<<<< HEAD
 
 #POPULATION_TABLE_IMPL ?= population_table_fixed_impl
 POPULATION_TABLE_IMPL ?= population_table_binary_search_impl
@@ -46,35 +45,6 @@
     $(shell echo -n "$(notdir $(STDP_TIMING_PATH))" | $(MD_FIVE_CONVERSION))
 WEIGHT_DEPENDENCY_MD5_HASH = \
     $(shell echo -n "$(notdir $(STDP_WEIGHT_PATH))" | $(MD_FIVE_CONVERSION))
-=======
-#POPULATION_TABLE_IMPL ?= fixed
-POPULATION_TABLE_IMPL ?= binary_search
-
-OBJECTS = $(SOURCE_DIRS)/common/out_spikes.o \
-          $(SOURCE_DIRS)/common/recording.o $(SOURCE_DIRS)/neuron/c_main.o \
-          $(SOURCE_DIRS)/neuron/synapses.o  $(SOURCE_DIRS)/neuron/neuron.o \
-	      $(SOURCE_DIRS)/neuron/spike_processing.o \
-	      $(SOURCE_DIRS)/neuron/population_table_$(POPULATION_TABLE_IMPL)_impl.o $(MODEL_OBJS)
-
-SYNAPSE_TYPE_OBJECTS += $(BUILD_DIR)neuron/c_main.o \
-                        $(BUILD_DIR)neuron/synapses.o \
-                        $(BUILD_DIR)neuron/spike_processing.o \
-                        $(BUILD_DIR)neuron/population_table_fixed_impl.o \
-                        $(BUILD_DIR)neuron/population_table_binary_search_impl.o \
-                        $(BUILD_DIR)neuron/plasticity/synapse_dynamics_static_impl.o
-                       
-STDP += $(BUILD_DIR)neuron/plasticity/stdp/synapse_dynamics_stdp_mad_impl.o \
-        $(BUILD_DIR)neuron/plasticity/stdp/synapse_dynamics_stdp_impl.o \
-        $(BUILD_DIR)neuron/plasticity/common/post_events.o
-
-STDP_WEIGHT_DEPENDENCE += $(BUILD_DIR)neuron/plasticity/stdp/weight_dependence/weight_additive_one_term_impl.o \
-                          $(BUILD_DIR)neuron/plasticity/stdp/weight_dependence/weight_additive_two_term_impl.o \
-                          $(BUILD_DIR)neuron/plasticity/stdp/weight_dependence/weight_multiplicative_impl.o
-
-STDP_TIMING_DEPENDENCE += $(BUILD_DIR)neuron/plasticity/stdp/timing_dependence/timing_nearest_pair_impl.o \
-                          $(BUILD_DIR)neuron/plasticity/stdp/timing_dependence/timing_pair_impl.o \
-                          $(BUILD_DIR)neuron/plasticity/stdp/timing_dependence/timing_pfister_triplet_impl.o
->>>>>>> efdd9ac3
 
 CFLAGS += -D$(SYNAPSE_BENCHMARK)
 
@@ -89,7 +59,7 @@
 # listing what objects are avilable?
 OBJECTS += $(SOURCE_DIRS)/neuron/population_tables/$(POPULATION_TABLE_IMPL).o \
 	       $(MODEL_PATH).o $(SYNAPSE_DYNAMICS_PATH).o \
-           $(SOURCE_DIRS)/common/in_spikes.o $(SOURCE_DIRS)/common/out_spikes.o \
+           $(SOURCE_DIRS)/common/out_spikes.o \
            $(SOURCE_DIRS)/common/recording.o $(SOURCE_DIRS)/neuron/c_main.o \
            $(SOURCE_DIRS)/neuron/synapses.o  $(SOURCE_DIRS)/neuron/neuron.o \
 	       $(SOURCE_DIRS)/neuron/spike_processing.o
