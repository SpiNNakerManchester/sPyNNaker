--- conflicted
+++ resolved
@@ -53,13 +53,8 @@
 }
 
 bool synapses_initialise(
-<<<<<<< HEAD
     address_t synapse_params_address, address_t direct_matrix_address,
-    uint32_t n_neurons, synapse_param_t **neuron_synapse_shaping_params_value,
-=======
-    address_t synapse_params_address, address_t synaptic_matrix_address,
     uint32_t n_neurons, uint32_t n_synapse_types,
->>>>>>> 2c2252fb
     uint32_t **ring_buffer_to_input_buffer_left_shifts,
     address_t *direct_synapses_address);
 
