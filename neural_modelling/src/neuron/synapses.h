--- conflicted
+++ resolved
@@ -84,38 +84,21 @@
     }
 }
 
-<<<<<<< HEAD
-//! \brief Initialise the synapses
-//! \param[in] synapse_params_address: Synapse configuration
-//! \param[in] direct_matrix_address: Direct synapse matrix configuration
-//! \param[in] n_neurons: Number of neurons
+//! \brief Initialise the synapse processing
+//! \param[in] synapse_params_address: Synapse configuration in SDRAM
+//! \param[in] n_neurons: Number of neurons to simulate
 //! \param[in] n_synapse_types: Number of synapse types
 //! \param[out] ring_buffer_to_input_buffer_left_shifts:
 //!     Array of shifts to use when converting from ring buffer values to input
 //!     buffer values
-//! \param[out] direct_synapses_address: Direct synapse information
-//! \return True on success, false on failure
-=======
-//! \brief inits the synapse processing
-//! \param[in] synapse_params_address: base address for the synapse params in
-//!     SDRAM
-//! \param[in] n_neurons: the number of neurons to simulate
-//! \param[in] n_synapse_types: how many synapse types there are
-//! \param[out] ring_buffer_to_input_buffer_left_shifts:
 //! \return True if successfully initialised. False otherwise.
->>>>>>> 8700f62d
 bool synapses_initialise(
         address_t synapse_params_address,
         uint32_t n_neurons, uint32_t n_synapse_types,
         uint32_t **ring_buffer_to_input_buffer_left_shifts);
 
-<<<<<<< HEAD
-//! \brief Do all the synapse processing.
-//! \param[in] time: the simulated time
-=======
-//! \brief updates synapses for a time step
-//! \param[in] time: the timer
->>>>>>> 8700f62d
+//! \brief Do all the synapse processing for a timestep.
+//! \param[in] time: the current simulation time
 void synapses_do_timestep_update(timer_t time);
 
 //! \brief process a synaptic row
