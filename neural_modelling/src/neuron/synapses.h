/*
 * Copyright (c) 2017-2019 The University of Manchester
 *
 * This program is free software: you can redistribute it and/or modify
 * it under the terms of the GNU General Public License as published by
 * the Free Software Foundation, either version 3 of the License, or
 * (at your option) any later version.
 *
 * This program is distributed in the hope that it will be useful,
 * but WITHOUT ANY WARRANTY; without even the implied warranty of
 * MERCHANTABILITY or FITNESS FOR A PARTICULAR PURPOSE.  See the
 * GNU General Public License for more details.
 *
 * You should have received a copy of the GNU General Public License
 * along with this program.  If not, see <http://www.gnu.org/licenses/>.
 */

//! \file
//! \brief Operations on synapses
#ifndef _SYNAPSES_H_
#define _SYNAPSES_H_

#include <common/neuron-typedefs.h>
#include <debug.h>
#include "synapse_row.h"

//! \brief Number of bits needed for the synapse type and index
//! \details
//! ```
//! synapse_index_bits + synapse_type_bits
//! ```
extern uint32_t synapse_type_index_bits;
//! \brief Mask to pick out the synapse type and index.
//! \details
//! ```
//! synapse_index_mask | synapse_type_mask
//! ```
extern uint32_t synapse_type_index_mask;
//! Number of bits in the synapse index
extern uint32_t synapse_index_bits;
//! Mask to pick out the synapse index.
extern uint32_t synapse_index_mask;
//! Number of bits in the synapse type
extern uint32_t synapse_type_bits;
//! Mask to pick out the synapse type.
extern uint32_t synapse_type_mask;
//! Number of bits in the delay
extern uint32_t synapse_delay_bits;
//! Mask to pick out the delay
extern uint32_t synapse_delay_mask;

//! Count of the number of times the synapses have saturated their weights.
extern uint32_t synapses_saturation_count;


<<<<<<< HEAD
//! \brief Get the index of the ring buffer for a given timestep, synapse type
//!     and neuron index
//! \param[in] simulation_timestep:
//! \param[in] synapse_type_index:
//! \param[in] neuron_index:
//! \param[in] synapse_type_index_bits:
//! \param[in] synapse_index_bits:
//! \return Index into the ring buffer
static inline index_t synapses_get_ring_buffer_index(
        uint32_t simulation_timestep, uint32_t synapse_type_index,
        uint32_t neuron_index, uint32_t synapse_type_index_bits,
        uint32_t synapse_index_bits) {
    return ((simulation_timestep & SYNAPSE_DELAY_MASK) << synapse_type_index_bits)
            | (synapse_type_index << synapse_index_bits)
            | neuron_index;
}

//! \brief Get the index of the ring buffer for a given timestep and combined
//!     synapse type and neuron index (as stored in a synapse row)
//! \param[in] simulation_timestep:
//! \param[in] combined_synapse_neuron_index:
//! \param[in] synapse_type_index_bits:
//! \return Index into the ring buffer
static inline index_t synapses_get_ring_buffer_index_combined(
        uint32_t simulation_timestep,
        uint32_t combined_synapse_neuron_index,
        uint32_t synapse_type_index_bits) {
    return ((simulation_timestep & SYNAPSE_DELAY_MASK) << synapse_type_index_bits)
            | combined_synapse_neuron_index;
}

//! \brief Converts a weight stored in a synapse row to an input
//! \param[in] weight: the weight to convert in synapse-row form
//! \param[in] min_weight: the minimum weight to use in the conversion
//! \return the actual input weight for the model
static inline input_t synapses_convert_weight_to_input(
        weight_t weight, REAL min_weight) {
    // Simply doing weight * min_weight adds unnecessary compiler instructions
    uint64_t mw = (uint64_t) bitsk(min_weight);
    uint64_t w = (uint64_t) (weight);

    return kbits((int_k_t) (mw * w));
}

=======
>>>>>>> f44d2b32
//! \brief Print the weight of a synapse
//! \param[in] weight: the weight to print in synapse-row form
//! \param[in] min_weight: the minimum weight to use in the conversion
static inline void synapses_print_weight(
        weight_t weight, REAL min_weight) {
    if (weight != 0) {
        io_printf(IO_BUF, "%12.6k",
<<<<<<< HEAD
                synapses_convert_weight_to_input(weight, min_weight));
=======
                synapse_row_convert_weight_to_input(weight, left_shift));
>>>>>>> f44d2b32
    } else {
        io_printf(IO_BUF, "      ");
    }
}

//! \brief Initialise the synapse processing
//! \param[in] synapse_params_address: Synapse configuration in SDRAM
//! \param[out] n_neurons: Number of neurons that will be simulated
//! \param[out] n_synapse_types: Number of synapse types that will be simulated
//! \param[out] ring_buffers: The ring buffers that will be used
//! \param[out] ring_buffer_to_input_buffer_left_shifts:
//!     Array of shifts to use when converting from ring buffer values to input
//!     buffer values
//! \param[out] clear_input_buffers_of_late_packets:
//!     Inicates whether to clear the input buffers each time step
//! \param[out] incoming_spike_buffer_size:
//!     The number of spikes to support in the incoming spike circular buffer
//! \return True if successfully initialised. False otherwise.
bool synapses_initialise(
<<<<<<< HEAD
        address_t synapse_params_address, uint32_t n_neurons,
		uint32_t n_synapse_types, REAL **min_weights_out,
        bool* clear_input_buffers_of_late_packets_init);

//! \brief Do all the synapse processing for a timestep.
//! \param[in] time: the current simulation time
void synapses_do_timestep_update(timer_t time);
=======
        address_t synapse_params_address,
        uint32_t *n_neurons, uint32_t *n_synapse_types,
        weight_t **ring_buffers,
        uint32_t **ring_buffer_to_input_buffer_left_shifts,
        bool* clear_input_buffers_of_late_packets_init,
        uint32_t *incoming_spike_buffer_size);
>>>>>>> f44d2b32

//! \brief process a synaptic row
//! \param[in] time: the simulated time
//! \param[in] row: the synaptic row in question
//! \param[out] write_back: whether to write back to SDRAM
//! \return True if successful
bool synapses_process_synaptic_row(
        uint32_t time, synaptic_row_t row, bool *write_back);

//! \brief returns the counters for plastic and fixed pre synaptic events based
//!        on (if the model was compiled with SYNAPSE_BENCHMARK parameter) or
//!        returns 0
//! \return the counter for plastic and fixed pre synaptic events or 0
uint32_t synapses_get_pre_synaptic_events(void);

//! \brief Resume processing of synapses after a pause
//! \param[in] time: The time at which the simulation is to start
void synapses_resume(timer_t time);

//! \brief Reset the ring buffers to 0 at the given time
//! \param[in] time: the simulated time to reset the buffers at
void synapses_flush_ring_buffers(timer_t time);

#endif // _SYNAPSES_H_<|MERGE_RESOLUTION|>--- conflicted
+++ resolved
@@ -52,54 +52,6 @@
 //! Count of the number of times the synapses have saturated their weights.
 extern uint32_t synapses_saturation_count;
 
-
-<<<<<<< HEAD
-//! \brief Get the index of the ring buffer for a given timestep, synapse type
-//!     and neuron index
-//! \param[in] simulation_timestep:
-//! \param[in] synapse_type_index:
-//! \param[in] neuron_index:
-//! \param[in] synapse_type_index_bits:
-//! \param[in] synapse_index_bits:
-//! \return Index into the ring buffer
-static inline index_t synapses_get_ring_buffer_index(
-        uint32_t simulation_timestep, uint32_t synapse_type_index,
-        uint32_t neuron_index, uint32_t synapse_type_index_bits,
-        uint32_t synapse_index_bits) {
-    return ((simulation_timestep & SYNAPSE_DELAY_MASK) << synapse_type_index_bits)
-            | (synapse_type_index << synapse_index_bits)
-            | neuron_index;
-}
-
-//! \brief Get the index of the ring buffer for a given timestep and combined
-//!     synapse type and neuron index (as stored in a synapse row)
-//! \param[in] simulation_timestep:
-//! \param[in] combined_synapse_neuron_index:
-//! \param[in] synapse_type_index_bits:
-//! \return Index into the ring buffer
-static inline index_t synapses_get_ring_buffer_index_combined(
-        uint32_t simulation_timestep,
-        uint32_t combined_synapse_neuron_index,
-        uint32_t synapse_type_index_bits) {
-    return ((simulation_timestep & SYNAPSE_DELAY_MASK) << synapse_type_index_bits)
-            | combined_synapse_neuron_index;
-}
-
-//! \brief Converts a weight stored in a synapse row to an input
-//! \param[in] weight: the weight to convert in synapse-row form
-//! \param[in] min_weight: the minimum weight to use in the conversion
-//! \return the actual input weight for the model
-static inline input_t synapses_convert_weight_to_input(
-        weight_t weight, REAL min_weight) {
-    // Simply doing weight * min_weight adds unnecessary compiler instructions
-    uint64_t mw = (uint64_t) bitsk(min_weight);
-    uint64_t w = (uint64_t) (weight);
-
-    return kbits((int_k_t) (mw * w));
-}
-
-=======
->>>>>>> f44d2b32
 //! \brief Print the weight of a synapse
 //! \param[in] weight: the weight to print in synapse-row form
 //! \param[in] min_weight: the minimum weight to use in the conversion
@@ -107,11 +59,7 @@
         weight_t weight, REAL min_weight) {
     if (weight != 0) {
         io_printf(IO_BUF, "%12.6k",
-<<<<<<< HEAD
-                synapses_convert_weight_to_input(weight, min_weight));
-=======
-                synapse_row_convert_weight_to_input(weight, left_shift));
->>>>>>> f44d2b32
+                synapse_row_convert_weight_to_input(weight, min_weight));
     } else {
         io_printf(IO_BUF, "      ");
     }
@@ -131,22 +79,11 @@
 //!     The number of spikes to support in the incoming spike circular buffer
 //! \return True if successfully initialised. False otherwise.
 bool synapses_initialise(
-<<<<<<< HEAD
-        address_t synapse_params_address, uint32_t n_neurons,
-		uint32_t n_synapse_types, REAL **min_weights_out,
-        bool* clear_input_buffers_of_late_packets_init);
-
-//! \brief Do all the synapse processing for a timestep.
-//! \param[in] time: the current simulation time
-void synapses_do_timestep_update(timer_t time);
-=======
         address_t synapse_params_address,
-        uint32_t *n_neurons, uint32_t *n_synapse_types,
-        weight_t **ring_buffers,
-        uint32_t **ring_buffer_to_input_buffer_left_shifts,
+        uint32_t *n_neurons_out, uint32_t *n_synapse_types_out,
+        weight_t **ring_buffers_out, REAL **min_weights_out,
         bool* clear_input_buffers_of_late_packets_init,
         uint32_t *incoming_spike_buffer_size);
->>>>>>> f44d2b32
 
 //! \brief process a synaptic row
 //! \param[in] time: the simulated time
