--- conflicted
+++ resolved
@@ -52,8 +52,6 @@
 //! Count of the number of times the synapses have saturated their weights.
 extern uint32_t synapses_saturation_count;
 
-<<<<<<< HEAD
-=======
 //! Count of the synapses that have been skipped because the delay wasn't
 //! big enough given how long the spike took to arrive
 extern uint32_t skipped_synapses;
@@ -64,8 +62,6 @@
 //! The maximum lateness of a spike
 extern uint32_t max_late_spike;
 
-
->>>>>>> a0551729
 //! \brief Print the weight of a synapse
 //! \param[in] weight: the weight to print in synapse-row form
 //! \param[in] min_weight: the minimum weight to use in the conversion
