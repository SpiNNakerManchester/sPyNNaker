/*
 * Copyright (c) 2017-2019 The University of Manchester
 *
 * This program is free software: you can redistribute it and/or modify
 * it under the terms of the GNU General Public License as published by
 * the Free Software Foundation, either version 3 of the License, or
 * (at your option) any later version.
 *
 * This program is distributed in the hope that it will be useful,
 * but WITHOUT ANY WARRANTY; without even the implied warranty of
 * MERCHANTABILITY or FITNESS FOR A PARTICULAR PURPOSE.  See the
 * GNU General Public License for more details.
 *
 * You should have received a copy of the GNU General Public License
 * along with this program.  If not, see <http://www.gnu.org/licenses/>.
 */

//! \file
//! \brief Leaky Integrate and Fire neuron implementation
#include "neuron_model_lif_impl.h"

#include <debug.h>

void neuron_model_set_global_neuron_params(
        UNUSED const global_neuron_params_t *params) {
    // Does Nothing - no params
}

<<<<<<< HEAD
state_t neuron_model_state_update(
		uint16_t num_excitatory_inputs, const input_t *exc_input,
		uint16_t num_inhibitory_inputs, const input_t *inh_input,
		input_t external_bias, REAL current_offset, neuron_t *restrict neuron) {
	log_debug("Exc 1: %12.6k, Exc 2: %12.6k", exc_input[0], exc_input[1]);
	log_debug("Inh 1: %12.6k, Inh 2: %12.6k", inh_input[0], inh_input[1]);

    // If outside of the refractory period
    if (neuron->refract_timer <= 0) {
		REAL total_exc = 0;
		REAL total_inh = 0;

		for (int i=0; i < num_excitatory_inputs; i++) {
			total_exc += exc_input[i];
		}
		for (int i=0; i< num_inhibitory_inputs; i++) {
			total_inh += inh_input[i];
		}

        // Get the input in nA
        input_t input_this_timestep =
                total_exc - total_inh + external_bias + neuron->I_offset + current_offset;

        lif_neuron_closed_form(
                neuron, neuron->V_membrane, input_this_timestep);
    } else {
        // countdown refractory timer
        neuron->refract_timer--;
    }
    return neuron->V_membrane;
}

void neuron_model_has_spiked(neuron_t *restrict neuron) {
    // reset membrane voltage
    neuron->V_membrane = neuron->V_reset;

    // reset refractory timer
    neuron->refract_timer  = neuron->T_refract;
}

state_t neuron_model_get_membrane_voltage(const neuron_t *neuron) {
    return neuron->V_membrane;
}

=======
>>>>>>> af741252
void neuron_model_print_state_variables(const neuron_t *neuron) {
    log_debug("V membrane    = %11.4k mv", neuron->V_membrane);
}

void neuron_model_print_parameters(const neuron_t *neuron) {
    log_debug("V reset       = %11.4k mv", neuron->V_reset);
    log_debug("V rest        = %11.4k mv", neuron->V_rest);

    log_debug("I offset      = %11.4k nA", neuron->I_offset);
    log_debug("R membrane    = %11.4k Mohm", neuron->R_membrane);

    log_debug("exp(-ms/(RC)) = %11.4k [.]", neuron->exp_TC);

    log_debug("T refract     = %u timesteps", neuron->T_refract);
}<|MERGE_RESOLUTION|>--- conflicted
+++ resolved
@@ -26,53 +26,6 @@
     // Does Nothing - no params
 }
 
-<<<<<<< HEAD
-state_t neuron_model_state_update(
-		uint16_t num_excitatory_inputs, const input_t *exc_input,
-		uint16_t num_inhibitory_inputs, const input_t *inh_input,
-		input_t external_bias, REAL current_offset, neuron_t *restrict neuron) {
-	log_debug("Exc 1: %12.6k, Exc 2: %12.6k", exc_input[0], exc_input[1]);
-	log_debug("Inh 1: %12.6k, Inh 2: %12.6k", inh_input[0], inh_input[1]);
-
-    // If outside of the refractory period
-    if (neuron->refract_timer <= 0) {
-		REAL total_exc = 0;
-		REAL total_inh = 0;
-
-		for (int i=0; i < num_excitatory_inputs; i++) {
-			total_exc += exc_input[i];
-		}
-		for (int i=0; i< num_inhibitory_inputs; i++) {
-			total_inh += inh_input[i];
-		}
-
-        // Get the input in nA
-        input_t input_this_timestep =
-                total_exc - total_inh + external_bias + neuron->I_offset + current_offset;
-
-        lif_neuron_closed_form(
-                neuron, neuron->V_membrane, input_this_timestep);
-    } else {
-        // countdown refractory timer
-        neuron->refract_timer--;
-    }
-    return neuron->V_membrane;
-}
-
-void neuron_model_has_spiked(neuron_t *restrict neuron) {
-    // reset membrane voltage
-    neuron->V_membrane = neuron->V_reset;
-
-    // reset refractory timer
-    neuron->refract_timer  = neuron->T_refract;
-}
-
-state_t neuron_model_get_membrane_voltage(const neuron_t *neuron) {
-    return neuron->V_membrane;
-}
-
-=======
->>>>>>> af741252
 void neuron_model_print_state_variables(const neuron_t *neuron) {
     log_debug("V membrane    = %11.4k mv", neuron->V_membrane);
 }
