/*
 * Copyright (c) 2015 The University of Manchester
 *
 * Licensed under the Apache License, Version 2.0 (the "License");
 * you may not use this file except in compliance with the License.
 * You may obtain a copy of the License at
 *
 *     http://www.apache.org/licenses/LICENSE-2.0
 *
 * Unless required by applicable law or agreed to in writing, software
 * distributed under the License is distributed on an "AS IS" BASIS,
 * WITHOUT WARRANTIES OR CONDITIONS OF ANY KIND, either express or implied.
 * See the License for the specific language governing permissions and
 * limitations under the License.
 */

/*!
 * \dir
 * \brief Neuronal Soma Models.
 * \file
 * \brief The API for neuron models themselves.
 */

#ifndef _NEURON_MODEL_H_
#define _NEURON_MODEL_H_

#include <common/neuron-typedefs.h>
#include <debug.h>

//! Forward declaration of neuron params type
struct neuron_params_t;
typedef struct neuron_params_t neuron_params_t;

//! Forward declaration of neuron type
struct neuron_t;
typedef struct neuron_t neuron_t;

#ifndef SOMETIMES_UNUSED
#define SOMETIMES_UNUSED __attribute__((unused))
#endif // !SOMETIMES_UNUSED

SOMETIMES_UNUSED // Marked unused as only used sometimes
//! \brief initialise the structure from the parameters
//! \param[out] state: Pointer to the state to be filled in
//! \param[in] params: Pointer to the parameters passed in from host
//! \param[in] n_steps_per_timestep: Number of time steps to be done each full update
static void neuron_model_initialise(neuron_t *state, neuron_params_t *params,
		uint32_t n_steps_per_timestep);

//! \brief save parameters and state back to SDRAM for reading by host and recovery
//!        on restart
//! \param[in] state: The current state
//! \param[out] params: Pointer to structure into which parameter can be written
static void neuron_model_save_state(neuron_t *state, neuron_params_t *params);

SOMETIMES_UNUSED // Marked unused as only used sometimes
//! \brief primary function called in timer loop after synaptic updates
//! \param[in] num_excitatory_inputs: Number of excitatory receptor types.
//! \param[in] exc_input: Pointer to array of inputs per receptor type received
//!     this timer tick that produce a positive reaction within the neuron in
//!     terms of stimulation.
//! \param[in] num_inhibitory_inputs: Number of inhibitory receptor types.
//! \param[in] inh_input: Pointer to array of inputs per receptor type received
//!     this timer tick that produce a negative reaction within the neuron in
//!     terms of stimulation.
//! \param[in] external_bias: This is the intrinsic plasticity which could be
//!     used for ac, noisy input etc etc. (general purpose input)
<<<<<<< HEAD
//! \param[in] neuron the pointer to a neuron parameter struct which contains
//!     all the parameters for a specific neuron
//! \return state_t which is the value to be compared with a threshold value
//!     to determine if the neuron has spiked
state_t neuron_model_state_update(
        uint16_t num_excitatory_inputs, input_t* exc_input,
        uint16_t num_inhibitory_inputs, input_t* inh_input,
        input_t external_bias, neuron_pointer_t neuron,
		REAL B_t);
=======
//! \param[in,out] neuron: the pointer to a neuron parameter struct which
//!     contains all the parameters for a specific neuron
//! \return the value to be compared with a threshold value to determine if the
//!     neuron has spiked
static state_t neuron_model_state_update(
        uint16_t num_excitatory_inputs, const input_t *exc_input,
        uint16_t num_inhibitory_inputs, const input_t *inh_input,
        input_t external_bias, REAL current_offset, neuron_t *restrict neuron);
>>>>>>> 9b9ce46a

SOMETIMES_UNUSED // Marked unused as only used sometimes
//! \brief Indicates that the neuron has spiked
//! \param[in, out] neuron pointer to a neuron parameter struct which contains
//!     all the parameters for a specific neuron
static void neuron_model_has_spiked(neuron_t *restrict neuron);

SOMETIMES_UNUSED // Marked unused as only used sometimes
//! \brief get the neuron membrane voltage for a given neuron parameter set
//! \param[in] neuron: a pointer to a neuron parameter struct which contains
//!     all the parameters for a specific neuron
//! \return the membrane voltage for a given neuron with the neuron
//!     parameters specified in neuron
static state_t neuron_model_get_membrane_voltage(const neuron_t *neuron);

//! \brief printout of state variables i.e. those values that might change
//! \param[in] neuron: a pointer to a neuron parameter struct which contains all
//!     the parameters for a specific neuron
static void neuron_model_print_state_variables(const neuron_t *neuron);

//! \brief printout of parameters i.e. those values that don't change
//! \param[in] neuron: a pointer to a neuron parameter struct which contains all
//!     the parameters for a specific neuron
static void neuron_model_print_parameters(const neuron_t *neuron);

#endif // _NEURON_MODEL_H_<|MERGE_RESOLUTION|>--- conflicted
+++ resolved
@@ -65,26 +65,15 @@
 //!     terms of stimulation.
 //! \param[in] external_bias: This is the intrinsic plasticity which could be
 //!     used for ac, noisy input etc etc. (general purpose input)
-<<<<<<< HEAD
 //! \param[in] neuron the pointer to a neuron parameter struct which contains
 //!     all the parameters for a specific neuron
 //! \return state_t which is the value to be compared with a threshold value
 //!     to determine if the neuron has spiked
-state_t neuron_model_state_update(
+static state_t neuron_model_state_update(
         uint16_t num_excitatory_inputs, input_t* exc_input,
         uint16_t num_inhibitory_inputs, input_t* inh_input,
-        input_t external_bias, neuron_pointer_t neuron,
+        input_t external_bias, REAL current_offset, neuron_t *restrict neuron,
 		REAL B_t);
-=======
-//! \param[in,out] neuron: the pointer to a neuron parameter struct which
-//!     contains all the parameters for a specific neuron
-//! \return the value to be compared with a threshold value to determine if the
-//!     neuron has spiked
-static state_t neuron_model_state_update(
-        uint16_t num_excitatory_inputs, const input_t *exc_input,
-        uint16_t num_inhibitory_inputs, const input_t *inh_input,
-        input_t external_bias, REAL current_offset, neuron_t *restrict neuron);
->>>>>>> 9b9ce46a
 
 SOMETIMES_UNUSED // Marked unused as only used sometimes
 //! \brief Indicates that the neuron has spiked
