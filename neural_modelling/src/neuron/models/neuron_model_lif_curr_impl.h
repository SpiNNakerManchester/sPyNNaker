--- conflicted
+++ resolved
@@ -30,20 +30,11 @@
     // exp( -(machine time step in ms)/(R * C) ) [.]
     REAL     exp_TC;
 
-<<<<<<< HEAD
-	// countdown to end of next refractory period [ms/10]
-	// - 3 secs limit do we need more? Jan 2014
-	int32_t  refract_timer;
-
-	// refractory time of neuron [ms/10]
-	int32_t  T_refract;
-=======
     // countdown to end of next refractory period [timesteps]
     int32_t  refract_timer;
 
     // refractory time of neuron [timesteps]
     int32_t  T_refract;
->>>>>>> efdd9ac3
 
 } neuron_t;
 
@@ -61,15 +52,9 @@
 //! \param[in] refract_timer count down to end of next refractory period
 //! \param[in] exp_tc time constant multiplier for closed-form solution
 //! \return the corresponding neuron_t with the correct parameters instantiated.
-<<<<<<< HEAD
-neuron_pointer_t neuron_model_lif_curr_impl_create(REAL V_thresh,
-    REAL V_reset, REAL V_rest, REAL R, int32_t T_refract, REAL V, REAL I,
-    int32_t refract_timer, REAL exp_tc);
-=======
 neuron_pointer_t neuron_model_lif_curr_impl_create(
     REAL V_thresh, REAL V_reset, REAL V_rest, REAL R,
     int32_t T_refract, REAL V, REAL I, int32_t refract_timer, REAL exp_tc);
->>>>>>> efdd9ac3
 
 //! \function that converts the input into the real value to be used by the
 //! neuron
