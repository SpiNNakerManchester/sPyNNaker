--- conflicted
+++ resolved
@@ -2,7 +2,9 @@
 ifndef SPINN_DIRS
     $(error SPINN_DIRS is not set.  Please define SPINN_DIRS (possibly by running "source setup" in the spinnaker package folder))
 endif
-<<<<<<< HEAD
+ifndef NEURAL_MODELLING_DIRS
+    $(error NEURAL_MODELLING_DIRS is not set.  Please define NEURAL_MODELLING_DIRS (possibly by running "source setup" in the sPyNNaker folder))
+endif
 
 CURRENT_DIR := $(dir $(abspath $(lastword $(MAKEFILE_LIST))))
 SOURCE_DIR := $(abspath $(CURRENT_DIR))
@@ -11,18 +13,10 @@
     APP_OUTPUT_DIR := $(abspath $(CURRENT_DIR)../../spynnaker/pyNN/model_binaries/)/
 endif
 
+include $(NEURAL_MODELLING_DIRS)/src/Makefile.paths
 include $(SPINN_DIRS)/make/Makefile.SpiNNFrontEndCommon
 
 # No main build rules from upstream makefiles
 $(BUILD_DIR)%.o: %.c
 
-.PHONY: all clean
-=======
-# If NEURAL_MODELLING_DIRS is not defined, this is an error!
-ifndef NEURAL_MODELLING_DIRS
-    $(error NEURAL_MODELLING_DIRS is not set.  Please define NEURAL_MODELLING_DIRS (possibly by running "source setup" in the sPyNNaker folder))
-endif
-
-include $(NEURAL_MODELLING_DIRS)/src/Makefile.paths
-include $(SPINN_DIRS)/make/Makefile.SpiNNFrontEndCommon
->>>>>>> 98fa4985
+.PHONY: all clean