--- conflicted
+++ resolved
@@ -1,26 +1,4 @@
-<<<<<<< HEAD
-# If SPINN_DIRS is not defined, this is an error!
-ifndef SPINN_DIRS
-    $(error SPINN_DIRS is not set.  Please define SPINN_DIRS (possibly by running "source setup" in the spinnaker package folder))
-endif
-# If NEURAL_MODELLING_DIRS is not defined, this is an error!
-ifndef NEURAL_MODELLING_DIRS
-    $(error NEURAL_MODELLING_DIRS is not set.  Please define NEURAL_MODELLING_DIRS (possibly by running "source setup" in the sPyNNaker folder))
-endif
-
-MAKEFILE_PATH := $(abspath $(lastword $(MAKEFILE_LIST)))
-CHECK_PATH := $(NEURAL_MODELLING_DIRS)/src/Makefile.common
-ifneq ($(CHECK_PATH), $(MAKEFILE_PATH))
-    $(error Please check NEURAL_MODELLING_DIRS as based on that this file is at $(CHECK_PATH) when it is actually at $(MAKEFILE_PATH))
-endif
-
-include $(NEURAL_MODELLING_DIRS)/src/Makefile.paths
-include $(SPINN_DIRS)/make/Makefile.SpiNNFrontEndCommon
-
-#test push
-=======
 # THIS FILE IS A STUB FOR A RENAMED VERSION
 # IT IS KEPT FOR BACKWARD COMPATIBILITY ONLY
 $(warning inclusion of Makefile.common instead of common.mk)
-include $(dir $(abspath $(lastword $(MAKEFILE_LIST))))common.mk
->>>>>>> 1dd77d13
+include $(dir $(abspath $(lastword $(MAKEFILE_LIST))))common.mk