/*
 * Copyright (c) 2017-2019 The University of Manchester
 *
 * This program is free software: you can redistribute it and/or modify
 * it under the terms of the GNU General Public License as published by
 * the Free Software Foundation, either version 3 of the License, or
 * (at your option) any later version.
 *
 * This program is distributed in the hope that it will be useful,
 * but WITHOUT ANY WARRANTY; without even the implied warranty of
 * MERCHANTABILITY or FITNESS FOR A PARTICULAR PURPOSE.  See the
 * GNU General Public License for more details.
 *
 * You should have received a copy of the GNU General Public License
 * along with this program.  If not, see <http://www.gnu.org/licenses/>.
 */

/**
 * \dir
 * \brief Synaptic matrix generators
 * \file
 * \brief Common functions for matrix generation
 */

#ifndef __MATRIX_GENERATOR_COMMON_H__
#define __MATRIX_GENERATOR_COMMON_H__

#include <debug.h>

/**
<<<<<<< HEAD
 *! \brief The maximum delay value that can be represented on core
 */
#define MAX_DELAY 64

/**
 *! \brief A converted final delay value and delay stage
=======
 * \brief A converted final delay value and delay stage
>>>>>>> afea5799
 */
struct delay_value {
    uint16_t delay;
    uint16_t stage;
};

/**
 * \brief Get a converted delay value and stage
 * \param[in] delay_value: The value to convert
 * \param[in] max_stage: The maximum delay stage allowed
 * \param[in] max_delay_per_stage: The max delay in a delay stage
 * \return The converted delay value
 */
static struct delay_value get_delay(
        uint16_t delay_value, uint32_t max_stage,
        uint32_t max_delay_per_stage) {
    uint16_t delay = delay_value;

    // Ensure delay is at least 1
    if (delay < 1) {
        log_debug("Delay of %u is too small", delay);
        delay = 1;
    }

    // Ensure that the delay is less than the maximum
    uint16_t stage = (delay - 1) / max_delay_per_stage;
    if (stage >= max_stage) {
        log_debug("Delay of %u is too big", delay);
        stage = max_stage - 1;
        delay = (stage * max_delay_per_stage);
    }

    // Get the remainder of the delay
    delay = ((delay - 1) % max_delay_per_stage) + 1;
    return (struct delay_value) {.delay = delay, .stage = stage};
}

#endif // __MATRIX_GENERATOR_COMMON_H__<|MERGE_RESOLUTION|>--- conflicted
+++ resolved
@@ -28,16 +28,7 @@
 #include <debug.h>
 
 /**
-<<<<<<< HEAD
- *! \brief The maximum delay value that can be represented on core
- */
-#define MAX_DELAY 64
-
-/**
- *! \brief A converted final delay value and delay stage
-=======
  * \brief A converted final delay value and delay stage
->>>>>>> afea5799
  */
 struct delay_value {
     uint16_t delay;
