/*
 * Copyright (c) 2017-2019 The University of Manchester
 *
 * This program is free software: you can redistribute it and/or modify
 * it under the terms of the GNU General Public License as published by
 * the Free Software Foundation, either version 3 of the License, or
 * (at your option) any later version.
 *
 * This program is distributed in the hope that it will be useful,
 * but WITHOUT ANY WARRANTY; without even the implied warranty of
 * MERCHANTABILITY or FITNESS FOR A PARTICULAR PURPOSE.  See the
 * GNU General Public License for more details.
 *
 * You should have received a copy of the GNU General Public License
 * along with this program.  If not, see <http://www.gnu.org/licenses/>.
 */

/**
 * \file
 * \brief Fixed-Number-Pre (fan-in) Connection generator implementation
 *
 * Each post-neuron is connected to exactly n pre-neurons (chosen at random).
 */

#include <log.h>
#include <synapse_expander/rng.h>
#include <stdbool.h>

//! The parameters that can be copied from SDRAM.
struct fixed_pre_params {
    uint32_t pre_lo;
    uint32_t pre_hi;
    uint32_t post_lo;
    uint32_t post_hi;
    uint32_t allow_self_connections;
    uint32_t with_replacement;
    uint32_t n_pre;
    uint32_t n_pre_neurons;
};

/**
 * \brief The data to be passed around.
 *
 * This includes the parameters, and the RNG of the connector.
 */
struct fixed_pre {
    struct fixed_pre_params params;
    rng_t rng;
};

//! Global values across all the fixed-pre connectors in play on this core
struct fixed_pre_globals_t {
    //! An array containing the indices for each column
    void *full_indices;
    //! How many pre-neurons have been processed so far
    uint32_t n_pre_neurons_done;
    //! Whether \p full_indices is in SDRAM
    bool in_sdram;
};
//! Global values across all the fixed-pre connectors in play on this core
static struct fixed_pre_globals_t fixed_pre_globals = {
    NULL, 0, false
};

/**
 * \brief Generates a uniformly-distributed random number
 * \param[in,out] obj: the generator containing the RNG
 * \param[in] range: the (_upper, exclusive_) limit of the range of random
 *      numbers that may be generated. Should be in range 0..65536
 * \return a random integer in the given input range.
 */
static uint32_t pre_random_in_range(struct fixed_pre *obj, uint32_t range) {
    uint32_t u01 = rng_generator(obj->rng) & 0x00007fff;
    return (u01 * range) >> 15;
}

/**
 * \brief Initialise the fixed-pre connection generator
 * \param[in,out] region: Region to read parameters from.  Should be updated
 *                        to position just after parameters after calling.
 * \return A data item to be passed in to other functions later on
 */
static void *connection_generator_fixed_pre_initialise(address_t *region) {
    // Allocate memory for the parameters
    struct fixed_pre *obj = spin1_malloc(sizeof(struct fixed_pre));

    // Copy the parameters in
    struct fixed_pre_params *params_sdram = (void *) *region;
    obj->params = *params_sdram++;
    *region = (void *) params_sdram;

    // Initialise the RNG
    obj->rng = rng_init(region);
    log_debug("Fixed Number Pre Connector parameters: pre_lo = %u, pre_hi = %u, "
            "post_lo = %u, post_hi = %u, allow self connections = %u, "
            "with replacement = %u, n_pre = %u, n pre neurons = %u",
            obj->params.pre_lo, obj->params.pre_hi, obj->params.post_lo, obj->params.post_hi,
            obj->params.allow_self_connections,
            obj->params.with_replacement, obj->params.n_pre,
            obj->params.n_pre_neurons);

    // Build the array

    // Get how many values can be sampled from
    uint32_t n_values = obj->params.n_pre_neurons;

    // Get the number of connections in each column
    uint32_t n_conns = obj->params.n_pre;

    log_debug("Generating %u from %u possible synapses", n_conns, n_values);

    // The number of columns is the number of post-slices to do the calculation for
    uint32_t n_columns = obj->params.post_hi - obj->params.post_lo + 1;

    // Allocate array for each column (i.e. post-slice on this slice)
    uint16_t (*array)[n_columns][n_conns] =
            spin1_malloc(n_columns * n_conns * sizeof(uint16_t));
    fixed_pre_globals.in_sdram = false;
    if (array == NULL) {
        log_warning("Could not allocate in DTCM, trying SDRAM");
        array = sark_xalloc(sv->sdram_heap,
                n_columns * n_conns * sizeof(uint16_t), 0, ALLOC_LOCK);
        fixed_pre_globals.in_sdram = true;
    }
    if (array == NULL) {
        log_error("Could not allocate array for indices");
        rt_error(RTE_SWERR);
    }

    // Loop over the columns and fill the full_indices array accordingly
    for (uint32_t n = 0; n < n_columns; n++) {
        // Sample from the possible connections in this column n_conns times
        if (obj->params.with_replacement) {
            // Sample them with replacement
            if (obj->params.allow_self_connections) {
                // self connections are allowed so sample
                for (uint32_t i = 0; i < n_conns; i++) {
                    (*array)[n][i] = pre_random_in_range(obj, n_values);
                }
            } else {
                // self connections are not allowed (on this slice)
                for (uint32_t i = 0; i < n_conns; i++) {
                    // Set j to the disallowed value, then test against it
                    uint32_t j;

                    do {
                        j = pre_random_in_range(obj, n_values);
                    } while (j == n); // + post_slice_start);

                    (*array)[n][i] = j;
                }
            }
        } else {
            // Sample them without replacement using reservoir sampling
            if (obj->params.allow_self_connections) {
                // Self-connections are allowed so do this normally
                for (uint32_t i = 0; i < n_conns; i++) {
                    (*array)[n][i] = i;
                }
                // And now replace values if chosen at random to be replaced
                for (uint32_t i = n_conns; i < n_values; i++) {
                    // j = random(0, i) (inclusive)
                    uint32_t j = pre_random_in_range(obj, i + 1);

                    if (j < n_conns) {
                        (*array)[n][j] = i;
                    }
                }
            } else {
                // Self-connections are not allowed
                uint32_t replace_start = n_conns;
                for (uint32_t i = 0; i < n_conns; i++) {
                    if (i == n) { // + post_slice_start) {
                        // set to a value not equal to i for now
                        (*array)[n][i] = n_conns;
                        replace_start = n_conns + 1;
                    } else {
                        (*array)[n][i] = i;
                    }
                }
                // And now "replace" values if chosen at random to be replaced
                for (uint32_t i = replace_start; i < n_values; i++) {
                    if (i != n) { // + post_slice_start)) {
                        // j = random(0, i) (inclusive)
                        uint32_t j = pre_random_in_range(obj, i + 1);

                        if (j < n_conns) {
                            (*array)[n][j] = i;
                        }
                    }
                }
            }
        }
    }

    fixed_pre_globals.full_indices = array;

    return obj;
}

/**
 * \brief Free the fixed-pre connection generator
 * \param[in] generator: The generator to free
 */
void connection_generator_fixed_pre_free(void *generator) {
    struct fixed_pre *obj = generator;
    rng_free(obj->rng);
    sark_free(generator);
}

/**
<<<<<<< HEAD
 * \brief Generate a uniformly-distributed random number
 * \param[in,out] obj: the generator containing the RNG
 * \param[in] range: the (_upper, exclusive_) limit of the range of random
 *      numbers that may be generated. Should be in range 0..65536
 * \return a random integer in the given input range.
 */
static uint32_t pre_random_in_range(struct fixed_pre *obj, uint32_t range) {
    uint32_t u01 = rng_generator(obj->rng) & 0x00007fff;
    return (u01 * range) >> 15;
}

/**
=======
>>>>>>> fd87f4d1
 * \brief Generate connections with the fixed-pre connection generator
 * \param[in] generator: The generator to use to generate connections
 * \param[in] pre_slice_start: The start of the slice of the pre-population
 *                             being generated
 * \param[in] pre_slice_count: The number of neurons in the slice of the
 *                             pre-population being generated
 * \param[in] pre_neuron_index: The index of the neuron in the pre-population
 *                              being generated
 * \param[in] post_slice_start: The start of the slice of the post-population
 *                              being generated
 * \param[in] post_slice_count: The number of neurons in the slice of the
 *                              post-population being generated
 * \param[in] max_row_length: The maximum number of connections to generate
 * \param[in,out] indices: An array into which the core-relative post-indices
 *                         should be placed.  This will be initialised to be
 *                         \p max_row_length in size
 * \return The number of connections generated
 */
uint32_t connection_generator_fixed_pre_generate(
        void *generator, UNUSED uint32_t pre_slice_start,
        UNUSED uint32_t pre_slice_count,
        uint32_t pre_neuron_index, uint32_t post_slice_start,
        uint32_t post_slice_count, uint32_t max_row_length, uint16_t *indices) {
    // If there are no connections to be made, return 0

    // Don't think that this is necessary, unless the user says 0 for some reason?
    struct fixed_pre *obj = generator;
    if (max_row_length == 0 || obj->params.n_pre == 0) {
        return 0;
    }

    // If not in the pre-population view range, then don't generate
    if ((pre_neuron_index < obj->params.pre_lo) ||
    		(pre_neuron_index > obj->params.pre_hi)) {
    	return 0;
    }

    // Get the number of connections in each column
    uint32_t n_conns = obj->params.n_pre;

    // The number of columns is the number of post-slices to do the calculation for
    uint32_t n_columns = obj->params.post_hi - obj->params.post_lo + 1;

    fixed_pre_globals.n_pre_neurons_done = 0;

    uint16_t (*array)[n_columns][n_conns] = fixed_pre_globals.full_indices;

    // Loop over the full indices array, only use pre_neuron_index, and
    // only generate for required columns
    uint32_t count_indices = 0;
    for (uint32_t n = 0; n < n_columns; n++) {
    	// Only generate within the post-population view
    	if ((n + obj->params.post_lo >= post_slice_start) &&
    			(n + obj->params.post_lo < (post_slice_start + post_slice_count))) {
    		for (uint32_t i = 0; i < n_conns; i++) {
    			uint32_t j = (*array)[n][i] + obj->params.pre_lo;
    			if (j == pre_neuron_index) {
    			    // The index is the value locally on the slice
    				indices[count_indices] = n + obj->params.post_lo - post_slice_start;
    				count_indices++;
    			}
    		}
        }
    }

    // If all neurons in pre-slice have been done, free memory
    fixed_pre_globals.n_pre_neurons_done++;
    if (fixed_pre_globals.n_pre_neurons_done == obj->params.n_pre_neurons) {
        if (!fixed_pre_globals.in_sdram) {
            sark_free(fixed_pre_globals.full_indices);
        } else {
            sark_xfree(sv->sdram_heap, fixed_pre_globals.full_indices,
                    ALLOC_LOCK);
        }
        fixed_pre_globals.full_indices = NULL;
    }

    return count_indices;
}<|MERGE_RESOLUTION|>--- conflicted
+++ resolved
@@ -63,7 +63,7 @@
 };
 
 /**
- * \brief Generates a uniformly-distributed random number
+ * \brief Generate a uniformly-distributed random number
  * \param[in,out] obj: the generator containing the RNG
  * \param[in] range: the (_upper, exclusive_) limit of the range of random
  *      numbers that may be generated. Should be in range 0..65536
@@ -209,21 +209,6 @@
 }
 
 /**
-<<<<<<< HEAD
- * \brief Generate a uniformly-distributed random number
- * \param[in,out] obj: the generator containing the RNG
- * \param[in] range: the (_upper, exclusive_) limit of the range of random
- *      numbers that may be generated. Should be in range 0..65536
- * \return a random integer in the given input range.
- */
-static uint32_t pre_random_in_range(struct fixed_pre *obj, uint32_t range) {
-    uint32_t u01 = rng_generator(obj->rng) & 0x00007fff;
-    return (u01 * range) >> 15;
-}
-
-/**
-=======
->>>>>>> fd87f4d1
  * \brief Generate connections with the fixed-pre connection generator
  * \param[in] generator: The generator to use to generate connections
  * \param[in] pre_slice_start: The start of the slice of the pre-population
