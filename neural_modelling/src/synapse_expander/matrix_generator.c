/*
 * Copyright (c) 2017-2019 The University of Manchester
 *
 * This program is free software: you can redistribute it and/or modify
 * it under the terms of the GNU General Public License as published by
 * the Free Software Foundation, either version 3 of the License, or
 * (at your option) any later version.
 *
 * This program is distributed in the hope that it will be useful,
 * but WITHOUT ANY WARRANTY; without even the implied warranty of
 * MERCHANTABILITY or FITNESS FOR A PARTICULAR PURPOSE.  See the
 * GNU General Public License for more details.
 *
 * You should have received a copy of the GNU General Public License
 * along with this program.  If not, see <http://www.gnu.org/licenses/>.
 */

/**
 *! \file
 *! \brief The implementation of the matrix generator
 */
#include "matrix_generator.h"
#include <spin1_api.h>
#include <debug.h>
#include "generator_types.h"

#include "matrix_generators/matrix_generator_static.h"
#include "matrix_generators/matrix_generator_stdp.h"
#include <delay_extension/delay_extension.h>

enum {
    STATIC_MATRIX_GENERATOR,
    PLASTIC_MATRIX_GENERATOR,
    /**
     *! \brief The number of known generators
     */
    N_MATRIX_GENERATORS
};

/**
 *! \brief A "class" for matrix generators
 */
typedef struct matrix_generator_info {
    /**
     *! \brief The hash of the generator
     *! For now, hash is just an index agreed between Python and here.
     */
    generator_hash_t hash;

    /**
     *! \brief Initialise the generator
     *! \param[in/out] region Region to read parameters from.  Should be updated
     *!                       to position just after parameters after calling.
     *! \return A data item to be passed in to other functions later on
     */
    initialize_func *initialize;

    /**
     *! \brief Generate a row of a matrix with a matrix generator
     *! \param[in] data The data for the matrix generator, returned by the
     *!                 initialise function
     *! \param[in] synaptic_matrix The address of the synaptic matrix to
     *!                            write to
     *! \param[in] delayed_synaptic_matrix The address of the synaptic matrix to
     *!                                    write delayed connections to
     *! \param[in] max_row_n_words The maximum number of words in a normal row
     *! \param[in] max_delayed_row_n_words The maximum number of words in a
     *!                                     delayed row
     *! \param[in] max_row_n_synapses The maximum number of synapses in a
     *!                               normal row
     *! \param[in] max_delayed_row_n_synapses The maximum number of synapses in
     *!                                       a delayed row
     *! \param[in] n_synapse_type_bits The number of bits used for the
     *!                                synapse type
     *! \param[in] n_synapse_index_bits The number of bits used for the
     *!                                 neuron id
     *! \param[in] synapse_type The synapse type of each connection
     *! \param[in] weight_scales An array of weight scales, one for each synapse
     *!                          type
     *! \param[in] post_slice_start The start of the slice of the
     *!                             post-population being generated
     *! \param[in] post_slice_count The number of neurons in the slice of the
     *!                             post-population being generated
     *! \param[in] pre_slice_start The start of the slice of the pre-population
     *!                            being generated
     *! \param[in] pre_slice_count The number of neurons in the slice of the
     *!                            pre-population being generated
     *! \param[in] connection_generator The generator of connections
     *! \param[in] delay_generator The generator of delay values
     *! \param[in] weight_generator The generator of weight values
     *! \param[in] max_stage The maximum delay stage to support
     *! \param[in] timestep_per_delay The delay value multiplier to get to
     *!                               timesteps
     */
    generate_row_func *write_row;

    /**
     *! \brief Free any data for the generator
     *! \param[in] data The data to free
     */
    free_func *free;
} matrix_generator_info;

/**
 *! \brief The data for a matrix generator
 */
struct matrix_generator {
    const matrix_generator_info *type;
    void *data;
};

/**
 *! \brief An Array of known generators
 */
static const struct matrix_generator_info matrix_generators[] = {
    {STATIC_MATRIX_GENERATOR,
            matrix_generator_static_initialize,
            matrix_generator_static_write_row,
            matrix_generator_static_free},
    {PLASTIC_MATRIX_GENERATOR,
            matrix_generator_stdp_initialize,
            matrix_generator_stdp_write_row,
            matrix_generator_stdp_free}
};

matrix_generator_t matrix_generator_init(uint32_t hash, address_t *in_region) {
    // Look through the known generators
    for (uint32_t i = 0; i < N_MATRIX_GENERATORS; i++) {
        const matrix_generator_info *type = &matrix_generators[i];

        // If the hash requested matches the hash of the generator, use it
        if (hash == type->hash) {
            // Prepare a space for the data
            struct matrix_generator *generator =
                    spin1_malloc(sizeof(struct matrix_generator));
            if (generator == NULL) {
                log_error("Could not create generator");
                return NULL;
            }

            // Store the index
            generator->type = type;

            // Initialise the generator and store the data
            generator->data = type->initialize(in_region);
            return generator;
        }
    }
    log_error("Matrix generator with hash %u not found", hash);
    return NULL;
}

void matrix_generator_free(matrix_generator_t generator) {
    generator->type->free(generator->data);
    sark_free(generator);
}

static void matrix_generator_write_row(
        matrix_generator_t generator,
        address_t synaptic_matrix, address_t delayed_synaptic_matrix,
        uint32_t n_pre_neurons, uint32_t pre_neuron_index,
        uint32_t max_row_n_words, uint32_t max_delayed_row_n_words,
        uint32_t n_synapse_type_bits, uint32_t n_synapse_index_bits,
        uint32_t synapse_type, uint32_t n_synapses,
        uint16_t *indices, uint16_t *delays, uint32_t *weights,
        uint32_t max_stage, uint32_t post_slice_start,
        uint32_t random_weight_matrix) {
    generator->type->write_row(
            generator->data, synaptic_matrix, delayed_synaptic_matrix,
            n_pre_neurons, pre_neuron_index,
            max_row_n_words, max_delayed_row_n_words,
            n_synapse_type_bits, n_synapse_index_bits,
<<<<<<< HEAD
            synapse_type, n_synapses, indices, delays, weights, max_stage,
            post_slice_start, random_weight_matrix);
=======
            synapse_type, n_synapses, indices, delays,
            weights, max_stage, post_slice_start,
            random_weight_matrix);
>>>>>>> 92d32cba
}

// ---------------------------------------------------------------------

static inline uint16_t rescale_delay(accum delay, accum timestep_per_delay) {
    delay = delay * timestep_per_delay;
    if (delay < 0) {
        delay = 1;
    }
    uint16_t delay_int = (uint16_t) delay;
    if (delay != delay_int) {
        log_debug("Rounded delay %k to %u", delay, delay_int);
    }
    return delay_int;
}

static inline accum rescale_weight(accum weight, uint32_t weight_scale) {

    // DOES THIS NEED TO DISAPPEAR SINCE WE HAVE SIGNED WEIGHTS?
    // if (weight < 0) {
    //     weight = -weight;
    // }

    return weight * weight_scale;
}

bool matrix_generator_generate(
        matrix_generator_t generator,
        address_t synaptic_matrix, address_t delayed_synaptic_matrix,
        uint32_t max_row_n_words, uint32_t max_delayed_row_n_words,
        uint32_t max_row_n_synapses, uint32_t max_delayed_row_n_synapses,
        uint32_t n_synapse_type_bits, uint32_t n_synapse_index_bits,
        uint32_t synapse_type, uint32_t *weight_scales,
        uint32_t post_slice_start, uint32_t post_slice_count,
        uint32_t pre_slice_start, uint32_t pre_slice_count,
        connection_generator_t connection_generator,
        param_generator_t delay_generator, param_generator_t weight_generator,
<<<<<<< HEAD
        uint32_t max_stage, accum timestep_per_delay, uint32_t random_weight_matrix) {
=======
        uint32_t max_stage, accum timestep_per_delay,
        uint32_t random_weight_matrix) {
>>>>>>> 92d32cba
    // Go through and generate connections for each pre-neuron
    uint32_t n_connections = 0;
    for (uint32_t i = 0; i < pre_slice_count; i++) {
        uint32_t pre_neuron_index = pre_slice_start + i;

        // Get up to a maximum number of synapses
        uint32_t max_n_synapses =
                max_row_n_synapses + max_delayed_row_n_synapses;
        uint16_t indices[max_n_synapses];
        uint32_t n_indices = connection_generator_generate(
                connection_generator, pre_slice_start, pre_slice_count,
                pre_neuron_index, post_slice_start, post_slice_count,
                max_n_synapses, indices);
        log_debug("Generated %u synapses", n_indices);

        accum params[n_indices];
        uint16_t delays[n_indices];
        accum weights[n_indices];

        // Generate delays for each index
        param_generator_generate(
                delay_generator, n_indices, pre_neuron_index, indices, params);
        for (uint32_t j = 0; j < n_indices; j++) {
            delays[j] = rescale_delay(params[j], timestep_per_delay);
        }

        // Generate weights for each index
        param_generator_generate(
                weight_generator, n_indices, pre_neuron_index, indices, params);
        for (uint32_t j = 0; j < n_indices; j++) {
            weights[j] = rescale_weight(params[j], weight_scales[synapse_type]);
        }

        // Write row
        matrix_generator_write_row(
                generator, synaptic_matrix, delayed_synaptic_matrix,
                pre_slice_count, pre_neuron_index - pre_slice_start,
                max_row_n_words, max_delayed_row_n_words,
                n_synapse_type_bits, n_synapse_index_bits,
<<<<<<< HEAD
                synapse_type, n_indices, indices, delays, (uint32_t *) weights, max_stage,
                post_slice_start, random_weight_matrix);
=======
                synapse_type, n_indices, indices, delays,
                (uint32_t *) weights, max_stage, post_slice_start,
                random_weight_matrix);
>>>>>>> 92d32cba

        n_connections += n_indices;
    }
    log_debug("\t\tTotal synapses generated = %u. Done!", n_connections);

    return true;
}<|MERGE_RESOLUTION|>--- conflicted
+++ resolved
@@ -170,14 +170,9 @@
             n_pre_neurons, pre_neuron_index,
             max_row_n_words, max_delayed_row_n_words,
             n_synapse_type_bits, n_synapse_index_bits,
-<<<<<<< HEAD
-            synapse_type, n_synapses, indices, delays, weights, max_stage,
-            post_slice_start, random_weight_matrix);
-=======
             synapse_type, n_synapses, indices, delays,
             weights, max_stage, post_slice_start,
             random_weight_matrix);
->>>>>>> 92d32cba
 }
 
 // ---------------------------------------------------------------------
@@ -215,12 +210,8 @@
         uint32_t pre_slice_start, uint32_t pre_slice_count,
         connection_generator_t connection_generator,
         param_generator_t delay_generator, param_generator_t weight_generator,
-<<<<<<< HEAD
-        uint32_t max_stage, accum timestep_per_delay, uint32_t random_weight_matrix) {
-=======
         uint32_t max_stage, accum timestep_per_delay,
         uint32_t random_weight_matrix) {
->>>>>>> 92d32cba
     // Go through and generate connections for each pre-neuron
     uint32_t n_connections = 0;
     for (uint32_t i = 0; i < pre_slice_count; i++) {
@@ -260,14 +251,9 @@
                 pre_slice_count, pre_neuron_index - pre_slice_start,
                 max_row_n_words, max_delayed_row_n_words,
                 n_synapse_type_bits, n_synapse_index_bits,
-<<<<<<< HEAD
-                synapse_type, n_indices, indices, delays, (uint32_t *) weights, max_stage,
-                post_slice_start, random_weight_matrix);
-=======
                 synapse_type, n_indices, indices, delays,
                 (uint32_t *) weights, max_stage, post_slice_start,
                 random_weight_matrix);
->>>>>>> 92d32cba
 
         n_connections += n_indices;
     }
