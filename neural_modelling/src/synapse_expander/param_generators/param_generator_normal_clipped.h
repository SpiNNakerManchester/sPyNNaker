--- conflicted
+++ resolved
@@ -48,14 +48,10 @@
     return params;
 }
 
-<<<<<<< HEAD
 static void param_generator_normal_clipped_free(void *data) {
-=======
-void param_generator_normal_clipped_free(void *data) {
     struct param_generator_normal_clipped *params =
             (struct param_generator_normal_clipped *) data;
     rng_free(params->rng);
->>>>>>> 3f338899
     sark_free(data);
 }
 
