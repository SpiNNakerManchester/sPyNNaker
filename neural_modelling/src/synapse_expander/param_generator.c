--- conflicted
+++ resolved
@@ -14,7 +14,6 @@
 #include "param_generators/param_generator_exponential.h"
 #include "param_generators/param_generator_kernel.h"
 
-<<<<<<< HEAD
 enum param_generator_hash {
     // For now, hash is just an index agreed between Python and here
     CONSTANT_PARAM,
@@ -23,6 +22,7 @@
     NORMAL_CLIPPED_PARAM,
     NORMAL_CLIPPED_BOUNDARY_PARAM,
     EXPONENTIAL_PARAM,
+    KERNEL_PARAM,
     /**
      *! \brief The number of known generators
      */
@@ -30,12 +30,6 @@
 };
 
 struct param_generator_info;
-=======
-/**
- *! \brief The number of known generators
- */
-#define N_PARAM_GENERATORS 7
->>>>>>> 4f550270
 
 /**
  *! \brief The data for a parameter generator
@@ -99,7 +93,6 @@
 /**
  *! \brief An Array of known generators
  */
-<<<<<<< HEAD
 const struct param_generator_info param_generators[] = {
     {CONSTANT_PARAM,    // Constant value
             param_generator_constant_initialize,
@@ -126,60 +119,12 @@
     {EXPONENTIAL_PARAM, // Exponentially distributed random values
             param_generator_exponential_initialize,
             param_generator_exponential_generate,
-            param_generator_exponential_free}
+            param_generator_exponential_free},
+    {KERNEL_PARAM,
+            param_generator_kernel_initialize,
+            param_generator_kernel_generate,
+            param_generator_kernel_free}
 };
-=======
-struct param_generator_info param_generators[N_PARAM_GENERATORS];
-
-void register_param_generators() {
-    // Register each of the known connection generators
-    // For now, hash is just an index agreed between Python and here
-
-    // Constant value
-    param_generators[0].hash = 0;
-    param_generators[0].initialize = param_generator_constant_initialize;
-    param_generators[0].generate = param_generator_constant_generate;
-    param_generators[0].free = param_generator_constant_free;
-
-    // Uniform random values
-    param_generators[1].hash = 1;
-    param_generators[1].initialize = param_generator_uniform_initialize;
-    param_generators[1].generate = param_generator_uniform_generate;
-    param_generators[1].free = param_generator_uniform_free;
-
-    // Normally distributed random values
-    param_generators[2].hash = 2;
-    param_generators[2].initialize = param_generator_normal_initialize;
-    param_generators[2].generate = param_generator_normal_generate;
-    param_generators[2].free = param_generator_normal_free;
-
-    // Normally distributed random values redrawn when outside boundary
-    param_generators[3].hash = 3;
-    param_generators[3].initialize = param_generator_normal_clipped_initialize;
-    param_generators[3].generate = param_generator_normal_clipped_generate;
-    param_generators[3].free = param_generator_normal_clipped_free;
-
-    // Normally distributed random values clipped to boundary
-    param_generators[4].hash = 4;
-    param_generators[4].initialize =
-        param_generator_normal_clipped_boundary_initialize;
-    param_generators[4].generate =
-        param_generator_normal_clipped_boundary_generate;
-    param_generators[4].free = param_generator_normal_clipped_boundary_free;
-
-    // Exponentially distributed random values
-    param_generators[5].hash = 5;
-    param_generators[5].initialize = param_generator_exponential_initialize;
-    param_generators[5].generate = param_generator_exponential_generate;
-    param_generators[5].free = param_generator_exponential_free;
-
-    // Kernel values
-    param_generators[6].hash = 6;
-    param_generators[6].initialize = param_generator_kernel_initialize;
-    param_generators[6].generate = param_generator_kernel_generate;
-    param_generators[6].free = param_generator_kernel_free;
-}
->>>>>>> 4f550270
 
 param_generator_t param_generator_init(uint32_t hash, address_t *in_region) {
     // Look through the known generators
