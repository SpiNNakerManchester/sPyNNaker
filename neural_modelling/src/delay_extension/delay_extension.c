/*
 * Copyright (c) 2017-2019 The University of Manchester
 *
 * This program is free software: you can redistribute it and/or modify
 * it under the terms of the GNU General Public License as published by
 * the Free Software Foundation, either version 3 of the License, or
 * (at your option) any later version.
 *
 * This program is distributed in the hope that it will be useful,
 * but WITHOUT ANY WARRANTY; without even the implied warranty of
 * MERCHANTABILITY or FITNESS FOR A PARTICULAR PURPOSE.  See the
 * GNU General Public License for more details.
 *
 * You should have received a copy of the GNU General Public License
 * along with this program.  If not, see <http://www.gnu.org/licenses/>.
 */

//! \file
//! \brief Implementation of delay extensions

#include "delay_extension.h"

#include <common/neuron-typedefs.h>
#include <common/in_spikes.h>
#include <bit_field.h>
#include <data_specification.h>
#include <debug.h>
#include <simulation.h>
#include <spin1_api.h>
<<<<<<< HEAD
#include <common/spike-send-delay.h>
=======
#include <tdma_processing.h>

//! the size of the circular queue for packets.
#define IN_BUFFER_SIZE 256
>>>>>>> e715b613

//! The priority for each callback
enum delay_extension_callback_priorities {
    MC_PACKET = -1, //!< multicast packet reception uses FIQ
    SDP = 0,        //!< SDP handling is direct interrupt
    USER = 1,       //!< User interrupt is highest queued priority (used for
                    //!< clearing the packet received queue)
    DMA = 2,        //!< DMA complete handling is next
    TIMER = 3,      //!< Regular timer tick handling is lowest priority
};

//! Structure of the provenance data
struct delay_extension_provenance {
    //! Number of input spikes
    uint32_t n_packets_received;
    //! Number of spikes transferred via queue
    uint32_t n_packets_processed;
    //! Number of spikes added to delay processing
    uint32_t n_packets_added;
    //! Number of spikes sent
    uint32_t n_packets_sent;
    //! Number of circular buffer overflows (spikes internally dropped)
    uint32_t n_buffer_overflows;
    //! Number of times we had to back off because the comms hardware was busy
    uint32_t n_delays;
    //! number of times the tdma fell behind its slot
    uint32_t times_tdma_fell_behind;
};

// Globals
//! Whether there is a key
static bool has_key;
//! Base multicast key for sending messages
static uint32_t key = 0;
//! Key for receiving messages
static uint32_t incoming_key = 0;
//! Mask for ::incoming_key to say which messages are for this program
static uint32_t incoming_mask = 0;
//! \brief Mask for key (that matches ::incoming_key/::incoming_mask) to extract
//! the neuron ID from it
static uint32_t incoming_neuron_mask = 0;

//! Number of neurons supported.
static uint32_t num_neurons = 0;

//! number of possible keys.
static uint32_t max_keys = 0;

//! Simulation time
static uint32_t time = UINT32_MAX;
//! Simulation speed
static uint32_t simulation_ticks = 0;
//! True if we're running forever
static uint32_t infinite_run;

//! \brief The spike counters, as a 2D array
//! ```
//! spike_counters[time_slot][neuron_id]
//! ```
//! Time slots are the time of reception of the spike, masked by
//! ::num_delay_slots_mask, and neuron IDs are extracted from the spike key by
//! masking with ::incoming_neuron_mask
static uint8_t **spike_counters = NULL;
//! \brief Array of bitfields describing which neurons to deliver spikes to,
//! from which bucket
static bit_field_t *neuron_delay_stage_config = NULL;
//! The number of delay stages. A power of 2.
static uint32_t num_delay_stages = 0;
//! Mask for converting time into the current delay slot
static uint32_t num_delay_slots_mask = 0;
//! Size of each bitfield in ::neuron_delay_stage_config
static uint32_t neuron_bit_field_words = 0;

//! Number of input spikes
static uint32_t n_in_spikes = 0;
//! Number of spikes transferred via queue
static uint32_t n_processed_spikes = 0;
//! Number of spikes sent
static uint32_t n_spikes_sent = 0;
//! Number of spikes added to delay processing
static uint32_t n_spikes_added = 0;

//! Number of times we had to back off because the comms hardware was busy
static uint32_t n_delays = 0;

//! Used for configuring the timer hardware
static uint32_t timer_period = 0;

//---------------------------------------
// Because we don't want to include string.h or strings.h for memset
//! \brief Sets an array of counters to zero
//! \details This is basically just `bzero()`
//! \param[out] counters: The array to zero
//! \param[in] num_items: The size of the array
static inline void zero_spike_counters(
        uint8_t *counters, uint32_t num_items) {
    for (uint32_t i = 0 ; i < num_items ; i++) {
        counters[i] = 0;
    }
}

//! \brief Rounds up to the next power of two
//! \param[in] v: The value to round up
//! \return The minimum power of two that is no smaller than the argument
static inline uint32_t round_to_next_pot(uint32_t v) {
    v--;
    v |= v >> 1;
    v |= v >> 2;
    v |= v >> 4;
    v |= v >> 8;
    v |= v >> 16;
    v++;
    return v;
}

//! \brief Read the configuration region.
//! \param[in] params: The configuration region.
//! \return True if successful
static bool read_parameters(struct delay_parameters *params) {
    log_debug("read_parameters: starting");

    has_key = (params->has_key != 0);
    key = params->key;
    incoming_key = params->incoming_key;
    incoming_mask = params->incoming_mask;
    incoming_neuron_mask = ~incoming_mask;
    log_debug("\t key = 0x%08x, incoming key = 0x%08x, incoming mask = 0x%08x,"
            "incoming key mask = 0x%08x",
            key, incoming_key, incoming_mask, incoming_neuron_mask);

    num_neurons = params->n_atoms;
    neuron_bit_field_words = get_bit_field_size(num_neurons);

    num_delay_stages = params->n_delay_stages;
    max_keys = num_neurons * num_delay_stages;

    uint32_t num_delay_slots = num_delay_stages * DELAY_STAGE_LENGTH;
    uint32_t num_delay_slots_pot = round_to_next_pot(num_delay_slots);
    num_delay_slots_mask = num_delay_slots_pot - 1;

    log_debug("\t parrot neurons = %u, neuron bit field words = %u,"
            " num delay stages = %u, num delay slots = %u (pot = %u),"
            " num delay slots mask = %08x",
            num_neurons, neuron_bit_field_words,
            num_delay_stages, num_delay_slots, num_delay_slots_pot,
            num_delay_slots_mask);

    // Create array containing a bitfield specifying whether each neuron should
    // emit spikes after each delay stage
    neuron_delay_stage_config =
            spin1_malloc(num_delay_stages * sizeof(bit_field_t));
    if (neuron_delay_stage_config == NULL) {
        log_error("failed to allocate memory for array of size %u bytes",
                num_delay_stages * sizeof(bit_field_t));
        return false;
    }

    // Loop through delay stages
    for (uint32_t d = 0; d < num_delay_stages; d++) {
        log_debug("\t delay stage %u", d);

        // Allocate bit-field
        neuron_delay_stage_config[d] =
                spin1_malloc(neuron_bit_field_words * sizeof(uint32_t));
        if (neuron_delay_stage_config[d] == NULL) {
            log_error("failed to allocate memory for bitfield of size %u bytes",
                    neuron_bit_field_words * sizeof(uint32_t));
            return false;
        }

        // Copy delay stage configuration bits into delay stage configuration
        // bit-field
        spin1_memcpy(neuron_delay_stage_config[d],
                &params->delay_blocks[d * neuron_bit_field_words],
                neuron_bit_field_words * sizeof(uint32_t));

        for (uint32_t w = 0; w < neuron_bit_field_words; w++) {
            log_debug("\t\t delay stage config word %u = %08x",
                    w, neuron_delay_stage_config[d][w]);
        }
    }

    // Allocate array of counters for each delay slot
    spike_counters = spin1_malloc(num_delay_slots_pot * sizeof(uint8_t*));
    if (spike_counters == NULL) {
        log_error("failed to allocate memory for array of size %u bytes",
                num_delay_slots_pot * sizeof(uint8_t*));
        return false;
    }

    for (uint32_t s = 0; s < num_delay_slots_pot; s++) {
        // Allocate an array of counters for each neuron and zero
        spike_counters[s] = spin1_malloc(num_neurons * sizeof(uint8_t));
        if (spike_counters[s] == NULL) {
            log_error("failed to allocate memory for bitfield of size %u bytes",
                    num_neurons * sizeof(uint8_t));
            return false;
        }
        zero_spike_counters(spike_counters[s], num_neurons);
    }

    log_debug("read_parameters: completed successfully");
    return true;
}

//! \brief Writes the provenance data
//! \param[out] provenance_region: Where to write the provenance
static void store_provenance_data(address_t provenance_region) {
    log_debug("writing other provenance data");
    struct delay_extension_provenance *prov = (void *) provenance_region;

    // store the data into the provenance data region
    prov->n_packets_received = n_in_spikes;
    prov->n_packets_processed = n_processed_spikes;
    prov->n_packets_added = n_spikes_added;
    prov->n_packets_sent = n_spikes_sent;
    prov->n_buffer_overflows = in_spikes_get_n_buffer_overflows();
    prov->n_delays = n_delays;
    prov->times_tdma_fell_behind = tdma_processing_times_behind();
    log_debug("finished other provenance data");
}

//! \brief Read the application configuration
//! \return True if initialisation succeeded.
static bool initialize(void) {
    log_info("initialise: started");

    // Get the address this core's DTCM data starts at from SRAM
    data_specification_metadata_t *ds_regions =
            data_specification_get_data_address();

    // Read the header
    if (!data_specification_read_header(ds_regions)) {
        return false;
    }

    // Get the timing details and set up the simulation interface
    if (!simulation_initialise(
            data_specification_get_region(SYSTEM, ds_regions),
            APPLICATION_NAME_HASH, &timer_period, &simulation_ticks,
            &infinite_run, &time, SDP, DMA)) {
        return false;
    }

    // set provenance function
    simulation_set_provenance_function(
            store_provenance_data,
            data_specification_get_region(PROVENANCE_REGION, ds_regions));

    // Get the parameters
    if (!read_parameters(data_specification_get_region(
            DELAY_PARAMS, ds_regions))) {
        return false;
    }

    // get tdma parameters
    void *data_addr = data_specification_get_region(TDMA_REGION, ds_regions);
    if (!tdma_processing_initialise(&data_addr)) {
        return false;
    }

    log_info("initialise: completed successfully");

    return true;
}

// Callbacks
//! \brief Handles incoming spikes (FIQ)
//! \details
//!     Adds the spikes to the circular buffer handling spikes for later
//!     handling by ::spike_process()
//! \param[in] key: the key of the multicast message
//! \param payload: ignored
static void incoming_spike_callback(uint key, UNUSED uint payload) {
    log_debug("Received spike %x", key);
    n_in_spikes++;

    // If there was space to add spike to incoming spike queue
    in_spikes_add_spike(key);
}

//! \brief Gets the neuron ID of the incoming spike
//! \param[in] k: The key
//! \return the neuron ID
static inline index_t key_n(key_t k) {
    return k & incoming_neuron_mask;
}

//! \brief Processes spikes queued by ::incoming_spike_callback()
//! \details
//!     Note that this has to be fairly fast; it is processing with interrupts
//!     off.
static inline void spike_process(void) {
    // turn off interrupts as this function is critical for
    // keeping time in sync.
    uint state = spin1_int_disable();

    // Get current time slot of incoming spike counters
    uint32_t current_time_slot = time & num_delay_slots_mask;
    uint8_t *current_spike_counters = spike_counters[current_time_slot];

    log_debug("Current time slot %u", current_time_slot);

    // While there are any incoming spikes
    spike_t s;
    while (in_spikes_get_next_spike(&s)) {
        n_processed_spikes++;

        if ((s & incoming_mask) != incoming_key) {
            log_debug("Invalid spike key 0x%08x", s);
            continue;
        }

        // Mask out neuron ID
        uint32_t neuron_id = key_n(s);
        if (neuron_id >= num_neurons) {
            log_debug("Invalid neuron ID %u", neuron_id);
            continue;
        }

        // Increment counter
        current_spike_counters[neuron_id]++;
        log_debug("Incrementing counter %u = %u\n",
                neuron_id, current_spike_counters[neuron_id]);
        n_spikes_added++;
    }

    // reactivate interrupts as critical section complete
    spin1_mode_restore(state);
}

//! \brief The processing of a single delay stage for timer_callback()
//! \param[in] now: The current time
//! \param[in] d: The delay stage index
static inline void process_delay_stage(uint now, uint32_t d) {
    // If any neurons emit spikes after this delay stage
    bit_field_t delay_stage_config = neuron_delay_stage_config[d];
    if (empty_bit_field(delay_stage_config, neuron_bit_field_words)) {
        // Nothing to do
        return;
    }

    // Get key mask for this delay stage and it's time slot
    uint32_t delay = (d + 1) * DELAY_STAGE_LENGTH;
    uint32_t time_slot = (time - delay) & num_delay_slots_mask;
    uint8_t *delay_stage_spike_counters = spike_counters[time_slot];

    log_debug("%u: Checking time slot %u for delay stage %u",
            time, time_slot, d);

    // Loop through neurons
    for (uint32_t n = 0; n < num_neurons; n++) {
        // If this neuron emits a spike after this stage
        if (bit_field_test(delay_stage_config, n)) {
            // Calculate key all spikes coming from this neuron will be
            // sent with
            uint32_t spike_key = ((d * num_neurons) + n) + key;
            uint32_t spike_count = delay_stage_spike_counters[n];

            if (spike_count > 0) {
                log_debug("Neuron %u sending %u spikes after delay "
                        "stage %u with key %x",
                        n, spike_count, d, spike_key);
            }

            // Loop through counted spikes and send
            if (has_key) {
                for (uint32_t s = 0; s < spike_count; s++) {
                    while (!spin1_send_mc_packet(spike_key, 0, NO_PAYLOAD)) {
                        spin1_delay_us(1);
                    }
                    n_spikes_sent++;
                }
            }
        }

        // Wait until the expected time to send
        while (need_to_wait_for_send_time(now, expected_time)) {
            // Do Nothing... except track how much nothing we've done
            n_delays++;
        }
        expected_time -= time_between_spikes;
    }
}

//! \brief Main timer callback
//! \details Delegates to spike_process() and process_delay_stage() for most
//!     of the work.
//! \param[in] timer_count: The current time
//! \param unused1: unused
static void timer_callback(uint timer_count, UNUSED uint unused1) {
    // Process all the spikes from the last timestep
    spike_process();

    time++;

    log_debug("Timer tick %u", time);

    // If a fixed number of simulation ticks are specified and these have passed
    if (infinite_run != TRUE && time >= simulation_ticks) {
        // handle the pause and resume functionality
        simulation_handle_pause_resume(NULL);

        log_debug("Delay extension finished at time %u, %u received spikes, "
                "%u processed spikes, %u sent spikes, %u added spikes",
                time, n_in_spikes, n_processed_spikes, n_spikes_sent,
                n_spikes_added);

        log_debug("Delayed %u times", n_delays);

        // Subtract 1 from the time so this tick gets done again on the next
        // run
        time--;

        simulation_ready_to_read();
        return;
    }

<<<<<<< HEAD
    // Set the next expected time to wait for between spike sending
    expected_time = expected_spike_wait_time(timer_period);

    // Loop through delay stages
    for (uint32_t d = 0; d < num_delay_stages; d++) {
        process_delay_stage(timer_count, d);
=======
    // reset the tdma for this next cycle.
    tdma_processing_reset_phase();

    // Loop through delay stages
    for (uint32_t d = 0; d < num_delay_stages; d++) {
        // If any neurons emit spikes after this delay stage
        bit_field_t delay_stage_config = neuron_delay_stage_config[d];
        if (nonempty_bit_field(delay_stage_config, neuron_bit_field_words)) {
            // Get key mask for this delay stage and it's time slot
            uint32_t delay_stage_delay = (d + 1) * DELAY_STAGE_LENGTH;
            uint32_t delay_stage_time_slot =
                    (time - delay_stage_delay) & num_delay_slots_mask;
            uint8_t *delay_stage_spike_counters =
                    spike_counters[delay_stage_time_slot];

            log_debug("%u: Checking time slot %u for delay stage %u",
                    time, delay_stage_time_slot, d);

            // Loop through neurons
            for (uint32_t n = 0; n < num_neurons; n++) {

                // If this neuron emits a spike after this stage
                if (bit_field_test(delay_stage_config, n)) {

                    // Calculate key all spikes coming from this neuron will be
                    // sent with
                    uint32_t neuron_index = ((d * num_neurons) + n);
                    uint32_t spike_key = neuron_index + key;

                    if (delay_stage_spike_counters[n] > 0) {
                        log_debug("Neuron %u sending %u spikes after delay"
                                "stage %u with key %x",
                                n, delay_stage_spike_counters[n], d,
                                spike_key);
                    }

                    // fire n spikes as payload, 1 as none payload.
                    if (has_key) {
                        if (delay_stage_spike_counters[n] > 1) {
                            log_debug(
                                "seeing packet with key %d and payload %d",
                                spike_key, delay_stage_spike_counters[n]);

                            tdma_processing_send_packet(
                                spike_key, delay_stage_spike_counters[n],
                                WITH_PAYLOAD, timer_count);

                            // update counter
                            n_spikes_sent += delay_stage_spike_counters[n];
                        } else if (delay_stage_spike_counters[n]  == 1) {
                            log_debug("sending spike with key %d", spike_key);

                            tdma_processing_send_packet(
                                spike_key, 0, NO_PAYLOAD, timer_count);

                            // update counter
                            n_spikes_sent++;
                        }
                    }
                }
            }
        }
>>>>>>> e715b613
    }

    // Zero all counters in current time slot
    uint32_t current_time_slot = time & num_delay_slots_mask;
    zero_spike_counters(spike_counters[current_time_slot], num_neurons);
}

//! Entry point
void c_main(void) {
    if (!initialize()) {
        log_error("Error in initialisation - exiting!");
        rt_error(RTE_SWERR);
    }

    // Start the time at "-1" so that the first tick will be 0
    time = UINT32_MAX;

    // Initialise the incoming spike buffer
    if (!in_spikes_initialize_spike_buffer(IN_BUFFER_SIZE)) {
        rt_error(RTE_SWERR);
    }

    // Set timer tick (in microseconds)
    log_debug("Timer period %u", timer_period);
    spin1_set_timer_tick(timer_period);

    // Register callbacks
    spin1_callback_on(MC_PACKET_RECEIVED, incoming_spike_callback, MC_PACKET);
    spin1_callback_on(TIMER_TICK, timer_callback, TIMER);

    simulation_run();
}<|MERGE_RESOLUTION|>--- conflicted
+++ resolved
@@ -27,14 +27,10 @@
 #include <debug.h>
 #include <simulation.h>
 #include <spin1_api.h>
-<<<<<<< HEAD
-#include <common/spike-send-delay.h>
-=======
 #include <tdma_processing.h>
 
 //! the size of the circular queue for packets.
 #define IN_BUFFER_SIZE 256
->>>>>>> e715b613
 
 //! The priority for each callback
 enum delay_extension_callback_priorities {
@@ -372,51 +368,57 @@
 static inline void process_delay_stage(uint now, uint32_t d) {
     // If any neurons emit spikes after this delay stage
     bit_field_t delay_stage_config = neuron_delay_stage_config[d];
-    if (empty_bit_field(delay_stage_config, neuron_bit_field_words)) {
-        // Nothing to do
-        return;
-    }
-
-    // Get key mask for this delay stage and it's time slot
-    uint32_t delay = (d + 1) * DELAY_STAGE_LENGTH;
-    uint32_t time_slot = (time - delay) & num_delay_slots_mask;
-    uint8_t *delay_stage_spike_counters = spike_counters[time_slot];
-
-    log_debug("%u: Checking time slot %u for delay stage %u",
-            time, time_slot, d);
-
-    // Loop through neurons
-    for (uint32_t n = 0; n < num_neurons; n++) {
-        // If this neuron emits a spike after this stage
-        if (bit_field_test(delay_stage_config, n)) {
-            // Calculate key all spikes coming from this neuron will be
-            // sent with
-            uint32_t spike_key = ((d * num_neurons) + n) + key;
-            uint32_t spike_count = delay_stage_spike_counters[n];
-
-            if (spike_count > 0) {
-                log_debug("Neuron %u sending %u spikes after delay "
-                        "stage %u with key %x",
-                        n, spike_count, d, spike_key);
-            }
-
-            // Loop through counted spikes and send
-            if (has_key) {
-                for (uint32_t s = 0; s < spike_count; s++) {
-                    while (!spin1_send_mc_packet(spike_key, 0, NO_PAYLOAD)) {
-                        spin1_delay_us(1);
-                    }
+    if (nonempty_bit_field(delay_stage_config, neuron_bit_field_words)) {
+        // Get key mask for this delay stage and it's time slot
+        uint32_t delay_stage_delay = (d + 1) * DELAY_STAGE_LENGTH;
+        uint32_t delay_stage_time_slot =
+                (time - delay_stage_delay) & num_delay_slots_mask;
+        uint8_t *delay_stage_spike_counters =
+                spike_counters[delay_stage_time_slot];
+
+        log_debug("%u: Checking time slot %u for delay stage %u",
+                time, delay_stage_time_slot, d);
+
+        // Loop through neurons
+        for (uint32_t n = 0; n < num_neurons; n++) {
+            // If this neuron emits a spike after this stage
+            if (bit_field_test(delay_stage_config, n)) {
+                // Calculate key all spikes coming from this neuron will be
+                // sent with
+                uint32_t neuron_index = (d * num_neurons) + n;
+                uint32_t spike_key = neuron_index + key;
+
+                if (delay_stage_spike_counters[n] > 0) {
+                    log_debug("Neuron %u sending %u spikes after delay"
+                            "stage %u with key %x",
+                            n, delay_stage_spike_counters[n], d, spike_key);
+                }
+
+                if (!has_key) {
+                    continue;
+                }
+
+                // fire n spikes as payload, 1 as none payload.
+                if (delay_stage_spike_counters[n] > 1) {
+                    log_debug("seeing packet with key %d and payload %d",
+                            spike_key, delay_stage_spike_counters[n]);
+
+                    tdma_processing_send_packet(
+                            spike_key, delay_stage_spike_counters[n],
+                            WITH_PAYLOAD, now);
+
+                    // update counter
+                    n_spikes_sent += delay_stage_spike_counters[n];
+                } else if (delay_stage_spike_counters[n] == 1) {
+                    log_debug("sending spike with key %d", spike_key);
+
+                    tdma_processing_send_packet(spike_key, 0, NO_PAYLOAD, now);
+
+                    // update counter
                     n_spikes_sent++;
                 }
             }
         }
-
-        // Wait until the expected time to send
-        while (need_to_wait_for_send_time(now, expected_time)) {
-            // Do Nothing... except track how much nothing we've done
-            n_delays++;
-        }
-        expected_time -= time_between_spikes;
     }
 }
 
@@ -453,77 +455,12 @@
         return;
     }
 
-<<<<<<< HEAD
-    // Set the next expected time to wait for between spike sending
-    expected_time = expected_spike_wait_time(timer_period);
+    // reset the tdma for this next cycle.
+    tdma_processing_reset_phase();
 
     // Loop through delay stages
     for (uint32_t d = 0; d < num_delay_stages; d++) {
         process_delay_stage(timer_count, d);
-=======
-    // reset the tdma for this next cycle.
-    tdma_processing_reset_phase();
-
-    // Loop through delay stages
-    for (uint32_t d = 0; d < num_delay_stages; d++) {
-        // If any neurons emit spikes after this delay stage
-        bit_field_t delay_stage_config = neuron_delay_stage_config[d];
-        if (nonempty_bit_field(delay_stage_config, neuron_bit_field_words)) {
-            // Get key mask for this delay stage and it's time slot
-            uint32_t delay_stage_delay = (d + 1) * DELAY_STAGE_LENGTH;
-            uint32_t delay_stage_time_slot =
-                    (time - delay_stage_delay) & num_delay_slots_mask;
-            uint8_t *delay_stage_spike_counters =
-                    spike_counters[delay_stage_time_slot];
-
-            log_debug("%u: Checking time slot %u for delay stage %u",
-                    time, delay_stage_time_slot, d);
-
-            // Loop through neurons
-            for (uint32_t n = 0; n < num_neurons; n++) {
-
-                // If this neuron emits a spike after this stage
-                if (bit_field_test(delay_stage_config, n)) {
-
-                    // Calculate key all spikes coming from this neuron will be
-                    // sent with
-                    uint32_t neuron_index = ((d * num_neurons) + n);
-                    uint32_t spike_key = neuron_index + key;
-
-                    if (delay_stage_spike_counters[n] > 0) {
-                        log_debug("Neuron %u sending %u spikes after delay"
-                                "stage %u with key %x",
-                                n, delay_stage_spike_counters[n], d,
-                                spike_key);
-                    }
-
-                    // fire n spikes as payload, 1 as none payload.
-                    if (has_key) {
-                        if (delay_stage_spike_counters[n] > 1) {
-                            log_debug(
-                                "seeing packet with key %d and payload %d",
-                                spike_key, delay_stage_spike_counters[n]);
-
-                            tdma_processing_send_packet(
-                                spike_key, delay_stage_spike_counters[n],
-                                WITH_PAYLOAD, timer_count);
-
-                            // update counter
-                            n_spikes_sent += delay_stage_spike_counters[n];
-                        } else if (delay_stage_spike_counters[n]  == 1) {
-                            log_debug("sending spike with key %d", spike_key);
-
-                            tdma_processing_send_packet(
-                                spike_key, 0, NO_PAYLOAD, timer_count);
-
-                            // update counter
-                            n_spikes_sent++;
-                        }
-                    }
-                }
-            }
-        }
->>>>>>> e715b613
     }
 
     // Zero all counters in current time slot
