--- conflicted
+++ resolved
@@ -594,12 +594,7 @@
     time = UINT32_MAX;
 
     // Initialise the incoming spike buffer
-<<<<<<< HEAD
-    if (!in_spikes_initialize_spike_buffer(256)) {
-        log_error("Error in initialisation of spike buffer!");
-=======
     if (!in_spikes_initialize_spike_buffer(IN_BUFFER_SIZE)) {
->>>>>>> afea5799
         rt_error(RTE_SWERR);
     }
 
