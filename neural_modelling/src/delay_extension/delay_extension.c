#include "../common/neuron-typedefs.h"
#include "../common/in_spikes.h"
#include "../common/constants.h"

#include <bit_field.h>
#include <data_specification.h>
#include <debug.h>
#include <simulation.h>
#include <spin1_api.h>

#include <string.h>

// Constants
#define DELAY_STAGE_LENGTH  16

// Globals
static uint32_t key = 0;
static uint32_t num_neurons = 0;
static uint32_t time = UINT32_MAX;
static uint32_t simulation_ticks = 0;

static uint8_t **spike_counters = NULL;
static bit_field_t *neuron_delay_stage_config = NULL;
static uint32_t num_delay_stages = 0;
static uint32_t num_delay_slots_mask = 0;
static uint32_t neuron_bit_field_words = 0;

static bool processing_spikes = false;

static inline uint32_t round_to_next_pot(uint32_t v) {
    v--;
    v |= v >> 1;
    v |= v >> 2;
    v |= v >> 4;
    v |= v >> 8;
    v |= v >> 16;
    v++;
    return v;
}

//! human readable definitions of each region in SDRAM
typedef enum regions_e {
    TIMINGS_REGION,
    COMPONENTS_REGION,
    DELAY_PARAMS,
} regions_e;

static bool read_parameters(address_t address) {

    log_info("read_parameters: starting");

    // changed from above for new file format 13-1-2014
    key = address[0];
    log_info("\tkey = %08x", key);

    num_neurons = address[1];
    neuron_bit_field_words = get_bit_field_size(num_neurons);

    num_delay_stages = address[2];
    uint32_t num_delay_slots = num_delay_stages * DELAY_STAGE_LENGTH;
    uint32_t num_delay_slots_pot = round_to_next_pot(num_delay_slots);
    num_delay_slots_mask = (num_delay_slots_pot - 1);

    log_info("\tparrot neurons = %u, neuron bit field words = %u,"
             " num delay stages = %u, num delay slots = %u (pot = %u),"
             " num delay slots mask = %08x",
             num_neurons, neuron_bit_field_words,
             num_delay_stages, num_delay_slots, num_delay_slots_pot,
             num_delay_slots_mask);

    // Create array containing a bitfield specifying whether each neuron should
    // emit spikes after each delay stage
    neuron_delay_stage_config = (bit_field_t*) spin1_malloc(
        num_delay_stages * sizeof(bit_field_t));

    // Loop through delay stages
    for (uint32_t d = 0; d < num_delay_stages; d++) {
        log_info("\tdelay stage %u", d);

        // Allocate bit-field
        neuron_delay_stage_config[d] = (bit_field_t) spin1_malloc(
            neuron_bit_field_words * sizeof(uint32_t));

        // Copy delay stage configuration bits into delay stage configuration bit-field
        address_t neuron_delay_stage_config_data_address =
            &address[3] + (d * neuron_bit_field_words);
        memcpy(neuron_delay_stage_config[d],
               neuron_delay_stage_config_data_address,
               neuron_bit_field_words * sizeof(uint32_t));

        for (uint32_t w = 0; w < neuron_bit_field_words; w++) {
            log_debug("\t\tdelay stage config word %u = %08x", w,
                      neuron_delay_stage_config[d][w]);
        }
    }

    // Allocate array of counters for each delay slot
    spike_counters = (uint8_t**) spin1_malloc(
        num_delay_slots_pot * sizeof(uint8_t*));

    for (uint32_t s = 0; s < num_delay_slots_pot; s++) {

        // Allocate an array of counters for each neuron and zero
        spike_counters[s] = (uint8_t*) spin1_malloc(
            num_neurons * sizeof(uint8_t));
        memset(spike_counters[s], 0, num_neurons * sizeof(uint8_t));
    }

    log_info("read_parameters: completed successfully");
    return true;
}

static bool initialize(uint32_t *timer_period) {
    log_info("initialize: started");

    // Get the address this core's DTCM data starts at from SRAM
    address_t address = data_specification_get_data_address();

    // Read the header
    if (!data_specification_read_header(address)) {
        return false;
    }

    // Get the timing details
    if (!simulation_read_timing_details(
<<<<<<< HEAD
            data_specification_get_region(TIMINGS_REGION, address),
            timer_period, &simulation_ticks)) {
        return false;
    }

    // get the components that build up a delay extension
    uint32_t components[1];
    if (!simulation_read_components(
            data_specification_get_region(COMPONENTS_REGION, address),
            1, components)) {
        return false;
    }

    // verify the components are correct
    if (components[0] != DELAY_MAGIC_NUMBER){
=======
            data_specification_get_region(0, address),
            APPLICATION_NAME_HASH, timer_period, &simulation_ticks)) {
>>>>>>> 4306a80b
        return false;
    }

    // Get the parameters
    if (!read_parameters(data_specification_get_region(DELAY_PARAMS,
                                                       address))) {
        return false;
    }

    log_info("initialize: completed successfully");

    return true;
}

// Callbacks
void incoming_spike_callback(uint key, uint payload) {
    use(payload);

    log_debug("Received spike %x", key);

    // If there was space to add spike to incoming spike queue
    if (in_spikes_add_spike(key)) {
        if (!processing_spikes) {
            processing_spikes = true;
            spin1_trigger_user_event(0, 0);
        }
    }
}

//! \helpful method for converting a key with the field ranges of:
//! [x][y][p][n] where x, y and p represent the x,y and p coordinate of the
//! core that transmitted the spike and n represents the atom id which that
//! core has spiked with.
//! \param[in] k The key that needs translating
//! \return the n field of the key (assuming the key is in the format
//! described above)
// TODO: this needs to be removed to allow a true virtual key space
static inline key_t _key_n(key_t k) {
    return k & 0x7FF;
}

void spike_process(uint unused0, uint unused1) {
    use(unused0);
    use(unused1);

    // Get current time slot of incoming spike counters
    uint32_t current_time_slot = time & num_delay_slots_mask;
    uint8_t *current_time_slot_spike_counters =
        spike_counters[current_time_slot];

    log_debug("Current time slot %u", current_time_slot);

    // Zero all counters in current time slot
    memset(current_time_slot_spike_counters, 0, sizeof(uint8_t) * num_neurons);

    // While there are any incoming spikes
    spike_t s;
    while (in_spikes_get_next_spike(&s)) {

        // Mask out neuron id
        uint32_t neuron_id = _key_n(s);
        if (neuron_id < num_neurons) {

            // Increment counter
            current_time_slot_spike_counters[neuron_id]++;
            log_debug("Incrementing counter %u = %u\n", neuron_id,
                      current_time_slot_spike_counters[neuron_id]);
        } else {
            log_debug("Invalid neuron ID %u", neuron_id);
        }
    }

    processing_spikes = false;
}

void timer_callback(uint unused0, uint unused1) {
    use(unused0);
    use(unused1);

    time++;

    log_debug("Timer tick %u", time);

    // If a fixed number of simulation ticks are specified and these have passed
    if (simulation_ticks != UINT32_MAX && time >= simulation_ticks) {
        log_info("Simulation complete.\n");
        spin1_exit(0);
    }

    // Loop through delay stages
    for (uint32_t d = 0; d < num_delay_stages; d++) {

        // If any neurons emit spikes after this delay stage
        bit_field_t delay_stage_config = neuron_delay_stage_config[d];
        if (nonempty_bit_field(delay_stage_config, neuron_bit_field_words)) {

            // Get key mask for this delay stage and it's time slot
            uint32_t delay_stage_delay = (d + 1) * DELAY_STAGE_LENGTH;
            uint32_t delay_stage_time_slot =
                ((time - delay_stage_delay) & num_delay_slots_mask);
            uint8_t *delay_stage_spike_counters =
                spike_counters[delay_stage_time_slot];

            log_debug("Checking time slot %u for delay stage %u",
                      delay_stage_time_slot, d);

            // Loop through neurons
            for (uint32_t n = 0; n < num_neurons; n++) {

                // If this neuron emits a spike after this stage
                if (bit_field_test(delay_stage_config, n)) {

                    // Calculate key all spikes coming from this neuron will be
                    // sent with
                    uint32_t spike_key = ((d * num_neurons) + n) | key;

#if LOG_LEVEL >= LOG_DEBUG
                    if (delay_stage_spike_counters[n] > 0) {
                        log_debug("Neuron %u sending %u spikes after delay"
                                  "stage %u with key %x",
                                  n, delay_stage_spike_counters[n], d,
                                  spike_key);
                    }
#endif  // DEBUG

                    // Loop through counted spikes and send
                    for (uint32_t s = 0; s < delay_stage_spike_counters[n];
                            s++) {
                        while (!spin1_send_mc_packet(spike_key, 0,
                                                     NO_PAYLOAD)) {
                            spin1_delay_us(1);
                        }
                    }
                }
            }
        }
    }

    // Zero all counters in current time slot
    uint32_t current_time_slot = time & num_delay_slots_mask;
    uint8_t *current_time_slot_spike_counters =
        spike_counters[current_time_slot];
    memset(current_time_slot_spike_counters, 0, sizeof(uint8_t) * num_neurons);
}

// Entry point
void c_main(void) {

    // Initialise
    uint32_t timer_period = 0;
    if (!initialize(&timer_period)) {
        log_error("Error in initialisation - exiting!");
         rt_error(RTE_SWERR);
    }

    // Start the time at "-1" so that the first tick will be 0
    time = UINT32_MAX;

    // Initialize the incoming spike buffer
    if (!in_spikes_initialize_spike_buffer(256)) {
         rt_error(RTE_SWERR);
    }

    // Set timer tick (in microseconds)
    spin1_set_timer_tick(timer_period);

    // Register callbacks
    spin1_callback_on(MC_PACKET_RECEIVED, incoming_spike_callback, -1);
    spin1_callback_on(USER_EVENT, spike_process, 1);
    spin1_callback_on(TIMER_TICK, timer_callback, 2);

    log_info("Starting");
    simulation_run();
}<|MERGE_RESOLUTION|>--- conflicted
+++ resolved
@@ -123,7 +123,6 @@
 
     // Get the timing details
     if (!simulation_read_timing_details(
-<<<<<<< HEAD
             data_specification_get_region(TIMINGS_REGION, address),
             timer_period, &simulation_ticks)) {
         return false;
@@ -138,11 +137,7 @@
     }
 
     // verify the components are correct
-    if (components[0] != DELAY_MAGIC_NUMBER){
-=======
-            data_specification_get_region(0, address),
-            APPLICATION_NAME_HASH, timer_period, &simulation_ticks)) {
->>>>>>> 4306a80b
+    if (components[0] != APPLICATION_NAME_HASH){
         return false;
     }
 
