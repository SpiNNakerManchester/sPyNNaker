--- conflicted
+++ resolved
@@ -67,13 +67,6 @@
 static uint32_t timer_period = 0;
 
 //---------------------------------------
-//! \brief Helper that makes getting a region easier
-static inline void *get_region(enum region_identifiers region_id) {
-    address_t address = data_specification_get_data_address();
-
-    return data_specification_get_region(region_id, address);
-}
-
 // Because we don't want to include string.h or strings.h for memset
 static inline void zero_spike_counters(uint8_t *location, uint32_t num_items)
 {
@@ -179,47 +172,29 @@
 static bool initialize(void) {
     log_info("initialise: started");
 
-<<<<<<< HEAD
-    // Validate the data specification header
-    if (!data_specification_read_header(
-            data_specification_get_data_address())) {
-=======
     // Get the address this core's DTCM data starts at from SRAM
     data_specification_metadata_t *ds_regions =
             data_specification_get_data_address();
 
-    // Read the header
+    // Validate the data specification header
     if (!data_specification_read_header(ds_regions)) {
->>>>>>> 4f550270
         return false;
     }
 
     // Get the timing details and set up the simulation interface
     if (!simulation_initialise(
-<<<<<<< HEAD
-            get_region(SYSTEM), APPLICATION_NAME_HASH,
-            &timer_period, &simulation_ticks, &infinite_run, SDP, DMA)) {
-        return false;
-    }
-    simulation_set_provenance_function(
-            store_provenance_data, get_region(PROVENANCE_REGION));
-
-    // Get the parameters
-    if (!read_parameters(get_region(DELAY_PARAMS))) {
-=======
             data_specification_get_region(SYSTEM, ds_regions),
             APPLICATION_NAME_HASH, &timer_period, &simulation_ticks,
             &infinite_run, &time, SDP, DMA)) {
         return false;
     }
     simulation_set_provenance_function(
-            _store_provenance_data,
+            store_provenance_data,
             data_specification_get_region(PROVENANCE_REGION, ds_regions));
 
     // Get the parameters
     if (!read_parameters(data_specification_get_region(
             DELAY_PARAMS, ds_regions))) {
->>>>>>> 4f550270
         return false;
     }
 
