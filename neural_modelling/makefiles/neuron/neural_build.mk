# See Notes in sPyNNaker/neural_modelling/CHANGES_April_2018

# Copyright (c) 2017-2019 The University of Manchester
#
# This program is free software: you can redistribute it and/or modify
# it under the terms of the GNU General Public License as published by
# the Free Software Foundation, either version 3 of the License, or
# (at your option) any later version.
#
# This program is distributed in the hope that it will be useful,
# but WITHOUT ANY WARRANTY; without even the implied warranty of
# MERCHANTABILITY or FITNESS FOR A PARTICULAR PURPOSE.  See the
# GNU General Public License for more details.
#
# You should have received a copy of the GNU General Public License
# along with this program.  If not, see <http://www.gnu.org/licenses/>.

# If SPINN_DIRS is not defined, this is an error!
ifndef SPINN_DIRS
    $(error SPINN_DIRS is not set.  Please define SPINN_DIRS (possibly by running "source setup" in the spinnaker package folder))
endif

# If NEURAL_MODELLING_DIRS is not defined, this is an error!
ifndef NEURAL_MODELLING_DIRS
    $(error NEURAL_MODELLING_DIRS is not set.  Please define NEURAL_MODELLING_DIRS (possibly by running "source setup" in the sPyNNaker folder))
endif
#Check NEURAL_MODELLING_DIRS
MAKEFILE_PATH := $(abspath $(lastword $(MAKEFILE_LIST)))
CHECK_PATH := $(NEURAL_MODELLING_DIRS)/makefiles/neuron/neural_build.mk
ifneq ($(CHECK_PATH), $(MAKEFILE_PATH))
    $(error Please check NEURAL_MODELLING_DIRS as based on that this file is at $(CHECK_PATH) when it is actually at $(MAKEFILE_PATH))
endif

# Set logging levels
ifeq ($(SPYNNAKER_DEBUG), DEBUG)
    NEURON_DEBUG = LOG_DEBUG
    SYNAPSE_DEBUG = LOG_DEBUG
    PLASTIC_DEBUG = LOG_DEBUG
endif

ifndef NEURON_DEBUG
    NEURON_DEBUG = LOG_INFO
endif

ifndef SYNAPSE_DEBUG
    SYNAPSE_DEBUG = LOG_INFO
endif

ifndef PLASTIC_DEBUG
    PLASTIC_DEBUG = LOG_INFO
endif

#POPULATION_TABLE_IMPL := fixed
POPULATION_TABLE_IMPL := binary_search

# Add source directory

# Define the directories
# Path flag to replace with the modified dir  (abspath drops the final /)
NEURON_DIR := $(abspath $(NEURAL_MODELLING_DIRS)/src)
MODIFIED_DIR :=$(dir $(abspath $(NEURON_DIR)))modified_src/
SOURCE_DIRS += $(NEURON_DIR)

# Define a rule to find the source directory of the given file.
# This attempts to find each of SOURCE_DIRS within the given file name; the
# first one that matches is then returned.  If none match, an empty string
# will be returned.
define get_source_dir#(file)
$(firstword $(strip $(foreach d, $(sort $(SOURCE_DIRS)), $(findstring $(d), $(1)))))
endef

# Define rule to strip any SOURCE_DIRS from source_file to allow use via local.mk.
# If no match is found, the value is returned untouched 
# (though this will probably fail later).
define strip_source_dirs#(source_file)
$(or $(patsubst $(call get_source_dir, $(1))/%,%,$(1)), $(1))
endef

# Define a rule to replace any SOURCE_DIRS from header_file with the modified_src folder.
define replace_source_dirs#(header_file)
$(patsubst $(call get_source_dir, $(1))%, $(dir $(call get_source_dir, $(1)))modified_src%, $(1))
endef

# Need to build each neuron seperately or complier gets confused
# BUILD_DIR and APP_OUTPUT_DIR end with a / for historictical/ shared reasons
ifndef BUILD_DIR
    BUILD_DIR := $(NEURAL_MODELLING_DIRS)/builds/$(APP)/
endif
ifndef APP_OUTPUT_DIR
    APP_OUTPUT_DIR :=  $(NEURAL_MODELLING_DIRS)/../spynnaker/pyNN/model_binaries
endif

# Check if the neuron implementation is the default one
ifndef NEURON_IMPL_H
    $(error NEURON_IMPL_H is not set.  Please select a neuron implementation)
else
    NEURON_IMPL := $(call strip_source_dirs,$(NEURON_IMPL_H))
    NEURON_IMPL_H := $(call replace_source_dirs,$(NEURON_IMPL_H))
    NEURON_IMPL_STANDARD := neuron/implementations/neuron_impl_standard.h
    NEURON_INCLUDES := -include $(NEURON_IMPL_H)
    ifeq ($(NEURON_IMPL), $(NEURON_IMPL_STANDARD))
        
        # Check required inputs and point them to modified sources
		ifndef ADDITIONAL_INPUT_H
		    ADDITIONAL_INPUT_H = $(MODIFIED_DIR)neuron/additional_inputs/additional_input_none_impl.h
		else
		    ADDITIONAL_INPUT_H := $(call replace_source_dirs,$(ADDITIONAL_INPUT_H))
		endif
		
		ifndef NEURON_MODEL
		    $(error NEURON_MODEL is not set.  Please choose a neuron model to compile)
		else
		    NEURON_MODEL := $(call strip_source_dirs,$(NEURON_MODEL))
		endif
		
		ifndef NEURON_MODEL_H
		    $(error NEURON_MODEL_H is not set.  Please select a neuron model header file)
		else
		    NEURON_MODEL_H := $(call replace_source_dirs,$(NEURON_MODEL_H))
		endif
		
		ifndef INPUT_TYPE_H
		    $(error INPUT_TYPE_H is not set.  Please select an input type header file)
		else
		    INPUT_TYPE_H := $(call replace_source_dirs,$(INPUT_TYPE_H))
		endif
		
		ifndef THRESHOLD_TYPE_H
		    $(error THRESHOLD_TYPE_H is not set.  Please select a threshold type header file)
		else
		    THRESHOLD_TYPE_H := $(call replace_source_dirs,$(THRESHOLD_TYPE_H))
		endif
		
		ifndef SYNAPSE_TYPE_H
		    $(error SYNAPSE_TYPE_H is not set.  Please select a synapse type header file)
		else
		    SYNAPSE_TYPE_H := $(call replace_source_dirs,$(SYNAPSE_TYPE_H))
		endif
		
		NEURON_INCLUDES := \
	      -include $(NEURON_MODEL_H) \
	      -include $(SYNAPSE_TYPE_H) \
	      -include $(INPUT_TYPE_H) \
	      -include $(THRESHOLD_TYPE_H) \
	      -include $(ADDITIONAL_INPUT_H) \
	      -include $(NEURON_IMPL_H)
    endif
endif

ifndef SYNAPSE_DYNAMICS
    $(error SYNAPSE_DYNAMICS is not set.  Please select a synapse dynamics implementation)
else
    SYNAPSE_DYNAMICS_C := $(call replace_source_dirs,$(SYNAPSE_DYNAMICS))
    SYNAPSE_DYNAMICS := $(call strip_source_dirs,$(SYNAPSE_DYNAMICS))
    SYNAPSE_DYNAMICS_O := $(BUILD_DIR)$(SYNAPSE_DYNAMICS:%.c=%.o)
    
    SYNAPSE_DYNAMICS_STATIC := neuron/plasticity/synapse_dynamics_static_impl.c
    STDP_ENABLED = 0
    ifneq ($(SYNAPSE_DYNAMICS), $(SYNAPSE_DYNAMICS_STATIC))
        STDP_ENABLED = 1

        ifndef TIMING_DEPENDENCE_H
            $(error TIMING_DEPENDENCE_H is not set which is required when SYNAPSE_DYNAMICS ($(SYNAPSE_DYNAMICS_C)) != $(SYNAPSE_DYNAMICS_STATIC))
        endif
        ifndef WEIGHT_DEPENDENCE_H
            $(error WEIGHT_DEPENDENCE_H is not set which is required when SYNAPSE_DYNAMICS ($(SYNAPSE_DYNAMICS_C)) != $(SYNAPSE_DYNAMICS_STATIC))
        endif
    endif
endif

ifdef WEIGHT_DEPENDENCE
    WEIGHT_DEPENDENCE_H := $(call replace_source_dirs,$(WEIGHT_DEPENDENCE_H))
    WEIGHT_DEPENDENCE_C := $(call replace_source_dirs,$(WEIGHT_DEPENDENCE))
    WEIGHT_DEPENDENCE := $(call strip_source_dirs,$(WEIGHT_DEPENDENCE))
    WEIGHT_DEPENDENCE_O := $(BUILD_DIR)$(WEIGHT_DEPENDENCE:%.c=%.o)
endif

ifdef TIMING_DEPENDENCE
    TIMING_DEPENDENCE_H := $(call replace_source_dirs,$(TIMING_DEPENDENCE_H))
    TIMING_DEPENDENCE_C := $(call replace_source_dirs,$(TIMING_DEPENDENCE))
    TIMING_DEPENDENCE := $(call strip_source_dirs,$(TIMING_DEPENDENCE))
    TIMING_DEPENDENCE_O := $(BUILD_DIR)$(TIMING_DEPENDENCE:%.c=%.o)
endif

SYNGEN_ENABLED = 1
ifndef SYNAPTOGENESIS_DYNAMICS
    SYNAPTOGENESIS_DYNAMICS := neuron/structural_plasticity/synaptogenesis_dynamics_static_impl.c
    SYNAPTOGENESIS_DYNAMICS_C := $(MODIFIED_DIR)$(SYNAPTOGENESIS_DYNAMICS)
    SYNGEN_ENABLED = 0
else
    SYNAPTOGENESIS_DYNAMICS_C := $(call replace_source_dirs,$(SYNAPTOGENESIS_DYNAMICS))
    SYNAPTOGENESIS_DYNAMICS := $(call strip_source_dirs,$(SYNAPTOGENESIS_DYNAMICS))
endif
SYNAPTOGENESIS_DYNAMICS_O := $(BUILD_DIR)$(SYNAPTOGENESIS_DYNAMICS:%.c=%.o)

OTHER_SOURCES_CONVERTED := $(call strip_source_dirs,$(OTHER_SOURCES))

ifndef NEURON_MAIN
    NEURON_MAIN = neuron/neuron.c
    NEURON_C = $(MODIFIED_DIR)$(NEURON_MAIN)
else
    NEURON_C := $(call replace_source_dirs,$(NEURON_MAIN))
    NEURON_MAIN := $(call strip_source_dirs,$(NEURON_MAIN))
endif
NEURON_O := $(BUILD_DIR)$(NEURON_MAIN:%.c=%.o)

# List all the sources relative to one of SOURCE_DIRS
SOURCES = neuron/c_main.c \
          neuron/synapses.c \
<<<<<<< HEAD
          neuron/neuron.c \
          neuron/neuron_recording.c \
=======
          $(NEURON_MAIN) \
>>>>>>> 6e09549a
          neuron/spike_processing.c \
          neuron/population_table/population_table_$(POPULATION_TABLE_IMPL)_impl.c \
          $(NEURON_MODEL) $(SYNAPSE_DYNAMICS) $(WEIGHT_DEPENDENCE) \
          $(TIMING_DEPENDENCE) $(SYNAPTOGENESIS_DYNAMICS) $(OTHER_SOURCES_CONVERTED)

include $(SPINN_DIRS)/make/local.mk

FEC_OPT = $(OTIME)

# Synapse build rules
SYNAPSE_TYPE_COMPILE = $(CC) -DLOG_LEVEL=$(SYNAPSE_DEBUG) $(CFLAGS) -DSTDP_ENABLED=$(STDP_ENABLED)

$(BUILD_DIR)neuron/c_main.o: $(MODIFIED_DIR)neuron/c_main.c
	#c_main.c
	-@mkdir -p $(dir $@)
	$(SYNAPSE_TYPE_COMPILE) -o $@ $<

$(BUILD_DIR)neuron/synapses.o: $(MODIFIED_DIR)neuron/synapses.c
	#synapses.c
	-@mkdir -p $(dir $@)
	$(SYNAPSE_TYPE_COMPILE) -o $@ $<

$(BUILD_DIR)neuron/spike_processing.o: $(MODIFIED_DIR)neuron/spike_processing.c
	#spike_processing.c
	-@mkdir -p $(dir $@)
	$(SYNAPSE_TYPE_COMPILE) -o $@ $<

$(BUILD_DIR)neuron/population_table/population_table_binary_search_impl.o: $(MODIFIED_DIR)neuron/population_table/population_table_binary_search_impl.c
	#population_table/population_table_binary_search_impl.c
	-@mkdir -p $(dir $@)
	$(SYNAPSE_TYPE_COMPILE) -o $@ $<

#STDP Build rules If and only if STDP used
ifeq ($(STDP_ENABLED), 1)
    STDP_INCLUDES:= -include $(SYNAPSE_TYPE_H) -include $(WEIGHT_DEPENDENCE_H) -include $(TIMING_DEPENDENCE_H)
    STDP_COMPILE = $(CC) -DLOG_LEVEL=$(PLASTIC_DEBUG) $(CFLAGS) -DSTDP_ENABLED=$(STDP_ENABLED) -DSYNGEN_ENABLED=$(SYNGEN_ENABLED) $(STDP_INCLUDES)

    $(SYNAPSE_DYNAMICS_O): $(SYNAPSE_DYNAMICS_C)
	# SYNAPSE_DYNAMICS_O stdp
	-@mkdir -p $(dir $@)
	$(STDP_COMPILE) -o $@ $<

    $(SYNAPTOGENESIS_DYNAMICS_O): $(SYNAPTOGENESIS_DYNAMICS_C)
	# SYNAPTOGENESIS_DYNAMICS_O stdp
	-@mkdir -p $(dir $@)
	$(STDP_COMPILE) -o $@ $<

    $(BUILD_DIR)neuron/plasticity/common/post_events.o: $(MODIFIED_DIR)neuron/plasticity/common/post_events.c
	# plasticity/common/post_events.c
	-@mkdir -p $(dir $@)
	$(STDP_COMPILE) -o $@ $<

else
    $(SYNAPTOGENESIS_DYNAMICS_O): $(SYNAPTOGENESIS_DYNAMICS_C)
	# $(SYNAPTOGENESIS_DYNAMICS) Synapese
	-@mkdir -p $(dir $@)
	$(SYNAPSE_TYPE_COMPILE) -o $@ $<

    $(SYNAPSE_DYNAMICS_O): $(SYNAPSE_DYNAMICS_C)
	# SYNAPSE_DYNAMICS_O Synapese
	-@mkdir -p $(dir $@)
	$(SYNAPSE_TYPE_COMPILE) -o $@ $<

endif

$(WEIGHT_DEPENDENCE_O): $(WEIGHT_DEPENDENCE_C) $(SYNAPSE_TYPE_H)
	# WEIGHT_DEPENDENCE_O
	-@mkdir -p $(dir $@)
	$(CC) -DLOG_LEVEL=$(PLASTIC_DEBUG) $(CFLAGS) \
	        -o $@ $<

$(TIMING_DEPENDENCE_O): $(TIMING_DEPENDENCE_C) $(SYNAPSE_TYPE_H) \
                        $(WEIGHT_DEPENDENCE_H)
	# TIMING_DEPENDENCE_O
	-@mkdir -p $(dir $@)
	$(CC) -DLOG_LEVEL=$(PLASTIC_DEBUG) $(CFLAGS) \
	        -include $(WEIGHT_DEPENDENCE_H) -o $@ $<

$(NEURON_O): $(NEURON_C) $(NEURON_MODEL_H) \
                             $(SYNAPSE_TYPE_H)
	# neuron2.o
	-@mkdir -p $(dir $@)
	$(CC) -DLOG_LEVEL=$(NEURON_DEBUG) $(CFLAGS) $(NEURON_INCLUDES) -o $@ $<

.PRECIOUS: $(MODIFIED_DIR)%.c $(MODIFIED_DIR)%.h $(LOG_DICT_FILE) $(EXTRA_PRECIOUS)<|MERGE_RESOLUTION|>--- conflicted
+++ resolved
@@ -205,14 +205,10 @@
 NEURON_O := $(BUILD_DIR)$(NEURON_MAIN:%.c=%.o)
 
 # List all the sources relative to one of SOURCE_DIRS
-SOURCES = neuron/c_main.c \
+SOURCES = common/out_spikes.c \
+          neuron/c_main.c \
           neuron/synapses.c \
-<<<<<<< HEAD
-          neuron/neuron.c \
-          neuron/neuron_recording.c \
-=======
           $(NEURON_MAIN) \
->>>>>>> 6e09549a
           neuron/spike_processing.c \
           neuron/population_table/population_table_$(POPULATION_TABLE_IMPL)_impl.c \
           $(NEURON_MODEL) $(SYNAPSE_DYNAMICS) $(WEIGHT_DEPENDENCE) \
