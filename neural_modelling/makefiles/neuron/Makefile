# Copyright (c) 2014 The University of Manchester
#
# Licensed under the Apache License, Version 2.0 (the "License");
# you may not use this file except in compliance with the License.
# You may obtain a copy of the License at
#
#     http://www.apache.org/licenses/LICENSE-2.0
#
# Unless required by applicable law or agreed to in writing, software
# distributed under the License is distributed on an "AS IS" BASIS,
# WITHOUT WARRANTIES OR CONDITIONS OF ANY KIND, either express or implied.
# See the License for the specific language governing permissions and
# limitations under the License.

MODELS = eprop_adaptive \
         eprop_adaptive_stdp_mad_eprop_reg \
         sinusoid_readout \
         sinusoid_readout_stdp_mad_eprop_reg \
         left_right_readout_stdp_mad_eprop_reg \
	 # IF_curr_exp \
         IF_cond_exp \
         IZK_curr_exp \
         IZK_cond_exp \
         IF_curr_exp_dual \
         IF_curr_delta \
<<<<<<< HEAD
         IF_curr_exp_ca2_adaptive \
         IF_curr_exp_ca2_adaptive_stdp_mad_pair_additive \
         IF_curr_exp_stdp_mad_nearest_pair_additive \
         IF_curr_exp_stdp_mad_nearest_pair_multiplicative \
         IF_curr_exp_stdp_mad_pfister_triplet_additive \
         IF_cond_exp_stdp_mad_nearest_pair_additive \
         IF_curr_alpha \
         IF_curr_alpha_stdp_mad_pair_additive \
         IF_cond_exp_structural \
         IF_curr_exp_stdp_mad_pair_additive_structural \
         IF_curr_exp_structural \
         IF_cond_exp_stdp_mad_pair_additive_structural \
         IF_curr_exp_sEMD \
         IZK_curr_exp_stdp_mad_pair_additive \
         IZK_cond_exp_stdp_mad_pair_additive
=======
         IF_curr_exp_ca2_adaptive

ifneq ($(SPYNNAKER_DEBUG), DEBUG)
    MODELS += external_device_lif_control \
              IF_curr_alpha \
              IF_cond_exp_stoc \
              IF_curr_exp_sEMD \
              IF_curr_exp_stdp_mad_pair_additive \
              IF_curr_exp_stdp_mad_pair_multiplicative \
              IF_cond_exp_stdp_mad_pair_additive \
              IF_curr_exp_stdp_mad_recurrent_dual_fsm_multiplicative \
              IF_curr_exp_stdp_mad_vogels_2011_additive \
              IF_curr_exp_ca2_adaptive_stdp_mad_pair_additive \
              IF_curr_exp_stdp_mad_nearest_pair_additive \
              IF_curr_exp_stdp_mad_nearest_pair_multiplicative \
              IF_cond_exp_stdp_mad_nearest_pair_additive \
              IZK_curr_exp_stdp_mad_pair_additive \
              IZK_cond_exp_stdp_mad_pair_additive \
              IF_curr_alpha_stdp_mad_pair_additive \
              IF_curr_exp_stdp_mad_recurrent_pre_stochastic_multiplicative \
              IF_curr_exp_stdp_mad_pfister_triplet_additive
endif
>>>>>>> 9b9ce46a

all:
	for d in $(MODELS); do $(MAKE) -C $$d || exit $$?; done

clean:
	for d in $(MODELS); do $(MAKE) -C $$d clean || exit $$?; done<|MERGE_RESOLUTION|>--- conflicted
+++ resolved
@@ -23,27 +23,10 @@
          IZK_cond_exp \
          IF_curr_exp_dual \
          IF_curr_delta \
-<<<<<<< HEAD
-         IF_curr_exp_ca2_adaptive \
-         IF_curr_exp_ca2_adaptive_stdp_mad_pair_additive \
-         IF_curr_exp_stdp_mad_nearest_pair_additive \
-         IF_curr_exp_stdp_mad_nearest_pair_multiplicative \
-         IF_curr_exp_stdp_mad_pfister_triplet_additive \
-         IF_cond_exp_stdp_mad_nearest_pair_additive \
-         IF_curr_alpha \
-         IF_curr_alpha_stdp_mad_pair_additive \
-         IF_cond_exp_structural \
-         IF_curr_exp_stdp_mad_pair_additive_structural \
-         IF_curr_exp_structural \
-         IF_cond_exp_stdp_mad_pair_additive_structural \
-         IF_curr_exp_sEMD \
-         IZK_curr_exp_stdp_mad_pair_additive \
-         IZK_cond_exp_stdp_mad_pair_additive
-=======
          IF_curr_exp_ca2_adaptive
 
 ifneq ($(SPYNNAKER_DEBUG), DEBUG)
-    MODELS += external_device_lif_control \
+#    MODELS += external_device_lif_control \
               IF_curr_alpha \
               IF_cond_exp_stoc \
               IF_curr_exp_sEMD \
@@ -62,7 +45,6 @@
               IF_curr_exp_stdp_mad_recurrent_pre_stochastic_multiplicative \
               IF_curr_exp_stdp_mad_pfister_triplet_additive
 endif
->>>>>>> 9b9ce46a
 
 all:
 	for d in $(MODELS); do $(MAKE) -C $$d || exit $$?; done
