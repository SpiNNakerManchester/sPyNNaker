# Copyright (c) 2017-2019 The University of Manchester
#
# This program is free software: you can redistribute it and/or modify
# it under the terms of the GNU General Public License as published by
# the Free Software Foundation, either version 3 of the License, or
# (at your option) any later version.
#
# This program is distributed in the hope that it will be useful,
# but WITHOUT ANY WARRANTY; without even the implied warranty of
# MERCHANTABILITY or FITNESS FOR A PARTICULAR PURPOSE.  See the
# GNU General Public License for more details.
#
# You should have received a copy of the GNU General Public License
# along with this program.  If not, see <http://www.gnu.org/licenses/>.

MODELS = IF_curr_exp \
         IF_cond_exp \
         IZK_curr_exp \
         IZK_cond_exp \
         IF_curr_exp_dual \
         IF_curr_exp_stdp_mad_pair_additive \
         IF_curr_exp_stdp_mad_pair_multiplicative \
         IF_cond_exp_stdp_mad_pair_additive \
         external_device_lif_control \
         IF_cond_exp_stoc \
         IF_curr_exp_stdp_mad_recurrent_pre_stochastic_multiplicative \
         IF_curr_exp_stdp_mad_recurrent_dual_fsm_multiplicative \
         IF_curr_exp_stdp_mad_vogels_2011_additive \
         IF_curr_delta \
         IF_curr_exp_ca2_adaptive \
         IF_curr_exp_ca2_adaptive_stdp_mad_pair_additive \
         IF_curr_exp_stdp_mad_nearest_pair_additive \
         IF_curr_exp_stdp_mad_nearest_pair_multiplicative \
         IF_curr_exp_stdp_mad_pfister_triplet_additive \
         IF_cond_exp_stdp_mad_nearest_pair_additive \
	     IF_curr_alpha \
	     IF_curr_alpha_stdp_mad_pair_additive \
         IF_cond_exp_structural_last_neuron_distance_weight \
         IF_curr_exp_structural_last_neuron_distance_weight \
         IF_curr_exp_structural_random_distance_weight \
         IF_curr_exp_sEMD \
         IZK_curr_exp_stdp_mad_pair_additive \
         IZK_cond_exp_stdp_mad_pair_additive \
<<<<<<< HEAD
         IF_cond_alpha
=======
         IF_curr_exp_stdp_izhikevich_neuromodulation_pair_additive \
         IF_curr_exp_stdp_izhikevich_neuromodulation_pair_multiplicative \
         IF_cond_exp_stdp_izhikevich_neuromodulation_pair_additive \
         IZK_curr_exp_stdp_izhikevich_neuromodulation_pair_additive \
         IZK_curr_exp_stdp_izhikevich_neuromodulation_pair_multiplicative \
         IZK_cond_exp_stdp_izhikevich_neuromodulation_pair_additive \
         IZK_cond_exp_stdp_izhikevich_neuromodulation_pair_multiplicative \
         IF_curr_exp_stdp_izhikevich_neuromodulation_vogels_2011_additive \
         IF_curr_exp_stdp_mad_pair_additive_structural_last_neuron_distance_weight \
         IF_curr_exp_stdp_mad_pair_additive_structural_random_distance_weight \
         IF_cond_exp_stdp_mad_nearest_pair_additive_structural_last_neuron_distance_weight \
         IF_cond_exp_stdp_mad_pair_additive_structural_last_neuron_distance_weight \
         IF_cond_exp_stdp_mad_pair_additive_structural_random_distance_weight
>>>>>>> afea5799

all:
	for d in $(MODELS); do $(MAKE) -C $$d || exit $$?; done

clean:
	for d in $(MODELS); do $(MAKE) -C $$d clean || exit $$?; done<|MERGE_RESOLUTION|>--- conflicted
+++ resolved
@@ -35,15 +35,13 @@
          IF_cond_exp_stdp_mad_nearest_pair_additive \
 	     IF_curr_alpha \
 	     IF_curr_alpha_stdp_mad_pair_additive \
+         IF_cond_alpha \
          IF_cond_exp_structural_last_neuron_distance_weight \
          IF_curr_exp_structural_last_neuron_distance_weight \
          IF_curr_exp_structural_random_distance_weight \
          IF_curr_exp_sEMD \
          IZK_curr_exp_stdp_mad_pair_additive \
          IZK_cond_exp_stdp_mad_pair_additive \
-<<<<<<< HEAD
-         IF_cond_alpha
-=======
          IF_curr_exp_stdp_izhikevich_neuromodulation_pair_additive \
          IF_curr_exp_stdp_izhikevich_neuromodulation_pair_multiplicative \
          IF_cond_exp_stdp_izhikevich_neuromodulation_pair_additive \
@@ -57,7 +55,6 @@
          IF_cond_exp_stdp_mad_nearest_pair_additive_structural_last_neuron_distance_weight \
          IF_cond_exp_stdp_mad_pair_additive_structural_last_neuron_distance_weight \
          IF_cond_exp_stdp_mad_pair_additive_structural_random_distance_weight
->>>>>>> afea5799
 
 all:
 	for d in $(MODELS); do $(MAKE) -C $$d || exit $$?; done
