MODELS = IF_curr_comb_exp_2E2I \
         IF_cond_exp_2E2I \
         IF_cond_exp_2E2I_stdp_mad_cyclic_cyclic \
         IF_cond_comb_exp_2E2I \
         IF_cond_comb_exp_2E2I_stdp_mad_cyclic_cyclic\
<<<<<<< HEAD
         # IF_curr_comb_exp_2E2I_stdp_mad_cyclic_cyclic        
=======
         #IF_curr_comb_exp_2E2I_stdp_mad_cyclic_cyclic        
>>>>>>> 18e0d13a
         # IF_curr_exp \
         IF_cond_exp \
         IZK_curr_exp \
         IZK_cond_exp \
         IF_curr_exp_dual \
         IF_curr_exp_stdp_mad_pair_additive \
         IF_curr_exp_stdp_mad_pair_multiplicative \
         IF_cond_exp_stdp_mad_pair_additive \
         external_device_lif_control \
         IF_cond_exp_stoc \
         IF_curr_exp_stdp_mad_recurrent_pre_stochastic_multiplicative \
         IF_curr_exp_stdp_mad_recurrent_dual_fsm_multiplicative \
         IF_curr_exp_stdp_mad_vogels_2011_additive \
         IF_curr_delta \
         IF_curr_exp_ca2_adaptive \
         IF_curr_exp_stdp_mad_nearest_pair_additive \
         IF_curr_exp_stdp_mad_nearest_pair_multiplicative \
         IF_curr_exp_stdp_mad_pfister_triplet_additive \
         IF_cond_exp_stdp_mad_nearest_pair_additive \
	     IF_curr_alpha \
         IF_cond_exp_structural \
         IF_curr_exp_stdp_mad_pair_additive_structural \
         IF_curr_exp_structural \
         IF_cond_exp_stdp_mad_pair_additive_structural \
         IF_curr_exp_sEMD

all:
	for d in $(MODELS); do $(MAKE) -C $$d || exit $$?; done

clean:
	for d in $(MODELS); do $(MAKE) -C $$d clean || exit $$?; done<|MERGE_RESOLUTION|>--- conflicted
+++ resolved
@@ -3,11 +3,7 @@
          IF_cond_exp_2E2I_stdp_mad_cyclic_cyclic \
          IF_cond_comb_exp_2E2I \
          IF_cond_comb_exp_2E2I_stdp_mad_cyclic_cyclic\
-<<<<<<< HEAD
-         # IF_curr_comb_exp_2E2I_stdp_mad_cyclic_cyclic        
-=======
          #IF_curr_comb_exp_2E2I_stdp_mad_cyclic_cyclic        
->>>>>>> 18e0d13a
          # IF_curr_exp \
          IF_cond_exp \
          IZK_curr_exp \
