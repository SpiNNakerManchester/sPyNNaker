# Copyright (c) 2017-2019 The University of Manchester
#
# This program is free software: you can redistribute it and/or modify
# it under the terms of the GNU General Public License as published by
# the Free Software Foundation, either version 3 of the License, or
# (at your option) any later version.
#
# This program is distributed in the hope that it will be useful,
# but WITHOUT ANY WARRANTY; without even the implied warranty of
# MERCHANTABILITY or FITNESS FOR A PARTICULAR PURPOSE.  See the
# GNU General Public License for more details.
#
# You should have received a copy of the GNU General Public License
# along with this program.  If not, see <http://www.gnu.org/licenses/>.

MODELS = Static_synapse_Pyramidal_rate \
		 Static_synapse_Two_comp_rate \
		 Static_synapse_Two_comp_rate_compressor \
<<<<<<< HEAD
=======
		 Static_synapse_Two_comp_rate_no_teach \
>>>>>>> 92d32cba
		 Static_synapse_Pyramidal_rate_compressor \
		 Plastic_synapse_Pyramidal_rate_stdp_mad_Bern_plasticity \
		 Plastic_synapse_Two_comp_rate_stdp_mad_Bern_plasticity \
		 Plastic_synapse_Pyramidal_rate_stdp_mad_Bern_plasticity_compressor \
		 Plastic_synapse_Two_comp_rate_stdp_mad_Bern_plasticity_compressor \
<<<<<<< HEAD
=======
		 Plastic_synapse_Two_comp_rate_no_teach_stdp_mad_Bern_plasticity \
>>>>>>> 92d32cba
		 Two_comp_rate \
		 Pyramidal_rate \
		 Two_comp_rate_no_teach \
		 Two_comp_rate_stdp_mad_Bern_plasticity \
		 Pyramidal_rate_stdp_mad_Bern_plasticity \
#         IF_curr_exp \
#         IF_cond_exp \
#         IZK_curr_exp \
#         IZK_cond_exp \
#         IF_curr_exp_dual \
#         IF_curr_exp_stdp_mad_pair_additive \
#         IF_curr_exp_stdp_mad_pair_multiplicative \
#         IF_cond_exp_stdp_mad_pair_additive \
#         external_device_lif_control \
#         IF_cond_exp_stoc \
#         IF_curr_exp_stdp_mad_recurrent_pre_stochastic_multiplicative \
#         IF_curr_exp_stdp_mad_recurrent_dual_fsm_multiplicative \
#         IF_curr_exp_stdp_mad_vogels_2011_additive \
#         IF_curr_delta \
#         IF_curr_exp_ca2_adaptive \
#         IF_curr_exp_ca2_adaptive_stdp_mad_pair_additive \
#         IF_curr_exp_stdp_mad_nearest_pair_additive \
#         IF_curr_exp_stdp_mad_nearest_pair_multiplicative \
#         IF_curr_exp_stdp_mad_pfister_triplet_additive \
#         IF_cond_exp_stdp_mad_nearest_pair_additive \
#	      IF_curr_alpha \
#	      IF_curr_alpha_stdp_mad_pair_additive \
#         IF_cond_exp_structural \
#         IF_curr_exp_stdp_mad_pair_additive_structural \
#         IF_curr_exp_structural \
#         IF_cond_exp_stdp_mad_pair_additive_structural \
#         IF_curr_exp_sEMD \
#         IF_curr_exp_two_comp \
#         IZK_curr_exp_stdp_mad_pair_additive \
#         IZK_cond_exp_stdp_mad_pair_additive

all:
	for d in $(MODELS); do $(MAKE) -C $$d || exit $$?; done

clean:
	for d in $(MODELS); do $(MAKE) -C $$d clean || exit $$?; done<|MERGE_RESOLUTION|>--- conflicted
+++ resolved
@@ -16,19 +16,13 @@
 MODELS = Static_synapse_Pyramidal_rate \
 		 Static_synapse_Two_comp_rate \
 		 Static_synapse_Two_comp_rate_compressor \
-<<<<<<< HEAD
-=======
 		 Static_synapse_Two_comp_rate_no_teach \
->>>>>>> 92d32cba
 		 Static_synapse_Pyramidal_rate_compressor \
 		 Plastic_synapse_Pyramidal_rate_stdp_mad_Bern_plasticity \
 		 Plastic_synapse_Two_comp_rate_stdp_mad_Bern_plasticity \
 		 Plastic_synapse_Pyramidal_rate_stdp_mad_Bern_plasticity_compressor \
 		 Plastic_synapse_Two_comp_rate_stdp_mad_Bern_plasticity_compressor \
-<<<<<<< HEAD
-=======
 		 Plastic_synapse_Two_comp_rate_no_teach_stdp_mad_Bern_plasticity \
->>>>>>> 92d32cba
 		 Two_comp_rate \
 		 Pyramidal_rate \
 		 Two_comp_rate_no_teach \
